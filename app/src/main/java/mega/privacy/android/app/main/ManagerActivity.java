package mega.privacy.android.app.main;

import static mega.privacy.android.app.constants.BroadcastConstants.ACTION_CLOSE_CHAT_AFTER_OPEN_TRANSFERS;
import static mega.privacy.android.app.constants.BroadcastConstants.ACTION_TRANSFER_OVER_QUOTA;
import static mega.privacy.android.app.constants.BroadcastConstants.ACTION_TYPE;
import static mega.privacy.android.app.constants.BroadcastConstants.ACTION_UPDATE_CREDENTIALS;
import static mega.privacy.android.app.constants.BroadcastConstants.ACTION_UPDATE_CU;
import static mega.privacy.android.app.constants.BroadcastConstants.ACTION_UPDATE_DISABLE_CU_SETTING;
import static mega.privacy.android.app.constants.BroadcastConstants.ACTION_UPDATE_DISABLE_CU_UI_SETTING;
import static mega.privacy.android.app.constants.BroadcastConstants.ACTION_UPDATE_FIRST_NAME;
import static mega.privacy.android.app.constants.BroadcastConstants.ACTION_UPDATE_LAST_NAME;
import static mega.privacy.android.app.constants.BroadcastConstants.ACTION_UPDATE_NICKNAME;
import static mega.privacy.android.app.constants.BroadcastConstants.ACTION_UPDATE_PUSH_NOTIFICATION_SETTING;
import static mega.privacy.android.app.constants.BroadcastConstants.BROADCAST_ACTION_INTENT_CU_ATTR_CHANGE;
import static mega.privacy.android.app.constants.BroadcastConstants.BROADCAST_ACTION_INTENT_FILTER_CONTACT_UPDATE;
import static mega.privacy.android.app.constants.BroadcastConstants.BROADCAST_ACTION_INTENT_TRANSFER_UPDATE;
import static mega.privacy.android.app.constants.BroadcastConstants.BROADCAST_ACTION_TRANSFER_FINISH;
import static mega.privacy.android.app.constants.BroadcastConstants.COMPLETED_TRANSFER;
import static mega.privacy.android.app.constants.BroadcastConstants.EXTRA_USER_HANDLE;
import static mega.privacy.android.app.constants.BroadcastConstants.INVALID_ACTION;
import static mega.privacy.android.app.constants.BroadcastConstants.PENDING_TRANSFERS;
import static mega.privacy.android.app.constants.BroadcastConstants.PROGRESS;
import static mega.privacy.android.app.constants.EventConstants.EVENT_CALL_ON_HOLD_CHANGE;
import static mega.privacy.android.app.constants.EventConstants.EVENT_CALL_STATUS_CHANGE;
import static mega.privacy.android.app.constants.EventConstants.EVENT_FINISH_ACTIVITY;
import static mega.privacy.android.app.constants.EventConstants.EVENT_MY_BACKUPS_FOLDER_CHANGED;
import static mega.privacy.android.app.constants.EventConstants.EVENT_NETWORK_CHANGE;
import static mega.privacy.android.app.constants.EventConstants.EVENT_REFRESH;
import static mega.privacy.android.app.constants.EventConstants.EVENT_REFRESH_PHONE_NUMBER;
import static mega.privacy.android.app.constants.EventConstants.EVENT_SESSION_ON_HOLD_CHANGE;
import static mega.privacy.android.app.constants.EventConstants.EVENT_UPDATE_VIEW_MODE;
import static mega.privacy.android.app.constants.EventConstants.EVENT_USER_EMAIL_UPDATED;
import static mega.privacy.android.app.constants.EventConstants.EVENT_USER_NAME_UPDATED;
import static mega.privacy.android.app.constants.IntentConstants.ACTION_OPEN_ACHIEVEMENTS;
import static mega.privacy.android.app.constants.IntentConstants.EXTRA_ACCOUNT_TYPE;
import static mega.privacy.android.app.constants.IntentConstants.EXTRA_ASK_PERMISSIONS;
import static mega.privacy.android.app.constants.IntentConstants.EXTRA_FIRST_LOGIN;
import static mega.privacy.android.app.constants.IntentConstants.EXTRA_NEW_ACCOUNT;
import static mega.privacy.android.app.constants.IntentConstants.EXTRA_UPGRADE_ACCOUNT;
import static mega.privacy.android.app.fragments.settingsFragments.startSceen.util.StartScreenUtil.CHAT_BNV;
import static mega.privacy.android.app.fragments.settingsFragments.startSceen.util.StartScreenUtil.CLOUD_DRIVE_BNV;
import static mega.privacy.android.app.fragments.settingsFragments.startSceen.util.StartScreenUtil.HOME_BNV;
import static mega.privacy.android.app.fragments.settingsFragments.startSceen.util.StartScreenUtil.NO_BNV;
import static mega.privacy.android.app.fragments.settingsFragments.startSceen.util.StartScreenUtil.PHOTOS_BNV;
import static mega.privacy.android.app.fragments.settingsFragments.startSceen.util.StartScreenUtil.SHARED_ITEMS_BNV;
import static mega.privacy.android.app.fragments.settingsFragments.startSceen.util.StartScreenUtil.getStartBottomNavigationItem;
import static mega.privacy.android.app.fragments.settingsFragments.startSceen.util.StartScreenUtil.getStartDrawerItem;
import static mega.privacy.android.app.fragments.settingsFragments.startSceen.util.StartScreenUtil.setStartScreenTimeStamp;
import static mega.privacy.android.app.fragments.settingsFragments.startSceen.util.StartScreenUtil.shouldCloseApp;
import static mega.privacy.android.app.main.FileInfoActivity.NODE_HANDLE;
import static mega.privacy.android.app.main.PermissionsFragment.PERMISSIONS_FRAGMENT;
import static mega.privacy.android.app.meeting.activity.MeetingActivity.MEETING_ACTION_CREATE;
import static mega.privacy.android.app.meeting.activity.MeetingActivity.MEETING_ACTION_JOIN;
import static mega.privacy.android.app.modalbottomsheet.ModalBottomSheetUtil.isBottomSheetDialogShown;
import static mega.privacy.android.app.modalbottomsheet.UploadBottomSheetDialogFragment.GENERAL_UPLOAD;
import static mega.privacy.android.app.modalbottomsheet.UploadBottomSheetDialogFragment.HOMEPAGE_UPLOAD;
import static mega.privacy.android.app.sync.fileBackups.FileBackupManager.BackupDialogState.BACKUP_DIALOG_SHOW_CONFIRM;
import static mega.privacy.android.app.sync.fileBackups.FileBackupManager.BackupDialogState.BACKUP_DIALOG_SHOW_NONE;
import static mega.privacy.android.app.sync.fileBackups.FileBackupManager.BackupDialogState.BACKUP_DIALOG_SHOW_WARNING;
import static mega.privacy.android.app.sync.fileBackups.FileBackupManager.OperationType.OPERATION_EXECUTE;
import static mega.privacy.android.app.utils.AlertDialogUtil.dismissAlertDialogIfExists;
import static mega.privacy.android.app.utils.AlertDialogUtil.isAlertDialogShown;
import static mega.privacy.android.app.utils.AlertsAndWarnings.askForCustomizedPlan;
import static mega.privacy.android.app.utils.AlertsAndWarnings.showOverDiskQuotaPaywallWarning;
import static mega.privacy.android.app.utils.AvatarUtil.getColorAvatar;
import static mega.privacy.android.app.utils.AvatarUtil.getDefaultAvatar;
import static mega.privacy.android.app.utils.CacheFolderManager.TEMPORAL_FOLDER;
import static mega.privacy.android.app.utils.CacheFolderManager.buildAvatarFile;
import static mega.privacy.android.app.utils.CacheFolderManager.createCacheFolders;
import static mega.privacy.android.app.utils.CacheFolderManager.getCacheFolder;
import static mega.privacy.android.app.utils.CallUtil.checkPermissionsCall;
import static mega.privacy.android.app.utils.CallUtil.hideCallMenuItem;
import static mega.privacy.android.app.utils.CallUtil.hideCallWidget;
import static mega.privacy.android.app.utils.CallUtil.isChatConnectedInOrderToInitiateACall;
import static mega.privacy.android.app.utils.CallUtil.isMeetingEnded;
import static mega.privacy.android.app.utils.CallUtil.isNecessaryDisableLocalCamera;
import static mega.privacy.android.app.utils.CallUtil.openMeetingToCreate;
import static mega.privacy.android.app.utils.CallUtil.participatingInACall;
import static mega.privacy.android.app.utils.CallUtil.returnActiveCall;
import static mega.privacy.android.app.utils.CallUtil.setCallMenuItem;
import static mega.privacy.android.app.utils.CallUtil.showCallLayout;
import static mega.privacy.android.app.utils.CallUtil.showConfirmationInACall;
import static mega.privacy.android.app.utils.CallUtil.showConfirmationOpenCamera;
import static mega.privacy.android.app.utils.CallUtil.startCallWithChatOnline;
import static mega.privacy.android.app.utils.CameraUploadUtil.backupTimestampsAndFolderHandle;
import static mega.privacy.android.app.utils.CameraUploadUtil.disableCameraUploadSettingProcess;
import static mega.privacy.android.app.utils.CameraUploadUtil.disableMediaUploadProcess;
import static mega.privacy.android.app.utils.CameraUploadUtil.getPrimaryFolderHandle;
import static mega.privacy.android.app.utils.CameraUploadUtil.getSecondaryFolderHandle;
import static mega.privacy.android.app.utils.ChatUtil.StatusIconLocation;
import static mega.privacy.android.app.utils.ChatUtil.createMuteNotificationsChatAlertDialog;
import static mega.privacy.android.app.utils.ChatUtil.getGeneralNotification;
import static mega.privacy.android.app.utils.ChatUtil.getTitleChat;
import static mega.privacy.android.app.utils.ColorUtils.tintIcon;
import static mega.privacy.android.app.utils.Constants.*;
import static mega.privacy.android.app.utils.ConstantsUrl.RECOVERY_URL;
import static mega.privacy.android.app.utils.FileUtil.JPG_EXTENSION;
import static mega.privacy.android.app.utils.FileUtil.OLD_MK_FILE;
import static mega.privacy.android.app.utils.FileUtil.OLD_RK_FILE;
import static mega.privacy.android.app.utils.FileUtil.buildExternalStorageFile;
import static mega.privacy.android.app.utils.FileUtil.createTemporalTextFile;
import static mega.privacy.android.app.utils.FileUtil.getRecoveryKeyFileName;
import static mega.privacy.android.app.utils.FileUtil.isFileAvailable;
import static mega.privacy.android.app.utils.JobUtil.cancelAllUploads;
import static mega.privacy.android.app.utils.JobUtil.startCameraUploadService;
import static mega.privacy.android.app.utils.JobUtil.startCameraUploadServiceIgnoreAttr;
import static mega.privacy.android.app.utils.JobUtil.stopRunningCameraUploadService;
import static mega.privacy.android.app.utils.LogUtil.logDebug;
import static mega.privacy.android.app.utils.LogUtil.logError;
import static mega.privacy.android.app.utils.LogUtil.logInfo;
import static mega.privacy.android.app.utils.LogUtil.logWarning;
import static mega.privacy.android.app.utils.LogUtil.resetLoggerSDK;
import static mega.privacy.android.app.utils.MegaApiUtils.calculateDeepBrowserTreeIncoming;
import static mega.privacy.android.app.utils.MegaNodeDialogUtil.ACTION_BACKUP_FAB;
import static mega.privacy.android.app.utils.MegaNodeDialogUtil.ACTION_BACKUP_SHARE_FOLDER;
import static mega.privacy.android.app.utils.MegaNodeDialogUtil.ACTION_MOVE_TO_BACKUP;
import static mega.privacy.android.app.utils.MegaNodeDialogUtil.BACKUP_ACTION_TYPE;
import static mega.privacy.android.app.utils.MegaNodeDialogUtil.BACKUP_DIALOG_WARN;
import static mega.privacy.android.app.utils.MegaNodeDialogUtil.BACKUP_HANDLED_ITEM;
import static mega.privacy.android.app.utils.MegaNodeDialogUtil.BACKUP_HANDLED_NODE;
import static mega.privacy.android.app.utils.MegaNodeDialogUtil.BACKUP_NODE_TYPE;
import static mega.privacy.android.app.utils.MegaNodeDialogUtil.IS_NEW_TEXT_FILE_SHOWN;
import static mega.privacy.android.app.utils.MegaNodeDialogUtil.NEW_TEXT_FILE_TEXT;
import static mega.privacy.android.app.utils.MegaNodeDialogUtil.checkNewTextFileDialogState;
import static mega.privacy.android.app.utils.MegaNodeDialogUtil.showRenameNodeDialog;
import static mega.privacy.android.app.utils.MegaNodeUtil.isNodeInRubbish;
import static mega.privacy.android.app.utils.MegaNodeUtil.showTakenDownNodeActionNotAvailableDialog;
import static mega.privacy.android.app.utils.MegaProgressDialogUtil.createProgressDialog;
import static mega.privacy.android.app.utils.MegaProgressDialogUtil.showProcessFileDialog;
import static mega.privacy.android.app.utils.MegaTransferUtils.isBackgroundTransfer;
import static mega.privacy.android.app.utils.OfflineUtils.removeInitialOfflinePath;
import static mega.privacy.android.app.utils.OfflineUtils.removeOffline;
import static mega.privacy.android.app.utils.OfflineUtils.saveOffline;
import static mega.privacy.android.app.utils.StringResourcesUtils.getQuantityString;
import static mega.privacy.android.app.utils.TextUtil.isTextEmpty;
import static mega.privacy.android.app.utils.TimeUtils.getHumanizedTime;
import static mega.privacy.android.app.utils.UploadUtil.chooseFiles;
import static mega.privacy.android.app.utils.UploadUtil.chooseFolder;
import static mega.privacy.android.app.utils.UploadUtil.getFolder;
import static mega.privacy.android.app.utils.UploadUtil.getTemporalTakePictureFile;
import static mega.privacy.android.app.utils.Util.ONTRANSFERUPDATE_REFRESH_MILLIS;
import static mega.privacy.android.app.utils.Util.canVoluntaryVerifyPhoneNumber;
import static mega.privacy.android.app.utils.Util.checkTakePicture;
import static mega.privacy.android.app.utils.Util.dp2px;
import static mega.privacy.android.app.utils.Util.getSizeString;
import static mega.privacy.android.app.utils.Util.getSizeStringGBBased;
import static mega.privacy.android.app.utils.Util.getVersion;
import static mega.privacy.android.app.utils.Util.hideKeyboard;
import static mega.privacy.android.app.utils.Util.hideKeyboardView;
import static mega.privacy.android.app.utils.Util.isOnline;
import static mega.privacy.android.app.utils.Util.isScreenInPortrait;
import static mega.privacy.android.app.utils.Util.isTablet;
import static mega.privacy.android.app.utils.Util.matchRegexs;
import static mega.privacy.android.app.utils.Util.mutateIconSecondary;
import static mega.privacy.android.app.utils.Util.resetActionBar;
import static mega.privacy.android.app.utils.Util.scaleHeightPx;
import static mega.privacy.android.app.utils.Util.scaleWidthPx;
import static mega.privacy.android.app.utils.Util.setStatusBarColor;
import static mega.privacy.android.app.utils.Util.showAlert;
import static mega.privacy.android.app.utils.Util.showMessageRandom;
import static mega.privacy.android.app.utils.billing.PaymentUtils.updateSubscriptionLevel;
import static mega.privacy.android.app.utils.permission.PermissionUtils.hasPermissions;
import static mega.privacy.android.app.utils.permission.PermissionUtils.requestPermission;
import static nz.mega.sdk.MegaApiJava.BUSINESS_STATUS_EXPIRED;
import static nz.mega.sdk.MegaApiJava.BUSINESS_STATUS_GRACE_PERIOD;
import static nz.mega.sdk.MegaApiJava.INVALID_HANDLE;
import static nz.mega.sdk.MegaApiJava.ORDER_DEFAULT_ASC;
import static nz.mega.sdk.MegaApiJava.STORAGE_STATE_PAYWALL;
import static nz.mega.sdk.MegaApiJava.USER_ATTR_MY_BACKUPS_FOLDER;
import static nz.mega.sdk.MegaChatApiJava.MEGACHAT_INVALID_HANDLE;
import static nz.mega.sdk.MegaShare.ACCESS_READ;

import android.Manifest;
import android.animation.Animator;
import android.animation.AnimatorListenerAdapter;
import android.animation.AnimatorSet;
import android.animation.ObjectAnimator;
import android.annotation.SuppressLint;
import android.app.Activity;
import android.app.NotificationManager;
import android.app.SearchManager;
import android.content.BroadcastReceiver;
import android.content.ComponentCallbacks2;
import android.content.Context;
import android.content.DialogInterface;
import android.content.Intent;
import android.content.IntentFilter;
import android.content.pm.ActivityInfo;
import android.content.pm.PackageManager;
import android.database.Cursor;
import android.graphics.Bitmap;
import android.graphics.Color;
import android.graphics.drawable.Drawable;
import android.net.Uri;
import android.os.Build;
import android.os.Bundle;
import android.os.Handler;
import android.os.Looper;
import android.provider.ContactsContract;
import android.text.Editable;
import android.text.Html;
import android.text.Layout;
import android.text.Spanned;
import android.text.TextUtils;
import android.text.TextWatcher;
import android.util.DisplayMetrics;
import android.util.Pair;
import android.view.Display;
import android.view.Gravity;
import android.view.KeyEvent;
import android.view.LayoutInflater;
import android.view.Menu;
import android.view.MenuInflater;
import android.view.MenuItem;
import android.view.View;
import android.view.View.OnClickListener;
import android.view.ViewGroup;
import android.view.ViewTreeObserver;
import android.view.Window;
import android.view.inputmethod.EditorInfo;
import android.view.inputmethod.InputMethodManager;
import android.widget.Button;
import android.widget.Chronometer;
import android.widget.EditText;
import android.widget.ImageView;
import android.widget.LinearLayout;
import android.widget.ProgressBar;
import android.widget.RelativeLayout;
import android.widget.TextView;

import androidx.annotation.NonNull;
import androidx.appcompat.app.ActionBar;
import androidx.appcompat.app.AlertDialog;
import androidx.appcompat.widget.SearchView;
import androidx.coordinatorlayout.widget.CoordinatorLayout;
import androidx.core.app.ActivityCompat;
import androidx.core.app.NotificationManagerCompat;
import androidx.core.content.ContextCompat;
import androidx.core.content.res.ResourcesCompat;
import androidx.core.text.HtmlCompat;
import androidx.core.view.MenuItemCompat;
import androidx.drawerlayout.widget.DrawerLayout;
import androidx.fragment.app.Fragment;
import androidx.fragment.app.FragmentContainerView;
import androidx.fragment.app.FragmentManager;
import androidx.fragment.app.FragmentTransaction;
import androidx.lifecycle.Lifecycle;
import androidx.lifecycle.Observer;
import androidx.navigation.NavController;
import androidx.navigation.NavOptions;
import androidx.navigation.fragment.NavHostFragment;
import androidx.viewpager.widget.ViewPager;

import com.google.android.material.appbar.AppBarLayout;
import com.google.android.material.appbar.MaterialToolbar;
import com.google.android.material.bottomnavigation.BottomNavigationItemView;
import com.google.android.material.bottomnavigation.BottomNavigationMenuView;
import com.google.android.material.bottomnavigation.BottomNavigationView;
import com.google.android.material.bottomsheet.BottomSheetDialogFragment;
import com.google.android.material.dialog.MaterialAlertDialogBuilder;
import com.google.android.material.floatingactionbutton.FloatingActionButton;
import com.google.android.material.navigation.NavigationView;
import com.google.android.material.navigation.NavigationView.OnNavigationItemSelectedListener;
import com.google.android.material.tabs.TabLayout;
import com.jeremyliao.liveeventbus.LiveEventBus;

import org.jetbrains.annotations.NotNull;

import java.io.File;
import java.util.ArrayList;
import java.util.Calendar;
import java.util.Collections;
import java.util.List;
import java.util.ListIterator;
import java.util.Locale;

import javax.inject.Inject;

import dagger.hilt.android.AndroidEntryPoint;
import io.reactivex.rxjava3.android.schedulers.AndroidSchedulers;
import io.reactivex.rxjava3.disposables.CompositeDisposable;
import io.reactivex.rxjava3.disposables.Disposable;
import io.reactivex.rxjava3.schedulers.Schedulers;
import kotlin.Unit;
import mega.privacy.android.app.AndroidCompletedTransfer;
import mega.privacy.android.app.BusinessExpiredAlertActivity;
import mega.privacy.android.app.DatabaseHandler;
import mega.privacy.android.app.DownloadService;
import mega.privacy.android.app.MegaApplication;
import mega.privacy.android.app.MegaAttributes;
import mega.privacy.android.app.MegaContactAdapter;
import mega.privacy.android.app.MegaOffline;
import mega.privacy.android.app.MegaPreferences;
import mega.privacy.android.app.OpenPasswordLinkActivity;
import mega.privacy.android.app.Product;
import mega.privacy.android.app.R;

import mega.privacy.android.app.namecollision.data.NameCollision;
import mega.privacy.android.app.databinding.FabMaskChatLayoutBinding;
import mega.privacy.android.app.fragments.managerFragments.cu.PhotosFragment;
import mega.privacy.android.app.fragments.managerFragments.cu.album.AlbumContentFragment;
import mega.privacy.android.app.gallery.ui.MediaDiscoveryFragment;
import mega.privacy.android.app.namecollision.data.NameCollisionType;
import mega.privacy.android.app.objects.PasscodeManagement;
import mega.privacy.android.app.fragments.homepage.documents.DocumentsFragment;
import mega.privacy.android.app.generalusecase.FilePrepareUseCase;
import mega.privacy.android.app.smsVerification.SMSVerificationActivity;
import mega.privacy.android.app.ShareInfo;
import mega.privacy.android.app.TransfersManagementActivity;
import mega.privacy.android.app.UploadService;
import mega.privacy.android.app.UserCredentials;
import mega.privacy.android.app.activities.OfflineFileInfoActivity;
import mega.privacy.android.app.activities.WebViewActivity;
import mega.privacy.android.app.components.CustomViewPager;
import mega.privacy.android.app.components.RoundedImageView;
import mega.privacy.android.app.components.attacher.MegaAttacher;
import mega.privacy.android.app.components.saver.NodeSaver;
import mega.privacy.android.app.components.twemoji.EmojiTextView;
import mega.privacy.android.app.contacts.ContactsActivity;
import mega.privacy.android.app.contacts.usecase.InviteContactUseCase;
import mega.privacy.android.app.exportRK.ExportRecoveryKeyActivity;
import mega.privacy.android.app.fragments.homepage.HomepageSearchable;
import mega.privacy.android.app.fragments.homepage.main.HomepageFragment;
import mega.privacy.android.app.fragments.homepage.main.HomepageFragmentDirections;
import mega.privacy.android.app.fragments.managerFragments.LinksFragment;
import mega.privacy.android.app.fragments.managerFragments.cu.CustomHideBottomViewOnScrollBehaviour;
import mega.privacy.android.app.fragments.offline.OfflineFragment;
import mega.privacy.android.app.fragments.recent.RecentsFragment;
import mega.privacy.android.app.fragments.settingsFragments.cookie.CookieDialogHandler;
import mega.privacy.android.app.globalmanagement.MyAccountInfo;
import mega.privacy.android.app.globalmanagement.SortOrderManagement;
import mega.privacy.android.app.interfaces.ActionNodeCallback;
import mega.privacy.android.app.interfaces.ChatManagementCallback;
import mega.privacy.android.app.interfaces.MeetingBottomSheetDialogActionListener;
import mega.privacy.android.app.interfaces.SnackbarShower;
import mega.privacy.android.app.interfaces.UploadBottomSheetDialogActionListener;
import mega.privacy.android.app.listeners.CancelTransferListener;
import mega.privacy.android.app.listeners.ExportListener;
import mega.privacy.android.app.listeners.GetAttrUserListener;
import mega.privacy.android.app.listeners.LoadPreviewListener;
import mega.privacy.android.app.listeners.RemoveFromChatRoomListener;
import mega.privacy.android.app.main.adapters.SharesPageAdapter;
import mega.privacy.android.app.main.adapters.TransfersPageAdapter;
import mega.privacy.android.app.main.controllers.AccountController;
import mega.privacy.android.app.main.controllers.ContactController;
import mega.privacy.android.app.main.controllers.NodeController;
import mega.privacy.android.app.main.listeners.CreateGroupChatWithPublicLink;
import mega.privacy.android.app.main.listeners.FabButtonListener;
import mega.privacy.android.app.main.managerSections.CompletedTransfersFragment;
import mega.privacy.android.app.main.managerSections.FileBrowserFragment;
import mega.privacy.android.app.main.managerSections.InboxFragment;
import mega.privacy.android.app.main.managerSections.IncomingSharesFragment;
import mega.privacy.android.app.main.managerSections.NotificationsFragment;
import mega.privacy.android.app.main.managerSections.OutgoingSharesFragment;
import mega.privacy.android.app.main.managerSections.RubbishBinFragment;
import mega.privacy.android.app.main.managerSections.SearchFragment;
import mega.privacy.android.app.main.managerSections.TransfersFragment;
import mega.privacy.android.app.main.managerSections.TurnOnNotificationsFragment;
import mega.privacy.android.app.main.megachat.BadgeDrawerArrowDrawable;
import mega.privacy.android.app.main.megachat.ChatActivity;
import mega.privacy.android.app.main.megachat.RecentChatsFragment;
import mega.privacy.android.app.main.qrcode.QRCodeActivity;
import mega.privacy.android.app.main.qrcode.ScanCodeFragment;
import mega.privacy.android.app.main.tasks.CheckOfflineNodesTask;
import mega.privacy.android.app.main.tasks.FillDBContactsTask;
import mega.privacy.android.app.mediaplayer.miniplayer.MiniAudioPlayerController;
import mega.privacy.android.app.meeting.fragments.MeetingHasEndedDialogFragment;
import mega.privacy.android.app.meeting.fragments.MeetingParticipantBottomSheetDialogFragment;
import mega.privacy.android.app.modalbottomsheet.ManageTransferBottomSheetDialogFragment;
import mega.privacy.android.app.modalbottomsheet.MeetingBottomSheetDialogFragment;
import mega.privacy.android.app.modalbottomsheet.NodeOptionsBottomSheetDialogFragment;
import mega.privacy.android.app.modalbottomsheet.OfflineOptionsBottomSheetDialogFragment;
import mega.privacy.android.app.modalbottomsheet.SortByBottomSheetDialogFragment;
import mega.privacy.android.app.modalbottomsheet.UploadBottomSheetDialogFragment;
import mega.privacy.android.app.modalbottomsheet.chatmodalbottomsheet.ChatBottomSheetDialogFragment;
import mega.privacy.android.app.modalbottomsheet.nodelabel.NodeLabelBottomSheetDialogFragment;
import mega.privacy.android.app.myAccount.MyAccountActivity;
import mega.privacy.android.app.myAccount.usecase.CheckPasswordReminderUseCase;
import mega.privacy.android.app.presentation.settings.model.TargetPreference;
import mega.privacy.android.app.psa.Psa;
import mega.privacy.android.app.psa.PsaManager;
import mega.privacy.android.app.psa.PsaViewHolder;
import mega.privacy.android.app.service.iar.RatingHandlerImpl;
import mega.privacy.android.app.service.push.MegaMessageService;
import mega.privacy.android.app.sync.cusync.CuSyncManager;
import mega.privacy.android.app.sync.fileBackups.FileBackupManager;
import mega.privacy.android.app.upgradeAccount.UpgradeAccountActivity;
<<<<<<< HEAD
import mega.privacy.android.app.usecase.CopyNodeUseCase;
=======
import mega.privacy.android.app.usecase.DownloadNodeUseCase;
>>>>>>> 1a663b9e
import mega.privacy.android.app.usecase.GetNodeUseCase;
import mega.privacy.android.app.usecase.MoveNodeUseCase;
import mega.privacy.android.app.usecase.RemoveNodeUseCase;
import mega.privacy.android.app.usecase.UploadUseCase;
import mega.privacy.android.app.usecase.data.CopyRequestResult;
import mega.privacy.android.app.usecase.chat.GetChatChangesUseCase;
import mega.privacy.android.app.usecase.data.MoveRequestResult;
import mega.privacy.android.app.namecollision.usecase.CheckNameCollisionUseCase;
import mega.privacy.android.app.usecase.exception.ForeignNodeException;
import mega.privacy.android.app.usecase.exception.MegaNodeException;
import mega.privacy.android.app.usecase.exception.OverQuotaException;
import mega.privacy.android.app.usecase.exception.PreOverQuotaException;
import mega.privacy.android.app.utils.AlertsAndWarnings;
import mega.privacy.android.app.utils.AvatarUtil;
import mega.privacy.android.app.utils.CallUtil;
import mega.privacy.android.app.utils.CameraUploadUtil;
import mega.privacy.android.app.utils.ChatUtil;
import mega.privacy.android.app.utils.ColorUtils;
import mega.privacy.android.app.utils.ContactUtil;
import mega.privacy.android.app.utils.LastShowSMSDialogTimeChecker;
import mega.privacy.android.app.utils.LinksUtil;
import mega.privacy.android.app.utils.MegaNodeDialogUtil;
import mega.privacy.android.app.utils.MegaNodeUtil;
import mega.privacy.android.app.utils.StringResourcesUtils;
import mega.privacy.android.app.utils.TextUtil;
import mega.privacy.android.app.utils.ThumbnailUtils;
import mega.privacy.android.app.utils.TimeUtils;
import mega.privacy.android.app.utils.Util;
import mega.privacy.android.app.utils.contacts.MegaContactGetter;
import mega.privacy.android.app.zippreview.ui.ZipBrowserActivity;
import nz.mega.documentscanner.DocumentScannerActivity;
import nz.mega.sdk.MegaAccountDetails;
import nz.mega.sdk.MegaAchievementsDetails;
import nz.mega.sdk.MegaApiAndroid;
import nz.mega.sdk.MegaApiJava;
import nz.mega.sdk.MegaChatApi;
import nz.mega.sdk.MegaChatApiAndroid;
import nz.mega.sdk.MegaChatApiJava;
import nz.mega.sdk.MegaChatCall;
import nz.mega.sdk.MegaChatError;
import nz.mega.sdk.MegaChatListItem;
import nz.mega.sdk.MegaChatPeerList;
import nz.mega.sdk.MegaChatRequest;
import nz.mega.sdk.MegaChatRequestListenerInterface;
import nz.mega.sdk.MegaChatRoom;
import nz.mega.sdk.MegaContactRequest;
import nz.mega.sdk.MegaError;
import nz.mega.sdk.MegaEvent;
import nz.mega.sdk.MegaFolderInfo;
import nz.mega.sdk.MegaGlobalListenerInterface;
import nz.mega.sdk.MegaNode;
import nz.mega.sdk.MegaRequest;
import nz.mega.sdk.MegaRequestListenerInterface;
import nz.mega.sdk.MegaShare;
import nz.mega.sdk.MegaTransfer;
import nz.mega.sdk.MegaTransferData;
import nz.mega.sdk.MegaTransferListenerInterface;
import nz.mega.sdk.MegaUser;
import nz.mega.sdk.MegaUserAlert;

@AndroidEntryPoint
@SuppressWarnings("deprecation")
public class ManagerActivity extends TransfersManagementActivity
        implements MegaRequestListenerInterface, MegaChatRequestListenerInterface, OnNavigationItemSelectedListener,
        MegaGlobalListenerInterface, MegaTransferListenerInterface, OnClickListener,
        BottomNavigationView.OnNavigationItemSelectedListener, UploadBottomSheetDialogActionListener,
        ChatManagementCallback, ActionNodeCallback, SnackbarShower,
        MeetingBottomSheetDialogActionListener, LoadPreviewListener.OnPreviewLoadedCallback {

    private static final String TRANSFER_OVER_QUOTA_SHOWN = "TRANSFER_OVER_QUOTA_SHOWN";

    public static final String TRANSFERS_TAB = "TRANSFERS_TAB";
    private static final String SEARCH_SHARED_TAB = "SEARCH_SHARED_TAB";
    private static final String SEARCH_DRAWER_ITEM = "SEARCH_DRAWER_ITEM";
    private static final String BOTTOM_ITEM_BEFORE_OPEN_FULLSCREEN_OFFLINE = "BOTTOM_ITEM_BEFORE_OPEN_FULLSCREEN_OFFLINE";

    private static final String BUSINESS_GRACE_ALERT_SHOWN = "BUSINESS_GRACE_ALERT_SHOWN";
    private static final String BUSINESS_CU_ALERT_SHOWN = "BUSINESS_CU_ALERT_SHOWN";

    private static final String DEEP_BROWSER_TREE_LINKS = "DEEP_BROWSER_TREE_LINKS";
    private static final String PARENT_HANDLE_LINKS = "PARENT_HANDLE_LINKS";
    public static final String NEW_CREATION_ACCOUNT = "NEW_CREATION_ACCOUNT";
    public static final String JOINING_CHAT_LINK = "JOINING_CHAT_LINK";
    public static final String LINK_JOINING_CHAT_LINK = "LINK_JOINING_CHAT_LINK";
    private static final String PROCESS_FILE_DIALOG_SHOWN = "PROGRESS_DIALOG_SHOWN";
    private static final String OPEN_LINK_DIALOG_SHOWN = "OPEN_LINK_DIALOG_SHOWN";
    private static final String OPEN_LINK_TEXT = "OPEN_LINK_TEXT";
    private static final String OPEN_LINK_ERROR = "OPEN_LINK_ERROR";

    public static final int ERROR_TAB = -1;
    public static final int INCOMING_TAB = 0;
    public static final int OUTGOING_TAB = 1;
    public static final int LINKS_TAB = 2;
    public static final int PENDING_TAB = 0;
    public static final int COMPLETED_TAB = 1;

    // 8dp + 56dp(Fab's size) + 8dp
    public static final int TRANSFER_WIDGET_MARGIN_BOTTOM = 72;

    /**
     * The causes of elevating the app bar
     */
    public static final int ELEVATION_SCROLL = 0x01;
    public static final int ELEVATION_CALL_IN_PROGRESS = 0x02;
    /**
     * The cause bitmap of elevating the app bar
     */
    private int mElevationCause;
    /**
     * True if any TabLayout is visible
     */
    private boolean mShowAnyTabLayout;

    private LastShowSMSDialogTimeChecker smsDialogTimeChecker;

    @Inject
    CheckPasswordReminderUseCase checkPasswordReminderUseCase;
    @Inject
    CookieDialogHandler cookieDialogHandler;
    @Inject
    SortOrderManagement sortOrderManagement;
    @Inject
    MyAccountInfo myAccountInfo;
    @Inject
    InviteContactUseCase inviteContactUseCase;
    @Inject
    FilePrepareUseCase filePrepareUseCase;
    @Inject
    PasscodeManagement passcodeManagement;
    @Inject
    MoveNodeUseCase moveNodeUseCase;
    @Inject
    RemoveNodeUseCase removeNodeUseCase;
    @Inject
    GetNodeUseCase getNodeUseCase;
    @Inject
    GetChatChangesUseCase getChatChangesUseCase;
    @Inject
<<<<<<< HEAD
    CheckNameCollisionUseCase checkNameCollisionUseCase;
    @Inject
    UploadUseCase uploadUseCase;
    @Inject
    CopyNodeUseCase copyNodeUseCase;
=======
    DownloadNodeUseCase downloadNodeUseCase;
>>>>>>> 1a663b9e

    public ArrayList<Integer> transfersInProgress;
    public MegaTransferData transferData;

    public long transferCallback = 0;

    //GET PRO ACCOUNT PANEL
    LinearLayout getProLayout = null;
    TextView getProText;
    TextView leftCancelButton;
    TextView rightUpgradeButton;
    Button addPhoneNumberButton;
    TextView addPhoneNumberLabel;
    FloatingActionButton fabButton;
    FloatingActionButton fabMaskButton;

    MegaNode inboxNode = null;

    MegaNode rootNode = null;

    NodeController nC;
    ContactController cC;
    AccountController aC;

    private final MegaAttacher nodeAttacher = new MegaAttacher(this);
    private final NodeSaver nodeSaver = new NodeSaver(this, this, this,
            AlertsAndWarnings.showSaveToDeviceConfirmDialog(this));

    private AndroidCompletedTransfer selectedTransfer;
    MegaNode selectedNode;
    MegaOffline selectedOfflineNode;
    MegaContactAdapter selectedUser;
    MegaContactRequest selectedRequest;

    public long selectedChatItemId;

    private BadgeDrawerArrowDrawable badgeDrawable;

    MegaPreferences prefs = null;
    MegaAttributes attr = null;
    static ManagerActivity managerActivity = null;
    MegaApplication app = null;
    MegaApiAndroid megaApi;
    MegaChatApiAndroid megaChatApi;
    Handler handler;
    DisplayMetrics outMetrics;
    FragmentContainerView fragmentContainer;
    ActionBar aB;
    MaterialToolbar toolbar;
    AppBarLayout abL;

    int selectedAccountType;

    ShareInfo infoManager;
    MegaNode parentNodeManager;

    boolean firstNavigationLevel = true;
    public DrawerLayout drawerLayout;
    ArrayList<MegaUser> contacts = new ArrayList<>();
    ArrayList<MegaUser> visibleContacts = new ArrayList<>();

    public boolean openFolderRefresh = false;

    public boolean openSettingsStartScreen;
    public boolean openSettingsStorage = false;
    public boolean openSettingsQR = false;
    boolean newAccount = false;
    public boolean newCreationAccount;

    private int storageState = MegaApiJava.STORAGE_STATE_UNKNOWN; //Default value
    private int storageStateFromBroadcast = MegaApiJava.STORAGE_STATE_UNKNOWN; //Default value
    private boolean showStorageAlertWithDelay;

    private boolean isStorageStatusDialogShown = false;

    private boolean isTransferOverQuotaWarningShown;
    private AlertDialog transferOverQuotaWarning;
    private AlertDialog confirmationTransfersDialog;

    private AlertDialog reconnectDialog;
    private AlertDialog inviteContactDialog;

    private RelativeLayout navigationDrawerAddPhoneContainer;
    int orientationSaved;

    private boolean isSMSDialogShowing;
    private final static String STATE_KEY_SMS_DIALOG = "isSMSDialogShowing";

    // Determine if open this activity from meeting page, if true, will finish this activity when user click back icon
    private boolean isFromMeeting = false;

    private static final String STATE_KEY_IS_IN_MD_MODE = "isInMDMode";
    // Determine if in Media discovery page, if it is true, it must in CD drawerItem tab
    private boolean isInMDMode = false;

    private static final String STATE_KEY_IS_IN_ALBUM_CONTENT = "isInAlbumContent";
    private boolean isInAlbumContent;

    public enum FragmentTag {
        CLOUD_DRIVE, HOMEPAGE, PHOTOS, INBOX, INCOMING_SHARES, OUTGOING_SHARES, SEARCH, TRANSFERS, COMPLETED_TRANSFERS,
        RECENT_CHAT, RUBBISH_BIN, NOTIFICATIONS, TURN_ON_NOTIFICATIONS, PERMISSIONS, SMS_VERIFICATION,
        LINKS, MEDIA_DISCOVERY, ALBUM_CONTENT;

        public String getTag() {
            switch (this) {
                case CLOUD_DRIVE:
                    return "fileBrowserFragment";
                case HOMEPAGE:
                    return "homepageFragment";
                case RUBBISH_BIN:
                    return "rubbishBinFragment";
                case PHOTOS:
                    return "photosFragment";
                case INBOX:
                    return "inboxFragment";
                case INCOMING_SHARES:
                    return "incomingSharesFragment";
                case OUTGOING_SHARES:
                    return "outgoingSharesFragment";
                case SEARCH:
                    return "searchFragment";
                case TRANSFERS:
                    return "android:switcher:" + R.id.transfers_tabs_pager + ":" + 0;
                case COMPLETED_TRANSFERS:
                    return "android:switcher:" + R.id.transfers_tabs_pager + ":" + 1;
                case RECENT_CHAT:
                    return "recentChatsFragment";
                case NOTIFICATIONS:
                    return "notificationsFragment";
                case TURN_ON_NOTIFICATIONS:
                    return "turnOnNotificationsFragment";
                case PERMISSIONS:
                    return "permissionsFragment";
                case SMS_VERIFICATION:
                    return "smsVerificationFragment";
                case LINKS:
                    return "linksFragment";
                case MEDIA_DISCOVERY:
                    return "mediaDiscoveryFragment";
                case ALBUM_CONTENT:
                    return "fragmentAlbumContent";
            }
            return null;
        }
    }

    public boolean turnOnNotifications = false;

    private int searchSharedTab = -1;
    private DrawerItem searchDrawerItem = null;
    private DrawerItem drawerItem;
    static MenuItem drawerMenuItem = null;
    LinearLayout fragmentLayout;
    BottomNavigationView bNV;
    NavigationView nV;
    RelativeLayout usedSpaceLayout;
    private EmojiTextView nVDisplayName;
    TextView nVEmail;
    TextView businessLabel;
    RoundedImageView nVPictureProfile;
    TextView spaceTV;
    ProgressBar usedSpacePB;

    private MiniAudioPlayerController miniAudioPlayerController;

    private LinearLayout cuViewTypes;
    private TextView cuYearsButton;
    private TextView cuMonthsButton;
    private TextView cuDaysButton;
    private TextView cuAllButton;
    private LinearLayout cuLayout;
    private Button enableCUButton;
    private ProgressBar cuProgressBar;

    //Tabs in Shares
    private TabLayout tabLayoutShares;
    private SharesPageAdapter sharesPageAdapter;
    private CustomViewPager viewPagerShares;

    //Tabs in Transfers
    private TabLayout tabLayoutTransfers;
    private TransfersPageAdapter mTabsAdapterTransfers;
    private CustomViewPager viewPagerTransfers;

    private RelativeLayout callInProgressLayout;
    private Chronometer callInProgressChrono;
    private TextView callInProgressText;
    private LinearLayout microOffLayout;
    private LinearLayout videoOnLayout;

    boolean firstTimeAfterInstallation = true;
    SearchView searchView;
    public boolean searchExpand = false;
    private String searchQuery = "";
    public boolean textSubmitted = false;
    public boolean textsearchQuery = false;
    boolean isSearching = false;
    public int levelsSearch = -1;
    boolean openLink = false;

    long lastTimeOnTransferUpdate = Calendar.getInstance().getTimeInMillis();

    boolean firstLogin = false;
    private boolean askPermissions = false;
    private boolean isClearRubbishBin = false;

    boolean megaContacts = true;

    private HomepageScreen mHomepageScreen = HomepageScreen.HOMEPAGE;

    private enum HomepageScreen {
        HOMEPAGE, IMAGES, DOCUMENTS, AUDIO, VIDEO,
        FULLSCREEN_OFFLINE, OFFLINE_FILE_INFO, RECENT_BUCKET
    }

    public boolean isList = true;

    private long parentHandleBrowser;
    private long parentHandleRubbish;
    private long parentHandleIncoming;
    private long parentHandleLinks;
    private long parentHandleOutgoing;
    private long parentHandleSearch;
    private long parentHandleInbox;
    private String pathNavigationOffline;
    public int deepBrowserTreeIncoming = 0;
    public int deepBrowserTreeOutgoing = 0;
    private int deepBrowserTreeLinks;

    int indexShares = -1;
    int indexTransfers = -1;

    // Fragments
    private FileBrowserFragment fileBrowserFragment;
    private RubbishBinFragment rubbishBinFragment;
    private InboxFragment inboxFragment;
    private IncomingSharesFragment incomingSharesFragment;
    private OutgoingSharesFragment outgoingSharesFragment;
    private LinksFragment linksFragment;
    private TransfersFragment transfersFragment;
    private CompletedTransfersFragment completedTransfersFragment;
    private SearchFragment searchFragment;
    private PhotosFragment photosFragment;
    private AlbumContentFragment albumContentFragment;
    private RecentChatsFragment recentChatsFragment;
    private NotificationsFragment notificationsFragment;
    private TurnOnNotificationsFragment turnOnNotificationsFragment;
    private PermissionsFragment permissionsFragment;
    private SMSVerificationFragment smsVerificationFragment;
    private MediaDiscoveryFragment mediaDiscoveryFragment;

    private boolean mStopped = true;
    private int bottomItemBeforeOpenFullscreenOffline = INVALID_VALUE;
    private OfflineFragment fullscreenOfflineFragment;
    private OfflineFragment pagerOfflineFragment;
    private RecentsFragment pagerRecentsFragment;

    AlertDialog statusDialog;
    private AlertDialog processFileDialog;

    private AlertDialog permissionsDialog;
    private AlertDialog presenceStatusDialog;
    private AlertDialog alertNotPermissionsUpload;
    private AlertDialog clearRubbishBinDialog;
    private AlertDialog insertPassDialog;
    private AlertDialog changeUserAttributeDialog;
    private AlertDialog alertDialogStorageStatus;
    private AlertDialog alertDialogSMSVerification;
    private AlertDialog newTextFileDialog;

    private MenuItem searchMenuItem;
    private MenuItem enableSelectMenuItem;
    private MenuItem doNotDisturbMenuItem;
    private MenuItem clearRubbishBinMenuitem;
    private MenuItem cancelAllTransfersMenuItem;
    private MenuItem playTransfersMenuIcon;
    private MenuItem pauseTransfersMenuIcon;
    private MenuItem retryTransfers;
    private MenuItem clearCompletedTransfers;
    private MenuItem scanQRcodeMenuItem;
    private MenuItem returnCallMenuItem;
    private MenuItem openMeetingMenuItem;
    private MenuItem openLinkMenuItem;
    private Chronometer chronometerMenuItem;
    private LinearLayout layoutCallMenuItem;

    private int typesCameraPermission = INVALID_TYPE_PERMISSIONS;
    AlertDialog enable2FADialog;
    boolean isEnable2FADialogShown = false;
    Button enable2FAButton;
    Button skip2FAButton;

    private boolean is2FAEnabled = false;

    public boolean comesFromNotifications = false;
    public int comesFromNotificationsLevel = 0;
    public long comesFromNotificationHandle = -1;
    public long comesFromNotificationHandleSaved = -1;
    public int comesFromNotificationDeepBrowserTreeIncoming = -1;

    RelativeLayout myAccountHeader;
    ImageView contactStatus;
    RelativeLayout myAccountSection;
    RelativeLayout inboxSection;
    RelativeLayout contactsSection;
    RelativeLayout notificationsSection;
    private RelativeLayout rubbishBinSection;
    RelativeLayout settingsSection;
    Button upgradeAccount;
    TextView contactsSectionText;
    TextView notificationsSectionText;
    int bottomNavigationCurrentItem = -1;
    View chatBadge;
    View callBadge;

    private boolean joiningToChatLink;
    private String linkJoinToChatLink;

    private boolean onAskingPermissionsFragment = false;
    public boolean onAskingSMSVerificationFragment = false;

    private View mNavHostView;
    private NavController mNavController;
    private HomepageSearchable mHomepageSearchable;

    private Boolean initFabButtonShow = false;

    private Observer<Boolean> fabChangeObserver = isShow -> {
        if (drawerItem == DrawerItem.HOMEPAGE) {
            controlFabInHomepage(isShow);
        } else if (isInMDMode) {
            hideFabButton();
        } else {
            if (initFabButtonShow) {
                if (isShow) {
                    showFabButtonAfterScrolling();
                } else {
                    hideFabButtonWhenScrolling();
                }
            }
        }
    };

    private final Observer<Boolean> refreshAddPhoneNumberButtonObserver = new Observer<Boolean>() {
        @Override
        public void onChanged(Boolean aBoolean) {
            if (drawerLayout != null) {
                drawerLayout.closeDrawer(Gravity.LEFT);
            }
            refreshAddPhoneNumberButton();
        }
    };

    private final Observer<Boolean> fileBackupChangedObserver = change -> {
        if (change) {
            megaApi.getMyBackupsFolder(this);
        }
    };

    private boolean isBusinessGraceAlertShown;
    private AlertDialog businessGraceAlert;
    private boolean isBusinessCUAlertShown;
    private AlertDialog businessCUAlert;

    private BottomSheetDialogFragment bottomSheetDialogFragment;
    private PsaViewHolder psaViewHolder;

    private AlertDialog openLinkDialog;
    private boolean openLinkDialogIsErrorShown = false;
    private EditText openLinkText;
    private RelativeLayout openLinkError;
    private TextView openLinkErrorText;
    private Button openLinkOpenButton;
    private static final int LINK_DIALOG_MEETING = 1;
    private static final int LINK_DIALOG_CHAT = 2;
    private int chatLinkDialogType = LINK_DIALOG_CHAT;

    // for Meeting
    boolean isFabExpanded = false;
    private static long FAB_ANIM_DURATION = 200L;
    private static long FAB_MASK_OUT_DELAY = 200L;
    private static float ALPHA_TRANSPARENT = 0f;
    private static float ALPHA_OPAQUE = 1f;
    private static float FAB_DEFAULT_ANGEL = 0f;
    private static float FAB_ROTATE_ANGEL = 135f;
    private static String KEY_IS_FAB_EXPANDED = "isFabExpanded";
    private static String MEETING_TYPE = MEETING_ACTION_CREATE;
    private View fabMaskLayout;
    private ViewGroup windowContent;
    private final ArrayList<View> fabs = new ArrayList<>();
    // end for Meeting

    // Backup warning dialog
    private AlertDialog backupWarningDialog;
    private ArrayList<Long> backupHandleList;
    private int backupDialogType = BACKUP_DIALOG_SHOW_NONE;
    private Long backupNodeHandle;
    private int backupNodeType;
    private int backupActionType;

    // Version removed
    private int versionsToRemove = 0;
    private int versionsRemoved = 0;
    private int errorVersionRemove = 0;

    /**
     * Broadcast to update the completed transfers tab.
     */
    private BroadcastReceiver transferFinishReceiver = new BroadcastReceiver() {
        @Override
        public void onReceive(Context context, Intent intent) {
            if (!isTransfersCompletedAdded()) {
                return;
            }

            if (intent == null || intent.getAction() == null
                    || !intent.getAction().equals(BROADCAST_ACTION_TRANSFER_FINISH)) {
                return;
            }

            AndroidCompletedTransfer completedTransfer = intent.getParcelableExtra(COMPLETED_TRANSFER);
            if (completedTransfer == null) {
                return;
            }

            completedTransfersFragment.transferFinish(completedTransfer);
        }
    };

    /**
     * Broadcast to show a "transfer over quota" warning if it is on Transfers section.
     */
    private BroadcastReceiver transferOverQuotaUpdateReceiver = new BroadcastReceiver() {
        @Override
        public void onReceive(Context context, Intent intent) {
            updateTransfersWidget(intent);

            if (intent == null) return;

            if (intent.getAction() != null && intent.getAction().equals(ACTION_TRANSFER_OVER_QUOTA) && drawerItem == DrawerItem.TRANSFERS && isActivityInForeground()) {
                showTransfersTransferOverQuotaWarning();
            }

            if (transfersManagement.getAreFailedTransfers() && drawerItem == DrawerItem.TRANSFERS && getTabItemTransfers() == COMPLETED_TAB && !retryTransfers.isVisible()) {
                retryTransfers.setVisible(true);
            }
        }
    };

    private BroadcastReceiver chatArchivedReceiver = new BroadcastReceiver() {
        @Override
        public void onReceive(Context context, Intent intent) {
            if (intent == null) return;

            String title = intent.getStringExtra(CHAT_TITLE);
            if (title != null) {
                showSnackbar(SNACKBAR_TYPE, getString(R.string.success_archive_chat, title), -1);
            }
        }
    };

    private BroadcastReceiver updateMyAccountReceiver = new BroadcastReceiver() {
        @Override
        public void onReceive(Context context, Intent intent) {
            if (intent != null) {
                if (ACTION_STORAGE_STATE_CHANGED.equals(intent.getAction())) {
                    storageStateFromBroadcast = intent.getIntExtra(EXTRA_STORAGE_STATE, MegaApiJava.STORAGE_STATE_UNKNOWN);
                    if (!showStorageAlertWithDelay) {
                        checkStorageStatus(storageStateFromBroadcast != MegaApiJava.STORAGE_STATE_UNKNOWN ?
                                storageStateFromBroadcast : app.getStorageState(), false);
                    }
                    updateAccountDetailsVisibleInfo();
                    return;
                }

                int actionType = intent.getIntExtra(ACTION_TYPE, INVALID_ACTION);

                if (actionType == UPDATE_ACCOUNT_DETAILS) {
                    logDebug("BROADCAST TO UPDATE AFTER UPDATE_ACCOUNT_DETAILS");
                    if (isFinishing()) {
                        return;
                    }

                    updateAccountDetailsVisibleInfo();

                    if (megaApi.isBusinessAccount()) {
                        supportInvalidateOptionsMenu();
                    }
                } else if (actionType == UPDATE_PAYMENT_METHODS) {
                    logDebug("BROADCAST TO UPDATE AFTER UPDATE_PAYMENT_METHODS");
                }
            }
        }
    };

    private final BroadcastReceiver receiverUpdateOrder = new BroadcastReceiver() {
        @Override
        public void onReceive(Context context, Intent intent) {
            if (intent == null || !BROADCAST_ACTION_INTENT_UPDATE_ORDER.equals(intent.getAction())) {
                return;
            }

            if (intent.getBooleanExtra(IS_CLOUD_ORDER, true)) {
                refreshCloudOrder(intent.getIntExtra(NEW_ORDER, ORDER_DEFAULT_ASC));
            } else {
                refreshOthersOrder();
            }
        }
    };

    private BroadcastReceiver receiverCUAttrChanged = new BroadcastReceiver() {
        @Override
        public void onReceive(Context context, Intent intent) {

            synchronized (this) {
                if (drawerItem == DrawerItem.PHOTOS) {
                    cameraUploadsClicked();
                }

                //update folder icon
                onNodesCloudDriveUpdate();
            }
        }
    };

    private BroadcastReceiver networkReceiver = new BroadcastReceiver() {
        @Override
        public void onReceive(Context context, Intent intent) {
            logDebug("Network broadcast received!");
            int actionType;

            if (intent != null) {
                actionType = intent.getIntExtra(ACTION_TYPE, INVALID_ACTION);

                if (actionType == GO_OFFLINE) {
                    //stop cu process
                    stopRunningCameraUploadService(ManagerActivity.this);
                    showOfflineMode();
                    LiveEventBus.get(EVENT_NETWORK_CHANGE, Boolean.class).post(false);
                } else if (actionType == GO_ONLINE) {
                    showOnlineMode();
                    LiveEventBus.get(EVENT_NETWORK_CHANGE, Boolean.class).post(true);
                } else if (actionType == START_RECONNECTION) {
                    refreshSession();
                }
            }
        }
    };

    private BroadcastReceiver cameraUploadLauncherReceiver = new BroadcastReceiver() {
        @Override
        public void onReceive(Context context, Intent intent) {
            try {
                logDebug("cameraUploadLauncherReceiver: Start service here");
                startCameraUploadServiceIgnoreAttr(ManagerActivity.this);
            } catch (Exception e) {
                logError("cameraUploadLauncherReceiver: Exception", e);
            }
        }
    };

    private BroadcastReceiver contactUpdateReceiver = new BroadcastReceiver() {
        @Override
        public void onReceive(Context context, Intent intent) {
            if (intent == null || intent.getAction() == null)
                return;


            long userHandle = intent.getLongExtra(EXTRA_USER_HANDLE, INVALID_HANDLE);

            if (intent.getAction().equals(ACTION_UPDATE_NICKNAME)
                    || intent.getAction().equals(ACTION_UPDATE_FIRST_NAME)
                    || intent.getAction().equals(ACTION_UPDATE_LAST_NAME)) {

                if (isIncomingAdded() && incomingSharesFragment.getItemCount() > 0) {
                    incomingSharesFragment.updateContact(userHandle);
                }

                if (isOutgoingAdded() && outgoingSharesFragment.getItemCount() > 0) {
                    outgoingSharesFragment.updateContact(userHandle);
                }
            }
        }
    };

    private final Observer<MegaChatCall> callStatusObserver = call -> {
        int callStatus = call.getStatus();
        switch (callStatus) {
            case MegaChatCall.CALL_STATUS_CONNECTING:
            case MegaChatCall.CALL_STATUS_IN_PROGRESS:
            case MegaChatCall.CALL_STATUS_TERMINATING_USER_PARTICIPATION:
            case MegaChatCall.CALL_STATUS_DESTROYED:
            case MegaChatCall.CALL_STATUS_USER_NO_PRESENT:
                updateVisibleCallElements(call.getChatid());
                if (call.getStatus() == MegaChatCall.CALL_STATUS_TERMINATING_USER_PARTICIPATION &&
                        call.getTermCode() == MegaChatCall.TERM_CODE_TOO_MANY_PARTICIPANTS) {
                    showSnackbar(SNACKBAR_TYPE, StringResourcesUtils.getString(R.string.call_error_too_many_participants), MEGACHAT_INVALID_HANDLE);
                }
                break;
        }
    };

    private final Observer<MegaChatCall> callOnHoldObserver = call -> updateVisibleCallElements(call.getChatid());

    private final Observer<Pair> sessionOnHoldObserver = sessionAndCall -> {
        MegaChatCall call = megaChatApi.getChatCallByCallId((long) sessionAndCall.first);
        updateVisibleCallElements(call.getChatid());
    };

    private BroadcastReceiver chatRoomMuteUpdateReceiver = new BroadcastReceiver() {
        @Override
        public void onReceive(Context context, Intent intent) {
            if (intent == null || intent.getAction() == null)
                return;

            if (intent.getAction().equals(ACTION_UPDATE_PUSH_NOTIFICATION_SETTING)) {
                if (getChatsFragment() != null) {
                    recentChatsFragment.notifyPushChanged();
                }
            }
        }
    };

    private final Observer<Boolean> refreshObserver = refreshed -> {
        if (!refreshed) {
            return;
        }

        if (drawerItem == DrawerItem.CLOUD_DRIVE) {
            MegaNode parentNode = megaApi.getNodeByHandle(parentHandleBrowser);

            ArrayList<MegaNode> nodes = megaApi.getChildren(parentNode != null
                            ? parentNode
                            : megaApi.getRootNode(),
                    sortOrderManagement.getOrderCloud());

            fileBrowserFragment.setNodes(nodes);
            fileBrowserFragment.getRecyclerView().invalidate();
        } else if (drawerItem == DrawerItem.SHARED_ITEMS) {
            refreshIncomingShares();
        }
    };

    private final BroadcastReceiver cuUpdateReceiver = new BroadcastReceiver() {
        @Override
        public void onReceive(Context context, Intent intent) {
            if (intent == null || !ACTION_UPDATE_CU.equals(intent.getAction())) {
                return;
            }

            updateCUProgress(intent.getIntExtra(PROGRESS, 0),
                    intent.getIntExtra(PENDING_TRANSFERS, 0));
        }
    };

    private final Observer<Boolean> finishObserver = finish -> {
        if (finish) finish();
    };

    private FileBackupManager fileBackupManager;

    /**
     * Method for updating the visible elements related to a call.
     *
     * @param chatIdReceived The chat ID of a call.
     */
    private void updateVisibleCallElements(long chatIdReceived) {
        if (getChatsFragment() != null && recentChatsFragment.isVisible()) {
            recentChatsFragment.refreshNode(megaChatApi.getChatListItem(chatIdReceived));
        }

        if (isScreenInPortrait(ManagerActivity.this)) {
            setCallWidget();
        } else {
            supportInvalidateOptionsMenu();
        }
    }

    @Override
    public void onRequestPermissionsResult(int requestCode, @NonNull String[] permissions, @NonNull int[] grantResults) {
        super.onRequestPermissionsResult(requestCode, permissions, grantResults);
        switch (requestCode) {
            case REQUEST_UPLOAD_CONTACT: {
                uploadContactInfo(infoManager, parentNodeManager);
                break;
            }
            case REQUEST_CAMERA: {
                if (typesCameraPermission == TAKE_PICTURE_OPTION) {
                    logDebug("TAKE_PICTURE_OPTION");
                    if (grantResults.length > 0 && grantResults[0] == PackageManager.PERMISSION_GRANTED) {
                        if (!hasPermissions(this, Manifest.permission.WRITE_EXTERNAL_STORAGE)) {
                            requestPermission(this,
                                    REQUEST_WRITE_STORAGE,
                                    Manifest.permission.WRITE_EXTERNAL_STORAGE);
                        } else {
                            checkTakePicture(this, TAKE_PHOTO_CODE);
                            typesCameraPermission = INVALID_TYPE_PERMISSIONS;
                        }
                    }
                } else if ((typesCameraPermission == RETURN_CALL_PERMISSIONS || typesCameraPermission == START_CALL_PERMISSIONS) &&
                        grantResults.length > 0 && grantResults[0] == PackageManager.PERMISSION_GRANTED) {
                    controlCallPermissions();
                }
                break;
            }
            case REQUEST_READ_WRITE_STORAGE: {
                if (grantResults.length > 0 && grantResults[0] == PackageManager.PERMISSION_GRANTED) {
                    showUploadPanel();
                }
                break;
            }
            case REQUEST_WRITE_STORAGE: {
                if (firstLogin) {
                    logDebug("The first time");
                    if (grantResults.length > 0 && grantResults[0] == PackageManager.PERMISSION_GRANTED) {
                        if (typesCameraPermission == TAKE_PICTURE_OPTION) {
                            logDebug("TAKE_PICTURE_OPTION");
                            if (!hasPermissions(this, Manifest.permission.CAMERA)) {
                                requestPermission(this, REQUEST_CAMERA, Manifest.permission.CAMERA);
                            } else {
                                checkTakePicture(this, TAKE_PHOTO_CODE);
                                typesCameraPermission = INVALID_TYPE_PERMISSIONS;
                            }

                            break;
                        }
                    }
                } else {
                    if (typesCameraPermission == TAKE_PICTURE_OPTION) {
                        logDebug("TAKE_PICTURE_OPTION");
                        if (!hasPermissions(this, Manifest.permission.CAMERA)) {
                            requestPermission(this,
                                    REQUEST_CAMERA,
                                    Manifest.permission.CAMERA);
                        } else {
                            checkTakePicture(this, TAKE_PHOTO_CODE);
                            typesCameraPermission = INVALID_TYPE_PERMISSIONS;
                        }
                    } else {
                        refreshOfflineNodes();
                    }

                    break;
                }

                nodeSaver.handleRequestPermissionsResult(requestCode);
                break;
            }

            case REQUEST_CAMERA_UPLOAD:
            case REQUEST_CAMERA_ON_OFF:
                if (grantResults.length > 0 && grantResults[0] == PackageManager.PERMISSION_GRANTED) {
                    checkIfShouldShowBusinessCUAlert();
                } else {
                    showSnackbar(SNACKBAR_TYPE, getString(R.string.on_refuse_storage_permission), INVALID_HANDLE);
                }

                break;

            case REQUEST_CAMERA_ON_OFF_FIRST_TIME:
                if (permissions.length == 0) {
                    return;
                }
                if (grantResults[0] == PackageManager.PERMISSION_GRANTED) {
                    checkIfShouldShowBusinessCUAlert();
                } else {
                    if (!ActivityCompat.shouldShowRequestPermissionRationale(this, permissions[0])) {
                        if (getPhotosFragment() != null) {
                            photosFragment.onStoragePermissionRefused();
                        }
                    } else {
                        showSnackbar(SNACKBAR_TYPE, getString(R.string.on_refuse_storage_permission), INVALID_HANDLE);
                    }
                }

                break;

            case PERMISSIONS_FRAGMENT: {
                if (getPermissionsFragment() != null) {
                    permissionsFragment.setNextPermission();
                }
                break;
            }

            case REQUEST_RECORD_AUDIO:
                if ((typesCameraPermission == RETURN_CALL_PERMISSIONS || typesCameraPermission == START_CALL_PERMISSIONS) &&
                        grantResults.length > 0 && grantResults[0] == PackageManager.PERMISSION_GRANTED) {
                    controlCallPermissions();
                }
                break;

            case REQUEST_BT_CONNECT:
                logDebug("get Bluetooth Connect permission");
                if (permissions.length == 0) {
                    return;
                }
                if (grantResults[0] == PackageManager.PERMISSION_GRANTED) {
                    if (MEETING_TYPE.equals(MEETING_ACTION_CREATE)) {
                        openMeetingToCreate(this);
                    }
                } else {
                    showSnackbar(PERMISSIONS_TYPE, getString(R.string.meeting_bluetooth_connect_required_permissions_warning), INVALID_HANDLE);
                }
                break;
        }
    }

    /**
     * Method for checking the necessary actions when you have permission to start a call or return to one in progress.
     */
    private void controlCallPermissions() {
        if (checkPermissionsCall(this, typesCameraPermission)) {
            switch (typesCameraPermission) {
                case RETURN_CALL_PERMISSIONS:
                    returnActiveCall(this, passcodeManagement);
                    break;

                case START_CALL_PERMISSIONS:
                    MegaChatRoom chat = megaChatApi.getChatRoomByUser(MegaApplication.getUserWaitingForCall());
                    if (chat != null) {
                        startCallWithChatOnline(this, chat);
                    }
                    break;
            }
            typesCameraPermission = INVALID_TYPE_PERMISSIONS;
        }
    }

    public void setTypesCameraPermission(int typesCameraPermission) {
        this.typesCameraPermission = typesCameraPermission;
    }

    @Override
    public void onSaveInstanceState(Bundle outState) {
        logDebug("onSaveInstanceState");
        if (drawerItem != null) {
            logDebug("DrawerItem = " + drawerItem);
        } else {
            logWarning("DrawerItem is null");
        }
        super.onSaveInstanceState(outState);
        outState.putLong("parentHandleBrowser", parentHandleBrowser);
        outState.putLong("parentHandleRubbish", parentHandleRubbish);
        outState.putLong("parentHandleIncoming", parentHandleIncoming);
        logDebug("IN BUNDLE -> parentHandleOutgoing: " + parentHandleOutgoing);
        outState.putLong(PARENT_HANDLE_LINKS, parentHandleLinks);
        outState.putLong("parentHandleOutgoing", parentHandleOutgoing);
        outState.putLong("parentHandleSearch", parentHandleSearch);
        outState.putLong("parentHandleInbox", parentHandleInbox);
        outState.putSerializable("drawerItem", drawerItem);
        outState.putInt(BOTTOM_ITEM_BEFORE_OPEN_FULLSCREEN_OFFLINE,
                bottomItemBeforeOpenFullscreenOffline);
        outState.putSerializable(SEARCH_DRAWER_ITEM, searchDrawerItem);
        outState.putSerializable(SEARCH_SHARED_TAB, searchSharedTab);
        outState.putBoolean(EXTRA_FIRST_LOGIN, firstLogin);
        outState.putBoolean(STATE_KEY_SMS_DIALOG, isSMSDialogShowing);

        if (parentHandleIncoming != INVALID_HANDLE) {
            outState.putInt("deepBrowserTreeIncoming", deepBrowserTreeIncoming);
        }

        if (parentHandleOutgoing != INVALID_HANDLE) {
            outState.putInt("deepBrowserTreeOutgoing", deepBrowserTreeOutgoing);
        }

        if (parentHandleLinks != INVALID_HANDLE) {
            outState.putInt(DEEP_BROWSER_TREE_LINKS, deepBrowserTreeLinks);
        }

        if (viewPagerShares != null) {
            indexShares = viewPagerShares.getCurrentItem();
        }
        outState.putInt("indexShares", indexShares);

        outState.putString("pathNavigationOffline", pathNavigationOffline);

        if (searchQuery != null) {
            outState.putInt("levelsSearch", levelsSearch);
            outState.putString("searchQuery", searchQuery);
            textsearchQuery = true;
            outState.putBoolean("textsearchQuery", textsearchQuery);
        } else {
            textsearchQuery = false;
        }

        if (turnOnNotifications) {
            outState.putBoolean("turnOnNotifications", turnOnNotifications);
        }

        outState.putInt("orientationSaved", orientationSaved);
        outState.putBoolean("isEnable2FADialogShown", isEnable2FADialogShown);
        outState.putInt("bottomNavigationCurrentItem", bottomNavigationCurrentItem);
        outState.putBoolean("searchExpand", searchExpand);
        outState.putBoolean("comesFromNotifications", comesFromNotifications);
        outState.putInt("comesFromNotificationsLevel", comesFromNotificationsLevel);
        outState.putLong("comesFromNotificationHandle", comesFromNotificationHandle);
        outState.putLong("comesFromNotificationHandleSaved", comesFromNotificationHandleSaved);
        outState.putBoolean("onAskingPermissionsFragment", onAskingPermissionsFragment);
        permissionsFragment = (PermissionsFragment) getSupportFragmentManager().findFragmentByTag(FragmentTag.PERMISSIONS.getTag());
        if (onAskingPermissionsFragment && permissionsFragment != null) {
            getSupportFragmentManager().putFragment(outState, FragmentTag.PERMISSIONS.getTag(), permissionsFragment);
        }
        outState.putBoolean("onAskingSMSVerificationFragment", onAskingSMSVerificationFragment);
        smsVerificationFragment = (SMSVerificationFragment) getSupportFragmentManager().findFragmentByTag(FragmentTag.SMS_VERIFICATION.getTag());
        if (onAskingSMSVerificationFragment && smsVerificationFragment != null) {
            getSupportFragmentManager().putFragment(outState, FragmentTag.SMS_VERIFICATION.getTag(), smsVerificationFragment);
        }
        outState.putInt("elevation", mElevationCause);
        outState.putInt("storageState", storageState);
        outState.putBoolean("isStorageStatusDialogShown", isStorageStatusDialogShown);
        outState.putInt("comesFromNotificationDeepBrowserTreeIncoming", comesFromNotificationDeepBrowserTreeIncoming);

        if (isAlertDialogShown(openLinkDialog)) {
            outState.putBoolean(OPEN_LINK_DIALOG_SHOWN, true);
            outState.putBoolean(OPEN_LINK_ERROR, openLinkDialogIsErrorShown);
            outState.putString(OPEN_LINK_TEXT, openLinkText != null && openLinkText.getText() != null
                    ? openLinkText.getText().toString() : "");
        }

        outState.putBoolean(BUSINESS_GRACE_ALERT_SHOWN, isBusinessGraceAlertShown);
        if (isBusinessCUAlertShown) {
            outState.putBoolean(BUSINESS_CU_ALERT_SHOWN, isBusinessCUAlertShown);
        }

        outState.putBoolean(TRANSFER_OVER_QUOTA_SHOWN, isTransferOverQuotaWarningShown);
        outState.putInt(TYPE_CALL_PERMISSION, typesCameraPermission);
        outState.putBoolean(JOINING_CHAT_LINK, joiningToChatLink);
        outState.putString(LINK_JOINING_CHAT_LINK, linkJoinToChatLink);
        outState.putBoolean(KEY_IS_FAB_EXPANDED, isFabExpanded);

        if (getPhotosFragment() != null) {
            getSupportFragmentManager().putFragment(outState, FragmentTag.PHOTOS.getTag(), photosFragment);
        }

        checkNewTextFileDialogState(newTextFileDialog, outState);

        nodeAttacher.saveState(outState);
        nodeSaver.saveState(outState);

        outState.putBoolean(PROCESS_FILE_DIALOG_SHOWN, isAlertDialogShown(processFileDialog));

        outState.putBoolean(STATE_KEY_IS_IN_MD_MODE, isInMDMode);
        mediaDiscoveryFragment = (MediaDiscoveryFragment) getSupportFragmentManager().findFragmentByTag(FragmentTag.MEDIA_DISCOVERY.getTag());
        if (mediaDiscoveryFragment != null) {
            getSupportFragmentManager().putFragment(outState, FragmentTag.MEDIA_DISCOVERY.getTag(), mediaDiscoveryFragment);
        }

        outState.putBoolean(STATE_KEY_IS_IN_ALBUM_CONTENT, isInAlbumContent);
        albumContentFragment = (AlbumContentFragment) getSupportFragmentManager().findFragmentByTag(FragmentTag.ALBUM_CONTENT.getTag());
        if (albumContentFragment != null) {
            getSupportFragmentManager().putFragment(outState, FragmentTag.ALBUM_CONTENT.getTag(), albumContentFragment);
        }

        backupWarningDialog = fileBackupManager.getBackupWarningDialog();
        if (backupWarningDialog != null && backupWarningDialog.isShowing()) {
            backupHandleList = fileBackupManager.getBackupHandleList();
            backupNodeHandle = fileBackupManager.getBackupNodeHandle();
            backupNodeType = fileBackupManager.getBackupNodeType();
            backupActionType = fileBackupManager.getBackupActionType();
            backupDialogType = fileBackupManager.getBackupDialogType();

            if (backupHandleList != null) {
                outState.putSerializable(BACKUP_HANDLED_ITEM, backupHandleList);
            }

            outState.putLong(BACKUP_HANDLED_NODE, backupNodeHandle);
            outState.putInt(BACKUP_NODE_TYPE, backupNodeType);
            outState.putInt(BACKUP_ACTION_TYPE, backupActionType);
            outState.putInt(BACKUP_DIALOG_WARN, backupDialogType);
            backupWarningDialog.dismiss();
        }
    }

    @Override
    public void onStart() {
        logDebug("onStart");

        mStopped = false;

        super.onStart();
    }

    @SuppressLint("NewApi")
    @Override
    protected void onCreate(Bundle savedInstanceState) {
        logDebug("onCreate");
//		Fragments are restored during the Activity's onCreate().
//		Importantly though, they are restored in the base Activity class's onCreate().
//		Thus if you call super.onCreate() first, all of the rest of your onCreate() method will execute after your Fragments have been restored.
        super.onCreate(savedInstanceState);
        logDebug("onCreate after call super");

        // This block for solving the issue below:
        // Android is installed for the first time. Press the “Open” button on the system installation dialog, press the home button to switch the app to background,
        // and then switch the app to foreground, causing the app to create a new instantiation.
        if (!isTaskRoot()) {
            Intent intent = getIntent();
            if (intent != null) {
                String action = intent.getAction();
                if (intent.hasCategory(Intent.CATEGORY_LAUNCHER) && Intent.ACTION_MAIN.equals(action)) {
                    finish();
                    return;
                }
            }
        }

        boolean selectDrawerItemPending = true;

        getLifecycle().addObserver(cookieDialogHandler);

        boolean openLinkDialogIsShown = false;

        if (savedInstanceState != null) {
            logDebug("Bundle is NOT NULL");
            parentHandleBrowser = savedInstanceState.getLong("parentHandleBrowser", -1);
            logDebug("savedInstanceState -> parentHandleBrowser: " + parentHandleBrowser);
            parentHandleRubbish = savedInstanceState.getLong("parentHandleRubbish", -1);
            parentHandleIncoming = savedInstanceState.getLong("parentHandleIncoming", -1);
            logDebug("savedInstanceState -> parentHandleIncoming: " + parentHandleIncoming);
            parentHandleOutgoing = savedInstanceState.getLong("parentHandleOutgoing", -1);
            logDebug("savedInstanceState -> parentHandleOutgoing: " + parentHandleOutgoing);
            parentHandleLinks = savedInstanceState.getLong(PARENT_HANDLE_LINKS, INVALID_HANDLE);
            parentHandleSearch = savedInstanceState.getLong("parentHandleSearch", -1);
            parentHandleInbox = savedInstanceState.getLong("parentHandleInbox", -1);
            deepBrowserTreeIncoming = savedInstanceState.getInt("deepBrowserTreeIncoming", 0);
            deepBrowserTreeOutgoing = savedInstanceState.getInt("deepBrowserTreeOutgoing", 0);
            deepBrowserTreeLinks = savedInstanceState.getInt(DEEP_BROWSER_TREE_LINKS, 0);
            isSMSDialogShowing = savedInstanceState.getBoolean(STATE_KEY_SMS_DIALOG, false);
            firstLogin = savedInstanceState.getBoolean(EXTRA_FIRST_LOGIN);
            askPermissions = savedInstanceState.getBoolean(EXTRA_ASK_PERMISSIONS);
            drawerItem = (DrawerItem) savedInstanceState.getSerializable("drawerItem");
            bottomItemBeforeOpenFullscreenOffline = savedInstanceState.getInt(BOTTOM_ITEM_BEFORE_OPEN_FULLSCREEN_OFFLINE);
            searchDrawerItem = (DrawerItem) savedInstanceState.getSerializable(SEARCH_DRAWER_ITEM);
            searchSharedTab = savedInstanceState.getInt(SEARCH_SHARED_TAB);
            indexShares = savedInstanceState.getInt("indexShares", indexShares);
            logDebug("savedInstanceState -> indexShares: " + indexShares);
            pathNavigationOffline = savedInstanceState.getString("pathNavigationOffline", pathNavigationOffline);
            logDebug("savedInstanceState -> pathNavigationOffline: " + pathNavigationOffline);
            selectedAccountType = savedInstanceState.getInt("selectedAccountType", -1);
            searchQuery = savedInstanceState.getString("searchQuery");
            textsearchQuery = savedInstanceState.getBoolean("textsearchQuery");
            levelsSearch = savedInstanceState.getInt("levelsSearch");
            turnOnNotifications = savedInstanceState.getBoolean("turnOnNotifications", false);
            orientationSaved = savedInstanceState.getInt("orientationSaved");
            isEnable2FADialogShown = savedInstanceState.getBoolean("isEnable2FADialogShown", false);
            bottomNavigationCurrentItem = savedInstanceState.getInt("bottomNavigationCurrentItem", -1);
            searchExpand = savedInstanceState.getBoolean("searchExpand", false);
            comesFromNotifications = savedInstanceState.getBoolean("comesFromNotifications", false);
            comesFromNotificationsLevel = savedInstanceState.getInt("comesFromNotificationsLevel", 0);
            comesFromNotificationHandle = savedInstanceState.getLong("comesFromNotificationHandle", -1);
            comesFromNotificationHandleSaved = savedInstanceState.getLong("comesFromNotificationHandleSaved", -1);
            onAskingPermissionsFragment = savedInstanceState.getBoolean("onAskingPermissionsFragment", false);
            if (onAskingPermissionsFragment) {
                permissionsFragment = (PermissionsFragment) getSupportFragmentManager().getFragment(savedInstanceState, FragmentTag.PERMISSIONS.getTag());
            }
            onAskingSMSVerificationFragment = savedInstanceState.getBoolean("onAskingSMSVerificationFragment", false);
            if (onAskingSMSVerificationFragment) {
                smsVerificationFragment = (SMSVerificationFragment) getSupportFragmentManager().getFragment(savedInstanceState, FragmentTag.SMS_VERIFICATION.getTag());
            }
            mElevationCause = savedInstanceState.getInt("elevation", 0);
            storageState = savedInstanceState.getInt("storageState", MegaApiJava.STORAGE_STATE_UNKNOWN);
            isStorageStatusDialogShown = savedInstanceState.getBoolean("isStorageStatusDialogShown", false);
            comesFromNotificationDeepBrowserTreeIncoming = savedInstanceState.getInt("comesFromNotificationDeepBrowserTreeIncoming", -1);
            openLinkDialogIsShown = savedInstanceState.getBoolean(OPEN_LINK_DIALOG_SHOWN, false);
            isBusinessGraceAlertShown = savedInstanceState.getBoolean(BUSINESS_GRACE_ALERT_SHOWN, false);
            isBusinessCUAlertShown = savedInstanceState.getBoolean(BUSINESS_CU_ALERT_SHOWN, false);
            isTransferOverQuotaWarningShown = savedInstanceState.getBoolean(TRANSFER_OVER_QUOTA_SHOWN, false);
            typesCameraPermission = savedInstanceState.getInt(TYPE_CALL_PERMISSION, INVALID_TYPE_PERMISSIONS);
            joiningToChatLink = savedInstanceState.getBoolean(JOINING_CHAT_LINK, false);
            linkJoinToChatLink = savedInstanceState.getString(LINK_JOINING_CHAT_LINK);
            isFabExpanded = savedInstanceState.getBoolean(KEY_IS_FAB_EXPANDED, false);
            isInMDMode = savedInstanceState.getBoolean(STATE_KEY_IS_IN_MD_MODE, false);
            isInAlbumContent = savedInstanceState.getBoolean(STATE_KEY_IS_IN_ALBUM_CONTENT, false);

            nodeAttacher.restoreState(savedInstanceState);
            nodeSaver.restoreState(savedInstanceState);

            //upload from device, progress dialog should show when screen orientation changes.
            if (savedInstanceState.getBoolean(PROCESS_FILE_DIALOG_SHOWN, false)) {
                processFileDialog = showProcessFileDialog(this, null);
            }

            // Backup warning dialog
            backupHandleList = (ArrayList<Long>) savedInstanceState.getSerializable(BACKUP_HANDLED_ITEM);
            backupNodeHandle = savedInstanceState.getLong(BACKUP_HANDLED_NODE, -1);
            backupNodeType = savedInstanceState.getInt(BACKUP_NODE_TYPE, -1);
            backupActionType = savedInstanceState.getInt(BACKUP_ACTION_TYPE, -1);
            backupDialogType = savedInstanceState.getInt(BACKUP_DIALOG_WARN, BACKUP_DIALOG_SHOW_NONE);
        } else {
            logDebug("Bundle is NULL");
            parentHandleBrowser = -1;
            parentHandleRubbish = -1;
            parentHandleIncoming = -1;
            parentHandleOutgoing = -1;
            parentHandleLinks = INVALID_HANDLE;
            parentHandleSearch = -1;
            parentHandleInbox = -1;
            deepBrowserTreeIncoming = 0;
            deepBrowserTreeOutgoing = 0;
            deepBrowserTreeLinks = 0;
            this.setPathNavigationOffline(OFFLINE_ROOT);
        }

        IntentFilter contactUpdateFilter = new IntentFilter(BROADCAST_ACTION_INTENT_FILTER_CONTACT_UPDATE);
        contactUpdateFilter.addAction(ACTION_UPDATE_NICKNAME);
        contactUpdateFilter.addAction(ACTION_UPDATE_FIRST_NAME);
        contactUpdateFilter.addAction(ACTION_UPDATE_LAST_NAME);
        contactUpdateFilter.addAction(ACTION_UPDATE_CREDENTIALS);
        registerReceiver(contactUpdateReceiver, contactUpdateFilter);

        IntentFilter filter = new IntentFilter(BROADCAST_ACTION_INTENT_UPDATE_ACCOUNT_DETAILS);
        filter.addAction(ACTION_STORAGE_STATE_CHANGED);
        registerReceiver(updateMyAccountReceiver, filter);

        registerReceiver(networkReceiver,
                new IntentFilter(BROADCAST_ACTION_INTENT_CONNECTIVITY_CHANGE));

        registerReceiver(receiverCUAttrChanged,
                new IntentFilter(BROADCAST_ACTION_INTENT_CU_ATTR_CHANGE));

        registerReceiver(receiverUpdateOrder, new IntentFilter(BROADCAST_ACTION_INTENT_UPDATE_ORDER));

        LiveEventBus.get(EVENT_UPDATE_VIEW_MODE, Boolean.class)
                .observe(this, this::updateView);

        registerReceiver(chatArchivedReceiver, new IntentFilter(BROADCAST_ACTION_INTENT_CHAT_ARCHIVED));

        LiveEventBus.get(EVENT_REFRESH_PHONE_NUMBER, Boolean.class)
                .observeForever(refreshAddPhoneNumberButtonObserver);

        IntentFilter filterTransfers = new IntentFilter(BROADCAST_ACTION_INTENT_TRANSFER_UPDATE);
        filterTransfers.addAction(ACTION_TRANSFER_OVER_QUOTA);
        registerReceiver(transferOverQuotaUpdateReceiver, filterTransfers);

        registerReceiver(transferFinishReceiver, new IntentFilter(BROADCAST_ACTION_TRANSFER_FINISH));

        LiveEventBus.get(EVENT_CALL_STATUS_CHANGE, MegaChatCall.class).observe(this, callStatusObserver);
        LiveEventBus.get(EVENT_CALL_ON_HOLD_CHANGE, MegaChatCall.class).observe(this, callOnHoldObserver);
        LiveEventBus.get(EVENT_SESSION_ON_HOLD_CHANGE, Pair.class).observe(this, sessionOnHoldObserver);

        registerReceiver(chatRoomMuteUpdateReceiver, new IntentFilter(ACTION_UPDATE_PUSH_NOTIFICATION_SETTING));
        registerReceiver(cameraUploadLauncherReceiver, new IntentFilter(Intent.ACTION_POWER_CONNECTED));

        LiveEventBus.get(EVENT_REFRESH, Boolean.class).observeForever(refreshObserver);

        registerReceiver(cuUpdateReceiver, new IntentFilter(ACTION_UPDATE_CU));

        LiveEventBus.get(EVENT_FINISH_ACTIVITY, Boolean.class).observeForever(finishObserver);

        LiveEventBus.get(EVENT_MY_BACKUPS_FOLDER_CHANGED, Boolean.class).observeForever(fileBackupChangedObserver);

        smsDialogTimeChecker = new LastShowSMSDialogTimeChecker(this);
        nC = new NodeController(this);
        cC = new ContactController(this);
        aC = new AccountController(this);

        createCacheFolders(this);

        dbH = DatabaseHandler.getDbHandler(getApplicationContext());

        managerActivity = this;
        app = (MegaApplication) getApplication();
        megaApi = app.getMegaApi();

        megaChatApi = app.getMegaChatApi();

        checkChatChanges();

        if (megaChatApi != null) {
            logDebug("retryChatPendingConnections()");
            megaChatApi.retryPendingConnections(false, null);
        }

        MegaApplication.getPushNotificationSettingManagement().getPushNotificationSetting();

        transfersInProgress = new ArrayList<Integer>();

        //sync local contacts to see who's on mega.
        if (hasPermissions(this, Manifest.permission.READ_CONTACTS) && app.getStorageState() != STORAGE_STATE_PAYWALL) {
            logDebug("sync mega contacts");
            MegaContactGetter getter = new MegaContactGetter(this);
            getter.getMegaContacts(megaApi, TimeUtils.WEEK);
        }

        Display display = getWindowManager().getDefaultDisplay();
        outMetrics = new DisplayMetrics();
        display.getMetrics(outMetrics);
        float density = getResources().getDisplayMetrics().density;

        initFileBackupManager();

        if (dbH.getEphemeral() != null) {
            refreshSession();
            return;
        }

        if (dbH.getCredentials() == null) {
            Intent newIntent = getIntent();

            if (newIntent != null) {
                if (newIntent.getAction() != null) {
                    if (newIntent.getAction().equals(ACTION_EXPORT_MASTER_KEY) || newIntent.getAction().equals(ACTION_OPEN_MEGA_LINK) || newIntent.getAction().equals(ACTION_OPEN_MEGA_FOLDER_LINK)) {
                        openLink = true;
                    } else if (newIntent.getAction().equals(ACTION_CANCEL_CAM_SYNC)) {
                        stopRunningCameraUploadService(getApplicationContext());
                        finish();
                        return;
                    }
                }
            }

            if (!openLink) {
                Intent intent = new Intent(this, LoginActivity.class);
                intent.putExtra(VISIBLE_FRAGMENT, TOUR_FRAGMENT);
                intent.addFlags(Intent.FLAG_ACTIVITY_CLEAR_TASK);
                startActivity(intent);
                finish();
            }
            return;
        }

        prefs = dbH.getPreferences();
        if (prefs == null) {
            firstTimeAfterInstallation = true;
            isList = true;
        } else {
            if (prefs.getFirstTime() == null) {
                firstTimeAfterInstallation = true;
            } else {
                firstTimeAfterInstallation = Boolean.parseBoolean(prefs.getFirstTime());
            }
            if (prefs.getPreferredViewList() == null) {
                isList = true;
            } else {
                isList = Boolean.parseBoolean(prefs.getPreferredViewList());
            }
        }

        if (firstTimeAfterInstallation) {
            setStartScreenTimeStamp(this);
        }

        logDebug("Preferred View List: " + isList);

        LiveEventBus.get(EVENT_LIST_GRID_CHANGE, Boolean.class).post(isList);

        handler = new Handler();

        logDebug("Set view");
        setContentView(R.layout.activity_manager);

        observePsa();

        megaApi.getMyBackupsFolder(this);

        //Set toolbar
        abL = (AppBarLayout) findViewById(R.id.app_bar_layout);

        toolbar = findViewById(R.id.toolbar);
        setSupportActionBar(toolbar);
        aB = getSupportActionBar();

        aB.setHomeButtonEnabled(true);
        aB.setDisplayHomeAsUpEnabled(true);

        fragmentLayout = (LinearLayout) findViewById(R.id.fragment_layout);

        bNV = (BottomNavigationView) findViewById(R.id.bottom_navigation_view);
        bNV.setOnNavigationItemSelectedListener(this);

        miniAudioPlayerController = new MiniAudioPlayerController(
                findViewById(R.id.mini_audio_player),
                () -> {
                    // we need update fragmentLayout's layout params when player view is closed.
                    if (bNV.getVisibility() == View.VISIBLE) {
                        showBNVImmediate();
                    }

                    return Unit.INSTANCE;
                });
        getLifecycle().addObserver(miniAudioPlayerController);

        //Set navigation view
        drawerLayout = (DrawerLayout) findViewById(R.id.drawer_layout);
        drawerLayout.addDrawerListener(new DrawerLayout.DrawerListener() {
            @Override
            public void onDrawerSlide(@NonNull View drawerView, float slideOffset) {
                refreshDrawerInfo(false);
            }

            @Override
            public void onDrawerOpened(@NonNull View drawerView) {
                refreshDrawerInfo(storageState == MegaApiAndroid.STORAGE_STATE_UNKNOWN);

                // Sync the account info after changing account information settings to keep the data the same
                updateAccountDetailsVisibleInfo();
            }

            @Override
            public void onDrawerClosed(@NonNull View drawerView) {

            }

            @Override
            public void onDrawerStateChanged(int newState) {

            }

            /**
             * Method to refresh the info displayed in the drawer menu.
             *
             * @param refreshStorageInfo Parameter to indicate if refresh the storage info.
             */
            private void refreshDrawerInfo(boolean refreshStorageInfo) {
                if (!isOnline(managerActivity) || megaApi == null || megaApi.getRootNode() == null) {
                    disableNavigationViewLayout();
                } else {
                    resetNavigationViewLayout();
                }

                setContactStatus();

                if (!refreshStorageInfo) return;
                showAddPhoneNumberInMenu();
                refreshAccountInfo();
            }
        });
        nV = (NavigationView) findViewById(R.id.navigation_view);

        myAccountHeader = findViewById(R.id.navigation_drawer_account_section);
        myAccountHeader.setOnClickListener(this);
        contactStatus = (ImageView) findViewById(R.id.contact_state);
        myAccountSection = findViewById(R.id.my_account_section);
        myAccountSection.setOnClickListener(this);
        inboxSection = findViewById(R.id.inbox_section);
        inboxSection.setOnClickListener(this);
        contactsSection = findViewById(R.id.contacts_section);
        contactsSection.setOnClickListener(this);
        notificationsSection = findViewById(R.id.notifications_section);
        notificationsSection.setOnClickListener(this);
        notificationsSectionText = (TextView) findViewById(R.id.notification_section_text);
        contactsSectionText = (TextView) findViewById(R.id.contacts_section_text);
        findViewById(R.id.offline_section).setOnClickListener(this);
        RelativeLayout transfersSection = findViewById(R.id.transfers_section);
        transfersSection.setOnClickListener(this);
        rubbishBinSection = findViewById(R.id.rubbish_bin_section);
        rubbishBinSection.setOnClickListener(this);
        settingsSection = findViewById(R.id.settings_section);
        settingsSection.setOnClickListener(this);
        upgradeAccount = (Button) findViewById(R.id.upgrade_navigation_view);
        upgradeAccount.setOnClickListener(this);

        navigationDrawerAddPhoneContainer = findViewById(R.id.navigation_drawer_add_phone_number_container);

        addPhoneNumberButton = findViewById(R.id.navigation_drawer_add_phone_number_button);
        addPhoneNumberButton.getViewTreeObserver().addOnPreDrawListener(
                new ViewTreeObserver.OnPreDrawListener() {
                    @Override
                    public boolean onPreDraw() {
                        Layout buttonLayout = addPhoneNumberButton.getLayout();
                        if (buttonLayout != null) {
                            if (buttonLayout.getLineCount() > 1) {
                                findViewById(R.id.navigation_drawer_add_phone_number_icon).setVisibility(View.GONE);
                            }
                            addPhoneNumberButton.getViewTreeObserver().removeOnPreDrawListener(this);
                        }

                        return true;
                    }
                }
        );
        addPhoneNumberButton.setOnClickListener(this);

        addPhoneNumberLabel = findViewById(R.id.navigation_drawer_add_phone_number_label);
        megaApi.getAccountAchievements(this);

        badgeDrawable = new BadgeDrawerArrowDrawable(managerActivity, R.color.red_600_red_300,
                R.color.white_dark_grey, R.color.white_dark_grey);

        BottomNavigationMenuView menuView = (BottomNavigationMenuView) bNV.getChildAt(0);
        // Navi button Chat
        BottomNavigationItemView itemView = (BottomNavigationItemView) menuView.getChildAt(3);
        chatBadge = LayoutInflater.from(this).inflate(R.layout.bottom_chat_badge, menuView, false);
        itemView.addView(chatBadge);
        setChatBadge();

        callBadge = LayoutInflater.from(this).inflate(R.layout.bottom_call_badge, menuView, false);
        itemView.addView(callBadge);
        callBadge.setVisibility(View.GONE);
        setCallBadge();

        usedSpaceLayout = findViewById(R.id.nv_used_space_layout);

        //FAB Button
        fabButton = (FloatingActionButton) findViewById(R.id.floating_button);
        fabButton.setOnClickListener(new FabButtonListener(this));
        setupFabs();

        //PRO PANEL
        getProLayout = (LinearLayout) findViewById(R.id.get_pro_account);
        getProLayout.setBackgroundColor(Util.isDarkMode(this)
                ? ColorUtils.getColorForElevation(this, 8f) : Color.WHITE);
        String getProTextString = getString(R.string.get_pro_account);
        try {
            getProTextString = getProTextString.replace("[A]", "\n");
        } catch (Exception e) {
            logError("Formatted string: " + getProTextString, e);
        }

        getProText = (TextView) findViewById(R.id.get_pro_account_text);
        getProText.setText(getProTextString);
        rightUpgradeButton = (TextView) findViewById(R.id.btnRight_upgrade);
        leftCancelButton = (TextView) findViewById(R.id.btnLeft_cancel);

        nVDisplayName = findViewById(R.id.navigation_drawer_account_information_display_name);
        nVDisplayName.setMaxWidthEmojis(dp2px(MAX_WIDTH_BOTTOM_SHEET_DIALOG_PORT, outMetrics));

        nVEmail = (TextView) findViewById(R.id.navigation_drawer_account_information_email);
        nVPictureProfile = (RoundedImageView) findViewById(R.id.navigation_drawer_user_account_picture_profile);

        businessLabel = findViewById(R.id.business_label);
        businessLabel.setVisibility(View.GONE);

        fragmentContainer = findViewById(R.id.fragment_container);
        spaceTV = (TextView) findViewById(R.id.navigation_drawer_space);
        usedSpacePB = (ProgressBar) findViewById(R.id.manager_used_space_bar);

        cuViewTypes = findViewById(R.id.cu_view_type);
        cuYearsButton = findViewById(R.id.years_button);
        cuMonthsButton = findViewById(R.id.months_button);
        cuDaysButton = findViewById(R.id.days_button);
        cuAllButton = findViewById(R.id.all_button);
        cuLayout = findViewById(R.id.cu_layout);
        cuProgressBar = findViewById(R.id.cu_progress_bar);
        enableCUButton = findViewById(R.id.enable_cu_button);
        enableCUButton.setOnClickListener(v -> {
            if (getPhotosFragment() != null) {
                photosFragment.enableCUClick();
            }
        });

        //TABS section Shared Items
        tabLayoutShares = findViewById(R.id.sliding_tabs_shares);
        viewPagerShares = findViewById(R.id.shares_tabs_pager);
        viewPagerShares.setOffscreenPageLimit(3);

        viewPagerShares.addOnPageChangeListener(new ViewPager.OnPageChangeListener() {

            @Override
            public void onPageScrolled(int position, float positionOffset, int positionOffsetPixels) {
            }

            @Override
            public void onPageSelected(int position) {
                logDebug("selectDrawerItemSharedItems - TabId: " + position);
                supportInvalidateOptionsMenu();
                checkScrollElevation();
                setSharesTabIcons(position);
                switch (position) {
                    case INCOMING_TAB:
                        if (isOutgoingAdded() && outgoingSharesFragment.isMultipleSelect()) {
                            outgoingSharesFragment.getActionMode().finish();
                        } else if (isLinksAdded() && linksFragment.isMultipleSelect()) {
                            linksFragment.getActionMode().finish();
                        }
                        break;
                    case OUTGOING_TAB:
                        if (isIncomingAdded() && incomingSharesFragment.isMultipleSelect()) {
                            incomingSharesFragment.getActionMode().finish();
                        } else if (isLinksAdded() && linksFragment.isMultipleSelect()) {
                            linksFragment.getActionMode().finish();
                        }
                        break;
                    case LINKS_TAB:
                        if (isIncomingAdded() && incomingSharesFragment.isMultipleSelect()) {
                            incomingSharesFragment.getActionMode().finish();
                        } else if (isOutgoingAdded() && outgoingSharesFragment.isMultipleSelect()) {
                            outgoingSharesFragment.getActionMode().finish();
                        }
                        break;
                }
                setToolbarTitle();
                showFabButton();
            }

            @Override
            public void onPageScrollStateChanged(int state) {
            }
        });

        //Tab section Transfers
        tabLayoutTransfers = (TabLayout) findViewById(R.id.sliding_tabs_transfers);
        viewPagerTransfers = findViewById(R.id.transfers_tabs_pager);
        viewPagerTransfers.addOnPageChangeListener(new ViewPager.OnPageChangeListener() {
            @Override
            public void onPageScrolled(int position, float positionOffset, int positionOffsetPixels) {
            }

            @Override
            public void onPageSelected(int position) {
                supportInvalidateOptionsMenu();
                checkScrollElevation();

                if (position == PENDING_TAB && isTransfersInProgressAdded()) {
                    transfersFragment.setGetMoreQuotaViewVisibility();
                } else if (position == COMPLETED_TAB) {
                    if (isTransfersCompletedAdded()) {
                        completedTransfersFragment.setGetMoreQuotaViewVisibility();
                    }

                    if (isTransfersInProgressAdded()) {
                        transfersFragment.checkSelectModeAfterChangeTabOrDrawerItem();
                    }
                }
            }

            @Override
            public void onPageScrollStateChanged(int state) {
            }
        });

        callInProgressLayout = findViewById(R.id.call_in_progress_layout);
        callInProgressLayout.setOnClickListener(this);
        callInProgressChrono = findViewById(R.id.call_in_progress_chrono);
        callInProgressText = findViewById(R.id.call_in_progress_text);
        microOffLayout = findViewById(R.id.micro_off_layout);
        videoOnLayout = findViewById(R.id.video_on_layout);
        callInProgressLayout.setVisibility(View.GONE);

        if (mElevationCause > 0) {
            // A work around: mElevationCause will be changed unexpectedly shortly
            int elevationCause = mElevationCause;
            // Apply the previous Appbar elevation(e.g. before rotation) after all views have been created
            handler.postDelayed(() -> changeAppBarElevation(true, elevationCause), 100);
        }

        mNavHostView = findViewById(R.id.nav_host_fragment);
        setupNavDestListener();

        setTransfersWidgetLayout(findViewById(R.id.transfers_widget_layout), this);

        transferData = megaApi.getTransferData(this);
        if (transferData != null) {
            for (int i = 0; i < transferData.getNumDownloads(); i++) {
                int tag = transferData.getDownloadTag(i);
                transfersInProgress.add(tag);
                transfersManagement.checkIfTransferIsPaused(tag);
            }

            for (int i = 0; i < transferData.getNumUploads(); i++) {
                int tag = transferData.getUploadTag(i);
                transfersInProgress.add(transferData.getUploadTag(i));
                transfersManagement.checkIfTransferIsPaused(tag);
            }
        }

        if (!isOnline(this)) {
            logDebug("No network -> SHOW OFFLINE MODE");

            if (drawerItem == null) {
                drawerItem = DrawerItem.HOMEPAGE;
            }

            selectDrawerItem(drawerItem);
            showOfflineMode();

            UserCredentials credentials = dbH.getCredentials();
            if (credentials != null) {
                String gSession = credentials.getSession();
                ChatUtil.initMegaChatApi(gSession, this);
            }

            return;
        }

        ///Check the MK or RK file
        logInfo("App version: " + getVersion());
        final File fMKOld = buildExternalStorageFile(OLD_MK_FILE);
        final File fRKOld = buildExternalStorageFile(OLD_RK_FILE);
        if (isFileAvailable(fMKOld)) {
            logDebug("Old MK file need to be renamed!");
            aC.renameRK(fMKOld);
        } else if (isFileAvailable(fRKOld)) {
            logDebug("Old RK file need to be renamed!");
            aC.renameRK(fRKOld);
        }

        rootNode = megaApi.getRootNode();
        if (rootNode == null || LoginActivity.isBackFromLoginPage) {
            if (getIntent() != null) {
                logDebug("Action: " + getIntent().getAction());
                if (getIntent().getAction() != null) {
                    if (getIntent().getAction().equals(ACTION_IMPORT_LINK_FETCH_NODES)) {
                        Intent intent = new Intent(managerActivity, LoginActivity.class);
                        intent.putExtra(VISIBLE_FRAGMENT, LOGIN_FRAGMENT);
                        intent.setFlags(Intent.FLAG_ACTIVITY_CLEAR_TOP);
                        intent.setAction(ACTION_IMPORT_LINK_FETCH_NODES);
                        intent.setData(Uri.parse(getIntent().getDataString()));
                        startActivity(intent);
                        finish();
                        return;
                    } else if (getIntent().getAction().equals(ACTION_OPEN_MEGA_LINK)) {
                        Intent intent = new Intent(managerActivity, FileLinkActivity.class);
                        intent.putExtra(VISIBLE_FRAGMENT, LOGIN_FRAGMENT);
                        intent.setFlags(Intent.FLAG_ACTIVITY_CLEAR_TOP);
                        intent.setAction(ACTION_IMPORT_LINK_FETCH_NODES);
                        intent.setData(Uri.parse(getIntent().getDataString()));
                        startActivity(intent);
                        finish();
                        return;
                    } else if (getIntent().getAction().equals(ACTION_OPEN_MEGA_FOLDER_LINK)) {
                        Intent intent = new Intent(managerActivity, LoginActivity.class);
                        intent.putExtra(VISIBLE_FRAGMENT, LOGIN_FRAGMENT);
                        intent.setFlags(Intent.FLAG_ACTIVITY_CLEAR_TOP);
                        intent.setAction(ACTION_OPEN_MEGA_FOLDER_LINK);
                        intent.setData(Uri.parse(getIntent().getDataString()));
                        startActivity(intent);
                        finish();
                        return;
                    } else if (getIntent().getAction().equals(ACTION_OPEN_CHAT_LINK)) {
                        Intent intent = new Intent(managerActivity, LoginActivity.class);
                        intent.putExtra(VISIBLE_FRAGMENT, LOGIN_FRAGMENT);
                        intent.setFlags(Intent.FLAG_ACTIVITY_CLEAR_TOP);
                        intent.setAction(ACTION_OPEN_CHAT_LINK);
                        intent.setData(Uri.parse(getIntent().getDataString()));
                        startActivity(intent);
                        finish();
                        return;
                    } else if (getIntent().getAction().equals(ACTION_CANCEL_CAM_SYNC)) {
                        stopRunningCameraUploadService(getApplicationContext());
                        finish();
                        return;
                    } else if (getIntent().getAction().equals(ACTION_EXPORT_MASTER_KEY)) {
                        Intent intent = new Intent(managerActivity, LoginActivity.class);
                        intent.putExtra(VISIBLE_FRAGMENT, LOGIN_FRAGMENT);
                        intent.setFlags(Intent.FLAG_ACTIVITY_CLEAR_TOP);
                        intent.setAction(getIntent().getAction());
                        startActivity(intent);
                        finish();
                        return;
                    } else if (getIntent().getAction().equals(ACTION_SHOW_TRANSFERS)) {
                        Intent intent = new Intent(managerActivity, LoginActivity.class);
                        intent.putExtra(VISIBLE_FRAGMENT, LOGIN_FRAGMENT);
                        intent.setFlags(Intent.FLAG_ACTIVITY_CLEAR_TOP);
                        intent.setAction(ACTION_SHOW_TRANSFERS);
                        intent.putExtra(TRANSFERS_TAB, getIntent().getIntExtra(TRANSFERS_TAB, ERROR_TAB));
                        startActivity(intent);
                        finish();
                        return;
                    } else if (getIntent().getAction().equals(ACTION_IPC)) {
                        Intent intent = new Intent(managerActivity, LoginActivity.class);
                        intent.putExtra(VISIBLE_FRAGMENT, LOGIN_FRAGMENT);
                        intent.setFlags(Intent.FLAG_ACTIVITY_CLEAR_TOP);
                        intent.setAction(ACTION_IPC);
                        startActivity(intent);
                        finish();
                        return;
                    } else if (getIntent().getAction().equals(ACTION_CHAT_NOTIFICATION_MESSAGE)) {
                        Intent intent = new Intent(managerActivity, LoginActivity.class);
                        intent.putExtra(VISIBLE_FRAGMENT, LOGIN_FRAGMENT);
                        intent.setFlags(Intent.FLAG_ACTIVITY_CLEAR_TOP);
                        intent.setAction(ACTION_CHAT_NOTIFICATION_MESSAGE);
                        startActivity(intent);
                        finish();
                        return;
                    } else if (getIntent().getAction().equals(ACTION_CHAT_SUMMARY)) {
                        Intent intent = new Intent(managerActivity, LoginActivity.class);
                        intent.putExtra(VISIBLE_FRAGMENT, LOGIN_FRAGMENT);
                        intent.setFlags(Intent.FLAG_ACTIVITY_CLEAR_TOP);
                        intent.setAction(ACTION_CHAT_SUMMARY);
                        startActivity(intent);
                        finish();
                        return;
                    } else if (getIntent().getAction().equals(ACTION_INCOMING_SHARED_FOLDER_NOTIFICATION)) {
                        Intent intent = new Intent(managerActivity, LoginActivity.class);
                        intent.putExtra(VISIBLE_FRAGMENT, LOGIN_FRAGMENT);
                        intent.setFlags(Intent.FLAG_ACTIVITY_CLEAR_TOP);
                        intent.setAction(ACTION_INCOMING_SHARED_FOLDER_NOTIFICATION);
                        startActivity(intent);
                        finish();
                        return;
                    } else if (getIntent().getAction().equals(ACTION_OPEN_HANDLE_NODE)) {
                        Intent intent = new Intent(managerActivity, LoginActivity.class);
                        intent.putExtra(VISIBLE_FRAGMENT, LOGIN_FRAGMENT);
                        intent.setFlags(Intent.FLAG_ACTIVITY_CLEAR_TOP);
                        intent.setAction(ACTION_OPEN_HANDLE_NODE);
                        intent.setData(Uri.parse(getIntent().getDataString()));
                        startActivity(intent);
                        finish();
                        return;
                    } else if (getIntent().getAction().equals(ACTION_OVERQUOTA_TRANSFER)) {
                        Intent intent = new Intent(managerActivity, LoginActivity.class);
                        intent.putExtra(VISIBLE_FRAGMENT, LOGIN_FRAGMENT);
                        intent.setFlags(Intent.FLAG_ACTIVITY_CLEAR_TOP);
                        intent.setAction(ACTION_OVERQUOTA_TRANSFER);
                        startActivity(intent);
                        finish();
                        return;
                    } else if (getIntent().getAction().equals(ACTION_OVERQUOTA_STORAGE)) {
                        Intent intent = new Intent(managerActivity, LoginActivity.class);
                        intent.putExtra(VISIBLE_FRAGMENT, LOGIN_FRAGMENT);
                        intent.setFlags(Intent.FLAG_ACTIVITY_CLEAR_TOP);
                        intent.setAction(ACTION_OVERQUOTA_STORAGE);
                        startActivity(intent);
                        finish();
                        return;
                    } else if (getIntent().getAction().equals(ACTION_OPEN_CONTACTS_SECTION)) {
                        logDebug("Login");
                        Intent intent = new Intent(managerActivity, LoginActivity.class);
                        intent.putExtra(CONTACT_HANDLE, getIntent().getLongExtra(CONTACT_HANDLE, -1));
                        intent.putExtra(VISIBLE_FRAGMENT, LOGIN_FRAGMENT);
                        intent.setFlags(Intent.FLAG_ACTIVITY_CLEAR_TOP);
                        intent.setAction(ACTION_OPEN_CONTACTS_SECTION);
                        startActivity(intent);
                        finish();
                        return;
                    } else if (getIntent().getAction().equals(ACTION_SHOW_SNACKBAR_SENT_AS_MESSAGE)) {
                        Intent intent = new Intent(managerActivity, LoginActivity.class);
                        intent.putExtra(VISIBLE_FRAGMENT, LOGIN_FRAGMENT);
                        intent.setFlags(Intent.FLAG_ACTIVITY_CLEAR_TOP);
                        intent.setAction(ACTION_SHOW_SNACKBAR_SENT_AS_MESSAGE);
                        startActivity(intent);
                        finish();
                        return;
                    } else if (getIntent().getAction().equals(ACTION_SHOW_UPGRADE_ACCOUNT)) {
                        Intent intent = new Intent(managerActivity, LoginActivity.class);
                        intent.putExtra(VISIBLE_FRAGMENT, LOGIN_FRAGMENT);
                        intent.setFlags(Intent.FLAG_ACTIVITY_CLEAR_TOP);
                        intent.setAction(ACTION_SHOW_UPGRADE_ACCOUNT);
                        startActivity(intent);
                        finish();
                        return;
                    }
                }
            }

            refreshSession();
            return;
        } else {
            inboxNode = megaApi.getInboxNode();
            attr = dbH.getAttributes();
            if (attr != null) {
                if (attr.getInvalidateSdkCache() != null) {
                    if (attr.getInvalidateSdkCache().compareTo("") != 0) {
                        try {
                            if (Boolean.parseBoolean(attr.getInvalidateSdkCache())) {
                                logDebug("megaApi.invalidateCache();");
                                megaApi.invalidateCache();
                            }
                        } catch (Exception e) {
                        }
                    }
                }
            }

            dbH.setInvalidateSdkCache(false);
            MegaMessageService.getToken(this);
            nVEmail.setVisibility(View.VISIBLE);
            nVEmail.setText(megaApi.getMyEmail());
            megaApi.getUserAttribute(MegaApiJava.USER_ATTR_FIRSTNAME, this);
            megaApi.getUserAttribute(MegaApiJava.USER_ATTR_LASTNAME, this);

            this.setDefaultAvatar();

            this.setProfileAvatar();

            initPayments();

            megaApi.addGlobalListener(this);
            megaApi.isGeolocationEnabled(this);

            if (savedInstanceState == null) {
                logDebug("Run async task to check offline files");
                //Check the consistency of the offline nodes in the DB
                CheckOfflineNodesTask checkOfflineNodesTask = new CheckOfflineNodesTask(this);
                checkOfflineNodesTask.execute();
            }

            if (getIntent() != null) {
                if (getIntent().getAction() != null) {
                    if (getIntent().getAction().equals(ACTION_EXPORT_MASTER_KEY)) {
                        logDebug("Intent to export Master Key - im logged in!");
                        startActivity(new Intent(this, ExportRecoveryKeyActivity.class));
                        return;
                    } else if (getIntent().getAction().equals(ACTION_CANCEL_ACCOUNT)) {
                        Uri link = getIntent().getData();
                        if (link != null) {
                            logDebug("Link to cancel: " + link);
                            showMyAccount(ACTION_CANCEL_ACCOUNT, link);
                        }
                    } else if (getIntent().getAction().equals(ACTION_CHANGE_MAIL)) {
                        Uri link = getIntent().getData();
                        if (link != null) {
                            logDebug("Link to change mail: " + link);
                            showMyAccount(ACTION_CHANGE_MAIL, link);
                        }
                    } else if (getIntent().getAction().equals(ACTION_OPEN_FOLDER)) {
                        logDebug("Open after LauncherFileExplorerActivity ");
                        boolean locationFileInfo = getIntent().getBooleanExtra(INTENT_EXTRA_KEY_LOCATION_FILE_INFO, false);
                        long handleIntent = getIntent().getLongExtra("PARENT_HANDLE", -1);

                        if (getIntent().getBooleanExtra(SHOW_MESSAGE_UPLOAD_STARTED, false)) {
                            int numberUploads = getIntent().getIntExtra(NUMBER_UPLOADS, 1);
                            showSnackbar(SNACKBAR_TYPE, getResources().getQuantityString(R.plurals.upload_began, numberUploads, numberUploads), -1);
                        }

                        if (locationFileInfo) {
                            boolean offlineAdapter = getIntent().getBooleanExtra("offline_adapter", false);
                            if (offlineAdapter) {
                                drawerItem = DrawerItem.HOMEPAGE;
                                selectDrawerItem(drawerItem);
                                selectDrawerItemPending = false;
                                openFullscreenOfflineFragment(
                                        getIntent().getStringExtra(INTENT_EXTRA_KEY_PATH_NAVIGATION));
                            } else {
                                long fragmentHandle = getIntent().getLongExtra("fragmentHandle", -1);

                                if (fragmentHandle == megaApi.getRootNode().getHandle()) {
                                    drawerItem = DrawerItem.CLOUD_DRIVE;
                                    setParentHandleBrowser(handleIntent);
                                    selectDrawerItem(drawerItem);
                                    selectDrawerItemPending = false;
                                } else if (fragmentHandle == megaApi.getRubbishNode().getHandle()) {
                                    drawerItem = DrawerItem.RUBBISH_BIN;
                                    setParentHandleRubbish(handleIntent);
                                    selectDrawerItem(drawerItem);
                                    selectDrawerItemPending = false;
                                } else if (fragmentHandle == megaApi.getInboxNode().getHandle()) {
                                    drawerItem = DrawerItem.INBOX;
                                    setParentHandleInbox(handleIntent);
                                    selectDrawerItem(drawerItem);
                                    selectDrawerItemPending = false;
                                } else {
                                    //Incoming
                                    drawerItem = DrawerItem.SHARED_ITEMS;
                                    indexShares = 0;
                                    MegaNode parentIntentN = megaApi.getNodeByHandle(handleIntent);
                                    if (parentIntentN != null) {
                                        deepBrowserTreeIncoming = calculateDeepBrowserTreeIncoming(parentIntentN, this);
                                    }
                                    setParentHandleIncoming(handleIntent);
                                    selectDrawerItem(drawerItem);
                                    selectDrawerItemPending = false;
                                }
                            }
                        } else {
                            actionOpenFolder(handleIntent);
                        }

                        setIntent(null);
                    } else if (getIntent().getAction().equals(ACTION_PASS_CHANGED)) {
                        showMyAccount(ACTION_PASS_CHANGED, null,
                                new Pair<>(RESULT, getIntent().getIntExtra(RESULT, MegaError.API_OK)));
                    } else if (getIntent().getAction().equals(ACTION_RESET_PASS)) {
                        Uri link = getIntent().getData();
                        if (link != null) {
                            showMyAccount(ACTION_RESET_PASS, link);
                        }
                    } else if (getIntent().getAction().equals(ACTION_IPC)) {
                        logDebug("IPC link - go to received request in Contacts");
                        markNotificationsSeen(true);
                        navigateToContactRequests();
                        getIntent().setAction(null);
                        setIntent(null);
                    } else if (getIntent().getAction().equals(ACTION_CHAT_NOTIFICATION_MESSAGE)) {
                        logDebug("Chat notitificacion received");
                        drawerItem = DrawerItem.CHAT;
                        selectDrawerItem(drawerItem);
                        long chatId = getIntent().getLongExtra(CHAT_ID, MEGACHAT_INVALID_HANDLE);
                        if (getIntent().getBooleanExtra(EXTRA_MOVE_TO_CHAT_SECTION, false)) {
                            moveToChatSection(chatId);
                        } else {
                            String text = getIntent().getStringExtra(SHOW_SNACKBAR);
                            if (chatId != -1) {
                                openChat(chatId, text);
                            }
                        }
                        selectDrawerItemPending = false;
                        getIntent().setAction(null);
                        setIntent(null);
                    } else if (getIntent().getAction().equals(ACTION_CHAT_SUMMARY)) {
                        logDebug("Chat notification: ACTION_CHAT_SUMMARY");
                        drawerItem = DrawerItem.CHAT;
                        selectDrawerItem(drawerItem);
                        selectDrawerItemPending = false;
                        getIntent().setAction(null);
                        setIntent(null);
                    } else if (getIntent().getAction().equals(ACTION_OPEN_CHAT_LINK)) {
                        logDebug("ACTION_OPEN_CHAT_LINK: " + getIntent().getDataString());
                        drawerItem = DrawerItem.CHAT;
                        selectDrawerItem(drawerItem);
                        selectDrawerItemPending = false;
                        megaChatApi.checkChatLink(getIntent().getDataString(), new LoadPreviewListener(ManagerActivity.this, ManagerActivity.this, CHECK_LINK_TYPE_UNKNOWN_LINK));
                        getIntent().setAction(null);
                        setIntent(null);
                    } else if (getIntent().getAction().equals(ACTION_JOIN_OPEN_CHAT_LINK)) {
                        linkJoinToChatLink = getIntent().getDataString();
                        joiningToChatLink = true;

                        if (megaChatApi.getConnectionState() == MegaChatApi.CONNECTED) {
                            megaChatApi.checkChatLink(linkJoinToChatLink, new LoadPreviewListener(ManagerActivity.this, ManagerActivity.this, CHECK_LINK_TYPE_UNKNOWN_LINK));
                        }

                        getIntent().setAction(null);
                        setIntent(null);
                    } else if (getIntent().getAction().equals(ACTION_SHOW_SETTINGS)) {
                        logDebug("Chat notification: SHOW_SETTINGS");
                        selectDrawerItemPending = false;
                        moveToSettingsSection();
                        getIntent().setAction(null);
                        setIntent(null);
                    } else if (getIntent().getAction().equals(ACTION_SHOW_SETTINGS_STORAGE)) {
                        logDebug("ACTION_SHOW_SETTINGS_STORAGE");
                        selectDrawerItemPending = false;
                        moveToSettingsSectionStorage();
                        getIntent().setAction(null);
                        setIntent(null);
                    } else if (getIntent().getAction().equals(ACTION_INCOMING_SHARED_FOLDER_NOTIFICATION)) {
                        logDebug("ACTION_INCOMING_SHARED_FOLDER_NOTIFICATION");
                        markNotificationsSeen(true);

                        drawerItem = DrawerItem.SHARED_ITEMS;
                        indexShares = 0;
                        selectDrawerItem(drawerItem);
                        selectDrawerItemPending = false;
                    } else if (getIntent().getAction().equals(ACTION_SHOW_MY_ACCOUNT)) {
                        logDebug("Intent from chat - show my account");

                        if (getIntent().hasExtra(MeetingParticipantBottomSheetDialogFragment.EXTRA_FROM_MEETING)) {
                            isFromMeeting = getIntent().getBooleanExtra(MeetingParticipantBottomSheetDialogFragment.EXTRA_FROM_MEETING, false);
                        }

                        showMyAccount();
                        selectDrawerItemPending = false;
                    } else if (getIntent().getAction().equals(ACTION_SHOW_UPGRADE_ACCOUNT)) {
                        navigateToUpgradeAccount();
                        selectDrawerItemPending = false;
                    } else if (getIntent().getAction().equals(ACTION_OPEN_HANDLE_NODE)) {
                        String link = getIntent().getDataString();
                        String[] s = link.split("#");
                        if (s.length > 1) {
                            String nodeHandleLink = s[1];
                            String[] sSlash = s[1].split("/");
                            if (sSlash.length > 0) {
                                nodeHandleLink = sSlash[0];
                            }
                            long nodeHandleLinkLong = MegaApiAndroid.base64ToHandle(nodeHandleLink);
                            MegaNode nodeLink = megaApi.getNodeByHandle(nodeHandleLinkLong);
                            if (nodeLink == null) {
                                showSnackbar(SNACKBAR_TYPE, getString(R.string.general_error_file_not_found), -1);
                            } else {
                                MegaNode pN = megaApi.getParentNode(nodeLink);
                                if (pN == null) {
                                    pN = megaApi.getRootNode();
                                }
                                parentHandleBrowser = pN.getHandle();
                                drawerItem = DrawerItem.CLOUD_DRIVE;
                                selectDrawerItem(drawerItem);
                                selectDrawerItemPending = false;

                                Intent i = new Intent(this, FileInfoActivity.class);
                                i.putExtra("handle", nodeLink.getHandle());
                                i.putExtra(NAME, nodeLink.getName());
                                startActivity(i);
                            }
                        } else {
                            drawerItem = DrawerItem.CLOUD_DRIVE;
                            selectDrawerItem(drawerItem);
                        }
                    } else if (getIntent().getAction().equals(ACTION_IMPORT_LINK_FETCH_NODES)) {
                        getIntent().setAction(null);
                        setIntent(null);
                    } else if (getIntent().getAction().equals(ACTION_OPEN_CONTACTS_SECTION)) {
                        markNotificationsSeen(true);
                        openContactLink(getIntent().getLongExtra(CONTACT_HANDLE, -1));
                    } else if (getIntent().getAction().equals(ACTION_SHOW_SNACKBAR_SENT_AS_MESSAGE)) {
                        long chatId = getIntent().getLongExtra(CHAT_ID, MEGACHAT_INVALID_HANDLE);
                        showSnackbar(MESSAGE_SNACKBAR_TYPE, null, chatId);
                        getIntent().setAction(null);
                        setIntent(null);
                    }
                }
            }

            logDebug("Check if there any unread chat");
            if (joiningToChatLink && !isTextEmpty(linkJoinToChatLink)) {
                megaChatApi.checkChatLink(linkJoinToChatLink, new LoadPreviewListener(ManagerActivity.this, ManagerActivity.this, CHECK_LINK_TYPE_UNKNOWN_LINK));
            }

            if (drawerItem == DrawerItem.CHAT) {
                recentChatsFragment = (RecentChatsFragment) getSupportFragmentManager().findFragmentByTag(FragmentTag.RECENT_CHAT.getTag());
                if (recentChatsFragment != null) {
                    recentChatsFragment.onlineStatusUpdate(megaChatApi.getOnlineStatus());
                }
            }
            setChatBadge();

            logDebug("Check if there any INCOMING pendingRequest contacts");
            setContactTitleSection();

            setNotificationsTitleSection();

            if (drawerItem == null) {
                drawerItem = getStartDrawerItem(this);

                Intent intent = getIntent();
                if (intent != null) {
                    boolean upgradeAccount = getIntent().getBooleanExtra(EXTRA_UPGRADE_ACCOUNT, false);
                    newAccount = getIntent().getBooleanExtra(EXTRA_NEW_ACCOUNT, false);
                    newCreationAccount = getIntent().getBooleanExtra(NEW_CREATION_ACCOUNT, false);
                    firstLogin = getIntent().getBooleanExtra(EXTRA_FIRST_LOGIN, firstLogin);
                    askPermissions = getIntent().getBooleanExtra(EXTRA_ASK_PERMISSIONS, askPermissions);

                    //reset flag to fix incorrect view loaded when orientation changes
                    getIntent().removeExtra(EXTRA_NEW_ACCOUNT);
                    getIntent().removeExtra(EXTRA_UPGRADE_ACCOUNT);
                    getIntent().removeExtra(EXTRA_FIRST_LOGIN);
                    getIntent().removeExtra(EXTRA_ASK_PERMISSIONS);
                    if (upgradeAccount) {
                        int accountType = getIntent().getIntExtra(EXTRA_ACCOUNT_TYPE, 0);

                        if (accountType != FREE) {
                            showMyAccount(new Pair<>(EXTRA_ACCOUNT_TYPE, accountType));
                        } else if (firstLogin && app.getStorageState() != STORAGE_STATE_PAYWALL) {
                            drawerItem = DrawerItem.PHOTOS;
                        } else {
                            showMyAccount();
                        }
                    } else {
                        if (firstLogin && app.getStorageState() != STORAGE_STATE_PAYWALL) {
                            logDebug("First login. Go to Camera Uploads configuration.");
                            drawerItem = DrawerItem.PHOTOS;
                            setIntent(null);
                        }
                    }
                }
            } else {
                logDebug("DRAWERITEM NOT NULL: " + drawerItem);
                Intent intentRec = getIntent();
                if (intentRec != null) {
                    boolean upgradeAccount = getIntent().getBooleanExtra(EXTRA_UPGRADE_ACCOUNT, false);
                    newAccount = getIntent().getBooleanExtra(EXTRA_NEW_ACCOUNT, false);
                    newCreationAccount = getIntent().getBooleanExtra(NEW_CREATION_ACCOUNT, false);
                    //reset flag to fix incorrect view loaded when orientation changes
                    getIntent().removeExtra(EXTRA_NEW_ACCOUNT);
                    getIntent().removeExtra(EXTRA_UPGRADE_ACCOUNT);
                    firstLogin = intentRec.getBooleanExtra(EXTRA_FIRST_LOGIN, firstLogin);
                    askPermissions = intentRec.getBooleanExtra(EXTRA_ASK_PERMISSIONS, askPermissions);
                    if (upgradeAccount) {
                        drawerLayout.closeDrawer(Gravity.LEFT);
                        int accountType = getIntent().getIntExtra(EXTRA_ACCOUNT_TYPE, 0);

                        if (accountType != FREE) {
                            showMyAccount(new Pair<>(EXTRA_ACCOUNT_TYPE, accountType));
                        } else if (firstLogin && app.getStorageState() != STORAGE_STATE_PAYWALL) {
                            drawerItem = DrawerItem.PHOTOS;
                        } else {
                            showMyAccount();
                        }
                    } else {
                        if (firstLogin && !joiningToChatLink) {
                            logDebug("Intent firstTimeCam==true");
                            if (prefs != null && prefs.getCamSyncEnabled() != null) {
                                firstLogin = false;
                            } else {
                                firstLogin = true;
                                if (app.getStorageState() != STORAGE_STATE_PAYWALL && isInPhotosPage()) {
                                    drawerItem = DrawerItem.PHOTOS;
                                }
                            }
                            setIntent(null);
                        }
                    }

                    if (intentRec.getAction() != null) {
                        if (intentRec.getAction().equals(ACTION_SHOW_TRANSFERS)) {
                            if (intentRec.getBooleanExtra(OPENED_FROM_CHAT, false)) {
                                sendBroadcast(new Intent(ACTION_CLOSE_CHAT_AFTER_OPEN_TRANSFERS));
                            }

                            drawerItem = DrawerItem.TRANSFERS;
                            indexTransfers = intentRec.getIntExtra(TRANSFERS_TAB, ERROR_TAB);
                            setIntent(null);
                        } else if (intentRec.getAction().equals(ACTION_REFRESH_AFTER_BLOCKED)) {
                            drawerItem = DrawerItem.CLOUD_DRIVE;
                            setIntent(null);
                        }
                    }
                }
                drawerLayout.closeDrawer(Gravity.LEFT);
            }

            checkCurrentStorageStatus(true);

            //INITIAL FRAGMENT
            if (selectDrawerItemPending) {
                selectDrawerItem(drawerItem);
            }
        }

        new CompositeDisposable().add(checkPasswordReminderUseCase.check(false)
                .subscribeOn(Schedulers.io())
                .observeOn(AndroidSchedulers.mainThread())
                .subscribe(show -> {
                    if (show) {
                        startActivity(new Intent(this, TestPasswordActivity.class));
                    }
                }, throwable -> logError("doUpdateProgressNotification onError", throwable)));

        updateAccountDetailsVisibleInfo();

        setContactStatus();

        checkInitialScreens();

        if (openLinkDialogIsShown) {
            showOpenLinkDialog();
            String text = savedInstanceState.getString(OPEN_LINK_TEXT, "");
            openLinkText.setText(text);
            openLinkText.setSelection(text.length());
            if (savedInstanceState.getBoolean(OPEN_LINK_ERROR, false)) {
                openLink(text);
            }
        }

        if (drawerItem == DrawerItem.TRANSFERS && isTransferOverQuotaWarningShown) {
            showTransfersTransferOverQuotaWarning();
        }

        PsaManager.INSTANCE.startChecking();

        if (savedInstanceState != null && savedInstanceState.getBoolean(IS_NEW_TEXT_FILE_SHOWN, false)) {
            showNewTextFileDialog(savedInstanceState.getString(NEW_TEXT_FILE_TEXT));
        }

        logDebug("END onCreate");
        new RatingHandlerImpl(this).showRatingBaseOnTransaction();

        // Show backup dialog
        if (backupDialogType == BACKUP_DIALOG_SHOW_WARNING) {
            fileBackupManager.actWithBackupTips(backupHandleList, megaApi.getNodeByHandle(backupNodeHandle), backupNodeType, backupActionType);
        } else if (backupDialogType == BACKUP_DIALOG_SHOW_CONFIRM) {
            fileBackupManager.confirmationActionForBackup(backupHandleList, megaApi.getNodeByHandle(backupNodeHandle), backupNodeType, backupActionType);
        } else {
            logDebug("Backup warning dialog is not show");
        }
    }

    /**
     * Checks which screen should be shown when an user is logins.
     * There are three different screens or warnings:
     * - Business warning: it takes priority over the other two
     * - SMS verification screen: it takes priority over the other one
     * - Onboarding permissions screens: it has to be only shown when account is logged in after the installation,
     * some of the permissions required have not been granted
     * and the business warnings and SMS verification have not to be shown.
     */
    private void checkInitialScreens() {
        if (checkBusinessStatus()) {
            myAccountInfo.setBusinessAlertShown(true);
            return;
        }

        if (firstTimeAfterInstallation || askPermissions) {
            //haven't verified phone number
            if (canVoluntaryVerifyPhoneNumber() && !onAskingPermissionsFragment && !newCreationAccount) {
                askForSMSVerification();
            } else {
                drawerItem = DrawerItem.ASK_PERMISSIONS;
                askForAccess();
            }
        } else if (firstLogin && !newCreationAccount && canVoluntaryVerifyPhoneNumber() && !onAskingPermissionsFragment) {
            askForSMSVerification();
        }
    }

    /**
     * Checks if some business warning has to be shown due to the status of the account.
     *
     * @return True if some warning has been shown, false otherwise.
     */
    private boolean checkBusinessStatus() {
        if (!megaApi.isBusinessAccount()) {
            return false;
        }

        if (isBusinessGraceAlertShown) {
            showBusinessGraceAlert();
            return true;
        }

        if (isBusinessCUAlertShown) {
            showBusinessCUAlert();
            return true;
        }

        if (myAccountInfo.isBusinessAlertShown()) {
            return false;
        }

        if (firstLogin && myAccountInfo.wasNotBusinessAlertShownYet()) {
            int status = megaApi.getBusinessStatus();

            if (status == BUSINESS_STATUS_EXPIRED) {
                myAccountInfo.setBusinessAlertShown(true);
                startActivity(new Intent(this, BusinessExpiredAlertActivity.class));
                return true;
            } else if (megaApi.isMasterBusinessAccount() && status == BUSINESS_STATUS_GRACE_PERIOD) {
                myAccountInfo.setBusinessAlertShown(true);
                showBusinessGraceAlert();
                return true;
            }
        }

        return false;
    }

    private void showBusinessGraceAlert() {
        logDebug("showBusinessGraceAlert");
        if (businessGraceAlert != null && businessGraceAlert.isShowing()) {
            return;
        }

        MaterialAlertDialogBuilder builder = new MaterialAlertDialogBuilder(this);
        LayoutInflater inflater = getLayoutInflater();
        View v = inflater.inflate(R.layout.dialog_business_grace_alert, null);

        businessGraceAlert = builder.setView(v)
                .setPositiveButton(R.string.general_dismiss, (dialog, which) -> {
                    myAccountInfo.setBusinessAlertShown(isBusinessGraceAlertShown = false);
                    try {
                        businessGraceAlert.dismiss();
                    } catch (Exception e) {
                        logWarning("Exception dismissing businessGraceAlert", e);
                    }
                })
                .create();

        businessGraceAlert.setCanceledOnTouchOutside(false);
        try {
            businessGraceAlert.show();
        } catch (Exception e) {
            logWarning("Exception showing businessGraceAlert", e);
        }
        isBusinessGraceAlertShown = true;
    }

    /**
     * If the account is business and not a master user, it shows a warning.
     * Otherwise proceeds to enable CU.
     */
    public void checkIfShouldShowBusinessCUAlert() {
        if (megaApi.isBusinessAccount() && !megaApi.isMasterBusinessAccount()) {
            showBusinessCUAlert();
        } else {
            enableCUClicked();
        }
    }

    /**
     * Proceeds to enable CU action.
     */
    private void enableCUClicked() {
        if (getPhotosFragment() != null) {
            if (photosFragment.isEnablePhotosFragmentShown()) {
                photosFragment.enableCu();
            } else {
                photosFragment.enableCUClick();
            }
        }
    }

    /**
     * Shows a warning to business users about the risks of enabling CU.
     */
    private void showBusinessCUAlert() {
        if (businessCUAlert != null && businessCUAlert.isShowing()) {
            return;
        }

        MaterialAlertDialogBuilder builder = new MaterialAlertDialogBuilder(this);
        builder.setTitle(R.string.section_photo_sync)
                .setMessage(R.string.camera_uploads_business_alert)
                .setNegativeButton(R.string.general_cancel, (dialog, which) -> {
                })
                .setPositiveButton(R.string.general_enable, (dialog, which) -> {
                    if (getPhotosFragment() != null) {
                        photosFragment.enableCUClick();
                    }
                })
                .setCancelable(false)
                .setOnDismissListener(dialog -> isBusinessCUAlertShown = false);

        businessCUAlert = builder.create();
        businessCUAlert.show();
        isBusinessCUAlertShown = true;
    }

    private void openContactLink(long handle) {
        if (handle == INVALID_HANDLE) {
            logWarning("Not valid contact handle");
            return;
        }

        dismissAlertDialogIfExists(openLinkDialog);
        logDebug("Handle to invite a contact: " + handle);

        inviteContactUseCase.getContactLink(handle)
                .subscribeOn(Schedulers.io())
                .observeOn(AndroidSchedulers.mainThread())
                .subscribe((result, throwable) -> {
                    if (throwable == null) {
                        showContactInviteDialog(result.getContactLinkHandle(), result.getFullName(), result.getEmail(), result.isContact());
                    }
                });
    }

    /**
     * Show contact invite dialog.
     *
     * @param linkHandle User link handle for the invitation
     * @param fullName   User full name
     * @param email      User email
     * @param isContact  Flag to check wether is contact or not
     */
    private void showContactInviteDialog(Long linkHandle, String fullName, String email, boolean isContact) {
        if (inviteContactDialog != null && inviteContactDialog.isShowing()) return;

        String message;
        String buttonText;

        if (isContact) {
            message = getString(R.string.context_contact_already_exists, email);
            buttonText = getString(R.string.contact_view);
        } else {
            message = getString(R.string.invite_not_sent);
            buttonText = getString(R.string.contact_invite);
        }

        inviteContactDialog = new MaterialAlertDialogBuilder(this)
                .setTitle(fullName)
                .setMessage(message)
                .setNegativeButton(R.string.general_cancel, null)
                .setPositiveButton(buttonText, (dialog, which) -> {
                    if (isContact) {
                        ContactUtil.openContactInfoActivity(this, email);
                    } else {
                        sendContactInvitation(linkHandle, email);
                    }

                    dialog.dismiss();
                    inviteContactDialog = null;
                })
                .create();
        inviteContactDialog.show();
    }

    /**
     * Send contact invitation to specific user and show specific SnackBar.
     *
     * @param contactLinkHandle User link handle for invitation
     * @param email             User email
     */
    private void sendContactInvitation(Long contactLinkHandle, String email) {
        inviteContactUseCase.invite(contactLinkHandle, email)
                .subscribeOn(Schedulers.io())
                .observeOn(AndroidSchedulers.mainThread())
                .subscribe((result, throwable) -> {
                    String snackbarMessage = getString(R.string.general_error);
                    if (throwable == null) {
                        switch (result) {
                            case SENT:
                                snackbarMessage = getString(R.string.context_contact_request_sent, email);
                                break;
                            case RESENT:
                                snackbarMessage = getString(R.string.context_contact_invitation_resent);
                                break;
                            case DELETED:
                                snackbarMessage = getString(R.string.context_contact_invitation_deleted);
                                break;
                            case ALREADY_SENT:
                                snackbarMessage = getString(R.string.invite_not_sent_already_sent, email);
                                break;
                            case ALREADY_CONTACT:
                                snackbarMessage = getString(R.string.context_contact_already_exists, email);
                                break;
                            case INVALID_EMAIL:
                                snackbarMessage = getString(R.string.error_own_email_as_contact);
                                break;
                        }
                    }
                    showSnackbar(SNACKBAR_TYPE, snackbarMessage, MEGACHAT_INVALID_HANDLE);
                });
    }

    private void askForSMSVerification() {
        if (!smsDialogTimeChecker.shouldShow()) return;
        showStorageAlertWithDelay = true;
        //If mobile device, only portrait mode is allowed
        if (!isTablet(this)) {
            logDebug("mobile only portrait mode");
            setRequestedOrientation(ActivityInfo.SCREEN_ORIENTATION_PORTRAIT);
        }
        smsDialogTimeChecker.update();
        onAskingSMSVerificationFragment = true;
        if (smsVerificationFragment == null) {
            smsVerificationFragment = new SMSVerificationFragment();
        }
        replaceFragment(smsVerificationFragment, FragmentTag.SMS_VERIFICATION.getTag());
        tabLayoutShares.setVisibility(View.GONE);
        viewPagerShares.setVisibility(View.GONE);
        tabLayoutTransfers.setVisibility(View.GONE);
        viewPagerTransfers.setVisibility(View.GONE);
        abL.setVisibility(View.GONE);

        fragmentContainer.setVisibility(View.VISIBLE);
        drawerLayout.closeDrawer(Gravity.LEFT);
        drawerLayout.setDrawerLockMode(DrawerLayout.LOCK_MODE_LOCKED_CLOSED);
        supportInvalidateOptionsMenu();
        hideFabButton();
        showHideBottomNavigationView(true);
    }

    public void askForAccess() {
        askPermissions = false;
        showStorageAlertWithDelay = true;
        //If mobile device, only portrait mode is allowed
        if (!isTablet(this)) {
            logDebug("Mobile only portrait mode");
            setRequestedOrientation(ActivityInfo.SCREEN_ORIENTATION_PORTRAIT);
        }
        boolean writeStorageGranted = hasPermissions(this, Manifest.permission.WRITE_EXTERNAL_STORAGE);
        boolean readStorageGranted = hasPermissions(this, Manifest.permission.READ_EXTERNAL_STORAGE);
        boolean cameraGranted = hasPermissions(this, Manifest.permission.CAMERA);
        boolean microphoneGranted = hasPermissions(this, Manifest.permission.RECORD_AUDIO);

        if (!writeStorageGranted || !readStorageGranted || !cameraGranted || !microphoneGranted/* || !writeCallsGranted*/) {
            deleteCurrentFragment();

            if (permissionsFragment == null) {
                permissionsFragment = new PermissionsFragment();
            }

            replaceFragment(permissionsFragment, FragmentTag.PERMISSIONS.getTag());

            onAskingPermissionsFragment = true;

            abL.setVisibility(View.GONE);
            setTabsVisibility();
            drawerLayout.setDrawerLockMode(DrawerLayout.LOCK_MODE_LOCKED_CLOSED);
            supportInvalidateOptionsMenu();
            hideFabButton();
            showHideBottomNavigationView(true);
        }
    }

    public void destroySMSVerificationFragment() {
        if (!isTablet(this)) {
            logDebug("mobile, all orientation");
            setRequestedOrientation(ActivityInfo.SCREEN_ORIENTATION_FULL_USER);
        }
        onAskingSMSVerificationFragment = false;
        smsVerificationFragment = null;

        if (!firstTimeAfterInstallation) {
            abL.setVisibility(View.VISIBLE);

            deleteCurrentFragment();

            drawerLayout.setDrawerLockMode(DrawerLayout.LOCK_MODE_UNLOCKED);
            supportInvalidateOptionsMenu();
            selectDrawerItem(drawerItem);
        }
    }

    public void destroyPermissionsFragment() {
        //In mobile, allow all orientation after permission screen
        if (!isTablet(this)) {
            logDebug("Mobile, all orientation");
            setRequestedOrientation(ActivityInfo.SCREEN_ORIENTATION_FULL_USER);
        }

        turnOnNotifications = false;

        abL.setVisibility(View.VISIBLE);

        deleteCurrentFragment();

        onAskingPermissionsFragment = false;

        permissionsFragment = null;

        drawerLayout.setDrawerLockMode(DrawerLayout.LOCK_MODE_UNLOCKED);
        supportInvalidateOptionsMenu();

        if (app.getStorageState() == STORAGE_STATE_PAYWALL) {
            drawerItem = DrawerItem.CLOUD_DRIVE;
        } else {
            firstLogin = true;
            drawerItem = DrawerItem.PHOTOS;
        }

        selectDrawerItem(drawerItem);
    }

    void setContactStatus() {
        if (megaChatApi == null) {
            megaChatApi = app.getMegaChatApi();
            composite.clear();
            checkChatChanges();
        }

        int chatStatus = megaChatApi.getOnlineStatus();
        if (contactStatus != null) {
            ChatUtil.setContactStatus(chatStatus, contactStatus, StatusIconLocation.DRAWER);
        }
    }

    @Override
    protected void onResume() {
        if (drawerItem == DrawerItem.SEARCH && getSearchFragment() != null) {
            searchFragment.setWaitingForSearchedNodes(true);
        }

        super.onResume();
        queryIfNotificationsAreOn();

        if (getResources().getConfiguration().orientation != orientationSaved) {
            orientationSaved = getResources().getConfiguration().orientation;
            drawerLayout.setDrawerLockMode(DrawerLayout.LOCK_MODE_UNLOCKED);
        }

        checkScrollElevation();
        checkTransferOverQuotaOnResume();
        LiveEventBus.get(EVENT_FAB_CHANGE, Boolean.class).observeForever(fabChangeObserver);
    }

    void queryIfNotificationsAreOn() {
        logDebug("queryIfNotificationsAreOn");

        if (dbH == null) {
            dbH = DatabaseHandler.getDbHandler(getApplicationContext());
        }

        if (megaApi == null) {
            megaApi = ((MegaApplication) getApplication()).getMegaApi();
        }

        if (turnOnNotifications) {
            setTurnOnNotificationsFragment();
        } else {
            NotificationManagerCompat nf = NotificationManagerCompat.from(this);
            logDebug("Notifications Enabled: " + nf.areNotificationsEnabled());
            if (!nf.areNotificationsEnabled()) {
                logDebug("OFF");
                if (dbH.getShowNotifOff() == null || dbH.getShowNotifOff().equals("true")) {
                    if (megaChatApi == null) {
                        megaChatApi = ((MegaApplication) getApplication()).getMegaChatApi();
                    }
                    if ((megaApi.getContacts().size() >= 1) || (megaChatApi.getChatListItems().size() >= 1)) {
                        setTurnOnNotificationsFragment();
                    }
                }
            }
        }
    }

    public void deleteTurnOnNotificationsFragment() {
        logDebug("deleteTurnOnNotificationsFragment");
        turnOnNotifications = false;

        abL.setVisibility(View.VISIBLE);

        turnOnNotificationsFragment = null;

        drawerLayout.setDrawerLockMode(DrawerLayout.LOCK_MODE_UNLOCKED);
        supportInvalidateOptionsMenu();
        selectDrawerItem(drawerItem);

        setStatusBarColor(this, android.R.color.transparent);
    }

    void deleteCurrentFragment() {
        Fragment currentFragment = getSupportFragmentManager().findFragmentById(R.id.fragment_container);
        if (currentFragment != null) {
            getSupportFragmentManager().beginTransaction().remove(currentFragment).commitNowAllowingStateLoss();
        }
    }

    void setTurnOnNotificationsFragment() {
        logDebug("setTurnOnNotificationsFragment");
        aB.setSubtitle(null);
        abL.setVisibility(View.GONE);

        deleteCurrentFragment();

        if (turnOnNotificationsFragment == null) {
            turnOnNotificationsFragment = new TurnOnNotificationsFragment();
        }
        replaceFragment(turnOnNotificationsFragment, FragmentTag.TURN_ON_NOTIFICATIONS.getTag());

        setTabsVisibility();
        abL.setVisibility(View.GONE);

        drawerLayout.closeDrawer(Gravity.LEFT);
        drawerLayout.setDrawerLockMode(DrawerLayout.LOCK_MODE_LOCKED_CLOSED);
        supportInvalidateOptionsMenu();
        hideFabButton();
        showHideBottomNavigationView(true);

        setStatusBarColor(this, R.color.teal_500_teal_400);
    }

    void actionOpenFolder(long handleIntent) {
        if (handleIntent == INVALID_HANDLE) {
            logWarning("handleIntent is not valid");
            return;
        }

        MegaNode parentIntentN = megaApi.getNodeByHandle(handleIntent);
        if (parentIntentN == null) {
            logWarning("parentIntentN is null");
            return;
        }

        switch (megaApi.getAccess(parentIntentN)) {
            case MegaShare.ACCESS_READ:
            case MegaShare.ACCESS_READWRITE:
            case MegaShare.ACCESS_FULL:
                parentHandleIncoming = handleIntent;
                deepBrowserTreeIncoming = calculateDeepBrowserTreeIncoming(parentIntentN, this);
                drawerItem = DrawerItem.SHARED_ITEMS;
                break;

            default:
                if (megaApi.isInRubbish(parentIntentN)) {
                    parentHandleRubbish = handleIntent;
                    drawerItem = DrawerItem.RUBBISH_BIN;
                } else if (megaApi.isInInbox(parentIntentN)) {
                    parentHandleInbox = handleIntent;
                    drawerItem = DrawerItem.INBOX;
                } else {
                    parentHandleBrowser = handleIntent;
                    drawerItem = DrawerItem.CLOUD_DRIVE;
                }
                break;
        }
    }

    @Override
    protected void onPostResume() {
        logDebug("onPostResume");
        super.onPostResume();

        if (isSearching) {
            selectDrawerItem(DrawerItem.SEARCH);
            isSearching = false;
            return;
        }

        managerActivity = this;

        Intent intent = getIntent();

        dbH = DatabaseHandler.getDbHandler(getApplicationContext());
        if (dbH.getCredentials() == null) {
            if (!openLink) {
                return;
            } else {
                logDebug("Not credentials");
                if (intent != null) {
                    logDebug("Not credentials -> INTENT");
                    if (intent.getAction() != null) {
                        logDebug("Intent with ACTION: " + intent.getAction());

                        if (getIntent().getAction().equals(ACTION_EXPORT_MASTER_KEY)) {
                            Intent exportIntent = new Intent(managerActivity, LoginActivity.class);
                            intent.putExtra(VISIBLE_FRAGMENT, LOGIN_FRAGMENT);
                            exportIntent.setFlags(Intent.FLAG_ACTIVITY_CLEAR_TOP);
                            exportIntent.setAction(getIntent().getAction());
                            startActivity(exportIntent);
                            finish();
                            return;
                        }
                    }
                }
            }
        }

        if (intent != null) {
            logDebug("Intent not null! " + intent.getAction());
            // Open folder from the intent
            if (intent.hasExtra(EXTRA_OPEN_FOLDER)) {
                logDebug("INTENT: EXTRA_OPEN_FOLDER");

                parentHandleBrowser = intent.getLongExtra(EXTRA_OPEN_FOLDER, -1);
                intent.removeExtra(EXTRA_OPEN_FOLDER);
                setIntent(null);
            }

            if (intent.getAction() != null) {
                logDebug("Intent action");

                if (getIntent().getAction().equals(ACTION_EXPLORE_ZIP)) {
                    logDebug("Open zip browser");

                    String pathZip = intent.getExtras().getString(EXTRA_PATH_ZIP);
                    ZipBrowserActivity.Companion.start(this, pathZip);
                }

                if (getIntent().getAction().equals(ACTION_IMPORT_LINK_FETCH_NODES)) {
                    logDebug("ACTION_IMPORT_LINK_FETCH_NODES");

                    Intent loginIntent = new Intent(managerActivity, LoginActivity.class);
                    intent.putExtra(VISIBLE_FRAGMENT, LOGIN_FRAGMENT);
                    loginIntent.setFlags(Intent.FLAG_ACTIVITY_CLEAR_TOP);
                    loginIntent.setAction(ACTION_IMPORT_LINK_FETCH_NODES);
                    loginIntent.setData(Uri.parse(getIntent().getDataString()));
                    startActivity(loginIntent);
                    finish();
                    return;
                } else if (getIntent().getAction().equals(ACTION_OPEN_MEGA_LINK)) {
                    logDebug("ACTION_OPEN_MEGA_LINK");

                    Intent fileLinkIntent = new Intent(managerActivity, FileLinkActivity.class);
                    fileLinkIntent.setFlags(Intent.FLAG_ACTIVITY_CLEAR_TOP);
                    fileLinkIntent.setAction(ACTION_IMPORT_LINK_FETCH_NODES);
                    String data = getIntent().getDataString();
                    if (data != null) {
                        fileLinkIntent.setData(Uri.parse(data));
                        startActivity(fileLinkIntent);
                    } else {
                        logWarning("getDataString is NULL");
                    }
                    finish();
                    return;
                } else if (intent.getAction().equals(ACTION_OPEN_MEGA_FOLDER_LINK)) {
                    logDebug("ACTION_OPEN_MEGA_FOLDER_LINK");

                    Intent intentFolderLink = new Intent(managerActivity, FolderLinkActivity.class);
                    intentFolderLink.setFlags(Intent.FLAG_ACTIVITY_CLEAR_TOP);
                    intentFolderLink.setAction(ACTION_OPEN_MEGA_FOLDER_LINK);

                    String data = getIntent().getDataString();
                    if (data != null) {
                        intentFolderLink.setData(Uri.parse(data));
                        startActivity(intentFolderLink);
                    } else {
                        logWarning("getDataString is NULL");
                    }
                    finish();
                } else if (intent.getAction().equals(ACTION_REFRESH_PARENTHANDLE_BROWSER)) {

                    parentHandleBrowser = intent.getLongExtra("parentHandle", -1);
                    intent.removeExtra("parentHandle");

                    //Refresh Cloud Fragment
                    refreshCloudDrive();

                    //Refresh Rubbish Fragment
                    refreshRubbishBin();
                } else if (intent.getAction().equals(ACTION_OVERQUOTA_STORAGE)) {
                    showOverquotaAlert(false);
                } else if (intent.getAction().equals(ACTION_PRE_OVERQUOTA_STORAGE)) {
                    showOverquotaAlert(true);
                } else if (intent.getAction().equals(ACTION_CHANGE_AVATAR)) {
                    logDebug("Intent CHANGE AVATAR");

                    String path = intent.getStringExtra("IMAGE_PATH");
                    megaApi.setAvatar(path, this);
                } else if (intent.getAction().equals(ACTION_CANCEL_CAM_SYNC)) {
                    logDebug("ACTION_CANCEL_UPLOAD or ACTION_CANCEL_DOWNLOAD or ACTION_CANCEL_CAM_SYNC");
                    drawerItem = DrawerItem.TRANSFERS;
                    indexTransfers = intent.getIntExtra(TRANSFERS_TAB, ERROR_TAB);
                    selectDrawerItem(drawerItem);

                    String text = getString(R.string.cam_sync_cancel_sync);

                    MaterialAlertDialogBuilder builder = new MaterialAlertDialogBuilder(this);
                    builder.setMessage(text);

                    builder.setPositiveButton(getString(R.string.general_yes),
                            (dialog, whichButton) -> {
                                stopRunningCameraUploadService(ManagerActivity.this);
                                dbH.setCamSyncEnabled(false);
                                sendBroadcast(new Intent(ACTION_UPDATE_DISABLE_CU_SETTING));

                                if (drawerItem == DrawerItem.PHOTOS) {
                                    cuLayout.setVisibility(View.VISIBLE);
                                }
                            });

                    builder.setNegativeButton(getString(R.string.general_no), null);
                    final AlertDialog dialog = builder.create();
                    try {
                        dialog.show();
                    } catch (Exception ex) {
                        logError("EXCEPTION", ex);
                    }
                } else if (intent.getAction().equals(ACTION_SHOW_TRANSFERS)) {
                    if (intent.getBooleanExtra(OPENED_FROM_CHAT, false)) {
                        sendBroadcast(new Intent(ACTION_CLOSE_CHAT_AFTER_OPEN_TRANSFERS));
                    }

                    drawerItem = DrawerItem.TRANSFERS;
                    indexTransfers = intent.getIntExtra(TRANSFERS_TAB, ERROR_TAB);
                    selectDrawerItem(drawerItem);
                } else if (intent.getAction().equals(ACTION_TAKE_SELFIE)) {
                    logDebug("Intent take selfie");
                    checkTakePicture(this, TAKE_PHOTO_CODE);
                } else if (intent.getAction().equals(SHOW_REPEATED_UPLOAD)) {
                    logDebug("Intent SHOW_REPEATED_UPLOAD");
                    String message = intent.getStringExtra("MESSAGE");
                    showSnackbar(SNACKBAR_TYPE, message, -1);
                } else if (getIntent().getAction().equals(ACTION_IPC)) {
                    logDebug("IPC - go to received request in Contacts");
                    markNotificationsSeen(true);
                    navigateToContactRequests();
                } else if (getIntent().getAction().equals(ACTION_CHAT_NOTIFICATION_MESSAGE)) {
                    logDebug("ACTION_CHAT_NOTIFICATION_MESSAGE");

                    long chatId = getIntent().getLongExtra(CHAT_ID, MEGACHAT_INVALID_HANDLE);
                    if (getIntent().getBooleanExtra(EXTRA_MOVE_TO_CHAT_SECTION, false)) {
                        moveToChatSection(chatId);
                    } else {
                        String text = getIntent().getStringExtra(SHOW_SNACKBAR);
                        if (chatId != -1) {
                            openChat(chatId, text);
                        }
                    }
                } else if (getIntent().getAction().equals(ACTION_CHAT_SUMMARY)) {
                    logDebug("ACTION_CHAT_SUMMARY");
                    drawerItem = DrawerItem.CHAT;
                    selectDrawerItem(drawerItem);
                } else if (getIntent().getAction().equals(ACTION_INCOMING_SHARED_FOLDER_NOTIFICATION)) {
                    logDebug("ACTION_INCOMING_SHARED_FOLDER_NOTIFICATION");
                    markNotificationsSeen(true);

                    drawerItem = DrawerItem.SHARED_ITEMS;
                    indexShares = 0;
                    selectDrawerItem(drawerItem);
                } else if (getIntent().getAction().equals(ACTION_OPEN_CONTACTS_SECTION)) {
                    logDebug("ACTION_OPEN_CONTACTS_SECTION");
                    markNotificationsSeen(true);
                    openContactLink(getIntent().getLongExtra(CONTACT_HANDLE, -1));
                } else if (getIntent().getAction().equals(ACTION_RECOVERY_KEY_EXPORTED)) {
                    logDebug("ACTION_RECOVERY_KEY_EXPORTED");
                    exportRecoveryKey();
                } else if (getIntent().getAction().equals(ACTION_REQUEST_DOWNLOAD_FOLDER_LOGOUT)) {
                    String parentPath = intent.getStringExtra(FileStorageActivity.EXTRA_PATH);

                    if (parentPath != null) {
                        AccountController ac = new AccountController(this);
                        ac.exportMK(parentPath);
                    }
                } else if (getIntent().getAction().equals(ACTION_RECOVERY_KEY_COPY_TO_CLIPBOARD)) {
                    AccountController ac = new AccountController(this);
                    if (getIntent().getBooleanExtra("logout", false)) {
                        ac.copyMK(true);
                    } else {
                        ac.copyMK(false);
                    }
                } else if (getIntent().getAction().equals(ACTION_OPEN_FOLDER)) {
                    logDebug("Open after LauncherFileExplorerActivity ");
                    long handleIntent = getIntent().getLongExtra(INTENT_EXTRA_KEY_PARENT_HANDLE, -1);

                    if (getIntent().getBooleanExtra(SHOW_MESSAGE_UPLOAD_STARTED, false)) {
                        int numberUploads = getIntent().getIntExtra(NUMBER_UPLOADS, 1);
                        showSnackbar(SNACKBAR_TYPE, getResources().getQuantityString(R.plurals.upload_began, numberUploads, numberUploads), -1);
                    }

                    actionOpenFolder(handleIntent);
                    selectDrawerItem(drawerItem);
                } else if (getIntent().getAction().equals(ACTION_SHOW_SNACKBAR_SENT_AS_MESSAGE)) {
                    long chatId = getIntent().getLongExtra(CHAT_ID, MEGACHAT_INVALID_HANDLE);
                    showSnackbar(MESSAGE_SNACKBAR_TYPE, null, chatId);
                }

                intent.setAction(null);
                setIntent(null);
            }
        }


        if (bNV != null) {
            Menu nVMenu = bNV.getMenu();
            resetNavigationViewMenu(nVMenu);

            switch (drawerItem) {
                case CLOUD_DRIVE: {
                    logDebug("Case CLOUD DRIVE");
                    //Check the tab to shown and the title of the actionBar
                    setToolbarTitle();
                    setBottomNavigationMenuItemChecked(CLOUD_DRIVE_BNV);
                    break;
                }
                case SHARED_ITEMS: {
                    logDebug("Case SHARED ITEMS");
                    setBottomNavigationMenuItemChecked(SHARED_ITEMS_BNV);
                    try {
                        NotificationManager notificationManager =
                                (NotificationManager) getSystemService(Context.NOTIFICATION_SERVICE);

                        notificationManager.cancel(NOTIFICATION_PUSH_CLOUD_DRIVE);
                    } catch (Exception e) {
                        logError("Exception NotificationManager - remove contact notification", e);
                    }
                    setToolbarTitle();
                    break;
                }
                case SEARCH: {
                    if (searchExpand) {
                        textsearchQuery = false;
                        break;
                    }

                    setBottomNavigationMenuItemChecked(NO_BNV);
                    setToolbarTitle();
                    break;
                }
                case CHAT:
                    setBottomNavigationMenuItemChecked(CHAT_BNV);
                    if (getChatsFragment() != null && recentChatsFragment.isVisible()) {
                        recentChatsFragment.setChats();
                        recentChatsFragment.setStatus();
                    }
                    MegaApplication.setRecentChatVisible(true);
                    break;

                case PHOTOS: {
                    setBottomNavigationMenuItemChecked(PHOTOS_BNV);
                    break;
                }
                case NOTIFICATIONS: {
                    notificationsFragment = (NotificationsFragment) getSupportFragmentManager().findFragmentByTag(FragmentTag.NOTIFICATIONS.getTag());
                    if (notificationsFragment != null) {
                        notificationsFragment.setNotifications();
                    }
                    break;
                }
                case HOMEPAGE:
                default:
                    setBottomNavigationMenuItemChecked(HOME_BNV);
                    break;
            }
        }
    }

    public void openChat(long chatId, String text) {
        logDebug("Chat ID: " + chatId);

        if (chatId != -1) {
            MegaChatRoom chat = megaChatApi.getChatRoom(chatId);
            if (chat != null) {
                logDebug("Open chat with id: " + chatId);
                Intent intentToChat = new Intent(this, ChatActivity.class);
                intentToChat.setAction(ACTION_CHAT_SHOW_MESSAGES);
                intentToChat.putExtra(CHAT_ID, chatId);
                intentToChat.putExtra(SHOW_SNACKBAR, text);
                this.startActivity(intentToChat);
            } else {
                logError("Error, chat is NULL");
            }
        } else {
            logError("Error, chat id is -1");
        }
    }

    public void setProfileAvatar() {
        logDebug("setProfileAvatar");
        Pair<Boolean, Bitmap> circleAvatar = AvatarUtil.getCircleAvatar(this, megaApi.getMyEmail());
        if (circleAvatar.first) {
            nVPictureProfile.setImageBitmap(circleAvatar.second);
        } else {
            megaApi.getUserAvatar(megaApi.getMyUser(),
                    buildAvatarFile(this, megaApi.getMyEmail() + JPG_EXTENSION).getAbsolutePath(),
                    this);
        }
    }

    public void setDefaultAvatar() {
        logDebug("setDefaultAvatar");
        nVPictureProfile.setImageBitmap(getDefaultAvatar(getColorAvatar(megaApi.getMyUser()), myAccountInfo.getFullName(), AVATAR_SIZE, true));
    }

    public void setOfflineAvatar(String email, long myHandle, String name) {
        logDebug("setOfflineAvatar");
        if (nVPictureProfile == null) {
            return;
        }

        Pair<Boolean, Bitmap> circleAvatar = AvatarUtil.getCircleAvatar(this, email);
        if (circleAvatar.first) {
            nVPictureProfile.setImageBitmap(circleAvatar.second);
        } else {
            nVPictureProfile.setImageBitmap(
                    getDefaultAvatar(getColorAvatar(myHandle), name, AVATAR_SIZE, true));
        }
    }

    @Override
    protected void onStop() {
        logDebug("onStop");

        mStopped = true;

        super.onStop();
    }

    @Override
    protected void onPause() {
        logDebug("onPause");
        managerActivity = null;
        transfersManagement.setOnTransfersSection(false);
        super.onPause();
    }

    @Override
    protected void onDestroy() {
        logDebug("onDestroy()");

        dbH.removeSentPendingMessages();

        if (megaApi != null && megaApi.getRootNode() != null) {
            megaApi.removeGlobalListener(this);
            megaApi.removeTransferListener(this);
            megaApi.removeRequestListener(this);
        }

        composite.clear();

        if (alertDialogSMSVerification != null) {
            alertDialogSMSVerification.dismiss();
        }
        isStorageStatusDialogShown = false;

        unregisterReceiver(chatRoomMuteUpdateReceiver);
        unregisterReceiver(contactUpdateReceiver);
        unregisterReceiver(updateMyAccountReceiver);
        unregisterReceiver(networkReceiver);
        unregisterReceiver(receiverUpdateOrder);
        unregisterReceiver(chatArchivedReceiver);
        LiveEventBus.get(EVENT_REFRESH_PHONE_NUMBER, Boolean.class)
                .removeObserver(refreshAddPhoneNumberButtonObserver);
        unregisterReceiver(receiverCUAttrChanged);
        unregisterReceiver(transferOverQuotaUpdateReceiver);
        unregisterReceiver(transferFinishReceiver);
        unregisterReceiver(cameraUploadLauncherReceiver);
        LiveEventBus.get(EVENT_REFRESH, Boolean.class).removeObserver(refreshObserver);
        unregisterReceiver(cuUpdateReceiver);
        LiveEventBus.get(EVENT_FINISH_ACTIVITY, Boolean.class).removeObserver(finishObserver);
        LiveEventBus.get(EVENT_MY_BACKUPS_FOLDER_CHANGED, Boolean.class).removeObserver(fileBackupChangedObserver);

        destroyPayments();

        cancelSearch();
        if (reconnectDialog != null) {
            reconnectDialog.cancel();
        }

        if (confirmationTransfersDialog != null) {
            confirmationTransfersDialog.dismiss();
        }

        if (newTextFileDialog != null) {
            newTextFileDialog.dismiss();
        }

        dismissAlertDialogIfExists(processFileDialog);
        dismissAlertDialogIfExists(openLinkDialog);

        nodeSaver.destroy();

        super.onDestroy();
    }

    private void cancelSearch() {
        if (getSearchFragment() != null) {
            searchFragment.cancelSearch();
        }
    }

    public void skipToMediaDiscoveryFragment(Fragment f) {
        mediaDiscoveryFragment = (MediaDiscoveryFragment) f;
        replaceFragment(f, FragmentTag.MEDIA_DISCOVERY.getTag());
        isInMDMode = true;
    }

    public void skipToAlbumContentFragment(Fragment f) {
        albumContentFragment = (AlbumContentFragment) f;
        replaceFragment(f, FragmentTag.ALBUM_CONTENT.getTag());
        isInAlbumContent = true;
        firstNavigationLevel = false;

        cuLayout.setVisibility(View.GONE);
        showHideBottomNavigationView(true);
    }

    public void changeMDMode(boolean targetMDMode) {
        isInMDMode = targetMDMode;
    }

    void replaceFragment(Fragment f, String fTag) {
        FragmentTransaction ft = getSupportFragmentManager().beginTransaction();
        ft.replace(R.id.fragment_container, f, fTag);
        ft.commitNowAllowingStateLoss();
        // refresh manually
        if (f instanceof RecentChatsFragment) {
            RecentChatsFragment rcf = (RecentChatsFragment) f;
            if (rcf.isResumed()) {
                rcf.refreshMegaContactsList();
                rcf.setCustomisedActionBar();
            }
        }
    }

    private void refreshFragment(String fTag) {
        Fragment f = getSupportFragmentManager().findFragmentByTag(fTag);
        if (f != null) {
            logDebug("Fragment " + fTag + " refreshing");
            getSupportFragmentManager().beginTransaction().detach(f).commitNowAllowingStateLoss();
            getSupportFragmentManager().beginTransaction().attach(f).commitNowAllowingStateLoss();
        } else {
            logWarning("Fragment == NULL. Not refresh");
        }
    }

    public boolean isFirstLogin() {
        return firstLogin;
    }

    public void selectDrawerItemCloudDrive() {
        logDebug("selectDrawerItemCloudDrive");
        abL.setVisibility(View.VISIBLE);

        tabLayoutShares.setVisibility(View.GONE);
        viewPagerShares.setVisibility(View.GONE);
        tabLayoutTransfers.setVisibility(View.GONE);
        viewPagerTransfers.setVisibility(View.GONE);

        fragmentContainer.setVisibility(View.VISIBLE);
        fileBrowserFragment = (FileBrowserFragment) getSupportFragmentManager().findFragmentByTag(FragmentTag.CLOUD_DRIVE.getTag());
        if (fileBrowserFragment == null) {
            fileBrowserFragment = FileBrowserFragment.newInstance();
        }

        replaceFragment(fileBrowserFragment, FragmentTag.CLOUD_DRIVE.getTag());
    }

    private void showGlobalAlertDialogsIfNeeded() {
        if (showStorageAlertWithDelay) {
            showStorageAlertWithDelay = false;
            checkStorageStatus(storageStateFromBroadcast != MegaApiJava.STORAGE_STATE_UNKNOWN ?
                    storageStateFromBroadcast : app.getStorageState(), false);
        }

        if (!firstTimeAfterInstallation) {
            logDebug("Its NOT first time");
            int dbContactsSize = dbH.getContactsSize();
            int sdkContactsSize = megaApi.getContacts().size();
            if (dbContactsSize != sdkContactsSize) {
                logDebug("Contacts TABLE != CONTACTS SDK " + dbContactsSize + " vs " + sdkContactsSize);
                dbH.clearContacts();
                FillDBContactsTask fillDBContactsTask = new FillDBContactsTask(this);
                fillDBContactsTask.execute();
            }
        } else {
            logDebug("Its first time");

            //Fill the contacts DB
            FillDBContactsTask fillDBContactsTask = new FillDBContactsTask(this);
            fillDBContactsTask.execute();
            firstTimeAfterInstallation = false;
            dbH.setFirstTime(false);
        }

        checkBeforeShowSMSVerificationDialog();

        cookieDialogHandler.showDialogIfNeeded(this);
    }

    /**
     * Observe LiveData for PSA, and show PSA view when get it.
     */
    private void observePsa() {
        psaViewHolder = new PsaViewHolder(findViewById(R.id.psa_layout), PsaManager.INSTANCE);

        LiveEventBus.get(EVENT_PSA, Psa.class).observe(this, psa -> {
            if (psa.getUrl() == null) {
                showPsa(psa);
            }
        });
    }

    /**
     * Show PSA view for old PSA type.
     *
     * @param psa the PSA to show
     */
    private void showPsa(Psa psa) {
        if (psa == null || drawerItem != DrawerItem.HOMEPAGE
                || mHomepageScreen != HomepageScreen.HOMEPAGE) {
            updateHomepageFabPosition();
            return;
        }

        if (getLifecycle().getCurrentState() == Lifecycle.State.RESUMED
                && getProLayout.getVisibility() == View.GONE
                && TextUtils.isEmpty(psa.getUrl())) {
            psaViewHolder.bind(psa);
            handler.post(this::updateHomepageFabPosition);
        }
    }

    public void checkBeforeShowSMSVerificationDialog() {
        //This account hasn't verified a phone number and first login.

        if (myAccountInfo.isBusinessAlertShown()) {
            //The business alerts has priority over SMS verification
            return;
        }

        if (canVoluntaryVerifyPhoneNumber() && (smsDialogTimeChecker.shouldShow() || isSMSDialogShowing) && !newCreationAccount) {
            showSMSVerificationDialog();
        }
    }

    public void setToolbarTitle(String title) {
        aB.setTitle(title);
    }

    public void setToolbarTitle() {
        logDebug("setToolbarTitle");
        if (drawerItem == null) {
            return;
        }

        switch (drawerItem) {
            case CLOUD_DRIVE: {
                aB.setSubtitle(null);
                logDebug("Cloud Drive SECTION");
                MegaNode parentNode = megaApi.getNodeByHandle(parentHandleBrowser);
                if (parentNode != null) {
                    if (megaApi.getRootNode() != null) {
                        if (parentNode.getHandle() == megaApi.getRootNode().getHandle() || parentHandleBrowser == -1) {
                            aB.setTitle(getString(R.string.section_cloud_drive).toUpperCase());
                            firstNavigationLevel = true;
                        } else {
                            aB.setTitle(parentNode.getName());
                            firstNavigationLevel = false;
                        }
                    } else {
                        parentHandleBrowser = -1;
                    }
                } else {
                    if (megaApi.getRootNode() != null) {
                        parentHandleBrowser = megaApi.getRootNode().getHandle();
                        aB.setTitle(getString(R.string.title_mega_info_empty_screen).toUpperCase());
                        firstNavigationLevel = true;
                    } else {
                        parentHandleBrowser = -1;
                        firstNavigationLevel = true;
                    }
                }
                break;
            }
            case RUBBISH_BIN: {
                aB.setSubtitle(null);
                MegaNode node = megaApi.getNodeByHandle(parentHandleRubbish);
                MegaNode rubbishNode = megaApi.getRubbishNode();
                if (rubbishNode == null) {
                    parentHandleRubbish = INVALID_HANDLE;
                    firstNavigationLevel = true;
                } else if (parentHandleRubbish == INVALID_HANDLE || node == null || node.getHandle() == rubbishNode.getHandle()) {
                    aB.setTitle(StringResourcesUtils.getString(R.string.section_rubbish_bin).toUpperCase());
                    firstNavigationLevel = true;
                } else {
                    aB.setTitle(node.getName());
                    firstNavigationLevel = false;
                }
                break;
            }
            case SHARED_ITEMS: {
                logDebug("Shared Items SECTION");
                aB.setSubtitle(null);
                int indexShares = getTabItemShares();
                if (indexShares == ERROR_TAB) break;
                switch (indexShares) {
                    case INCOMING_TAB: {
                        if (isIncomingAdded()) {
                            if (parentHandleIncoming != -1) {
                                MegaNode node = megaApi.getNodeByHandle(parentHandleIncoming);
                                if (node == null) {
                                    aB.setTitle(getResources().getString(R.string.title_shared_items).toUpperCase());
                                } else {
                                    aB.setTitle(node.getName());
                                }

                                firstNavigationLevel = false;
                            } else {
                                aB.setTitle(getResources().getString(R.string.title_shared_items).toUpperCase());
                                firstNavigationLevel = true;
                            }
                        } else {
                            logDebug("selectDrawerItemSharedItems: inSFLol == null");
                        }
                        break;
                    }
                    case OUTGOING_TAB: {
                        logDebug("setToolbarTitle: OUTGOING TAB");
                        if (isOutgoingAdded()) {
                            if (parentHandleOutgoing != -1) {
                                MegaNode node = megaApi.getNodeByHandle(parentHandleOutgoing);
                                aB.setTitle(node.getName());
                                firstNavigationLevel = false;
                            } else {
                                aB.setTitle(getResources().getString(R.string.title_shared_items).toUpperCase());
                                firstNavigationLevel = true;
                            }
                        }
                        break;
                    }
                    case LINKS_TAB:
                        if (isLinksAdded()) {
                            if (parentHandleLinks == INVALID_HANDLE) {
                                aB.setTitle(getResources().getString(R.string.title_shared_items).toUpperCase());
                                firstNavigationLevel = true;
                            } else {
                                MegaNode node = megaApi.getNodeByHandle(parentHandleLinks);
                                aB.setTitle(node.getName());
                                firstNavigationLevel = false;
                            }
                        }
                        break;
                    default: {
                        aB.setTitle(getResources().getString(R.string.title_shared_items).toUpperCase());
                        firstNavigationLevel = true;
                        break;
                    }
                }
                break;
            }
            case INBOX: {
                aB.setSubtitle(null);
                if (parentHandleInbox == megaApi.getInboxNode().getHandle() || parentHandleInbox == -1) {
                    aB.setTitle(getResources().getString(R.string.section_inbox).toUpperCase());
                    firstNavigationLevel = true;
                } else {
                    MegaNode node = megaApi.getNodeByHandle(parentHandleInbox);
                    aB.setTitle(node.getName());
                    firstNavigationLevel = false;
                }
                break;
            }
            case NOTIFICATIONS: {
                aB.setSubtitle(null);
                aB.setTitle(getString(R.string.title_properties_chat_contact_notifications).toUpperCase());
                firstNavigationLevel = true;
                break;
            }
            case CHAT: {
                abL.setVisibility(View.VISIBLE);
                aB.setTitle(getString(R.string.section_chat).toUpperCase());

                firstNavigationLevel = true;
                break;
            }
            case SEARCH: {
                aB.setSubtitle(null);
                if (parentHandleSearch == -1) {
                    firstNavigationLevel = true;
                    if (searchQuery != null) {
                        textSubmitted = true;
                        if (!searchQuery.isEmpty()) {
                            aB.setTitle(getString(R.string.action_search).toUpperCase() + ": " + searchQuery);
                        } else {
                            aB.setTitle(getString(R.string.action_search).toUpperCase() + ": " + "");
                        }
                    } else {
                        aB.setTitle(getString(R.string.action_search).toUpperCase() + ": " + "");
                    }

                } else {
                    MegaNode parentNode = megaApi.getNodeByHandle(parentHandleSearch);
                    if (parentNode != null) {
                        aB.setTitle(parentNode.getName());
                        firstNavigationLevel = false;
                    }
                }
                break;
            }
            case TRANSFERS: {
                aB.setSubtitle(null);
                aB.setTitle(getString(R.string.section_transfers).toUpperCase());
                setFirstNavigationLevel(true);
                break;
            }
            case PHOTOS: {
                aB.setSubtitle(null);
                if (getPhotosFragment() != null && photosFragment.isEnablePhotosFragmentShown()) {
                    setFirstNavigationLevel(false);
                    aB.setTitle(getString(R.string.settings_camera_upload_on).toUpperCase());
                } else {
                    if (isInAlbumContent) {
                        aB.setTitle(getString(R.string.title_favourites_album));
                    } else {
                        setFirstNavigationLevel(true);
                        aB.setTitle(getString(R.string.sortby_type_photo_first).toUpperCase());
                    }
                }
                break;
            }
            case HOMEPAGE: {
                setFirstNavigationLevel(false);
                int titleId = -1;

                switch (mHomepageScreen) {
                    case IMAGES:
                        titleId = R.string.section_images;
                        break;
                    case DOCUMENTS:
                        titleId = R.string.section_documents;
                        break;
                    case AUDIO:
                        titleId = R.string.upload_to_audio;
                        break;
                    case VIDEO:
                        titleId = R.string.sortby_type_video_first;
                        break;
                }

                if (titleId != -1) {
                    aB.setTitle(getString(titleId).toUpperCase(Locale.getDefault()));
                }
            }
            default: {
                logDebug("Default GONE");

                break;
            }
        }

        updateNavigationToolbarIcon();
    }

    public void setToolbarTitleFromFullscreenOfflineFragment(String title,
                                                             boolean firstNavigationLevel, boolean showSearch) {
        aB.setSubtitle(null);
        aB.setTitle(title);
        this.firstNavigationLevel = firstNavigationLevel;
        updateNavigationToolbarIcon();
        textSubmitted = true;
        if (searchMenuItem != null) {
            searchMenuItem.setVisible(showSearch);
        }
    }

    public void updateNavigationToolbarIcon() {
        int totalHistoric = megaApi.getNumUnreadUserAlerts();
        int totalIpc = 0;
        ArrayList<MegaContactRequest> requests = megaApi.getIncomingContactRequests();
        if (requests != null) {
            totalIpc = requests.size();
        }

        int totalNotifications = totalHistoric + totalIpc;

        if (totalNotifications == 0) {
            if (isFirstNavigationLevel()) {
                if (drawerItem == DrawerItem.SEARCH || drawerItem == DrawerItem.INBOX || drawerItem == DrawerItem.NOTIFICATIONS
                        || drawerItem == DrawerItem.RUBBISH_BIN || drawerItem == DrawerItem.TRANSFERS) {
                    aB.setHomeAsUpIndicator(tintIcon(this, R.drawable.ic_arrow_back_white));
                } else {
                    aB.setHomeAsUpIndicator(tintIcon(this, R.drawable.ic_menu_white));
                }
            } else {
                aB.setHomeAsUpIndicator(tintIcon(this, R.drawable.ic_arrow_back_white));
            }
        } else {
            if (isFirstNavigationLevel()) {
                if (drawerItem == DrawerItem.SEARCH || drawerItem == DrawerItem.INBOX || drawerItem == DrawerItem.NOTIFICATIONS
                        || drawerItem == DrawerItem.RUBBISH_BIN || drawerItem == DrawerItem.TRANSFERS) {
                    badgeDrawable.setProgress(1.0f);
                } else {
                    badgeDrawable.setProgress(0.0f);
                }
            } else {
                badgeDrawable.setProgress(1.0f);
            }

            if (totalNotifications > 9) {
                badgeDrawable.setText("9+");
            } else {
                badgeDrawable.setText(totalNotifications + "");
            }

            aB.setHomeAsUpIndicator(badgeDrawable);
        }

        if (drawerItem == DrawerItem.CLOUD_DRIVE && isInMDMode) {
            aB.setHomeAsUpIndicator(tintIcon(this, R.drawable.ic_close_white));
        }

        if (drawerItem == DrawerItem.PHOTOS && isInAlbumContent) {
            aB.setHomeAsUpIndicator(tintIcon(this, R.drawable.ic_arrow_back_white));
        }
    }

    public void showOnlineMode() {
        logDebug("showOnlineMode");

        try {
            if (usedSpaceLayout != null) {

                if (rootNode != null) {
                    Menu bNVMenu = bNV.getMenu();
                    if (bNVMenu != null) {
                        resetNavigationViewMenu(bNVMenu);
                    }
                    clickDrawerItem(drawerItem);
                    supportInvalidateOptionsMenu();
                    updateAccountDetailsVisibleInfo();
                    checkCurrentStorageStatus(false);
                } else {
                    logWarning("showOnlineMode - Root is NULL");
                    if (getApplicationContext() != null) {
                        if (MegaApplication.getOpenChatId() != MEGACHAT_INVALID_HANDLE) {
                            Intent intent = new Intent(BROADCAST_ACTION_INTENT_CONNECTIVITY_CHANGE_DIALOG);
                            sendBroadcast(intent);
                        } else {
                            showConfirmationConnect();
                        }
                    }
                }
            }
        } catch (Exception e) {
        }
    }

    public void showConfirmationConnect() {
        logDebug("showConfirmationConnect");

        DialogInterface.OnClickListener dialogClickListener = new DialogInterface.OnClickListener() {
            @Override
            public void onClick(DialogInterface dialog, int which) {
                switch (which) {
                    case DialogInterface.BUTTON_POSITIVE:
                        refreshSession();
                        break;

                    case DialogInterface.BUTTON_NEGATIVE:
                        logDebug("showConfirmationConnect: BUTTON_NEGATIVE");
                        setToolbarTitle();
                        break;
                }
            }
        };

        MaterialAlertDialogBuilder builder = new MaterialAlertDialogBuilder(this);
        try {
            builder.setMessage(R.string.confirmation_to_reconnect).setPositiveButton(R.string.general_ok, dialogClickListener)
                    .setNegativeButton(R.string.general_cancel, dialogClickListener);
            reconnectDialog = builder.create();
            reconnectDialog.setCanceledOnTouchOutside(false);
            reconnectDialog.show();
        } catch (Exception e) {
        }
    }

    public void showOfflineMode() {
        logDebug("showOfflineMode");

        try {
            if (megaApi == null) {
                logWarning("megaApi is Null in Offline mode");
            }

            if (usedSpaceLayout != null) {
                usedSpaceLayout.setVisibility(View.GONE);
            }
            if (nVEmail != null) {
                nVEmail.setText(megaChatApi.getMyEmail());
            }
            if (nVDisplayName != null) {
                nVDisplayName.setText(megaChatApi.getMyFullname());
            }

            setOfflineAvatar(megaChatApi.getMyEmail(), megaChatApi.getMyUserHandle(),
                    megaChatApi.getMyFullname());

            logDebug("DrawerItem on start offline: " + drawerItem);
            if (drawerItem == null) {
                logWarning("drawerItem == null --> On start OFFLINE MODE");
                drawerItem = getStartDrawerItem(this);

                if (bNV != null) {
                    disableNavigationViewMenu(bNV.getMenu());
                }

                selectDrawerItem(drawerItem);
            } else {
                if (bNV != null) {
                    disableNavigationViewMenu(bNV.getMenu());
                }

                logDebug("Change to OFFLINE MODE");
                clickDrawerItem(drawerItem);
            }

            supportInvalidateOptionsMenu();
        } catch (Exception e) {
        }
    }

    public void clickDrawerItem(DrawerItem item) {
        logDebug("Item: " + item);
        Menu bNVMenu = bNV.getMenu();

        if (item == null) {
            drawerMenuItem = bNVMenu.findItem(R.id.bottom_navigation_item_cloud_drive);
            onNavigationItemSelected(drawerMenuItem);
            return;
        }

        drawerLayout.closeDrawer(Gravity.LEFT);

        switch (item) {
            case CLOUD_DRIVE: {
                setBottomNavigationMenuItemChecked(CLOUD_DRIVE_BNV);
                break;
            }
            case HOMEPAGE: {
                setBottomNavigationMenuItemChecked(HOME_BNV);
                break;
            }
            case PHOTOS: {
                setBottomNavigationMenuItemChecked(PHOTOS_BNV);
                break;
            }
            case SHARED_ITEMS: {
                setBottomNavigationMenuItemChecked(SHARED_ITEMS_BNV);
                break;
            }
            case CHAT: {
                setBottomNavigationMenuItemChecked(CHAT_BNV);
                break;
            }
            case SEARCH:
            case TRANSFERS:
            case NOTIFICATIONS:
            case INBOX: {
                setBottomNavigationMenuItemChecked(NO_BNV);
                break;
            }
        }
    }


    public void selectDrawerItemSharedItems() {
        logDebug("selectDrawerItemSharedItems");
        abL.setVisibility(View.VISIBLE);

        try {
            NotificationManager notificationManager =
                    (NotificationManager) getSystemService(Context.NOTIFICATION_SERVICE);

            notificationManager.cancel(NOTIFICATION_PUSH_CLOUD_DRIVE);
        } catch (Exception e) {
            logError("Exception NotificationManager - remove contact notification", e);
        }

        if (sharesPageAdapter == null) {
            logWarning("sharesPageAdapter is NULL");
            sharesPageAdapter = new SharesPageAdapter(getSupportFragmentManager(), this);
            viewPagerShares.setAdapter(sharesPageAdapter);
            tabLayoutShares.setupWithViewPager(viewPagerShares);
            setSharesTabIcons(indexShares);

            //Force on CreateView, addTab do not execute onCreateView
            if (indexShares != ERROR_TAB) {
                logDebug("The index of the TAB Shares is: " + indexShares);
                if (viewPagerShares != null) {
                    switch (indexShares) {
                        case INCOMING_TAB:
                        case OUTGOING_TAB:
                        case LINKS_TAB:
                            viewPagerShares.setCurrentItem(indexShares);
                            break;
                    }
                }
                indexShares = ERROR_TAB;
            } else {
                //No bundle, no change of orientation
                logDebug("indexShares is NOT -1");
            }

        }

        setToolbarTitle();

        drawerLayout.closeDrawer(Gravity.LEFT);
    }

    private void setSharesTabIcons(int tabSelected) {
        if (tabLayoutShares == null
                || tabLayoutShares.getTabAt(INCOMING_TAB) == null
                || tabLayoutShares.getTabAt(OUTGOING_TAB) == null
                || tabLayoutShares.getTabAt(LINKS_TAB) == null) {
            return;
        }

        // The TabLayout style sets the default icon tint
        switch (tabSelected) {
            case OUTGOING_TAB:
                tabLayoutShares.getTabAt(INCOMING_TAB).setIcon(R.drawable.ic_incoming_shares);
                tabLayoutShares.getTabAt(OUTGOING_TAB).setIcon(mutateIconSecondary(this, R.drawable.ic_outgoing_shares, R.color.red_600_red_300));
                tabLayoutShares.getTabAt(LINKS_TAB).setIcon(R.drawable.link_ic);
                break;
            case LINKS_TAB:
                tabLayoutShares.getTabAt(INCOMING_TAB).setIcon(R.drawable.ic_incoming_shares);
                tabLayoutShares.getTabAt(OUTGOING_TAB).setIcon(R.drawable.ic_outgoing_shares);
                tabLayoutShares.getTabAt(LINKS_TAB).setIcon(mutateIconSecondary(this, R.drawable.link_ic, R.color.red_600_red_300));
                break;
            default:
                tabLayoutShares.getTabAt(INCOMING_TAB).setIcon(mutateIconSecondary(this, R.drawable.ic_incoming_shares, R.color.red_600_red_300));
                tabLayoutShares.getTabAt(OUTGOING_TAB).setIcon(R.drawable.ic_outgoing_shares);
                tabLayoutShares.getTabAt(LINKS_TAB).setIcon(R.drawable.link_ic);
        }
    }

    public void selectDrawerItemNotifications() {
        logDebug("selectDrawerItemNotifications");

        abL.setVisibility(View.VISIBLE);

        drawerItem = DrawerItem.NOTIFICATIONS;

        setBottomNavigationMenuItemChecked(NO_BNV);

        notificationsFragment = (NotificationsFragment) getSupportFragmentManager().findFragmentByTag(FragmentTag.NOTIFICATIONS.getTag());
        if (notificationsFragment == null) {
            logWarning("New NotificationsFragment");
            notificationsFragment = NotificationsFragment.newInstance();
        } else {
            refreshFragment(FragmentTag.NOTIFICATIONS.getTag());
        }
        replaceFragment(notificationsFragment, FragmentTag.NOTIFICATIONS.getTag());

        setToolbarTitle();

        showFabButton();
    }

    public void selectDrawerItemTransfers() {
        logDebug("selectDrawerItemTransfers");

        abL.setVisibility(View.VISIBLE);
        hideTransfersWidget();

        drawerItem = DrawerItem.TRANSFERS;

        setBottomNavigationMenuItemChecked(NO_BNV);

        if (mTabsAdapterTransfers == null) {
            mTabsAdapterTransfers = new TransfersPageAdapter(getSupportFragmentManager(), this);
            viewPagerTransfers.setAdapter(mTabsAdapterTransfers);
            tabLayoutTransfers.setupWithViewPager(viewPagerTransfers);
        }

        boolean showCompleted = !dbH.getCompletedTransfers().isEmpty() && getPendingTransfers() <= 0;

        indexTransfers = transfersManagement.getAreFailedTransfers() || showCompleted ? COMPLETED_TAB : PENDING_TAB;

        if (viewPagerTransfers != null) {
            switch (indexTransfers) {
                case COMPLETED_TAB:
                    refreshFragment(FragmentTag.COMPLETED_TRANSFERS.getTag());
                    viewPagerTransfers.setCurrentItem(COMPLETED_TAB);
                    break;

                default:
                    refreshFragment(FragmentTag.TRANSFERS.getTag());
                    viewPagerTransfers.setCurrentItem(PENDING_TAB);

                    if (transfersManagement.getShouldShowNetworkWarning()) {
                        showSnackbar(SNACKBAR_TYPE, getString(R.string.error_server_connection_problem), MEGACHAT_INVALID_HANDLE);
                    }

                    break;
            }

            if (mTabsAdapterTransfers != null) {
                mTabsAdapterTransfers.notifyDataSetChanged();
            }

            indexTransfers = viewPagerTransfers.getCurrentItem();
        }

        setToolbarTitle();
        showFabButton();
        drawerLayout.closeDrawer(Gravity.LEFT);
    }

    public void selectDrawerItemChat() {
        ((MegaApplication) getApplication()).setRecentChatVisible(true);
        setToolbarTitle();

        recentChatsFragment = (RecentChatsFragment) getSupportFragmentManager().findFragmentByTag(FragmentTag.RECENT_CHAT.getTag());
        if (recentChatsFragment == null) {
            recentChatsFragment = RecentChatsFragment.newInstance();
        } else {
            refreshFragment(FragmentTag.RECENT_CHAT.getTag());
        }

        replaceFragment(recentChatsFragment, FragmentTag.RECENT_CHAT.getTag());

        drawerLayout.closeDrawer(Gravity.LEFT);
    }

    public void setBottomNavigationMenuItemChecked(int item) {
        if (bNV != null) {
            if (item == NO_BNV) {
                showHideBottomNavigationView(true);
            } else if (bNV.getMenu().getItem(item) != null) {
                if (!bNV.getMenu().getItem(item).isChecked()) {
                    bNV.getMenu().getItem(item).setChecked(true);
                }
            }
        }

        boolean isCameraUploadItem = item == PHOTOS_BNV;
        updateMiniAudioPlayerVisibility(!isCameraUploadItem);
    }

    private void setTabsVisibility() {
        tabLayoutShares.setVisibility(View.GONE);
        viewPagerShares.setVisibility(View.GONE);
        tabLayoutTransfers.setVisibility(View.GONE);
        viewPagerTransfers.setVisibility(View.GONE);
        mShowAnyTabLayout = false;

        fragmentContainer.setVisibility(View.GONE);
        mNavHostView.setVisibility(View.GONE);

        updatePsaViewVisibility();

        if (turnOnNotifications) {
            fragmentContainer.setVisibility(View.VISIBLE);
            drawerLayout.closeDrawer(Gravity.LEFT);
            return;
        }

        switch (drawerItem) {
            case SHARED_ITEMS: {
                int tabItemShares = getTabItemShares();

                if ((tabItemShares == INCOMING_TAB && parentHandleIncoming != INVALID_HANDLE)
                        || (tabItemShares == OUTGOING_TAB && parentHandleOutgoing != INVALID_HANDLE)
                        || (tabItemShares == LINKS_TAB && parentHandleLinks != INVALID_HANDLE)) {
                    tabLayoutShares.setVisibility(View.GONE);
                    viewPagerShares.disableSwipe(true);
                } else {
                    tabLayoutShares.setVisibility(View.VISIBLE);
                    viewPagerShares.disableSwipe(false);
                }

                viewPagerShares.setVisibility(View.VISIBLE);
                mShowAnyTabLayout = true;
                break;
            }
            case TRANSFERS: {
                tabLayoutTransfers.setVisibility(View.VISIBLE);
                viewPagerTransfers.setVisibility(View.VISIBLE);
                mShowAnyTabLayout = true;
                break;
            }
            case HOMEPAGE:
                mNavHostView.setVisibility(View.VISIBLE);
                break;
            default: {
                fragmentContainer.setVisibility(View.VISIBLE);
                break;
            }
        }

        LiveEventBus.get(EVENT_HOMEPAGE_VISIBILITY, Boolean.class)
                .post(drawerItem == DrawerItem.HOMEPAGE);

        drawerLayout.closeDrawer(Gravity.LEFT);
    }

    /**
     * Hides or shows tabs of a section depending on the navigation level
     * and if select mode is enabled or not.
     *
     * @param hide       If true, hides the tabs, else shows them.
     * @param currentTab The current tab where the action happens.
     */
    public void hideTabs(boolean hide, int currentTab) {
        int visibility = hide ? View.GONE : View.VISIBLE;

        switch (drawerItem) {
            case SHARED_ITEMS:
                switch (currentTab) {
                    case INCOMING_TAB:
                        if (!isIncomingAdded() || (!hide && parentHandleIncoming != INVALID_HANDLE)) {
                            return;
                        }

                        break;

                    case OUTGOING_TAB:
                        if (!isOutgoingAdded() || (!hide && parentHandleOutgoing != INVALID_HANDLE)) {
                            return;
                        }

                        break;

                    case LINKS_TAB:
                        if (!isLinksAdded() || (!hide && parentHandleLinks != INVALID_HANDLE)) {
                            return;
                        }

                        break;
                }

                tabLayoutShares.setVisibility(visibility);
                viewPagerShares.disableSwipe(hide);
                break;

            case TRANSFERS:
                if (currentTab == PENDING_TAB && !isTransfersInProgressAdded()) {
                    return;
                }

                tabLayoutTransfers.setVisibility(visibility);
                viewPagerTransfers.disableSwipe(hide);
                break;
        }
    }

    private void removeFragment(Fragment fragment) {
        if (fragment != null && fragment.isAdded()) {
            FragmentTransaction ft = getSupportFragmentManager().beginTransaction();
            ft.remove(fragment);
            ft.commitAllowingStateLoss();
        }
    }

    /**
     * Set up a listener for navigating to a new destination (screen)
     * This only for Homepage for the time being since it is the only module to
     * which Jetpack Navigation applies.
     * It updates the status variable such as mHomepageScreen, as well as updating
     * BNV, Toolbar title, etc.
     */
    private void setupNavDestListener() {
        NavHostFragment navHostFragment = (NavHostFragment) getSupportFragmentManager().findFragmentById(R.id.nav_host_fragment);
        mNavController = navHostFragment.getNavController();

        mNavController.addOnDestinationChangedListener((controller, destination, arguments) -> {
            int destinationId = destination.getId();
            mHomepageSearchable = null;

            if (destinationId == R.id.homepageFragment) {
                mHomepageScreen = HomepageScreen.HOMEPAGE;
                updatePsaViewVisibility();
                // Showing the bottom navigation view immediately because the initial dimension
                // of Homepage bottom sheet is calculated based on it
                showBNVImmediate();
                if (bottomNavigationCurrentItem == HOME_BNV) {
                    abL.setVisibility(View.GONE);
                }

                updateTransfersWidget();
                setDrawerLockMode(false);
                return;
            } else if (destinationId == R.id.photosFragment) {
                mHomepageScreen = HomepageScreen.IMAGES;
            } else if (destinationId == R.id.documentsFragment) {
                mHomepageScreen = HomepageScreen.DOCUMENTS;
            } else if (destinationId == R.id.audioFragment) {
                mHomepageScreen = HomepageScreen.AUDIO;
            } else if (destinationId == R.id.videoFragment) {
                mHomepageScreen = HomepageScreen.VIDEO;
            } else if (destinationId == R.id.fullscreen_offline) {
                mHomepageScreen = HomepageScreen.FULLSCREEN_OFFLINE;
            } else if (destinationId == R.id.offline_file_info) {
                mHomepageScreen = HomepageScreen.OFFLINE_FILE_INFO;
                updatePsaViewVisibility();
                abL.setVisibility(View.GONE);
                showHideBottomNavigationView(true);
                return;
            } else if (destinationId == R.id.recentBucketFragment) {
                mHomepageScreen = HomepageScreen.RECENT_BUCKET;
            }

            updateTransfersWidget();
            updatePsaViewVisibility();
            abL.setVisibility(View.VISIBLE);
            showHideBottomNavigationView(true);
            supportInvalidateOptionsMenu();
            setToolbarTitle();
            setDrawerLockMode(true);
        });
    }

    /**
     * Hides all views only related to CU section and sets the CU default view.
     */
    private void resetCUFragment() {
        cuLayout.setVisibility(View.GONE);
        cuViewTypes.setVisibility(View.GONE);

        if (getPhotosFragment() != null) {
            photosFragment.setDefaultView();
            showBottomView();
        }
    }

    @SuppressLint("NewApi")
    public void selectDrawerItem(DrawerItem item) {
        if (item == null) {
            logWarning("The selected DrawerItem is NULL. Using latest or default value.");
            item = drawerItem != null ? drawerItem : DrawerItem.CLOUD_DRIVE;
        }

        logDebug("Selected DrawerItem: " + item.name());

        // Homepage may hide the Appbar before
        abL.setVisibility(View.VISIBLE);

        drawerItem = item;
        MegaApplication.setRecentChatVisible(false);
        resetActionBar(aB);
        updateTransfersWidget();
        setCallWidget();

        if (item != DrawerItem.CHAT) {
            //remove recent chat fragment as its life cycle get triggered unexpectedly, e.g. rotate device while not on recent chat page
            removeFragment(getChatsFragment());
        }

        if (item != DrawerItem.PHOTOS) {
            resetCUFragment();
        }

        if (item != DrawerItem.TRANSFERS && isTransfersInProgressAdded()) {
            transfersFragment.checkSelectModeAfterChangeTabOrDrawerItem();
        }

        transfersManagement.setOnTransfersSection(item == DrawerItem.TRANSFERS);

        switch (item) {
            case CLOUD_DRIVE: {
                if (isInMDPage()) {
                    mediaDiscoveryFragment = (MediaDiscoveryFragment) getSupportFragmentManager().findFragmentByTag(FragmentTag.MEDIA_DISCOVERY.getTag());

                    if (mediaDiscoveryFragment == null) {
                        selectDrawerItemCloudDrive();
                        mediaDiscoveryFragment = fileBrowserFragment.showMediaDiscovery(Unit.INSTANCE);
                    } else {
                        refreshFragment(FragmentTag.MEDIA_DISCOVERY.getTag());
                    }

                    replaceFragment(mediaDiscoveryFragment, FragmentTag.MEDIA_DISCOVERY.getTag());
                } else {
                    selectDrawerItemCloudDrive();
                }

                if (openFolderRefresh) {
                    onNodesCloudDriveUpdate();
                    openFolderRefresh = false;
                }
                supportInvalidateOptionsMenu();
                setToolbarTitle();
                showFabButton();
                showHideBottomNavigationView(false);
                if (!comesFromNotifications) {
                    bottomNavigationCurrentItem = CLOUD_DRIVE_BNV;
                }
                setBottomNavigationMenuItemChecked(CLOUD_DRIVE_BNV);
                if (getIntent() != null && getIntent().getBooleanExtra(INTENT_EXTRA_KEY_LOCATION_FILE_INFO, false)) {
                    fileBrowserFragment.refreshNodes();
                }
                logDebug("END for Cloud Drive");
                break;
            }
            case RUBBISH_BIN: {
                showHideBottomNavigationView(true);
                abL.setVisibility(View.VISIBLE);
                rubbishBinFragment = (RubbishBinFragment) getSupportFragmentManager().findFragmentByTag(FragmentTag.RUBBISH_BIN.getTag());
                if (rubbishBinFragment == null) {
                    rubbishBinFragment = RubbishBinFragment.newInstance();
                }

                setBottomNavigationMenuItemChecked(NO_BNV);

                replaceFragment(rubbishBinFragment, FragmentTag.RUBBISH_BIN.getTag());

                if (openFolderRefresh) {
                    onNodesCloudDriveUpdate();
                    openFolderRefresh = false;
                }
                supportInvalidateOptionsMenu();
                setToolbarTitle();
                showFabButton();
                break;
            }
            case HOMEPAGE: {
                // Don't use fabButton.hide() here.
                fabButton.setVisibility(View.GONE);
                if (mHomepageScreen == HomepageScreen.HOMEPAGE) {
                    showBNVImmediate();
                    abL.setVisibility(View.GONE);
                    showHideBottomNavigationView(false);
                } else {
                    // For example, back from Rubbish Bin to Photos
                    setToolbarTitle();
                    invalidateOptionsMenu();
                    showHideBottomNavigationView(true);
                }

                setBottomNavigationMenuItemChecked(HOME_BNV);

                if (!comesFromNotifications) {
                    bottomNavigationCurrentItem = HOME_BNV;
                }

                showGlobalAlertDialogsIfNeeded();

                if (mHomepageScreen == HomepageScreen.HOMEPAGE) {
                    changeAppBarElevation(false);
                }
                break;
            }
            case PHOTOS: {
                if (isInAlbumContent) {
                    skipToAlbumContentFragment(AlbumContentFragment.getInstance());
                } else {
                    abL.setVisibility(View.VISIBLE);
                    if (getPhotosFragment() == null) {
                        photosFragment = new PhotosFragment();
                    } else {
                        refreshFragment(FragmentTag.PHOTOS.getTag());
                    }

                    replaceFragment(photosFragment, FragmentTag.PHOTOS.getTag());
                    setToolbarTitle();
                    supportInvalidateOptionsMenu();
                    showFabButton();
                    showHideBottomNavigationView(false);
                    refreshCUNodes();
                    if (!comesFromNotifications) {
                        bottomNavigationCurrentItem = PHOTOS_BNV;
                    }
                    setBottomNavigationMenuItemChecked(PHOTOS_BNV);
                }
                break;
            }
            case INBOX: {
                showHideBottomNavigationView(true);
                abL.setVisibility(View.VISIBLE);
                inboxFragment = (InboxFragment) getSupportFragmentManager().findFragmentByTag(FragmentTag.INBOX.getTag());
                if (inboxFragment == null) {
                    inboxFragment = InboxFragment.newInstance();
                }

                replaceFragment(inboxFragment, FragmentTag.INBOX.getTag());

                if (openFolderRefresh) {
                    onNodesInboxUpdate();
                    openFolderRefresh = false;
                }
                supportInvalidateOptionsMenu();
                setToolbarTitle();
                showFabButton();
                break;
            }
            case SHARED_ITEMS: {
                selectDrawerItemSharedItems();
                if (openFolderRefresh) {
                    onNodesSharedUpdate();
                    openFolderRefresh = false;
                }
                supportInvalidateOptionsMenu();

                showFabButton();
                showHideBottomNavigationView(false);
                if (!comesFromNotifications) {
                    bottomNavigationCurrentItem = SHARED_ITEMS_BNV;
                }
                setBottomNavigationMenuItemChecked(SHARED_ITEMS_BNV);
                break;
            }
            case NOTIFICATIONS: {
                showHideBottomNavigationView(true);
                selectDrawerItemNotifications();
                supportInvalidateOptionsMenu();
                showFabButton();
                break;
            }
            case SEARCH: {
                showHideBottomNavigationView(true);

                setBottomNavigationMenuItemChecked(NO_BNV);

                drawerItem = DrawerItem.SEARCH;
                if (getSearchFragment() == null) {
                    searchFragment = SearchFragment.newInstance();
                }

                replaceFragment(searchFragment, FragmentTag.SEARCH.getTag());
                showFabButton();

                break;
            }
            case TRANSFERS: {
                showHideBottomNavigationView(true);
                aB.setSubtitle(null);
                selectDrawerItemTransfers();
                supportInvalidateOptionsMenu();
                showFabButton();
                break;
            }
            case CHAT: {
                logDebug("Chat selected");
                if (megaApi != null) {
                    contacts = megaApi.getContacts();
                    for (int i = 0; i < contacts.size(); i++) {
                        if (contacts.get(i).getVisibility() == MegaUser.VISIBILITY_VISIBLE) {
                            visibleContacts.add(contacts.get(i));
                        }
                    }
                }
                selectDrawerItemChat();
                supportInvalidateOptionsMenu();
                showHideBottomNavigationView(false);
                if (!comesFromNotifications) {
                    bottomNavigationCurrentItem = CHAT_BNV;
                }
                setBottomNavigationMenuItemChecked(CHAT_BNV);
                break;
            }
        }

        setTabsVisibility();
        checkScrollElevation();

        if (megaApi.multiFactorAuthAvailable()) {
            if (newAccount || isEnable2FADialogShown) {
                showEnable2FADialog();
            }
        }
    }

    private void navigateToSettingsActivity(TargetPreference targetPreference) {
        if (nV != null && drawerLayout != null && drawerLayout.isDrawerOpen(nV)) {
            drawerLayout.closeDrawer(Gravity.LEFT);
        }
        Intent settingsIntent = mega.privacy.android.app.presentation.settings.SettingsActivity.Companion.getIntent(this, targetPreference);
        startActivity(settingsIntent);
    }

    public void openFullscreenOfflineFragment(String path) {
        drawerItem = DrawerItem.HOMEPAGE;
        mNavController.navigate(
                HomepageFragmentDirections.Companion.actionHomepageToFullscreenOffline(path, false),
                new NavOptions.Builder().setLaunchSingleTop(true).build());
    }

    public void fullscreenOfflineFragmentOpened(OfflineFragment fragment) {
        fullscreenOfflineFragment = fragment;

        showFabButton();
        setBottomNavigationMenuItemChecked(HOME_BNV);
        abL.setVisibility(View.VISIBLE);
        setToolbarTitle();
        supportInvalidateOptionsMenu();
    }

    public void fullscreenOfflineFragmentClosed(OfflineFragment fragment) {
        if (fragment == fullscreenOfflineFragment) {
            if (bottomItemBeforeOpenFullscreenOffline != INVALID_VALUE && !mStopped) {
                backToDrawerItem(bottomItemBeforeOpenFullscreenOffline);
                bottomItemBeforeOpenFullscreenOffline = INVALID_VALUE;
            }

            setPathNavigationOffline("/");
            fullscreenOfflineFragment = null;
            // workaround for flicker of AppBarLayout: if we go back to homepage from fullscreen
            // offline, and hide AppBarLayout when immediately on go back, we will see the flicker
            // of AppBarLayout, hide AppBarLayout when fullscreen offline is closed is better.
            if (isInMainHomePage()) {
                abL.setVisibility(View.GONE);
            }
        }
    }

    public void pagerOfflineFragmentOpened(OfflineFragment fragment) {
        pagerOfflineFragment = fragment;
    }

    public void pagerOfflineFragmentClosed(OfflineFragment fragment) {
        if (fragment == pagerOfflineFragment) {
            pagerOfflineFragment = null;
        }
    }

    public void pagerRecentsFragmentOpened(RecentsFragment fragment) {
        pagerRecentsFragment = fragment;
    }

    public void pagerRecentsFragmentClosed(RecentsFragment fragment) {
        if (fragment == pagerRecentsFragment) {
            pagerRecentsFragment = null;
        }
    }

    private void showBNVImmediate() {
        updateMiniAudioPlayerVisibility(true);

        bNV.setTranslationY(0);
        bNV.animate().cancel();
        bNV.clearAnimation();
        if (bNV.getVisibility() != View.VISIBLE) {
            bNV.setVisibility(View.VISIBLE);
        }
        bNV.setVisibility(View.VISIBLE);
        final CoordinatorLayout.LayoutParams params = new CoordinatorLayout.LayoutParams(
                ViewGroup.LayoutParams.MATCH_PARENT, ViewGroup.LayoutParams.MATCH_PARENT);
        params.setMargins(0, 0, 0,
                getResources().getDimensionPixelSize(R.dimen.bottom_navigation_view_height));
        fragmentLayout.setLayoutParams(params);
    }

    /**
     * Update whether we should display the mini audio player. It should only
     * be visible when BNV is visible.
     *
     * @param shouldVisible whether we should display the mini audio player
     * @return is the mini player visible after this update
     */
    private boolean updateMiniAudioPlayerVisibility(boolean shouldVisible) {
        if (miniAudioPlayerController != null) {
            miniAudioPlayerController.setShouldVisible(shouldVisible);

            handler.post(this::updateHomepageFabPosition);

            return miniAudioPlayerController.visible();
        }

        return false;
    }

    /**
     * Update homepage FAB position, considering the visibility of PSA layout and mini audio player.
     */
    private void updateHomepageFabPosition() {
        HomepageFragment fragment = getFragmentByType(HomepageFragment.class);
        if (isInMainHomePage() && fragment != null) {
            fragment.updateFabPosition(psaViewHolder.visible() ? psaViewHolder.psaLayoutHeight() : 0,
                    miniAudioPlayerController.visible() ? miniAudioPlayerController.playerHeight() : 0);
        }
    }

    private boolean isCloudAdded() {
        fileBrowserFragment = (FileBrowserFragment) getSupportFragmentManager().findFragmentByTag(FragmentTag.CLOUD_DRIVE.getTag());
        return fileBrowserFragment != null && fileBrowserFragment.isAdded();
    }

    private boolean isIncomingAdded() {
        if (sharesPageAdapter == null) return false;

        incomingSharesFragment = (IncomingSharesFragment) sharesPageAdapter.instantiateItem(viewPagerShares, INCOMING_TAB);

        return incomingSharesFragment != null && incomingSharesFragment.isAdded();
    }

    private boolean isOutgoingAdded() {
        if (sharesPageAdapter == null) return false;

        outgoingSharesFragment = (OutgoingSharesFragment) sharesPageAdapter.instantiateItem(viewPagerShares, OUTGOING_TAB);

        return outgoingSharesFragment != null && outgoingSharesFragment.isAdded();
    }

    private boolean isLinksAdded() {
        if (sharesPageAdapter == null) return false;

        linksFragment = (LinksFragment) sharesPageAdapter.instantiateItem(viewPagerShares, LINKS_TAB);

        return linksFragment != null && linksFragment.isAdded();
    }

    private boolean isTransfersInProgressAdded() {
        if (mTabsAdapterTransfers == null) return false;

        transfersFragment = (TransfersFragment) mTabsAdapterTransfers.instantiateItem(viewPagerTransfers, PENDING_TAB);

        return transfersFragment.isAdded();
    }

    private boolean isTransfersCompletedAdded() {
        if (mTabsAdapterTransfers == null) return false;

        completedTransfersFragment = (CompletedTransfersFragment) mTabsAdapterTransfers.instantiateItem(viewPagerTransfers, COMPLETED_TAB);

        return completedTransfersFragment.isAdded();
    }

    public void checkScrollElevation() {
        if (drawerItem == null) {
            return;
        }

        switch (drawerItem) {
            case CLOUD_DRIVE: {
                if (fileBrowserFragment != null && fileBrowserFragment.isResumed()) {
                    fileBrowserFragment.checkScroll();
                }
                break;
            }
            case HOMEPAGE: {
                if (fullscreenOfflineFragment != null) {
                    fullscreenOfflineFragment.checkScroll();
                }
                break;
            }
            case PHOTOS: {
                if (getPhotosFragment() != null) {
                    photosFragment.checkScroll();
                }
                break;
            }
            case INBOX: {
                inboxFragment = (InboxFragment) getSupportFragmentManager().findFragmentByTag(FragmentTag.INBOX.getTag());
                if (inboxFragment != null) {
                    inboxFragment.checkScroll();
                }
                break;
            }
            case SHARED_ITEMS: {
                if (getTabItemShares() == INCOMING_TAB && isIncomingAdded())
                    incomingSharesFragment.checkScroll();
                else if (getTabItemShares() == OUTGOING_TAB && isOutgoingAdded())
                    outgoingSharesFragment.checkScroll();
                else if (getTabItemShares() == LINKS_TAB && isLinksAdded())
                    linksFragment.checkScroll();
                break;
            }
            case SEARCH: {
                if (getSearchFragment() != null) {
                    searchFragment.checkScroll();
                }
                break;
            }
            case CHAT: {
                recentChatsFragment = (RecentChatsFragment) getSupportFragmentManager().findFragmentByTag(FragmentTag.RECENT_CHAT.getTag());
                if (recentChatsFragment != null) {
                    recentChatsFragment.checkScroll();
                }
                break;
            }
            case RUBBISH_BIN: {
                rubbishBinFragment = (RubbishBinFragment) getSupportFragmentManager().findFragmentByTag(FragmentTag.RUBBISH_BIN.getTag());
                if (rubbishBinFragment != null) {
                    rubbishBinFragment.checkScroll();
                }
                break;
            }

            case TRANSFERS: {
                if (getTabItemTransfers() == PENDING_TAB && isTransfersInProgressAdded()) {
                    transfersFragment.checkScroll();
                } else if (getTabItemTransfers() == COMPLETED_TAB && isTransfersCompletedAdded()) {
                    completedTransfersFragment.checkScroll();
                }
            }
        }
    }


    void showEnable2FADialog() {
        logDebug("newAccount: " + newAccount);
        newAccount = false;

        MaterialAlertDialogBuilder builder = new MaterialAlertDialogBuilder(this);
        LayoutInflater inflater = getLayoutInflater();
        View v = inflater.inflate(R.layout.dialog_enable_2fa_create_account, null);
        builder.setView(v);

        enable2FAButton = (Button) v.findViewById(R.id.enable_2fa_button);
        enable2FAButton.setOnClickListener(this);
        skip2FAButton = (Button) v.findViewById(R.id.skip_enable_2fa_button);
        skip2FAButton.setOnClickListener(this);

        enable2FADialog = builder.create();
        enable2FADialog.setCanceledOnTouchOutside(false);
        try {
            enable2FADialog.show();
        } catch (Exception e) {
            e.printStackTrace();
        }
        isEnable2FADialogShown = true;
    }

    /**
     * Opens the settings section.
     */
    public void moveToSettingsSection() {
        navigateToSettingsActivity(null);
    }

    /**
     * Opens the settings section and scrolls to storage category.
     */
    public void moveToSettingsSectionStorage() {
        navigateToSettingsActivity(TargetPreference.Storage.INSTANCE);
    }

    /**
     * Opens the settings section and scrolls to start screen setting.
     */
    public void moveToSettingsSectionStartScreen() {
        navigateToSettingsActivity(TargetPreference.StartScreen.INSTANCE);
    }

    public void moveToChatSection(long idChat) {
        if (idChat != -1) {
            Intent intent = new Intent(this, ChatActivity.class);
            intent.setAction(ACTION_CHAT_SHOW_MESSAGES);
            intent.putExtra(CHAT_ID, idChat);
            this.startActivity(intent);
        }
        drawerItem = DrawerItem.CHAT;
        selectDrawerItem(drawerItem);
    }

    /**
     * Launches a MyAccountActivity intent without any intent action, data and extra.
     */
    public void showMyAccount() {
        showMyAccount(null, null, null);
    }

    /**
     * Launches a MyAccountActivity intent without any extra.
     *
     * @param action The intent action.
     * @param data   The intent data.
     */
    private void showMyAccount(String action, Uri data) {
        showMyAccount(action, data, null);
    }

    /**
     * Launches a MyAccountActivity intent without any intent action and data.
     *
     * @param extra Pair<String, Integer> The intent extra. First is the extra key, second the value.
     */
    private void showMyAccount(Pair<String, Integer> extra) {
        showMyAccount(null, null, extra);
    }

    /**
     * Launches a MyAccountActivity intent.
     *
     * @param action The intent action.
     * @param data   The intent data.
     * @param extra  Pair<String, Integer> The intent extra. First is the extra key, second the value.
     */
    private void showMyAccount(String action, Uri data, Pair<String, Integer> extra) {
        if (nV != null && drawerLayout != null && drawerLayout.isDrawerOpen(nV)) {
            drawerLayout.closeDrawer(Gravity.LEFT);
        }

        Intent intent = new Intent(this, MyAccountActivity.class)
                .setAction(action)
                .setData(data);

        if (extra != null) {
            intent.putExtra(extra.first, extra.second);
        }

        startActivity(intent);
    }

    private void closeSearchSection() {
        searchQuery = "";
        drawerItem = searchDrawerItem;
        selectDrawerItem(drawerItem);
        searchDrawerItem = null;
    }

    @Override
    public boolean onCreateOptionsMenu(Menu menu) {
        logDebug("onCreateOptionsMenu");
        // Force update the toolbar title to make the the tile length to be updated
        setToolbarTitle();
        // Inflate the menu items for use in the action bar
        MenuInflater inflater = getMenuInflater();
        inflater.inflate(R.menu.activity_manager, menu);

        searchMenuItem = menu.findItem(R.id.action_search);
        searchView = (SearchView) searchMenuItem.getActionView();

        SearchView.SearchAutoComplete searchAutoComplete = searchView.findViewById(androidx.appcompat.R.id.search_src_text);
        searchAutoComplete.setHint(getString(R.string.hint_action_search));
        View v = searchView.findViewById(androidx.appcompat.R.id.search_plate);
        v.setBackgroundColor(ContextCompat.getColor(this, android.R.color.transparent));

        if (searchView != null) {
            searchView.setIconifiedByDefault(true);
        }

        searchMenuItem.setOnActionExpandListener(new MenuItem.OnActionExpandListener() {
            @Override
            public boolean onMenuItemActionExpand(MenuItem item) {
                logDebug("onMenuItemActionExpand");
                searchQuery = "";
                searchExpand = true;
                if (drawerItem == DrawerItem.HOMEPAGE) {
                    if (mHomepageScreen == HomepageScreen.FULLSCREEN_OFFLINE) {
                        setFullscreenOfflineFragmentSearchQuery(searchQuery);
                    } else if (mHomepageSearchable != null) {
                        mHomepageSearchable.searchReady();
                    } else {
                        openSearchOnHomepage();
                    }
                } else if (drawerItem != DrawerItem.CHAT) {
                    textsearchQuery = false;
                    firstNavigationLevel = true;
                    parentHandleSearch = -1;
                    levelsSearch = -1;
                    setSearchDrawerItem();
                    selectDrawerItem(drawerItem);
                } else {
                    resetActionBar(aB);
                }
                hideCallMenuItem(chronometerMenuItem, returnCallMenuItem);
                hideCallWidget(ManagerActivity.this, callInProgressChrono, callInProgressLayout);
                return true;
            }

            @Override
            public boolean onMenuItemActionCollapse(MenuItem item) {
                logDebug("onMenuItemActionCollapse()");
                searchExpand = false;
                setCallWidget();
                setCallMenuItem(returnCallMenuItem, layoutCallMenuItem, chronometerMenuItem);
                if (drawerItem == DrawerItem.CHAT) {
                    if (getChatsFragment() != null) {
                        recentChatsFragment.closeSearch();
                        recentChatsFragment.setCustomisedActionBar();
                        supportInvalidateOptionsMenu();
                    }
                } else if (drawerItem == DrawerItem.HOMEPAGE) {
                    if (mHomepageScreen == HomepageScreen.FULLSCREEN_OFFLINE) {
                        if (!textSubmitted) {
                            setFullscreenOfflineFragmentSearchQuery(null);
                            textSubmitted = true;
                        }
                        supportInvalidateOptionsMenu();
                    } else if (mHomepageSearchable != null) {
                        mHomepageSearchable.exitSearch();
                        searchQuery = "";
                        supportInvalidateOptionsMenu();
                    }
                } else {
                    cancelSearch();
                    textSubmitted = true;
                    closeSearchSection();
                }
                return true;
            }
        });

        searchView.setMaxWidth(Integer.MAX_VALUE);

        searchView.setOnQueryTextListener(new SearchView.OnQueryTextListener() {
            @Override
            public boolean onQueryTextSubmit(String query) {
                if (drawerItem == DrawerItem.CHAT) {
                    hideKeyboard(managerActivity, 0);
                } else if (drawerItem == DrawerItem.HOMEPAGE) {
                    if (mHomepageScreen == HomepageScreen.FULLSCREEN_OFFLINE) {
                        searchExpand = false;
                        textSubmitted = true;
                        hideKeyboard(managerActivity, 0);
                        if (fullscreenOfflineFragment != null) {
                            fullscreenOfflineFragment.onSearchQuerySubmitted();
                        }
                        setToolbarTitle();
                        supportInvalidateOptionsMenu();
                    } else {
                        hideKeyboard(ManagerActivity.this);
                    }
                } else {
                    searchExpand = false;
                    searchQuery = "" + query;
                    setToolbarTitle();
                    logDebug("Search query: " + query);
                    textSubmitted = true;
                    supportInvalidateOptionsMenu();
                }
                return true;
            }

            @Override
            public boolean onQueryTextChange(String newText) {
                logDebug("onQueryTextChange");
                if (drawerItem == DrawerItem.CHAT) {
                    searchQuery = newText;
                    recentChatsFragment = (RecentChatsFragment) getSupportFragmentManager().findFragmentByTag(FragmentTag.RECENT_CHAT.getTag());
                    if (recentChatsFragment != null) {
                        recentChatsFragment.filterChats(newText);
                    }
                } else if (drawerItem == DrawerItem.HOMEPAGE) {
                    if (mHomepageScreen == HomepageScreen.FULLSCREEN_OFFLINE) {
                        if (textSubmitted) {
                            textSubmitted = false;
                            return true;
                        }

                        searchQuery = newText;
                        setFullscreenOfflineFragmentSearchQuery(searchQuery);
                    } else if (mHomepageSearchable != null) {
                        searchQuery = newText;
                        mHomepageSearchable.searchQuery(searchQuery);
                    }
                } else {
                    if (textSubmitted) {
                        textSubmitted = false;
                    } else {
                        if (!textsearchQuery) {
                            searchQuery = newText;
                        }
                        if (getSearchFragment() != null) {
                            searchFragment.newSearchNodesTask();
                        }
                    }
                }
                return true;
            }
        });

        enableSelectMenuItem = menu.findItem(R.id.action_enable_select);
        doNotDisturbMenuItem = menu.findItem(R.id.action_menu_do_not_disturb);
        clearRubbishBinMenuitem = menu.findItem(R.id.action_menu_clear_rubbish_bin);
        cancelAllTransfersMenuItem = menu.findItem(R.id.action_menu_cancel_all_transfers);
        clearCompletedTransfers = menu.findItem(R.id.action_menu_clear_completed_transfers);
        retryTransfers = menu.findItem(R.id.action_menu_retry_transfers);
        playTransfersMenuIcon = menu.findItem(R.id.action_play);
        pauseTransfersMenuIcon = menu.findItem(R.id.action_pause);
        scanQRcodeMenuItem = menu.findItem(R.id.action_scan_qr);
        returnCallMenuItem = menu.findItem(R.id.action_return_call);
        openMeetingMenuItem = menu.findItem(R.id.action_menu_open_meeting);
        RelativeLayout rootView = (RelativeLayout) returnCallMenuItem.getActionView();
        layoutCallMenuItem = rootView.findViewById(R.id.layout_menu_call);
        chronometerMenuItem = rootView.findViewById(R.id.chrono_menu);
        chronometerMenuItem.setVisibility(View.GONE);
        MenuItem moreMenuItem = menu.findItem(R.id.action_more);
        openLinkMenuItem = menu.findItem(R.id.action_open_link);

        rootView.setOnClickListener(v1 -> onOptionsItemSelected(returnCallMenuItem));

        if (bNV != null) {
            Menu bNVMenu = bNV.getMenu();
            if (bNVMenu != null) {
                if (drawerItem == null) {
                    drawerItem = getStartDrawerItem(this);
                }

                if (drawerItem == DrawerItem.CLOUD_DRIVE) {
                    setBottomNavigationMenuItemChecked(CLOUD_DRIVE_BNV);
                }
            }
        }

        setCallMenuItem(returnCallMenuItem, layoutCallMenuItem, chronometerMenuItem);

        if (isOnline(this)) {
            switch (drawerItem) {
                case CLOUD_DRIVE:
                    if (!isInMDMode) {
                        openLinkMenuItem.setVisible(isFirstNavigationLevel());
                        moreMenuItem.setVisible(!isFirstNavigationLevel());

                        if (isCloudAdded() && fileBrowserFragment.getItemCount() > 0) {
                            searchMenuItem.setVisible(true);
                        }
                    }
                    break;
                case HOMEPAGE:
                    if (mHomepageScreen == HomepageScreen.FULLSCREEN_OFFLINE) {
                        updateFullscreenOfflineFragmentOptionMenu(true);
                    }

                    break;
                case RUBBISH_BIN:
                    moreMenuItem.setVisible(!isFirstNavigationLevel());

                    if (getRubbishBinFragment() != null && rubbishBinFragment.getItemCount() > 0) {
                        clearRubbishBinMenuitem.setVisible(isFirstNavigationLevel());
                        searchMenuItem.setVisible(true);
                    }
                    break;
                case PHOTOS:
                    break;

                case INBOX:
                    moreMenuItem.setVisible(!isFirstNavigationLevel());

                    if (getInboxFragment() != null && inboxFragment.getItemCount() > 0) {
                        searchMenuItem.setVisible(true);
                    }
                    break;

                case SHARED_ITEMS:
                    moreMenuItem.setVisible(!isFirstNavigationLevel());

                    if (getTabItemShares() == INCOMING_TAB && isIncomingAdded()) {
                        if (isIncomingAdded() && incomingSharesFragment.getItemCount() > 0) {
                            searchMenuItem.setVisible(true);
                        }
                    } else if (getTabItemShares() == OUTGOING_TAB && isOutgoingAdded()) {
                        if (isOutgoingAdded() && outgoingSharesFragment.getItemCount() > 0) {
                            searchMenuItem.setVisible(true);
                        }
                    } else if (getTabItemShares() == LINKS_TAB && isLinksAdded()) {
                        if (isLinksAdded() && linksFragment.getItemCount() > 0) {
                            searchMenuItem.setVisible(true);
                        }
                    }
                    break;

                case SEARCH:
                    if (searchExpand) {
                        openSearchView();
                        searchFragment.checkSelectMode();
                    } else {
                        moreMenuItem.setVisible(!isFirstNavigationLevel());
                    }

                    break;

                case TRANSFERS:
                    if (getTabItemTransfers() == PENDING_TAB && isTransfersInProgressAdded() && transfersInProgress.size() > 0) {
                        if (megaApi.areTransfersPaused(MegaTransfer.TYPE_DOWNLOAD) || megaApi.areTransfersPaused(MegaTransfer.TYPE_UPLOAD)) {
                            playTransfersMenuIcon.setVisible(true);
                        } else {
                            pauseTransfersMenuIcon.setVisible(true);
                        }

                        cancelAllTransfersMenuItem.setVisible(true);
                        enableSelectMenuItem.setVisible(true);
                    } else if (getTabItemTransfers() == COMPLETED_TAB && isTransfersInProgressAdded() && completedTransfersFragment.isAnyTransferCompleted()) {
                        clearCompletedTransfers.setVisible(true);
                        retryTransfers.setVisible(thereAreFailedOrCancelledTransfers());
                    }

                    break;

                case CHAT:
                    if (searchExpand) {
                        openSearchView();
                    } else {
                        openMeetingMenuItem.setVisible(true);
                        doNotDisturbMenuItem.setVisible(true);
                        openLinkMenuItem.setVisible(true);

                        if (getChatsFragment() != null && recentChatsFragment.getItemCount() > 0) {
                            searchMenuItem.setVisible(true);
                        }
                    }
                    break;

                case NOTIFICATIONS:
                    break;
            }
        }

        if (drawerItem == DrawerItem.HOMEPAGE) {
            // Get the Searchable again at onCreateOptionsMenu() after screen rotation
            mHomepageSearchable = findHomepageSearchable();

            if (searchExpand) {
                openSearchView();
            } else {
                if (mHomepageSearchable != null) {
                    searchMenuItem.setVisible(mHomepageSearchable.shouldShowSearchMenu());
                }
            }
        }

        logDebug("Call to super onCreateOptionsMenu");
        return super.onCreateOptionsMenu(menu);
    }

    private void openSearchOnHomepage() {
        textsearchQuery = false;
        firstNavigationLevel = true;
        parentHandleSearch = -1;
        levelsSearch = -1;
        setSearchDrawerItem();
        selectDrawerItem(drawerItem);
        resetActionBar(aB);

        if (searchFragment != null) {
            searchFragment.newSearchNodesTask();
        }
    }

    private void setFullscreenOfflineFragmentSearchQuery(String searchQuery) {
        if (fullscreenOfflineFragment != null) {
            fullscreenOfflineFragment.setSearchQuery(searchQuery);
        }
    }

    public void updateFullscreenOfflineFragmentOptionMenu(boolean openSearchView) {
        if (fullscreenOfflineFragment == null) {
            return;
        }

        if (searchExpand && openSearchView) {
            openSearchView();
        } else if (!searchExpand) {
            if (isOnline(this)) {
                if (fullscreenOfflineFragment.getItemCount() > 0
                        && !fullscreenOfflineFragment.searchMode() && searchMenuItem != null) {
                    searchMenuItem.setVisible(true);
                }
            } else {
                supportInvalidateOptionsMenu();
            }

            fullscreenOfflineFragment.refreshActionBarTitle();
        }
    }

    private HomepageSearchable findHomepageSearchable() {
        FragmentManager fragmentManager = getSupportFragmentManager();
        Fragment navHostFragment = fragmentManager.findFragmentById(R.id.nav_host_fragment);
        if (navHostFragment != null && navHostFragment.getChildFragmentManager() != null) {
            for (Fragment fragment : navHostFragment.getChildFragmentManager().getFragments()) {
                if (fragment instanceof HomepageSearchable) {
                    return (HomepageSearchable) fragment;
                }
            }
        }

        return null;
    }

    @SuppressWarnings("unchecked")
    public <F extends Fragment> F getFragmentByType(Class<F> fragmentClass) {
        Fragment navHostFragment = getSupportFragmentManager().findFragmentById(R.id.nav_host_fragment);
        if (navHostFragment == null) {
            return null;
        }

        for (Fragment fragment : navHostFragment.getChildFragmentManager().getFragments()) {
            if (fragment.getClass() == fragmentClass) {
                return (F) fragment;
            }
        }

        return null;
    }

    @Override
    public boolean onOptionsItemSelected(MenuItem item) {
        logDebug("onOptionsItemSelected");
        typesCameraPermission = INVALID_TYPE_PERMISSIONS;

        if (megaApi == null) {
            megaApi = ((MegaApplication) getApplication()).getMegaApi();
        }

        if (megaApi != null) {
            logDebug("retryPendingConnections");
            megaApi.retryPendingConnections();
        }

        if (megaChatApi != null) {
            megaChatApi.retryPendingConnections(false, null);
        }

        int id = item.getItemId();
        switch (id) {
            case android.R.id.home: {
                if (firstNavigationLevel && drawerItem != DrawerItem.SEARCH) {
                    if (drawerItem == DrawerItem.RUBBISH_BIN || drawerItem == DrawerItem.INBOX
                            || drawerItem == DrawerItem.NOTIFICATIONS || drawerItem == DrawerItem.TRANSFERS) {

                        backToDrawerItem(bottomNavigationCurrentItem);
                    } else {
                        drawerLayout.openDrawer(nV);
                    }
                } else {
                    logDebug("NOT firstNavigationLevel");
                    if (drawerItem == DrawerItem.CLOUD_DRIVE) {
                        //Check media discovery mode
                        if (isInMDMode) {
                            onBackPressed();
                        } else {
                            //Cloud Drive
                            if (isCloudAdded()) {
                                fileBrowserFragment.onBackPressed();
                            }
                        }
                    } else if (drawerItem == DrawerItem.RUBBISH_BIN) {
                        rubbishBinFragment = (RubbishBinFragment) getSupportFragmentManager().findFragmentByTag(FragmentTag.RUBBISH_BIN.getTag());
                        if (rubbishBinFragment != null) {
                            rubbishBinFragment.onBackPressed();
                        }
                    } else if (drawerItem == DrawerItem.SHARED_ITEMS) {
                        if (getTabItemShares() == INCOMING_TAB && isIncomingAdded()) {
                            incomingSharesFragment.onBackPressed();
                        } else if (getTabItemShares() == OUTGOING_TAB && isOutgoingAdded()) {
                            outgoingSharesFragment.onBackPressed();
                        } else if (getTabItemShares() == LINKS_TAB && isLinksAdded()) {
                            linksFragment.onBackPressed();
                        }
                    } else if (drawerItem == DrawerItem.PHOTOS) {
                        if (getPhotosFragment() != null) {
                            if (photosFragment.isEnablePhotosFragmentShown()) {
                                photosFragment.onBackPressed();
                                return true;
                            }

                            setToolbarTitle();
                            invalidateOptionsMenu();
                            return true;
                        } else if (isInAlbumContent) {
                            // When current fragment is AlbumContentFragment, the photosFragment will be null due to replaceFragment.
                            onBackPressed();
                        }
                    } else if (drawerItem == DrawerItem.INBOX) {
                        inboxFragment = (InboxFragment) getSupportFragmentManager().findFragmentByTag(FragmentTag.INBOX.getTag());
                        if (inboxFragment != null) {
                            inboxFragment.onBackPressed();
                            return true;
                        }
                    } else if (drawerItem == DrawerItem.SEARCH) {
                        if (getSearchFragment() != null) {
                            onBackPressed();
                            return true;
                        }
                    } else if (drawerItem == DrawerItem.TRANSFERS) {
                        drawerItem = getStartDrawerItem(this);
                        selectDrawerItem(drawerItem);
                        return true;
                    } else if (drawerItem == DrawerItem.HOMEPAGE) {
                        if (mHomepageScreen == HomepageScreen.FULLSCREEN_OFFLINE) {
                            handleBackPressIfFullscreenOfflineFragmentOpened();
                        } else if (mNavController.getCurrentDestination() != null &&
                                mNavController.getCurrentDestination().getId() == R.id.favouritesFolderFragment) {
                            onBackPressed();
                        } else {
                            mNavController.navigateUp();
                        }
                    } else {
                        super.onBackPressed();
                    }
                }
                return true;
            }
            case R.id.action_search: {
                logDebug("Action search selected");
                hideItemsWhenSearchSelected();
                return true;
            }
            case R.id.action_open_link:
                showOpenLinkDialog();
                return true;

            case R.id.action_menu_cancel_all_transfers: {
                showConfirmationCancelAllTransfers();
                return true;
            }
            case R.id.action_menu_clear_completed_transfers: {
                showConfirmationClearCompletedTransfers();
                return true;
            }
            case R.id.action_pause: {
                if (drawerItem == DrawerItem.TRANSFERS) {
                    logDebug("Click on action_pause - play visible");
                    megaApi.pauseTransfers(true, this);
                    pauseTransfersMenuIcon.setVisible(false);
                    playTransfersMenuIcon.setVisible(true);
                }

                return true;
            }
            case R.id.action_play: {
                logDebug("Click on action_play - pause visible");
                pauseTransfersMenuIcon.setVisible(true);
                playTransfersMenuIcon.setVisible(false);
                megaApi.pauseTransfers(false, this);

                return true;
            }
            case R.id.action_menu_do_not_disturb:
                if (drawerItem == DrawerItem.CHAT) {
                    if (getGeneralNotification().equals(NOTIFICATIONS_ENABLED)) {
                        createMuteNotificationsChatAlertDialog(this, null);
                    } else {
                        showSnackbar(MUTE_NOTIFICATIONS_SNACKBAR_TYPE, null, -1);
                    }
                }
                return true;

            case R.id.action_select: {
                switch (drawerItem) {
                    case CLOUD_DRIVE:
                        if (isCloudAdded()) {
                            fileBrowserFragment.selectAll();
                        }
                        break;

                    case RUBBISH_BIN:
                        if (getRubbishBinFragment() != null) {
                            rubbishBinFragment.selectAll();
                        }
                        break;

                    case SHARED_ITEMS:
                        switch (getTabItemShares()) {
                            case INCOMING_TAB:
                                if (isIncomingAdded()) {
                                    incomingSharesFragment.selectAll();
                                }
                                break;

                            case OUTGOING_TAB:
                                if (isOutgoingAdded()) {
                                    outgoingSharesFragment.selectAll();
                                }
                                break;

                            case LINKS_TAB:
                                if (isLinksAdded()) {
                                    linksFragment.selectAll();
                                }
                                break;
                        }
                        break;
                    case HOMEPAGE:
                        if (fullscreenOfflineFragment != null) {
                            fullscreenOfflineFragment.selectAll();
                        }
                        break;
                    case CHAT:
                        if (getChatsFragment() != null) {
                            recentChatsFragment.selectAll();
                        }
                        break;

                    case INBOX:
                        if (getInboxFragment() != null) {
                            inboxFragment.selectAll();
                        }
                        break;

                    case SEARCH:
                        if (getSearchFragment() != null) {
                            searchFragment.selectAll();
                        }
                        break;
                }

                return true;
            }
            case R.id.action_menu_clear_rubbish_bin:
                showClearRubbishBinDialog();
                return true;

            case R.id.action_scan_qr: {
                logDebug("Action menu scan QR code pressed");
                //Check if there is a in progress call:
                checkBeforeOpeningQR(true);
                return true;
            }
            case R.id.action_return_call: {
                logDebug("Action menu return to call in progress pressed");
                returnCallWithPermissions();
                return true;
            }
            case R.id.action_menu_retry_transfers:
                retryAllTransfers();
                return true;

            case R.id.action_enable_select:
                if (isTransfersInProgressAdded()) {
                    transfersFragment.activateActionMode();
                }
                return true;
            case R.id.action_menu_open_meeting:
                // Click to enter "create meeting"
                onCreateMeeting();
                return true;

            case R.id.action_more:
                showNodeOptionsPanel(getCurrentParentNode(getCurrentParentHandle(), INVALID_VALUE));
                return true;

            default: {
                return super.onOptionsItemSelected(item);
            }
        }
    }

    private void hideItemsWhenSearchSelected() {
        textSubmitted = false;

        if (searchMenuItem != null) {
            doNotDisturbMenuItem.setVisible(false);
            cancelAllTransfersMenuItem.setVisible(false);
            clearCompletedTransfers.setVisible(false);
            pauseTransfersMenuIcon.setVisible(false);
            playTransfersMenuIcon.setVisible(false);
            clearRubbishBinMenuitem.setVisible(false);
            searchMenuItem.setVisible(false);
            openMeetingMenuItem.setVisible(false);
            openLinkMenuItem.setVisible(false);
        }
    }

    public void returnCallWithPermissions() {
        if (checkPermissionsCall(this, RETURN_CALL_PERMISSIONS)) {
            returnActiveCall(this, passcodeManagement);
        }
    }

    public void checkBeforeOpeningQR(boolean openScanQR) {
        if (isNecessaryDisableLocalCamera() != MEGACHAT_INVALID_HANDLE) {
            showConfirmationOpenCamera(this, ACTION_OPEN_QR, openScanQR);
            return;
        }
        openQR(openScanQR);
    }

    public void openQR(boolean openScanQr) {
        if (openScanQr) {
            getSupportFragmentManager().beginTransaction()
                    .replace(R.id.fragment_container, new ScanCodeFragment()).commitNowAllowingStateLoss();
        }

        Intent intent = new Intent(this, QRCodeActivity.class);
        intent.putExtra(OPEN_SCAN_QR, openScanQr);
        startActivity(intent);
    }

    private void updateView(boolean isList) {
        if (this.isList != isList) {
            this.isList = isList;
            dbH.setPreferredViewList(isList);
        }

        LiveEventBus.get(EVENT_LIST_GRID_CHANGE, Boolean.class).post(isList);

        //Refresh Cloud Fragment
        refreshFragment(FragmentTag.CLOUD_DRIVE.getTag());

        //Refresh Rubbish Fragment
        refreshFragment(FragmentTag.RUBBISH_BIN.getTag());

        //Refresh shares section
        refreshFragment(FragmentTag.INCOMING_SHARES.getTag());

        //Refresh shares section
        refreshFragment(FragmentTag.OUTGOING_SHARES.getTag());

        refreshSharesPageAdapter();

        //Refresh search section
        refreshFragment(FragmentTag.SEARCH.getTag());

        //Refresh inbox section
        refreshFragment(FragmentTag.INBOX.getTag());
    }

    public void refreshAfterMovingToRubbish() {
        logDebug("refreshAfterMovingToRubbish");

        if (drawerItem == DrawerItem.CLOUD_DRIVE) {
            refreshCloudDrive();
        } else if (drawerItem == DrawerItem.INBOX) {
            onNodesInboxUpdate();
        } else if (drawerItem == DrawerItem.SHARED_ITEMS) {
            onNodesSharedUpdate();
        } else if (drawerItem == DrawerItem.SEARCH) {
            refreshSearch();
        } else if (drawerItem == DrawerItem.HOMEPAGE) {
            LiveEventBus.get(EVENT_NODES_CHANGE).post(false);
        }

        checkCameraUploadFolder(true, null);
        refreshRubbishBin();
        setToolbarTitle();
    }

    /**
     * After nodes on Cloud Drive changed or some nodes are moved to rubbish bin,
     * need to check CU and MU folders' status.
     *
     * @param shouldDisable If CU or MU folder is deleted by current client, then CU should be disabled. Otherwise not.
     * @param updatedNodes  Nodes which have changed.
     */
    private void checkCameraUploadFolder(boolean shouldDisable, ArrayList<MegaNode> updatedNodes) {
        // Get CU and MU folder hanlde from local setting.
        long primaryHandle = getPrimaryFolderHandle();
        long secondaryHandle = getSecondaryFolderHandle();

        if (updatedNodes != null) {
            List<Long> handles = new ArrayList<>();
            for (MegaNode node : updatedNodes) {
                handles.add(node.getHandle());
            }
            // If CU and MU folder don't change then return.
            if (!handles.contains(primaryHandle) && !handles.contains(secondaryHandle)) {
                logDebug("Updated nodes don't include CU/MU, return.");
                return;
            }
        }

        MegaPreferences prefs = dbH.getPreferences();
        boolean isSecondaryEnabled = false;
        if (prefs != null) {
            isSecondaryEnabled = Boolean.parseBoolean(prefs.getSecondaryMediaFolderEnabled());
        }

        // Check if CU and MU folder are moved to rubbish bin.
        boolean isPrimaryFolderInRubbish = isNodeInRubbish(primaryHandle);
        boolean isSecondaryFolderInRubbish = isSecondaryEnabled && isNodeInRubbish(secondaryHandle);

        // If only MU folder is in rubbish bin.
        if (isSecondaryFolderInRubbish && !isPrimaryFolderInRubbish) {
            logDebug("MU folder is deleted, backup settings and disable MU.");
            if (shouldDisable) {
                // Back up timestamps and disabled MU upload.
                backupTimestampsAndFolderHandle();
                disableMediaUploadProcess();
            } else {
                // Just stop the upload process.
                stopRunningCameraUploadService(app);
            }
        } else if (isPrimaryFolderInRubbish) {
            // If CU folder is in rubbish bin.
            logDebug("CU folder is deleted, backup settings and disable CU.");
            if (shouldDisable) {
                // Disable both CU and MU.
                backupTimestampsAndFolderHandle();
                disableCameraUploadSettingProcess(false);
                sendBroadcast(new Intent(ACTION_UPDATE_DISABLE_CU_UI_SETTING));
            } else {
                // Just stop the upload process.
                stopRunningCameraUploadService(app);
            }
        }
    }

    public void refreshRubbishBin() {
        rubbishBinFragment = (RubbishBinFragment) getSupportFragmentManager().findFragmentByTag(FragmentTag.RUBBISH_BIN.getTag());
        if (rubbishBinFragment != null) {
            ArrayList<MegaNode> nodes;
            if (parentHandleRubbish == -1) {
                nodes = megaApi.getChildren(megaApi.getRubbishNode(), sortOrderManagement.getOrderCloud());
            } else {
                nodes = megaApi.getChildren(megaApi.getNodeByHandle(parentHandleRubbish),
                        sortOrderManagement.getOrderCloud());
            }

            rubbishBinFragment.hideMultipleSelect();
            rubbishBinFragment.setNodes(nodes);
            rubbishBinFragment.getRecyclerView().invalidate();
        }
    }

    public void refreshAfterMoving() {
        logDebug("refreshAfterMoving");
        if (drawerItem == DrawerItem.CLOUD_DRIVE) {

            //Refresh Cloud Fragment
            refreshCloudDrive();

            //Refresh Rubbish Fragment
            refreshRubbishBin();
        } else if (drawerItem == DrawerItem.RUBBISH_BIN) {
            //Refresh Rubbish Fragment
            refreshRubbishBin();
        } else if (drawerItem == DrawerItem.INBOX) {
            onNodesInboxUpdate();

            refreshCloudDrive();
        } else if (drawerItem == DrawerItem.SHARED_ITEMS) {
            onNodesSharedUpdate();

            //Refresh Cloud Fragment
            refreshCloudDrive();

            //Refresh Rubbish Fragment
            refreshRubbishBin();
        } else if (drawerItem == DrawerItem.SEARCH) {
            refreshSearch();
        }

        setToolbarTitle();
    }

    public void refreshSearch() {
        if (getSearchFragment() != null) {
            searchFragment.hideMultipleSelect();
            searchFragment.refresh();
        }
    }

    public void refreshAfterRemoving() {
        logDebug("refreshAfterRemoving");

        rubbishBinFragment = (RubbishBinFragment) getSupportFragmentManager().findFragmentByTag(FragmentTag.RUBBISH_BIN.getTag());
        if (rubbishBinFragment != null) {
            rubbishBinFragment.hideMultipleSelect();

            if (isClearRubbishBin) {
                isClearRubbishBin = false;
                parentHandleRubbish = megaApi.getRubbishNode().getHandle();
                ArrayList<MegaNode> nodes = megaApi.getChildren(megaApi.getRubbishNode(),
                        sortOrderManagement.getOrderCloud());
                rubbishBinFragment.setNodes(nodes);
                rubbishBinFragment.getRecyclerView().invalidate();
            } else {
                refreshRubbishBin();
            }
        }

        onNodesInboxUpdate();

        refreshSearch();
    }

    @Override
    public void onBackPressed() {
        logDebug("onBackPressed");

        // Let the PSA web browser fragment (if visible) to consume the back key event
        if (psaWebBrowser != null && psaWebBrowser.consumeBack()) return;

        retryConnectionsAndSignalPresence();

        if (drawerLayout.isDrawerOpen(nV)) {
            drawerLayout.closeDrawer(Gravity.LEFT);
            return;
        }

        dismissAlertDialogIfExists(statusDialog);

        logDebug("DRAWERITEM: " + drawerItem);

        if (turnOnNotifications) {
            deleteTurnOnNotificationsFragment();
            return;
        }
        if (onAskingPermissionsFragment || onAskingSMSVerificationFragment) {
            return;
        }

        if (mNavController.getCurrentDestination() != null &&
                mNavController.getCurrentDestination().getId() == R.id.favouritesFolderFragment) {
            super.onBackPressed();
            return;
        }

        if (drawerItem == DrawerItem.CLOUD_DRIVE) {
            if (isInMDMode) {
                changeMDMode(false);
                backToDrawerItem(bottomNavigationCurrentItem);
            } else {
                if (!isCloudAdded() || fileBrowserFragment.onBackPressed() == 0) {
                    performOnBack();
                }
            }
        } else if (drawerItem == DrawerItem.RUBBISH_BIN) {
            rubbishBinFragment = (RubbishBinFragment) getSupportFragmentManager()
                    .findFragmentByTag(FragmentTag.RUBBISH_BIN.getTag());
            if (rubbishBinFragment == null || rubbishBinFragment.onBackPressed() == 0) {
                backToDrawerItem(bottomNavigationCurrentItem);
            }
        } else if (drawerItem == DrawerItem.TRANSFERS) {
            backToDrawerItem(bottomNavigationCurrentItem);

        } else if (drawerItem == DrawerItem.INBOX) {
            inboxFragment = (InboxFragment) getSupportFragmentManager()
                    .findFragmentByTag(FragmentTag.INBOX.getTag());
            if (inboxFragment == null || inboxFragment.onBackPressed() == 0) {
                backToDrawerItem(bottomNavigationCurrentItem);
            }
        } else if (drawerItem == DrawerItem.NOTIFICATIONS) {
            backToDrawerItem(bottomNavigationCurrentItem);
        } else if (drawerItem == DrawerItem.SHARED_ITEMS) {
            switch (getTabItemShares()) {
                case INCOMING_TAB:
                    if (!isIncomingAdded() || incomingSharesFragment.onBackPressed() == 0) {
                        performOnBack();
                    }
                    break;
                case OUTGOING_TAB:
                    if (!isOutgoingAdded() || outgoingSharesFragment.onBackPressed() == 0) {
                        performOnBack();
                    }
                    break;
                case LINKS_TAB:
                    if (!isLinksAdded() || linksFragment.onBackPressed() == 0) {
                        performOnBack();
                    }
                    break;
                default:
                    performOnBack();
                    break;
            }
        } else if (drawerItem == DrawerItem.CHAT) {
            if (getChatsFragment() != null && isFabExpanded) {
                collapseFab();
            } else {
                performOnBack();
            }
        } else if (drawerItem == DrawerItem.PHOTOS) {
            if (isInAlbumContent) {
                isInAlbumContent = false;
                backToDrawerItem(bottomNavigationCurrentItem);
                if (photosFragment == null) {
                    backToDrawerItem(bottomNavigationCurrentItem);
                } else {
                    photosFragment.switchToAlbum();
                }
            } else if (getPhotosFragment() == null || photosFragment.onBackPressed() == 0) {
                performOnBack();
            }
        } else if (drawerItem == DrawerItem.SEARCH) {
            if (getSearchFragment() == null || searchFragment.onBackPressed() == 0) {
                closeSearchSection();
            }
        } else if (isInMainHomePage()) {
            HomepageFragment fragment = getFragmentByType(HomepageFragment.class);
            if (fragment != null && fragment.isFabExpanded()) {
                fragment.collapseFab();
            } else {
                performOnBack();
            }
        } else {
            handleBackPressIfFullscreenOfflineFragmentOpened();
        }
    }

    /**
     * Closes the app if the current DrawerItem is the same as the preferred one.
     * If not, sets the current DrawerItem as the preferred one.
     */
    private void performOnBack() {
        int startItem = getStartBottomNavigationItem(this);

        if (shouldCloseApp(startItem, drawerItem)) {
            // The Psa requires the activity to load the new PSA even though the app is on the
            // background. So don't call super.onBackPressed() since it will destroy this activity
            // and its embedded web browser fragment.
            moveTaskToBack(false);
        } else {
            backToDrawerItem(startItem);
        }
    }

    private void handleBackPressIfFullscreenOfflineFragmentOpened() {
        if (fullscreenOfflineFragment == null || fullscreenOfflineFragment.onBackPressed() == 0) {
            // workaround for flicker of AppBarLayout: if we go back to homepage from fullscreen
            // offline, and hide AppBarLayout when immediately on go back, we will see the flicker
            // of AppBarLayout, hide AppBarLayout when fullscreen offline is closed is better.
            if (bottomNavigationCurrentItem != HOME_BNV) {
                backToDrawerItem(bottomNavigationCurrentItem);
            } else {
                drawerItem = DrawerItem.HOMEPAGE;
            }
            super.onBackPressed();
        }
    }

    public void adjustTransferWidgetPositionInHomepage() {
        if (isInMainHomePage()) {
            RelativeLayout transfersWidgetLayout = findViewById(R.id.transfers_widget_layout);
            if (transfersWidgetLayout == null) return;

            LinearLayout.LayoutParams params = (LinearLayout.LayoutParams) transfersWidgetLayout.getLayoutParams();
            params.bottomMargin = Util.dp2px(TRANSFER_WIDGET_MARGIN_BOTTOM, outMetrics);
            params.gravity = Gravity.END;
            transfersWidgetLayout.setLayoutParams(params);
        }
    }

    /**
     * Update the PSA view visibility. It should only visible in root homepage tab.
     */
    private void updatePsaViewVisibility() {
        psaViewHolder.toggleVisible(isInMainHomePage());
        if (psaViewHolder.visible()) {
            handler.post(this::updateHomepageFabPosition);
        } else {
            updateHomepageFabPosition();
        }
    }

    public void backToDrawerItem(int item) {
        if (item == CLOUD_DRIVE_BNV) {
            drawerItem = DrawerItem.CLOUD_DRIVE;
            if (isCloudAdded()) {
                fileBrowserFragment.setTransferOverQuotaBannerVisibility();
            }
        } else if (item == PHOTOS_BNV) {
            drawerItem = DrawerItem.PHOTOS;
        } else if (item == CHAT_BNV) {
            drawerItem = DrawerItem.CHAT;
        } else if (item == SHARED_ITEMS_BNV) {
            drawerItem = DrawerItem.SHARED_ITEMS;
        } else if (item == HOME_BNV || item == -1) {
            drawerItem = DrawerItem.HOMEPAGE;
        }

        selectDrawerItem(drawerItem);
    }

    void isFirstTimeCam() {
        if (firstLogin) {
            firstLogin = false;
            dbH.setCamSyncEnabled(false);
            bottomNavigationCurrentItem = CLOUD_DRIVE_BNV;
        }
    }

    private void checkIfShouldCloseSearchView(DrawerItem oldDrawerItem) {
        if (!searchExpand) return;

        if (oldDrawerItem == DrawerItem.CHAT
                || (oldDrawerItem == DrawerItem.HOMEPAGE
                && mHomepageScreen == HomepageScreen.FULLSCREEN_OFFLINE)) {
            searchExpand = false;
        }
    }

    @Override
    public boolean onNavigationItemSelected(MenuItem menuItem) {
        logDebug("onNavigationItemSelected");

        if (nV != null) {
            Menu nVMenu = nV.getMenu();
            resetNavigationViewMenu(nVMenu);
        }

        DrawerItem oldDrawerItem = drawerItem;

        switch (menuItem.getItemId()) {
            case R.id.bottom_navigation_item_cloud_drive: {
                if (drawerItem == DrawerItem.CLOUD_DRIVE) {
                    if (isInMDMode) {
                        changeMDMode(false);
                    }
                    MegaNode rootNode = megaApi.getRootNode();
                    if (rootNode == null) {
                        logError("Root node is null");
                    }

                    if (parentHandleBrowser != INVALID_HANDLE
                            && rootNode != null && parentHandleBrowser != rootNode.getHandle()) {
                        parentHandleBrowser = rootNode.getHandle();
                        refreshFragment(FragmentTag.CLOUD_DRIVE.getTag());
                        if (isCloudAdded()) {
                            fileBrowserFragment.scrollToFirstPosition();
                        }
                    }
                } else {
                    drawerItem = DrawerItem.CLOUD_DRIVE;
                    setBottomNavigationMenuItemChecked(CLOUD_DRIVE_BNV);
                }
                break;
            }
            case R.id.bottom_navigation_item_homepage: {
                drawerItem = DrawerItem.HOMEPAGE;
                if (fullscreenOfflineFragment != null) {
                    super.onBackPressed();
                    return true;
                } else {
                    setBottomNavigationMenuItemChecked(HOME_BNV);
                }
                break;
            }
            case R.id.bottom_navigation_item_camera_uploads: {
                // if pre fragment is the same one, do nothing.
                if (oldDrawerItem != DrawerItem.PHOTOS) {
                    drawerItem = DrawerItem.PHOTOS;
                    setBottomNavigationMenuItemChecked(PHOTOS_BNV);
                }
                break;
            }
            case R.id.bottom_navigation_item_shared_items: {
                if (drawerItem == DrawerItem.SHARED_ITEMS) {
                    if (getTabItemShares() == INCOMING_TAB && parentHandleIncoming != INVALID_HANDLE) {
                        parentHandleIncoming = INVALID_HANDLE;
                        refreshFragment(FragmentTag.INCOMING_SHARES.getTag());
                    } else if (getTabItemShares() == OUTGOING_TAB && parentHandleOutgoing != INVALID_HANDLE) {
                        parentHandleOutgoing = INVALID_HANDLE;
                        refreshFragment(FragmentTag.OUTGOING_SHARES.getTag());
                    } else if (getTabItemShares() == LINKS_TAB && parentHandleLinks != INVALID_HANDLE) {
                        parentHandleLinks = INVALID_HANDLE;
                        refreshFragment(FragmentTag.LINKS.getTag());
                    }

                    refreshSharesPageAdapter();
                } else {
                    drawerItem = DrawerItem.SHARED_ITEMS;
                    setBottomNavigationMenuItemChecked(SHARED_ITEMS_BNV);
                }
                break;
            }
            case R.id.bottom_navigation_item_chat: {
                drawerItem = DrawerItem.CHAT;
                setBottomNavigationMenuItemChecked(CHAT_BNV);
                break;
            }
        }

        checkIfShouldCloseSearchView(oldDrawerItem);
        selectDrawerItem(drawerItem);
        drawerLayout.closeDrawer(Gravity.LEFT);

        return true;
    }

    @Override
    public void showSnackbar(int type, String content, long chatId) {
        showSnackbar(type, fragmentContainer, content, chatId);
    }

    /**
     * Restores a list of nodes from Rubbish Bin to their original parent.
     *
     * @param nodes List of nodes.
     */
    public void restoreFromRubbish(final List<MegaNode> nodes) {
        checkNameCollisionUseCase.checkRestorations(nodes)
                .subscribeOn(Schedulers.io())
                .observeOn(AndroidSchedulers.mainThread())
                .subscribe((result, throwable) -> {
                    if (throwable == null) {
                        ArrayList<NameCollision> collisions = result.getFirst();
                        if (!collisions.isEmpty()) {
                            nameCollisionActivityContract.launch(collisions);
                        }

                        List<MegaNode> nodesWithoutCollisions = result.getSecond();
                        if (!nodesWithoutCollisions.isEmpty()) {
                            proceedWithRestoration(nodesWithoutCollisions);
                        }
                    }
                });
    }

    private void proceedWithRestoration(List<MegaNode> nodes) {
        moveNodeUseCase.restore(nodes)
                .subscribeOn(Schedulers.io())
                .observeOn(AndroidSchedulers.mainThread())
                .subscribe((result, throwable) -> {
                    if (throwable == null) {
                        boolean notValidView = result.isSingleAction() && result.isSuccess()
                                && parentHandleRubbish == nodes.get(0).getHandle();

                        showRestorationOrRemovalResult(notValidView, result.getResultText());
                    } else if (throwable instanceof ForeignNodeException) {
                        launchForeignNodeError();
                    }
                });
    }

    /**
     * Shows the final result of a restoration or removal from Rubbish Bin section.
     *
     * @param notValidView True if should update the view, false otherwise.
     * @param message      Text message to show as the request result.
     */
    private void showRestorationOrRemovalResult(boolean notValidView, String message) {
        if (notValidView) {
            parentHandleRubbish = INVALID_HANDLE;
            setToolbarTitle();
            refreshRubbishBin();
        }

        dismissAlertDialogIfExists(statusDialog);
        showSnackbar(SNACKBAR_TYPE, message, MEGACHAT_INVALID_HANDLE);
    }

    public void showRenameDialog(final MegaNode document) {
        showRenameNodeDialog(this, document, this, this);
    }

    /**
     * Launches an intent to get the links of the nodes received.
     *
     * @param nodes List of nodes to get their links.
     */
    public void showGetLinkActivity(List<MegaNode> nodes) {
        if (nodes == null || nodes.isEmpty()) {
            showSnackbar(SNACKBAR_TYPE, getString(R.string.general_text_error), MEGACHAT_INVALID_HANDLE);
            return;
        }

        if (nodes.size() == 1) {
            showGetLinkActivity(nodes.get(0).getHandle());
            return;
        }

        long[] handles = new long[nodes.size()];
        for (int i = 0; i < nodes.size(); i++) {
            MegaNode node = nodes.get(i);
            if (showTakenDownNodeActionNotAvailableDialog(node, this)) {
                return;
            }

            handles[i] = node.getHandle();
        }

        LinksUtil.showGetLinkActivity(this, handles);
    }

    public void showGetLinkActivity(long handle) {
        logDebug("Handle: " + handle);
        MegaNode node = megaApi.getNodeByHandle(handle);
        if (node == null) {
            showSnackbar(SNACKBAR_TYPE, getString(R.string.warning_node_not_exists_in_cloud), MEGACHAT_INVALID_HANDLE);
            return;
        }


        if (showTakenDownNodeActionNotAvailableDialog(node, this)) {
            return;
        }

        LinksUtil.showGetLinkActivity(this, handle);

        refreshAfterMovingToRubbish();
    }

    /*
     * Display keyboard
     */
    private void showKeyboardDelayed(final View view) {
        logDebug("showKeyboardDelayed");
        handler.postDelayed(new Runnable() {
            @Override
            public void run() {
                InputMethodManager imm = (InputMethodManager) getSystemService(Context.INPUT_METHOD_SERVICE);
                imm.showSoftInput(view, InputMethodManager.SHOW_IMPLICIT);
            }
        }, 50);
    }

    public void setIsClearRubbishBin(boolean value) {
        this.isClearRubbishBin = value;
    }

    /**
     * Move folders or files that belong to "My backups"
     *
     * @param handleList handleList handles list of the nodes that selected
     */
    public void moveBackupNode(final ArrayList<Long> handleList) {
        logDebug("MyBackup + NodeOptionsBottomSheetDialogFragment Move a backup folder or file");
        fileBackupManager.moveBackup(nC, handleList);
    }

    /**
     * Delete folders or files that included "My backup"
     *
     * @param handleList handleList handles list of the nodes that selected
     */
    public void askConfirmationMoveToRubbish(final ArrayList<Long> handleList) {
        logDebug("askConfirmationMoveToRubbish");
        isClearRubbishBin = false;

        if (handleList != null) {

            if (handleList.size() > 0) {
                Long handle = handleList.get(0);
                MegaNode p = megaApi.getNodeByHandle(handle);
                while (megaApi.getParentNode(p) != null) {
                    p = megaApi.getParentNode(p);
                }
                if (p.getHandle() != megaApi.getRubbishNode().getHandle()) {
                    if (fileBackupManager.removeBackup(moveNodeUseCase, handleList)) {
                        return;
                    }

                    MaterialAlertDialogBuilder builder = new MaterialAlertDialogBuilder(this);
                    if (getPrimaryFolderHandle() == handle && CameraUploadUtil.isPrimaryEnabled()) {
                        builder.setMessage(getResources().getString(R.string.confirmation_move_cu_folder_to_rubbish));
                    } else if (getSecondaryFolderHandle() == handle && CameraUploadUtil.isSecondaryEnabled()) {
                        builder.setMessage(R.string.confirmation_move_mu_folder_to_rubbish);
                    } else {
                        builder.setMessage(getResources().getString(R.string.confirmation_move_to_rubbish));
                    }

                    builder.setPositiveButton(R.string.general_move, (dialog, which) ->
                            moveNodeUseCase.moveToRubbishBin(handleList)
                                    .subscribeOn(Schedulers.io())
                                    .observeOn(AndroidSchedulers.mainThread())
                                    .subscribe((result, throwable) -> {
                                        if (throwable == null) {
                                            showMovementResult(result, handleList.get(0));
                                        }
                                    }));

                    builder.setNegativeButton(R.string.general_cancel, null);
                    builder.show();
                } else {
                    MaterialAlertDialogBuilder builder = new MaterialAlertDialogBuilder(this);
                    builder.setMessage(getResources().getString(R.string.confirmation_delete_from_mega));

                    builder.setPositiveButton(R.string.context_remove, (dialog, which) ->
                            removeNodeUseCase.remove(handleList)
                                    .subscribeOn(Schedulers.io())
                                    .observeOn(AndroidSchedulers.mainThread())
                                    .subscribe((result, throwable) -> {
                                        if (throwable == null) {
                                            boolean notValidView = result.isSingleAction()
                                                    && result.isSuccess()
                                                    && parentHandleRubbish == handleList.get(0);

                                            showRestorationOrRemovalResult(notValidView, result.getResultText());
                                        }
                                    }));

                    builder.setNegativeButton(R.string.general_cancel, null);
                    builder.show();
                }
            }
        } else {
            logWarning("handleList NULL");
            return;
        }

    }

    public void showWarningDialogOfShare(final MegaNode p, int nodeType, int actionType) {
        logDebug("showWarningDialogOfShareFolder");
        if (actionType == ACTION_BACKUP_SHARE_FOLDER) {
            fileBackupManager.shareBackupFolder(nC, p, nodeType, actionType);
        }
    }

    /**
     * Shows the final result of a movement request.
     *
     * @param result Object containing the request result.
     * @param handle Handle of the node to mode.
     */
    private void showMovementResult(MoveRequestResult result, long handle) {
        if (result.isSingleAction() && result.isSuccess() && getCurrentParentHandle() == handle) {
            switch (drawerItem) {
                case CLOUD_DRIVE:
                    parentHandleBrowser = result.getOldParentHandle();
                    refreshCloudDrive();
                    break;

                case INBOX:
                    parentHandleInbox = result.getOldParentHandle();
                    refreshInboxList();
                    break;

                case SHARED_ITEMS:
                    switch (getTabItemShares()) {
                        case INCOMING_TAB:
                            decreaseDeepBrowserTreeIncoming();
                            parentHandleIncoming = deepBrowserTreeIncoming == 0 ? INVALID_HANDLE : result.getOldParentHandle();
                            refreshIncomingShares();
                            break;

                        case OUTGOING_TAB:
                            decreaseDeepBrowserTreeOutgoing();
                            parentHandleOutgoing = deepBrowserTreeOutgoing == 0 ? INVALID_HANDLE : result.getOldParentHandle();

                            if (parentHandleOutgoing == INVALID_HANDLE) {
                                hideTabs(false, OUTGOING_TAB);
                            }

                            refreshOutgoingShares();
                            break;

                        case LINKS_TAB:
                            decreaseDeepBrowserTreeLinks();
                            parentHandleLinks = deepBrowserTreeLinks == 0 ? INVALID_HANDLE : result.getOldParentHandle();

                            if (parentHandleLinks == INVALID_HANDLE) {
                                hideTabs(false, LINKS_TAB);
                            }

                            refreshLinks();
                            break;
                    }

                case SEARCH:
                    parentHandleSearch = levelsSearch > 0 ? result.getOldParentHandle() : INVALID_HANDLE;
                    levelsSearch--;
                    refreshSearch();
                    break;

            }

            setToolbarTitle();
        }

        showSnackbar(SNACKBAR_TYPE, result.getResultText(), MEGACHAT_INVALID_HANDLE);
    }

    public void askConfirmationDeleteAccount() {
        logDebug("askConfirmationDeleteAccount");
        megaApi.multiFactorAuthCheck(megaApi.getMyEmail(), this);

        DialogInterface.OnClickListener dialogClickListener = new DialogInterface.OnClickListener() {
            @Override
            public void onClick(DialogInterface dialog, int which) {
                switch (which) {
                    case DialogInterface.BUTTON_POSITIVE:
                        aC.deleteAccount();
                        break;

                    case DialogInterface.BUTTON_NEGATIVE:
                        //No button clicked
                        break;
                }
            }
        };

        MaterialAlertDialogBuilder builder = new MaterialAlertDialogBuilder(this);
        builder.setTitle(getString(R.string.delete_account));

        builder.setMessage(getResources().getString(R.string.delete_account_text));

        builder.setPositiveButton(R.string.delete_account, dialogClickListener);
        builder.setNegativeButton(R.string.general_dismiss, dialogClickListener);
        builder.show();
    }

    /**
     * Shows an error in the Open link dialog.
     *
     * @param show  True if should show an error.
     * @param error Error value to identify and show the corresponding error.
     */
    private void showOpenLinkError(boolean show, int error) {
        if (openLinkDialog != null) {
            if (show) {
                openLinkDialogIsErrorShown = true;
                ColorUtils.setErrorAwareInputAppearance(openLinkText, true);
                openLinkError.setVisibility(View.VISIBLE);
                if (drawerItem == DrawerItem.CLOUD_DRIVE) {
                    if (openLinkText.getText().toString().isEmpty()) {
                        openLinkErrorText.setText(R.string.invalid_file_folder_link_empty);
                        return;
                    }
                    switch (error) {
                        case CHAT_LINK: {
                            openLinkText.setTextColor(ColorUtils.getThemeColor(this,
                                    android.R.attr.textColorPrimary));
                            openLinkErrorText.setText(R.string.valid_chat_link);
                            openLinkOpenButton.setText(R.string.action_open_chat_link);
                            break;
                        }
                        case CONTACT_LINK: {
                            openLinkText.setTextColor(ColorUtils.getThemeColor(this,
                                    android.R.attr.textColorPrimary));
                            openLinkErrorText.setText(R.string.valid_contact_link);
                            openLinkOpenButton.setText(R.string.action_open_contact_link);
                            break;
                        }
                        case ERROR_LINK: {
                            openLinkErrorText.setText(R.string.invalid_file_folder_link);
                            break;
                        }
                    }
                } else if (drawerItem == DrawerItem.CHAT) {
                    if (openLinkText.getText().toString().isEmpty()) {
                        openLinkErrorText.setText(chatLinkDialogType == LINK_DIALOG_CHAT ?
                                R.string.invalid_chat_link_empty : R.string.invalid_meeting_link_empty);
                        return;
                    }
                    openLinkErrorText.setText(chatLinkDialogType == LINK_DIALOG_CHAT ?
                            R.string.invalid_chat_link_args : R.string.invalid_meeting_link_args);
                }
            } else {
                openLinkDialogIsErrorShown = false;
                if (openLinkError.getVisibility() == View.VISIBLE) {
                    ColorUtils.setErrorAwareInputAppearance(openLinkText, false);
                    openLinkError.setVisibility(View.GONE);
                    openLinkOpenButton.setText(R.string.context_open_link);
                }
            }
        }
    }

    /**
     * Opens a links via Open link dialog.
     *
     * @param link The link to open.
     */
    private void openLink(String link) {
        // Password link
        if (matchRegexs(link, PASSWORD_LINK_REGEXS)) {
            dismissAlertDialogIfExists(openLinkDialog);
            Intent openLinkIntent = new Intent(this, OpenPasswordLinkActivity.class);
            openLinkIntent.setFlags(Intent.FLAG_ACTIVITY_CLEAR_TOP);
            openLinkIntent.setData(Uri.parse(link));
            startActivity(openLinkIntent);
            return;
        }

        if (drawerItem == DrawerItem.CLOUD_DRIVE) {
            int linkType = nC.importLink(link);
            if (openLinkError.getVisibility() == View.VISIBLE) {
                switch (linkType) {
                    case CHAT_LINK: {
                        logDebug("Open chat link: correct chat link");
                        // Identify the link is a meeting or normal chat link
                        megaChatApi.checkChatLink(link, new LoadPreviewListener(ManagerActivity.this, ManagerActivity.this, CHECK_LINK_TYPE_UNKNOWN_LINK));
                        dismissAlertDialogIfExists(openLinkDialog);
                        break;
                    }
                    case CONTACT_LINK: {
                        logDebug("Open contact link: correct contact link");
                        String[] s = link.split("C!");
                        if (s.length > 1) {
                            long handle = MegaApiAndroid.base64ToHandle(s[1].trim());
                            openContactLink(handle);
                            dismissAlertDialogIfExists(openLinkDialog);
                        }
                        break;
                    }
                }
            } else {
                switch (linkType) {
                    case FILE_LINK:
                    case FOLDER_LINK: {
                        logDebug("Do nothing: correct file or folder link");
                        dismissAlertDialogIfExists(openLinkDialog);
                        break;
                    }
                    case CHAT_LINK:
                    case CONTACT_LINK:
                    case ERROR_LINK: {
                        logWarning("Show error: invalid link or correct chat or contact link");
                        showOpenLinkError(true, linkType);
                        break;
                    }
                }
            }
        } else if (drawerItem == DrawerItem.CHAT) {
            megaChatApi.checkChatLink(link, new LoadPreviewListener(ManagerActivity.this, ManagerActivity.this, CHECK_LINK_TYPE_UNKNOWN_LINK));
        }
    }

    /**
     * Shows an Open link dialog.
     */
    private void showOpenLinkDialog() {
        MaterialAlertDialogBuilder builder = new MaterialAlertDialogBuilder(this);
        LayoutInflater inflater = getLayoutInflater();
        View v = inflater.inflate(R.layout.dialog_error_hint, null);
        builder.setView(v).setPositiveButton(R.string.context_open_link, null)
                .setNegativeButton(R.string.general_cancel, null);

        openLinkText = v.findViewById(R.id.text);

        openLinkText.addTextChangedListener(new TextWatcher() {
            @Override
            public void beforeTextChanged(CharSequence s, int start, int count, int after) {
            }

            @Override
            public void onTextChanged(CharSequence s, int start, int before, int count) {
            }

            @Override
            public void afterTextChanged(Editable s) {
                showOpenLinkError(false, 0);
            }
        });

        openLinkText.setOnEditorActionListener((v1, actionId, event) -> {
            if (actionId == EditorInfo.IME_ACTION_DONE) {
                hideKeyboardView(managerActivity, v1, 0);
                openLink(openLinkText.getText().toString());
                return true;
            }
            return false;
        });

        Util.showKeyboardDelayed(openLinkText);

        openLinkError = v.findViewById(R.id.error);
        openLinkErrorText = v.findViewById(R.id.error_text);

        if (drawerItem == DrawerItem.CLOUD_DRIVE) {
            builder.setTitle(R.string.action_open_link);
            openLinkText.setHint(R.string.hint_paste_link);
        } else if (drawerItem == DrawerItem.CHAT) {
            Fragment fragment = getSupportFragmentManager()
                    .findFragmentByTag(MeetingBottomSheetDialogFragment.TAG);
            if (fragment != null) {
                builder.setTitle(R.string.paste_meeting_link_guest_dialog_title)
                        .setMessage(StringResourcesUtils.getString(
                                R.string.paste_meeting_link_guest_instruction));
                openLinkText.setHint(R.string.meeting_link);
                chatLinkDialogType = LINK_DIALOG_MEETING;
            } else {
                builder.setTitle(R.string.action_open_chat_link);
                openLinkText.setHint(R.string.hint_enter_chat_link);
                chatLinkDialogType = LINK_DIALOG_CHAT;
            }
        }

        openLinkDialog = builder.create();
        openLinkDialog.setCanceledOnTouchOutside(false);

        try {
            openLinkDialog.show();
            openLinkText.requestFocus();

            // Set onClickListeners for buttons after showing the dialog would prevent
            // the dialog from dismissing automatically on clicking the buttons
            openLinkOpenButton = openLinkDialog.getButton(AlertDialog.BUTTON_POSITIVE);
            openLinkOpenButton.setOnClickListener((view) -> {
                hideKeyboard(managerActivity, 0);
                openLink(openLinkText.getText().toString());
            });
            openLinkDialog.setOnKeyListener((dialog, keyCode, event) -> {
                if (keyCode == KeyEvent.KEYCODE_BACK && event.getRepeatCount() == 0) {
                    dismissAlertDialogIfExists(openLinkDialog);
                    return true;
                }

                return false;
            });
        } catch (Exception e) {
            logError("Exception showing Open Link dialog", e);
        }
    }

    public void showChatLink(String link) {
        logDebug("Link: " + link);
        Intent openChatLinkIntent = new Intent(this, ChatActivity.class);

        if (joiningToChatLink) {
            openChatLinkIntent.setAction(ACTION_JOIN_OPEN_CHAT_LINK);
            resetJoiningChatLink();
        } else {
            openChatLinkIntent.setAction(ACTION_OPEN_CHAT_LINK);
        }

        openChatLinkIntent.setData(Uri.parse(link));
        startActivity(openChatLinkIntent);

        drawerItem = DrawerItem.CHAT;
        selectDrawerItem(drawerItem);
    }

    /**
     * Initializes the variables to join chat by default.
     */
    private void resetJoiningChatLink() {
        joiningToChatLink = false;
        linkJoinToChatLink = null;
    }

    public void showPresenceStatusDialog() {
        logDebug("showPresenceStatusDialog");

        MaterialAlertDialogBuilder dialogBuilder = new MaterialAlertDialogBuilder(this);
        final CharSequence[] items = {getString(R.string.online_status), getString(R.string.away_status), getString(R.string.busy_status), getString(R.string.offline_status)};
        int statusToShow = megaChatApi.getOnlineStatus();
        switch (statusToShow) {
            case MegaChatApi.STATUS_ONLINE: {
                statusToShow = 0;
                break;
            }
            case MegaChatApi.STATUS_AWAY: {
                statusToShow = 1;
                break;
            }
            case MegaChatApi.STATUS_BUSY: {
                statusToShow = 2;
                break;
            }
            case MegaChatApi.STATUS_OFFLINE: {
                statusToShow = 3;
                break;
            }
        }
        dialogBuilder.setSingleChoiceItems(items, statusToShow, new DialogInterface.OnClickListener() {
            public void onClick(DialogInterface dialog, int item) {

                presenceStatusDialog.dismiss();
                switch (item) {
                    case 0: {
                        megaChatApi.setOnlineStatus(MegaChatApi.STATUS_ONLINE, managerActivity);
                        break;
                    }
                    case 1: {
                        megaChatApi.setOnlineStatus(MegaChatApi.STATUS_AWAY, managerActivity);
                        break;
                    }
                    case 2: {
                        megaChatApi.setOnlineStatus(MegaChatApi.STATUS_BUSY, managerActivity);
                        break;
                    }
                    case 3: {
                        megaChatApi.setOnlineStatus(MegaChatApi.STATUS_OFFLINE, managerActivity);
                        break;
                    }
                }
            }
        });
        dialogBuilder.setTitle(getString(R.string.status_label));
        presenceStatusDialog = dialogBuilder.create();
        presenceStatusDialog.show();
    }

    @Override
    public void uploadFiles() {
        chooseFiles(this);
    }

    @Override
    public void uploadFolder() {
        chooseFolder(this);
    }

    @Override
    public void takePictureAndUpload() {
        if (!hasPermissions(this, Manifest.permission.CAMERA)) {
            setTypesCameraPermission(TAKE_PICTURE_OPTION);
            requestPermission(this, REQUEST_CAMERA, Manifest.permission.CAMERA);
            return;
        }
        if (!hasPermissions(this, Manifest.permission.WRITE_EXTERNAL_STORAGE)) {
            requestPermission(this, REQUEST_WRITE_STORAGE, Manifest.permission.WRITE_EXTERNAL_STORAGE);
            return;
        }
        checkTakePicture(this, TAKE_PHOTO_CODE);
    }

    @Override
    public void scanDocument() {
        String[] saveDestinations = {
                StringResourcesUtils.getString(R.string.section_cloud_drive),
                StringResourcesUtils.getString(R.string.section_chat)
        };
        Intent intent = DocumentScannerActivity.getIntent(this, saveDestinations);
        startActivityForResult(intent, REQUEST_CODE_SCAN_DOCUMENT);
    }

    @Override
    public void showNewFolderDialog() {
        MegaNodeDialogUtil.showNewFolderDialog(this, this);
    }

    @Override
    public void showNewTextFileDialog(String typedName) {
        newTextFileDialog = MegaNodeDialogUtil.showNewTxtFileDialog(this,
                getCurrentParentNode(getCurrentParentHandle(), INVALID_VALUE), typedName,
                drawerItem == DrawerItem.HOMEPAGE);
    }

    public long getParentHandleBrowser() {
        if (parentHandleBrowser == -1) {
            MegaNode rootNode = megaApi.getRootNode();
            parentHandleBrowser = rootNode != null ? rootNode.getParentHandle() : parentHandleBrowser;
        }

        return parentHandleBrowser;
    }

    private long getCurrentParentHandle() {
        long parentHandle = -1;

        switch (drawerItem) {
            case HOMEPAGE:
                // For home page, its parent is always the root of cloud drive.
                parentHandle = megaApi.getRootNode().getHandle();
                break;
            case CLOUD_DRIVE:
                parentHandle = getParentHandleBrowser();
                break;

            case INBOX:
                parentHandle = parentHandleInbox;
                break;

            case RUBBISH_BIN:
                parentHandle = parentHandleRubbish;
                break;

            case SHARED_ITEMS:
                if (viewPagerShares == null) break;

                if (getTabItemShares() == INCOMING_TAB) {
                    parentHandle = parentHandleIncoming;
                } else if (getTabItemShares() == OUTGOING_TAB) {
                    parentHandle = parentHandleOutgoing;
                } else if (getTabItemShares() == LINKS_TAB) {
                    parentHandle = parentHandleLinks;
                }
                break;

            case SEARCH:
                if (parentHandleSearch != -1) {
                    parentHandle = parentHandleSearch;
                    break;
                }
                switch (searchDrawerItem) {
                    case CLOUD_DRIVE:
                        parentHandle = getParentHandleBrowser();
                        break;
                    case SHARED_ITEMS:
                        if (searchSharedTab == INCOMING_TAB) {
                            parentHandle = parentHandleIncoming;
                        } else if (searchSharedTab == OUTGOING_TAB) {
                            parentHandle = parentHandleOutgoing;
                        } else if (searchSharedTab == LINKS_TAB) {
                            parentHandle = parentHandleLinks;
                        }
                        break;
                    case INBOX:
                        parentHandle = getParentHandleInbox();
                        break;
                }
                break;

            default:
                return parentHandle;
        }

        return parentHandle;
    }

    private MegaNode getCurrentParentNode(long parentHandle, int error) {
        String errorString = null;

        if (error != -1) {
            errorString = getString(error);
        }

        if (parentHandle == -1 && errorString != null) {
            showSnackbar(SNACKBAR_TYPE, errorString, -1);
            logDebug(errorString + ": parentHandle == -1");
            return null;
        }

        MegaNode parentNode = megaApi.getNodeByHandle(parentHandle);

        if (parentNode == null && errorString != null) {
            showSnackbar(SNACKBAR_TYPE, errorString, -1);
            logDebug(errorString + ": parentNode == null");
            return null;
        }

        return parentNode;
    }

    @Override
    public void createFolder(@NotNull String title) {
        logDebug("createFolder");
        if (!isOnline(this)) {
            showSnackbar(SNACKBAR_TYPE, getString(R.string.error_server_connection_problem), -1);
            return;
        }

        if (isFinishing()) {
            return;
        }

        MegaNode parentNode = getCurrentParentNode(getCurrentParentHandle(), R.string.context_folder_no_created);
        if (parentNode == null) return;

        ArrayList<MegaNode> nL = megaApi.getChildren(parentNode);
        for (int i = 0; i < nL.size(); i++) {
            if (title.compareTo(nL.get(i).getName()) == 0) {
                showSnackbar(SNACKBAR_TYPE, getString(R.string.context_folder_already_exists), -1);
                logDebug("Folder not created: folder already exists");
                return;
            }
        }

        statusDialog = createProgressDialog(this, StringResourcesUtils.getString(R.string.context_creating_folder));
        megaApi.createFolder(title, parentNode, this);
    }

    public void showClearRubbishBinDialog() {
        logDebug("showClearRubbishBinDialog");

        rubbishBinFragment = (RubbishBinFragment) getSupportFragmentManager().findFragmentByTag(FragmentTag.RUBBISH_BIN.getTag());
        if (rubbishBinFragment != null) {
            if (rubbishBinFragment.isVisible()) {
                rubbishBinFragment.notifyDataSetChanged();
            }
        }

        MaterialAlertDialogBuilder builder = new MaterialAlertDialogBuilder(this);
        builder.setTitle(getString(R.string.context_clear_rubbish));
        builder.setMessage(getString(R.string.clear_rubbish_confirmation));
        builder.setPositiveButton(getString(R.string.general_clear),
                new DialogInterface.OnClickListener() {
                    public void onClick(DialogInterface dialog, int whichButton) {
                        nC.cleanRubbishBin();
                    }
                });
        builder.setNegativeButton(getString(android.R.string.cancel), null);
        clearRubbishBinDialog = builder.create();
        clearRubbishBinDialog.show();
    }

    public void chooseAddContactDialog() {
        logDebug("chooseAddContactDialog");
        if (megaApi != null && megaApi.getRootNode() != null) {
            Intent intent = new Intent(this, AddContactActivity.class);
            intent.putExtra("contactType", CONTACT_TYPE_MEGA);
            startActivityForResult(intent, REQUEST_CREATE_CHAT);
        } else {
            logWarning("Online but not megaApi");
            showSnackbar(SNACKBAR_TYPE, getString(R.string.error_server_connection_problem), MEGACHAT_INVALID_HANDLE);
        }
    }

    /**
     * Method to make appropriate actions when clicking on the FAB button
     */
    public void fabMainClickCallback() {
        if (isFabExpanded) {
            collapseFab();
        } else {
            expandFab();
        }
    }

    private void setupFabs() {
        windowContent = this.getWindow().findViewById(Window.ID_ANDROID_CONTENT);
        fabMaskLayout = FabMaskChatLayoutBinding.inflate(getLayoutInflater(), windowContent, false).getRoot();
        fabMaskButton = fabMaskLayout.findViewById(R.id.fab_main);

        fabs.add(fabMaskLayout.findViewById(R.id.fab_chat));
        fabs.add(fabMaskLayout.findViewById(R.id.fab_meeting));
        fabs.add(fabMaskLayout.findViewById(R.id.text_chat));
        fabs.add(fabMaskLayout.findViewById(R.id.text_meeting));

        fabMaskLayout.setOnClickListener(l -> fabMainClickCallback());
        fabMaskButton.setOnClickListener(l -> fabMainClickCallback());

        fabMaskLayout.findViewById(R.id.fab_chat).setOnClickListener(l -> {
            fabMainClickCallback();
            handler.postDelayed(() -> chooseAddContactDialog(), FAB_MASK_OUT_DELAY);
        });

        fabMaskLayout.findViewById(R.id.text_chat).setOnClickListener(l -> {
            fabMainClickCallback();
            handler.postDelayed(() -> chooseAddContactDialog(), FAB_MASK_OUT_DELAY);
        });

        fabMaskLayout.findViewById(R.id.fab_meeting).setOnClickListener(l -> {
            fabMainClickCallback();
            handler.postDelayed(this::showMeetingOptionsPanel, FAB_MASK_OUT_DELAY);
        });

        fabMaskLayout.findViewById(R.id.text_meeting).setOnClickListener(l -> {
            fabMainClickCallback();
            handler.postDelayed(this::showMeetingOptionsPanel, FAB_MASK_OUT_DELAY);
        });

        if (isFabExpanded) {
            expandFab();
        }
    }

    private void collapseFab() {
        rotateFab(false);
        showOut(fabs);
        // After animation completed, then remove mask.
        handler.postDelayed(() -> {
            removeMask();
            fabButton.setVisibility(View.VISIBLE);
            isFabExpanded = false;
        }, FAB_MASK_OUT_DELAY);
    }

    private void expandFab() {
        fabButton.setVisibility(View.GONE);
        addMask();
        // Need to do so, otherwise, fabMaskMain.background is null.
        handler.post(() -> {
            rotateFab(true);
            showIn(fabs);
            isFabExpanded = true;
        });
    }

    /**
     * Showing the full screen mask by adding the mask layout to the window content
     */
    private void addMask() {
        getWindow().setStatusBarColor(ContextCompat.getColor(this, R.color.grey_600_085_dark_grey_070));
        windowContent.addView(fabMaskLayout);
    }

    /**
     * Removing the full screen mask
     */
    private void removeMask() {
        getWindow().setStatusBarColor(ContextCompat.getColor(this, android.R.color.transparent));
        windowContent.removeView(fabMaskLayout);
    }

    private void rotateFab(boolean isExpand) {
        float rotate = FAB_DEFAULT_ANGEL;
        int color = Color.WHITE;
        int bkColor = ColorUtils.getThemeColor(this, R.attr.colorSecondary);
        if (isExpand) {
            rotate = FAB_ROTATE_ANGEL;
            color = Color.BLACK;
            bkColor = Color.WHITE;
        }

        ObjectAnimator rotateAnim = ObjectAnimator.ofFloat(
                fabMaskButton, "rotation", rotate);


        // The tint of the icon in the middle of the FAB
        ObjectAnimator tintAnim = ObjectAnimator.ofArgb(
                fabMaskButton.getDrawable().mutate(), "tint", color);

        // The background tint of the FAB
        ObjectAnimator backgroundTintAnim = ObjectAnimator.ofArgb(
                fabMaskButton.getBackground().mutate(), "tint", bkColor);

        AnimatorSet animatorSet = new AnimatorSet();
        animatorSet.setDuration(FAB_ANIM_DURATION);
        animatorSet.playTogether(rotateAnim, backgroundTintAnim, tintAnim);
        animatorSet.start();
    }

    /**
     * Hide the expanded FABs with animated transition
     */
    private void showOut(ArrayList<View> fabs) {
        for (int i = 0; i < fabs.size(); i++) {
            View fab = fabs.get(i);
            fab.animate()
                    .setDuration(FAB_ANIM_DURATION)
                    .translationY(fab.getHeight())
                    .setListener(new AnimatorListenerAdapter() {
                        @Override
                        public void onAnimationEnd(Animator animation) {
                            fab.setVisibility(View.GONE);
                            super.onAnimationEnd(animation);
                        }
                    }).alpha(ALPHA_TRANSPARENT)
                    .start();
        }
    }

    /**
     * Present the expanded FABs with animated transition
     */
    private void showIn(ArrayList<View> fabs) {
        for (int i = 0; i < fabs.size(); i++) {
            View fab = fabs.get(i);
            fab.setVisibility(View.VISIBLE);
            fab.setAlpha(ALPHA_TRANSPARENT);
            fab.setTranslationY(fab.getHeight());

            fab.animate()
                    .setDuration(FAB_ANIM_DURATION)
                    .translationY(0f)
                    .setListener(new AnimatorListenerAdapter() {
                    })
                    .alpha(ALPHA_OPAQUE)
                    .start();
        }
    }

    @Override
    public void onJoinMeeting() {
        MEETING_TYPE = MEETING_ACTION_JOIN;

        if (CallUtil.participatingInACall()) {
            showConfirmationInACall(this, StringResourcesUtils.getString(R.string.text_join_call), passcodeManagement);
        } else {
            showOpenLinkDialog();
        }
    }

    @Override
    public void onCreateMeeting() {
        MEETING_TYPE = MEETING_ACTION_CREATE;
        if (CallUtil.participatingInACall()) {
            showConfirmationInACall(this, StringResourcesUtils.getString(R.string.ongoing_call_content), passcodeManagement);
        } else {
            // For android 12, need android.permission.BLUETOOTH_CONNECT permission
            if (requestBluetoothPermission()) return;

            openMeetingToCreate(this);
        }
    }

    /**
     * Request Bluetooth Connect Permission for Meeting and Call when SDK >= 31
     *
     * @return false : permission granted, needn't request / true: should request permission
     */
    private boolean requestBluetoothPermission() {
        if (Build.VERSION.SDK_INT >= Build.VERSION_CODES.S) {
            boolean hasPermission = hasPermissions(this, Manifest.permission.BLUETOOTH_CONNECT);
            if (!hasPermission) {
                requestPermission(this, REQUEST_BT_CONNECT, Manifest.permission.BLUETOOTH_CONNECT);
                return true;
            }
        }
        return false;
    }

    public void showConfirmationRemoveAllSharingContacts(final List<MegaNode> shares) {
        if (shares.size() == 1) {
            showConfirmationRemoveAllSharingContacts(megaApi.getOutShares(shares.get(0)), shares.get(0));
            return;
        }

        MaterialAlertDialogBuilder builder = new MaterialAlertDialogBuilder(this);
        builder.setMessage(getString(R.string.alert_remove_several_shares, shares.size()))
                .setPositiveButton(R.string.general_remove, (dialog, which) -> nC.removeSeveralFolderShares(shares))
                .setNegativeButton(R.string.general_cancel, (dialog, which) -> {
                })
                .show();
    }

    public void showConfirmationRemoveAllSharingContacts(final ArrayList<MegaShare> shareList, final MegaNode n) {
        MaterialAlertDialogBuilder builder = new MaterialAlertDialogBuilder(this);
        int size = shareList.size();
        String message = getResources().getQuantityString(R.plurals.confirmation_remove_outgoing_shares, size, size);

        builder.setMessage(message)
                .setPositiveButton(R.string.general_remove, (dialog, which) -> nC.removeShares(shareList, n))
                .setNegativeButton(R.string.general_cancel, (dialog, which) -> {
                })
                .show();
    }

    /**
     * Save nodes to device.
     *
     * @param nodes           nodes to save
     * @param highPriority    whether this download is high priority or not
     * @param isFolderLink    whether this download is a folder link
     * @param fromMediaViewer whether this download is from media viewer
     * @param fromChat        whether this download is from chat
     */
    public void saveNodesToDevice(List<MegaNode> nodes, boolean highPriority, boolean isFolderLink,
                                  boolean fromMediaViewer, boolean fromChat) {
        nodeSaver.saveNodes(nodes, highPriority, isFolderLink, fromMediaViewer, fromChat);
    }

    /**
     * Upon a node is tapped, if it cannot be previewed in-app,
     * then download it first, this download will be marked as "download by tap".
     *
     * @param node Node to be downloaded.
     */
    public Unit saveNodeByTap(MegaNode node) {
        nodeSaver.saveNodes(Collections.singletonList(node), true, false, false, false, true);
        return null;
    }

    /**
     * Save nodes to device.
     *
     * @param handles         handles of nodes to save
     * @param highPriority    whether this download is high priority or not
     * @param isFolderLink    whether this download is a folder link
     * @param fromMediaViewer whether this download is from media viewer
     * @param fromChat        whether this download is from chat
     */
    public void saveHandlesToDevice(List<Long> handles, boolean highPriority, boolean isFolderLink,
                                    boolean fromMediaViewer, boolean fromChat) {
        nodeSaver.saveHandles(handles, highPriority, isFolderLink, fromMediaViewer, fromChat);
    }

    /**
     * Save offline nodes to device.
     *
     * @param nodes nodes to save
     */
    public void saveOfflineNodesToDevice(List<MegaOffline> nodes) {
        nodeSaver.saveOfflineNodes(nodes, false);
    }

    /**
     * Attach node to chats, only used by NodeOptionsBottomSheetDialogFragment.
     *
     * @param node node to attach
     */
    public void attachNodeToChats(MegaNode node) {
        nodeAttacher.attachNode(node);
    }

    /**
     * Attach nodes to chats, used by ActionMode of manager fragments.
     *
     * @param nodes nodes to attach
     */
    public void attachNodesToChats(List<MegaNode> nodes) {
        nodeAttacher.attachNodes(nodes);
    }

    public void showConfirmationRemovePublicLink(final MegaNode n) {
        logDebug("showConfirmationRemovePublicLink");

        if (showTakenDownNodeActionNotAvailableDialog(n, this)) {
            return;
        }

        ArrayList<MegaNode> nodes = new ArrayList<>();
        nodes.add(n);
        showConfirmationRemoveSeveralPublicLinks(nodes);
    }

    public void showConfirmationRemoveSeveralPublicLinks(ArrayList<MegaNode> nodes) {
        if (nodes == null) {
            logWarning("nodes == NULL");
        }

        String message;
        MegaNode node = null;

        if (nodes.size() == 1) {
            node = nodes.get(0);
            message = getResources().getQuantityString(R.plurals.remove_links_warning_text, 1);
        } else {
            message = getResources().getQuantityString(R.plurals.remove_links_warning_text, nodes.size());
        }

        MaterialAlertDialogBuilder builder = new MaterialAlertDialogBuilder(this);
        MegaNode finalNode = node;
        builder.setMessage(message)
                .setPositiveButton(R.string.general_remove, (dialog, which) -> {
                    if (finalNode != null) {
                        if (!isOnline(managerActivity)) {
                            showSnackbar(SNACKBAR_TYPE, getString(R.string.error_server_connection_problem), -1);
                            return;
                        }
                        nC.removeLink(finalNode, new ExportListener(managerActivity, 1));
                    } else {
                        nC.removeLinks(nodes);
                    }
                })
                .setNegativeButton(R.string.general_cancel, (dialog, which) -> {
                })
                .show();

        refreshAfterMovingToRubbish();
    }

    @Override
    public void confirmLeaveChat(long chatId) {
        megaChatApi.leaveChat(chatId, new RemoveFromChatRoomListener(this));
    }

    @Override
    public void confirmLeaveChats(@NotNull List<? extends MegaChatListItem> chats) {
        if (getChatsFragment() != null) {
            recentChatsFragment.clearSelections();
            recentChatsFragment.hideMultipleSelect();
        }

        for (MegaChatListItem chat : chats) {
            if (chat != null) {
                megaChatApi.leaveChat(chat.getChatId(), new RemoveFromChatRoomListener(this));
            }
        }
    }

    @Override
    public void leaveChatSuccess() {
        // No update needed.
    }

    public void cameraUploadsClicked() {
        logDebug("cameraUplaodsClicked");
        drawerItem = DrawerItem.PHOTOS;
        setBottomNavigationMenuItemChecked(PHOTOS_BNV);
        selectDrawerItem(drawerItem);
    }

    public void skipInitialCUSetup() {
        setFirstLogin(false);
        drawerItem = getStartDrawerItem(this);
        selectDrawerItem(drawerItem);
    }

    /**
     * Refresh PhotosFragment's UI after CU is enabled.
     */
    public void refreshTimelineFragment() {
        drawerItem = DrawerItem.PHOTOS;
        setBottomNavigationMenuItemChecked(PHOTOS_BNV);
        setToolbarTitle();

        PhotosFragment f = (PhotosFragment) getSupportFragmentManager().findFragmentByTag(FragmentTag.PHOTOS.getTag());
        if (f != null) {
            f.refreshViewLayout();
        }
    }

    /**
     * Checks if should update some cu view visibility.
     *
     * @param visibility New requested visibility update.
     * @return True if should apply the visibility update, false otherwise.
     */
    private boolean rightCUVisibilityChange(int visibility) {
        return drawerItem == DrawerItem.PHOTOS || visibility == View.GONE;
    }

    /**
     * Updates cuViewTypes view visibility.
     *
     * @param visibility New visibility value to set.
     */
    public void updateCUViewTypes(int visibility) {
        if (rightCUVisibilityChange(visibility)) {
            cuViewTypes.setVisibility(visibility);
        }
    }

    /**
     * Updates cuLayout view visibility.
     *
     * @param visibility New visibility value to set.
     */
    public void updateCULayout(int visibility) {
        if (rightCUVisibilityChange(visibility)) {
            cuLayout.setVisibility(visibility);
        }
    }

    /**
     * Updates enableCUButton view visibility and cuLayout if needed.
     *
     * @param visibility New visibility value to set.
     */
    public void updateEnableCUButton(int visibility) {
        if (enableCUButton.getVisibility() == visibility) {
            if (enableCUButton.getVisibility() == View.VISIBLE) {
                updateCULayout(visibility);
            }
            return;
        }

        if ((visibility == View.GONE && cuProgressBar.getVisibility() == View.GONE)
                || (visibility == View.VISIBLE && cuLayout.getVisibility() == View.GONE)) {
            updateCULayout(visibility);
        }

        if (rightCUVisibilityChange(visibility)) {
            enableCUButton.setVisibility(visibility);
        }
    }

    /**
     * Hides the CU progress bar.
     */
    public void hideCUProgress() {
        cuProgressBar.setVisibility(View.GONE);
    }

    /**
     * Updates the CU progress view.
     *
     * @param progress The current progress.
     * @param pending  The number of pending uploads.
     */
    public void updateCUProgress(int progress, int pending) {
        if (drawerItem != DrawerItem.PHOTOS || getPhotosFragment() == null
                || !photosFragment.shouldShowFullInfoAndOptions()) {
            return;
        }

        boolean visible = pending > 0;
        int visibility = visible ? View.VISIBLE : View.GONE;

        if ((!visible && enableCUButton.getVisibility() == View.GONE)
                || (visible && cuLayout.getVisibility() == View.GONE)) {
            updateCULayout(visibility);
        }

        if (getPhotosFragment() != null) {
            photosFragment.updateProgress(visibility, pending);
        }

        if (cuProgressBar.getVisibility() != visibility) {
            cuProgressBar.setVisibility(visibility);
        }

        cuProgressBar.setProgress(progress);
    }

    /**
     * Shows or hides the cuLayout and animates the transition.
     *
     * @param hide True if should hide it, false if should show it.
     */
    public void animateCULayout(boolean hide) {
        boolean visible = cuLayout.getVisibility() == View.VISIBLE;
        if ((hide && !visible) || !hide && visible) {
            return;
        }

        if (hide) {
            cuLayout.animate().translationY(-100).setDuration(ANIMATION_DURATION)
                    .withEndAction(() -> cuLayout.setVisibility(View.GONE)).start();
        } else if (drawerItem == DrawerItem.PHOTOS) {
            cuLayout.setVisibility(View.VISIBLE);
            cuLayout.animate().translationY(0).setDuration(ANIMATION_DURATION).start();
        }
    }

    /**
     * Shows the bottom sheet to manage a completed transfer.
     *
     * @param transfer the completed transfer to manage.
     */
    public void showManageTransferOptionsPanel(AndroidCompletedTransfer transfer) {
        if (transfer == null || isBottomSheetDialogShown(bottomSheetDialogFragment)) return;

        selectedTransfer = transfer;
        bottomSheetDialogFragment = new ManageTransferBottomSheetDialogFragment();
        bottomSheetDialogFragment.show(getSupportFragmentManager(), bottomSheetDialogFragment.getTag());
    }

    public void showNodeOptionsPanel(MegaNode node) {
        showNodeOptionsPanel(node, NodeOptionsBottomSheetDialogFragment.DEFAULT_MODE);
    }

    public void showNodeOptionsPanel(MegaNode node, int mode) {
        logDebug("showNodeOptionsPanel");

        if (node == null || isBottomSheetDialogShown(bottomSheetDialogFragment)) return;

        selectedNode = node;
        bottomSheetDialogFragment = new NodeOptionsBottomSheetDialogFragment(mode);
        bottomSheetDialogFragment.show(getSupportFragmentManager(), bottomSheetDialogFragment.getTag());
    }

    public void showNodeLabelsPanel(@NonNull MegaNode node) {
        logDebug("showNodeLabelsPanel");

        if (isBottomSheetDialogShown(bottomSheetDialogFragment)) {
            bottomSheetDialogFragment.dismiss();
        }

        selectedNode = node;
        bottomSheetDialogFragment = NodeLabelBottomSheetDialogFragment.newInstance(node.getHandle());
        bottomSheetDialogFragment.show(getSupportFragmentManager(), bottomSheetDialogFragment.getTag());
    }

    public void showOptionsPanel(MegaOffline sNode) {
        logDebug("showNodeOptionsPanel-Offline");

        if (sNode == null || isBottomSheetDialogShown(bottomSheetDialogFragment)) return;

        selectedOfflineNode = sNode;
        bottomSheetDialogFragment = new OfflineOptionsBottomSheetDialogFragment();
        bottomSheetDialogFragment.show(getSupportFragmentManager(), bottomSheetDialogFragment.getTag());
    }

    public void showNewSortByPanel(int orderType) {
        if (isBottomSheetDialogShown(bottomSheetDialogFragment)) {
            return;
        }

        if (orderType == ORDER_OTHERS && deepBrowserTreeIncoming > 0) {
            orderType = ORDER_CLOUD;
        }

        bottomSheetDialogFragment = SortByBottomSheetDialogFragment.newInstance(orderType);

        bottomSheetDialogFragment.show(getSupportFragmentManager(),
                bottomSheetDialogFragment.getTag());
    }

    public void showOfflineFileInfo(MegaOffline node) {
        Intent intent = new Intent(this, OfflineFileInfoActivity.class);
        intent.putExtra(HANDLE, node.getHandle());
        startActivity(intent);
    }

    public void showMeetingOptionsPanel() {
        if (CallUtil.participatingInACall()) {
            showConfirmationInACall(this, StringResourcesUtils.getString(R.string.ongoing_call_content), passcodeManagement);
        } else {
            bottomSheetDialogFragment = new MeetingBottomSheetDialogFragment();
            bottomSheetDialogFragment.show(getSupportFragmentManager(), MeetingBottomSheetDialogFragment.TAG);
        }
    }

    /**
     * Shows the GENERAL_UPLOAD upload bottom sheet fragment.
     */
    public void showUploadPanel() {
        showUploadPanel(drawerItem == DrawerItem.HOMEPAGE ? HOMEPAGE_UPLOAD : GENERAL_UPLOAD);
    }

    /**
     * Shows the upload bottom sheet fragment taking into account the upload type received as param.
     *
     * @param uploadType Indicates the type of upload:
     *                   - GENERAL_UPLOAD if nothing special has to be taken into account.
     *                   - DOCUMENTS_UPLOAD if an upload from Documents section.
     */
    public void showUploadPanel(int uploadType) {
        if (!hasPermissions(this, Manifest.permission.WRITE_EXTERNAL_STORAGE)) {
            requestPermission(this, REQUEST_READ_WRITE_STORAGE, Manifest.permission.WRITE_EXTERNAL_STORAGE, Manifest.permission.READ_EXTERNAL_STORAGE);
            return;
        }

        if (isBottomSheetDialogShown(bottomSheetDialogFragment)) return;

        bottomSheetDialogFragment = UploadBottomSheetDialogFragment.newInstance(uploadType);
        bottomSheetDialogFragment.show(getSupportFragmentManager(), bottomSheetDialogFragment.getTag());
    }

    /**
     * Shows the upload bottom sheet fragment taking into account the upload type received as param.
     *
     * @param uploadType Indicates the type of upload:
     *                   - GENERAL_UPLOAD if nothing special has to be taken into account.
     *                   - DOCUMENTS_UPLOAD if an upload from Documents section.
     * @param actionType Indicates the action to backup folder or file (move, remove, add, create etc.)
     */
    public void showUploadPanelForBackup(int uploadType, int actionType) {
        if (!hasPermissions(this, Manifest.permission.WRITE_EXTERNAL_STORAGE)) {
            requestPermission(this, REQUEST_READ_WRITE_STORAGE, Manifest.permission.WRITE_EXTERNAL_STORAGE, Manifest.permission.READ_EXTERNAL_STORAGE);
            return;
        }

        // isInBackup Indicates if the current node is under "My backup"
        if (fileBackupManager.fabForBackup(fileBrowserFragment.getNodeList(), getCurrentParentNode(getCurrentParentHandle(), INVALID_VALUE), actionType)) {
            return;
        }

        showUploadPanel(uploadType);
    }

    public void updateAccountDetailsVisibleInfo() {
        logDebug("updateAccountDetailsVisibleInfo");
        if (isFinishing()) {
            return;
        }

        View settingsSeparator = null;

        if (nV != null) {
            settingsSeparator = nV.findViewById(R.id.settings_separator);
        }

        if (usedSpaceLayout != null) {
            if (megaApi.isBusinessAccount()) {
                usedSpaceLayout.setVisibility(View.GONE);
                upgradeAccount.setVisibility(View.GONE);
                if (settingsSeparator != null) {
                    settingsSeparator.setVisibility(View.GONE);
                }
                if (megaApi.isBusinessAccount()) {
                    businessLabel.setVisibility(View.VISIBLE);
                }
            } else {
                businessLabel.setVisibility(View.GONE);
                upgradeAccount.setVisibility(View.VISIBLE);
                if (settingsSeparator != null) {
                    settingsSeparator.setVisibility(View.GONE);
                }

                String textToShow = String.format(getResources().getString(R.string.used_space), myAccountInfo.getUsedFormatted(), myAccountInfo.getTotalFormatted());
                String colorString = ColorUtils.getThemeColorHexString(this, R.attr.colorSecondary);
                switch (storageState) {
                    case MegaApiJava.STORAGE_STATE_GREEN:
                        break;
                    case MegaApiJava.STORAGE_STATE_ORANGE:
                        colorString = ColorUtils.getColorHexString(this, R.color.amber_600_amber_300);
                        break;
                    case MegaApiJava.STORAGE_STATE_RED:
                    case MegaApiJava.STORAGE_STATE_PAYWALL:
                        myAccountInfo.setUsedPercentage(100);
                        colorString = ColorUtils.getColorHexString(this, R.color.red_600_red_300);
                        break;
                }

                try {
                    textToShow = textToShow.replace("[A]", "<font color=\'"
                            + colorString
                            + "\'>");
                    textToShow = textToShow.replace("[/A]", "</font>");
                    textToShow = textToShow.replace("[B]", "<font color=\'"
                            + ColorUtils.getThemeColorHexString(this, android.R.attr.textColorPrimary)
                            + "\'>");
                    textToShow = textToShow.replace("[/B]", "</font>");
                } catch (Exception e) {
                    logWarning("Exception formatting string", e);
                }
                spaceTV.setText(HtmlCompat.fromHtml(textToShow, HtmlCompat.FROM_HTML_MODE_LEGACY));
                int progress = myAccountInfo.getUsedPercentage();
                long usedSpace = myAccountInfo.getUsedStorage();
                logDebug("Progress: " + progress + ", Used space: " + usedSpace);
                usedSpacePB.setProgress(progress);
                if (progress >= 0 && usedSpace >= 0) {
                    usedSpaceLayout.setVisibility(View.VISIBLE);
                } else {
                    usedSpaceLayout.setVisibility(View.GONE);
                }
            }
        } else {
            logWarning("usedSpaceLayout is NULL");
        }

        updateSubscriptionLevel(myAccountInfo, dbH, megaApi);

        int resId = R.drawable.custom_progress_bar_horizontal_ok;
        switch (storageState) {
            case MegaApiJava.STORAGE_STATE_GREEN:
                break;
            case MegaApiJava.STORAGE_STATE_ORANGE:
                resId = R.drawable.custom_progress_bar_horizontal_warning;
                break;
            case MegaApiJava.STORAGE_STATE_RED:
            case MegaApiJava.STORAGE_STATE_PAYWALL:
                myAccountInfo.setUsedPercentage(100);
                resId = R.drawable.custom_progress_bar_horizontal_exceed;
                break;
        }
        Drawable drawable = ResourcesCompat.getDrawable(getResources(), resId, null);
        usedSpacePB.setProgressDrawable(drawable);
    }

    public void refreshCloudDrive() {
        if (rootNode == null) {
            rootNode = megaApi.getRootNode();
        }

        if (rootNode == null) {
            logWarning("Root node is NULL. Maybe user is not logged in");
            return;
        }

        MegaNode parentNode = rootNode;

        if (isCloudAdded()) {
            ArrayList<MegaNode> nodes;
            if (parentHandleBrowser == -1) {
                nodes = megaApi.getChildren(parentNode, sortOrderManagement.getOrderCloud());
            } else {
                parentNode = megaApi.getNodeByHandle(parentHandleBrowser);
                if (parentNode == null) return;

                nodes = megaApi.getChildren(parentNode, sortOrderManagement.getOrderCloud());
            }
            logDebug("Nodes: " + nodes.size());
            fileBrowserFragment.hideMultipleSelect();
            fileBrowserFragment.setNodes(nodes);
            fileBrowserFragment.getRecyclerView().invalidate();
        }
    }

    private void refreshSharesPageAdapter() {
        if (sharesPageAdapter != null) {
            sharesPageAdapter.notifyDataSetChanged();
            setSharesTabIcons(getTabItemShares());
        }
    }

    public void refreshCloudOrder(int order) {
        //Refresh Cloud Fragment
        refreshCloudDrive();

        //Refresh Rubbish Fragment
        refreshRubbishBin();

        onNodesSharedUpdate();

        if (getInboxFragment() != null) {
            MegaNode inboxNode = megaApi.getInboxNode();
            if (inboxNode != null) {
                ArrayList<MegaNode> nodes = megaApi.getChildren(inboxNode, order);
                inboxFragment.setNodes(nodes);
                inboxFragment.getRecyclerView().invalidate();
            }
        }

        refreshSearch();
    }

    public void refreshOthersOrder() {
        refreshSharesPageAdapter();
        refreshSearch();
    }

    public void refreshCUNodes() {
        if (getPhotosFragment() != null) {
            photosFragment.loadPhotos();
        }
    }

    public void setFirstNavigationLevel(boolean firstNavigationLevel) {
        logDebug("Set value to: " + firstNavigationLevel);
        this.firstNavigationLevel = firstNavigationLevel;
    }

    public boolean isFirstNavigationLevel() {
        return firstNavigationLevel;
    }

    public void setParentHandleBrowser(long parentHandleBrowser) {
        logDebug("Set value to:" + parentHandleBrowser);

        this.parentHandleBrowser = parentHandleBrowser;
    }

    public void setParentHandleRubbish(long parentHandleRubbish) {
        logDebug("setParentHandleRubbish");
        this.parentHandleRubbish = parentHandleRubbish;
    }

    public void setParentHandleSearch(long parentHandleSearch) {
        logDebug("setParentHandleSearch");
        this.parentHandleSearch = parentHandleSearch;
    }

    public void setParentHandleIncoming(long parentHandleIncoming) {
        logDebug("setParentHandleIncoming: " + parentHandleIncoming);
        this.parentHandleIncoming = parentHandleIncoming;
    }

    public void setParentHandleInbox(long parentHandleInbox) {
        logDebug("setParentHandleInbox: " + parentHandleInbox);
        this.parentHandleInbox = parentHandleInbox;
    }

    public void setParentHandleOutgoing(long parentHandleOutgoing) {
        logDebug("Outgoing parent handle: " + parentHandleOutgoing);
        this.parentHandleOutgoing = parentHandleOutgoing;
    }

    @Override
    protected void onNewIntent(Intent intent) {
        logDebug("onNewIntent");

        if (intent != null) {
            if (Intent.ACTION_SEARCH.equals(intent.getAction())) {
                searchQuery = intent.getStringExtra(SearchManager.QUERY);
                parentHandleSearch = -1;
                setToolbarTitle();
                isSearching = true;

                if (searchMenuItem != null) {
                    MenuItemCompat.collapseActionView(searchMenuItem);
                }
                return;
            } else if (ACTION_SHOW_UPGRADE_ACCOUNT.equals(intent.getAction())) {
                navigateToUpgradeAccount();
                return;
            } else if (ACTION_SHOW_TRANSFERS.equals(intent.getAction())) {
                if (intent.getBooleanExtra(OPENED_FROM_CHAT, false)) {
                    sendBroadcast(new Intent(ACTION_CLOSE_CHAT_AFTER_OPEN_TRANSFERS));
                }

                drawerItem = DrawerItem.TRANSFERS;
                indexTransfers = intent.getIntExtra(TRANSFERS_TAB, ERROR_TAB);
                selectDrawerItem(drawerItem);
                return;
            }

        }
        super.onNewIntent(intent);
        setIntent(intent);
    }

    public void navigateToUpgradeAccount() {
        if (nV != null && drawerLayout != null && drawerLayout.isDrawerOpen(nV)) {
            drawerLayout.closeDrawer(Gravity.LEFT);
        }

        startActivity(new Intent(this, UpgradeAccountActivity.class));
        myAccountInfo.setUpgradeOpenedFrom(MyAccountInfo.UpgradeFrom.MANAGER);
    }

    public void navigateToAchievements() {
        logDebug("navigateToAchievements");
        getProLayout.setVisibility(View.GONE);
        showMyAccount(ACTION_OPEN_ACHIEVEMENTS, null, null);
    }

    public void navigateToContacts() {
        drawerLayout.closeDrawer(Gravity.LEFT);
        startActivity(ContactsActivity.getListIntent(this));
    }

    public void navigateToContactRequests() {
        drawerLayout.closeDrawer(Gravity.LEFT);
        startActivity(ContactsActivity.getReceivedRequestsIntent(this));
    }

    public void navigateToMyAccount() {
        logDebug("navigateToMyAccount");
        getProLayout.setVisibility(View.GONE);
        showMyAccount();
    }

    @Override
    public void onClick(View v) {
        logDebug("onClick");

        DrawerItem oldDrawerItem = drawerItem;
        boolean sectionClicked = false;

        switch (v.getId()) {
            case R.id.navigation_drawer_add_phone_number_button: {
                Intent intent = new Intent(this, SMSVerificationActivity.class);
                startActivity(intent);
                break;
            }
            case R.id.btnLeft_cancel: {
                getProLayout.setVisibility(View.GONE);
                break;
            }
            case R.id.btnRight_upgrade: {
                //Add navigation to Upgrade Account
                logDebug("Click on Upgrade in pro panel!");
                navigateToUpgradeAccount();
                break;
            }
            case R.id.enable_2fa_button: {
                if (enable2FADialog != null) {
                    enable2FADialog.dismiss();
                }
                isEnable2FADialogShown = false;
                Intent intent = new Intent(this, TwoFactorAuthenticationActivity.class);
                intent.putExtra(EXTRA_NEW_ACCOUNT, true);
                startActivity(intent);
                break;
            }
            case R.id.skip_enable_2fa_button: {
                isEnable2FADialogShown = false;
                if (enable2FADialog != null) {
                    enable2FADialog.dismiss();
                }
                break;
            }
            case R.id.navigation_drawer_account_section:
            case R.id.my_account_section: {
                if (isOnline(this) && megaApi.getRootNode() != null) {
                    showMyAccount();
                }
                break;
            }
            case R.id.inbox_section: {
                sectionClicked = true;
                drawerItem = DrawerItem.INBOX;
                break;
            }
            case R.id.contacts_section: {
                navigateToContacts();
                break;
            }
            case R.id.notifications_section: {
                sectionClicked = true;
                drawerItem = DrawerItem.NOTIFICATIONS;
                break;
            }
            case R.id.offline_section: {
                sectionClicked = true;
                bottomItemBeforeOpenFullscreenOffline = bottomNavigationCurrentItem;
                openFullscreenOfflineFragment(getPathNavigationOffline());
                break;
            }
            case R.id.transfers_section:
                sectionClicked = true;
                drawerItem = DrawerItem.TRANSFERS;
                break;

            case R.id.rubbish_bin_section:
                sectionClicked = true;
                drawerItem = DrawerItem.RUBBISH_BIN;
                break;

            case R.id.settings_section: {
                navigateToSettingsActivity(null);
                break;
            }
            case R.id.upgrade_navigation_view: {
                navigateToUpgradeAccount();
                break;
            }
            case R.id.lost_authentication_device: {
                try {
                    Intent openTermsIntent = new Intent(this, WebViewActivity.class);
                    openTermsIntent.setFlags(Intent.FLAG_ACTIVITY_CLEAR_TOP);
                    openTermsIntent.setData(Uri.parse(RECOVERY_URL));
                    startActivity(openTermsIntent);
                } catch (Exception e) {
                    Intent viewIntent = new Intent(Intent.ACTION_VIEW);
                    viewIntent.setData(Uri.parse(RECOVERY_URL));
                    startActivity(viewIntent);
                }
                break;
            }

            case R.id.call_in_progress_layout: {
                returnCallWithPermissions();
                break;
            }
        }

        if (sectionClicked) {
            isFirstTimeCam();
            checkIfShouldCloseSearchView(oldDrawerItem);
            selectDrawerItem(drawerItem);
        }
    }

    void exportRecoveryKey() {
        AccountController.saveRkToFileSystem(this);
    }

    public void showConfirmationRemoveFromOffline(MegaOffline node, Runnable onConfirmed) {
        logDebug("showConfirmationRemoveFromOffline");

        new MaterialAlertDialogBuilder(this)
                .setMessage(R.string.confirmation_delete_from_save_for_offline)
                .setPositiveButton(R.string.general_remove, new DialogInterface.OnClickListener() {
                    @Override
                    public void onClick(DialogInterface dialog, int which) {
                        removeOffline(node, dbH, managerActivity);
                        onConfirmed.run();
                        refreshOfflineNodes();

                        if (isCloudAdded()) {
                            String handle = node.getHandle();
                            if (handle != null && !handle.equals("")) {
                                fileBrowserFragment.refresh(Long.parseLong(handle));
                            }
                        }

                        onNodesSharedUpdate();
                        LiveEventBus.get(EVENT_NODES_CHANGE).post(false);
                        Util.showSnackbar(ManagerActivity.this,
                                getResources().getString(R.string.file_removed_offline));
                    }
                })
                .setNegativeButton(R.string.general_cancel, null)
                .show();
    }

    public void showConfirmationRemoveSomeFromOffline(List<MegaOffline> documents,
                                                      Runnable onConfirmed) {
        logDebug("showConfirmationRemoveSomeFromOffline");

        new MaterialAlertDialogBuilder(this)
                .setMessage(R.string.confirmation_delete_from_save_for_offline)
                .setPositiveButton(R.string.general_remove, new DialogInterface.OnClickListener() {
                    @Override
                    public void onClick(DialogInterface dialog, int which) {
                        for (MegaOffline node : documents) {
                            removeOffline(node, dbH, managerActivity);
                        }

                        refreshOfflineNodes();
                        onConfirmed.run();
                    }
                })
                .setNegativeButton(R.string.general_cancel, null)
                .show();
    }

    @Override
    protected void onActivityResult(int requestCode, int resultCode, Intent intent) {
        logDebug("Request code: " + requestCode + ", Result code:" + resultCode);

        if (nodeSaver.handleActivityResult(this, requestCode, resultCode, intent)) {
            return;
        }

        if (nodeAttacher.handleActivityResult(requestCode, resultCode, intent, this)) {
            return;
        }

        if (resultCode == RESULT_FIRST_USER) {
            showSnackbar(SNACKBAR_TYPE, getString(R.string.context_no_destination_folder), -1);
            return;
        }

        if (requestCode == REQUEST_CODE_GET_FILES && resultCode == RESULT_OK) {
            if (intent == null) {
                logWarning("Intent NULL");
                return;
            }

            logDebug("Intent action: " + intent.getAction());
            logDebug("Intent type: " + intent.getType());

            intent.setAction(Intent.ACTION_GET_CONTENT);
            processFileDialog = showProcessFileDialog(this, intent);

            filePrepareUseCase.prepareFiles(intent)
                    .subscribeOn(Schedulers.io())
                    .observeOn(AndroidSchedulers.mainThread())
                    .subscribe((shareInfo, throwable) -> {
                        if (throwable == null) {
                            onIntentProcessed(shareInfo);
                        }
                    });
        } else if (requestCode == REQUEST_CODE_GET_FOLDER) {
            getFolder(this, resultCode, intent, getCurrentParentHandle());
        } else if (requestCode == REQUEST_CODE_GET_FOLDER_CONTENT) {
            if (intent != null && resultCode == RESULT_OK) {
                String result = intent.getStringExtra(EXTRA_ACTION_RESULT);
                if (isTextEmpty(result)) {
                    return;
                }

                showSnackbar(SNACKBAR_TYPE, result, MEGACHAT_INVALID_HANDLE);
            }
        } else if (requestCode == WRITE_SD_CARD_REQUEST_CODE && resultCode == RESULT_OK) {

            if (!hasPermissions(this, Manifest.permission.WRITE_EXTERNAL_STORAGE)) {
                requestPermission(this,
                        REQUEST_WRITE_STORAGE,
                        Manifest.permission.WRITE_EXTERNAL_STORAGE);
            }

            if (app.getStorageState() == STORAGE_STATE_PAYWALL) {
                showOverDiskQuotaPaywallWarning();
                return;
            }

            Uri treeUri = intent.getData();
            logDebug("Create the document : " + treeUri);
            long handleToDownload = intent.getLongExtra("handleToDownload", -1);
            logDebug("The recovered handle is: " + handleToDownload);
            //Now, call to the DownloadService

            if (handleToDownload != 0 && handleToDownload != -1) {
                Intent service = new Intent(this, DownloadService.class);
                service.putExtra(DownloadService.EXTRA_HASH, handleToDownload);
                service.putExtra(DownloadService.EXTRA_CONTENT_URI, treeUri.toString());
                File tempFolder = getCacheFolder(this, TEMPORAL_FOLDER);
                if (!isFileAvailable(tempFolder)) {
                    showSnackbar(SNACKBAR_TYPE, getString(R.string.general_error), -1);
                    return;
                }
                service.putExtra(DownloadService.EXTRA_PATH, tempFolder.getAbsolutePath());
                startService(service);
            }
        } else if (requestCode == REQUEST_CODE_SELECT_FILE && resultCode == RESULT_OK) {
            logDebug("requestCode == REQUEST_CODE_SELECT_FILE");

            if (intent == null) {
                logWarning("Intent NULL");
                return;
            }

            nodeAttacher.handleSelectFileResult(intent, this);
        } else if (requestCode == REQUEST_CODE_SELECT_FOLDER && resultCode == RESULT_OK) {
            logDebug("REQUEST_CODE_SELECT_FOLDER");

            if (intent == null) {
                logDebug("Intent NULL");
                return;
            }

            final ArrayList<String> selectedContacts = intent.getStringArrayListExtra(SELECTED_CONTACTS);
            final long folderHandle = intent.getLongExtra("SELECT", 0);

            MaterialAlertDialogBuilder dialogBuilder = new MaterialAlertDialogBuilder(this);
            dialogBuilder.setTitle(getString(R.string.file_properties_shared_folder_permissions));
            final CharSequence[] items = {getString(R.string.file_properties_shared_folder_read_only), getString(R.string.file_properties_shared_folder_read_write), getString(R.string.file_properties_shared_folder_full_access)};
            dialogBuilder.setSingleChoiceItems(items, -1, new DialogInterface.OnClickListener() {
                public void onClick(DialogInterface dialog, int item) {
                    permissionsDialog.dismiss();
                    nC.shareFolder(megaApi.getNodeByHandle(folderHandle), selectedContacts, item);
                }
            });
            dialogBuilder.setTitle(getString(R.string.dialog_select_permissions));
            permissionsDialog = dialogBuilder.create();
            permissionsDialog.show();

        } else if (requestCode == REQUEST_CODE_SELECT_CONTACT && resultCode == RESULT_OK) {
            logDebug("onActivityResult REQUEST_CODE_SELECT_CONTACT OK");

            if (intent == null) {
                logWarning("Intent NULL");
                return;
            }

            final ArrayList<String> contactsData = intent.getStringArrayListExtra(AddContactActivity.EXTRA_CONTACTS);
            megaContacts = intent.getBooleanExtra(AddContactActivity.EXTRA_MEGA_CONTACTS, true);

            final int multiselectIntent = intent.getIntExtra("MULTISELECT", -1);

            if (multiselectIntent == 0) {
                //One file to share
                final long nodeHandle = intent.getLongExtra(AddContactActivity.EXTRA_NODE_HANDLE, -1);

                if (fileBackupManager.shareFolder(nC, new long[]{nodeHandle}, contactsData, ACCESS_READ)) {
                    return;
                }

                MaterialAlertDialogBuilder dialogBuilder = new MaterialAlertDialogBuilder(this);
                dialogBuilder.setTitle(getString(R.string.file_properties_shared_folder_permissions));
                final CharSequence[] items = {getString(R.string.file_properties_shared_folder_read_only), getString(R.string.file_properties_shared_folder_read_write), getString(R.string.file_properties_shared_folder_full_access)};
                dialogBuilder.setSingleChoiceItems(items, -1, (dialog, item) -> {
                    permissionsDialog.dismiss();
                    nC.shareFolder(megaApi.getNodeByHandle(nodeHandle), contactsData, item);
                });
                dialogBuilder.setTitle(getString(R.string.dialog_select_permissions));
                permissionsDialog = dialogBuilder.create();
                permissionsDialog.show();
            } else if (multiselectIntent == 1) {
                //Several folders to share
                final long[] nodeHandles = intent.getLongArrayExtra(AddContactActivity.EXTRA_NODE_HANDLE);

                if (fileBackupManager.shareFolder(nC, nodeHandles, contactsData, ACCESS_READ)) {
                    return;
                }

                MaterialAlertDialogBuilder dialogBuilder = new MaterialAlertDialogBuilder(this);
                dialogBuilder.setTitle(getString(R.string.file_properties_shared_folder_permissions));
                final CharSequence[] items = {getString(R.string.file_properties_shared_folder_read_only), getString(R.string.file_properties_shared_folder_read_write), getString(R.string.file_properties_shared_folder_full_access)};
                dialogBuilder.setSingleChoiceItems(items, -1, new DialogInterface.OnClickListener() {
                    public void onClick(DialogInterface dialog, int item) {
                        permissionsDialog.dismiss();
                        nC.shareFolders(nodeHandles, contactsData, item);
                    }
                });
                dialogBuilder.setTitle(getString(R.string.dialog_select_permissions));
                permissionsDialog = dialogBuilder.create();
                permissionsDialog.show();
            }
        } else if (requestCode == REQUEST_CODE_SELECT_FOLDER_TO_MOVE && resultCode == RESULT_OK) {

            if (intent == null) {
                logDebug("Intent NULL");
                return;
            }

            final long[] moveHandles = intent.getLongArrayExtra("MOVE_HANDLES");
            final long toHandle = intent.getLongExtra("MOVE_TO", 0);

            if (fileBackupManager.moveToBackup(moveNodeUseCase, moveHandles, toHandle)) {
                return;
            }

            checkNameCollisionUseCase.checkHandleList(moveHandles, toHandle, NameCollisionType.MOVEMENT)
                    .subscribeOn(Schedulers.io())
                    .observeOn(AndroidSchedulers.mainThread())
                    .subscribe((result, throwable) -> {
                        if (throwable == null) {
                            ArrayList<NameCollision> collisions = result.getFirst();

                            if (!collisions.isEmpty()) {
                                dismissAlertDialogIfExists(statusDialog);
                                nameCollisionActivityContract.launch(collisions);
                            }

                            long[] handlesWithoutCollision = result.getSecond();

                            if (handlesWithoutCollision.length > 0) {
                                moveNodeUseCase.move(handlesWithoutCollision, toHandle)
                                        .subscribeOn(Schedulers.io())
                                        .observeOn(AndroidSchedulers.mainThread())
                                        .subscribe((moveResult, moveThrowable) -> {
                                            if (moveThrowable == null) {
                                                showMovementResult(moveResult, handlesWithoutCollision[0]);
                                            } else if (moveThrowable instanceof ForeignNodeException) {
                                                launchForeignNodeError();
                                            } else if (moveThrowable instanceof OverQuotaException) {
                                                showOverquotaAlert(false);
                                            } else if (moveThrowable instanceof PreOverQuotaException) {
                                                showOverquotaAlert(true);
                                            }
                                        });
                            }
                        }
                    });
        } else if (requestCode == REQUEST_CODE_SELECT_FOLDER_TO_COPY && resultCode == RESULT_OK) {
            logDebug("REQUEST_CODE_SELECT_COPY_FOLDER");

            if (intent == null) {
                logWarning("Intent NULL");
                return;
            }
            final long[] copyHandles = intent.getLongArrayExtra("COPY_HANDLES");
            final long toHandle = intent.getLongExtra("COPY_TO", 0);

            if (fileBackupManager.copyNodesToBackups(nC, copyHandles, toHandle)) {
                return;
            }

            checkNameCollisionUseCase.checkHandleList(copyHandles, toHandle, NameCollisionType.COPY)
                    .subscribeOn(Schedulers.io())
                    .observeOn(AndroidSchedulers.mainThread())
                    .subscribe((result, throwable) -> {
                        if (throwable == null) {
                            ArrayList<NameCollision> collisions = result.getFirst();

                            if (!collisions.isEmpty()) {
                                dismissAlertDialogIfExists(statusDialog);
                                nameCollisionActivityContract.launch(collisions);
                            }

                            long[] handlesWithoutCollision = result.getSecond();

                            if (handlesWithoutCollision.length > 0) {
                                copyNodeUseCase.copy(handlesWithoutCollision, toHandle)
                                        .subscribeOn(Schedulers.io())
                                        .observeOn(AndroidSchedulers.mainThread())
                                        .subscribe((copyResult, copyThrowable) -> {
                                            dismissAlertDialogIfExists(statusDialog);
                                            if (copyThrowable == null) {
                                                showCopyResult(copyResult);
                                            } else if (copyThrowable instanceof ForeignNodeException) {
                                                launchForeignNodeError();
                                            } else if (copyThrowable instanceof OverQuotaException) {
                                                showOverquotaAlert(false);
                                            } else if (copyThrowable instanceof PreOverQuotaException) {
                                                showOverquotaAlert(true);
                                            }
                                        });
                            }
                        }
                    });
        } else if (requestCode == REQUEST_CODE_REFRESH_API_SERVER && resultCode == RESULT_OK) {
            logDebug("Resfresh DONE");

            if (intent == null) {
                logWarning("Intent NULL");
                return;
            }

            ((MegaApplication) getApplication()).askForFullAccountInfo();
            ((MegaApplication) getApplication()).askForExtendedAccountDetails();

            if (drawerItem == DrawerItem.CLOUD_DRIVE) {
                parentHandleBrowser = intent.getLongExtra("PARENT_HANDLE", -1);
                MegaNode parentNode = megaApi.getNodeByHandle(parentHandleBrowser);

                ArrayList<MegaNode> nodes = megaApi.getChildren(parentNode != null
                                ? parentNode
                                : megaApi.getRootNode(),
                        sortOrderManagement.getOrderCloud());

                fileBrowserFragment.setNodes(nodes);
                fileBrowserFragment.getRecyclerView().invalidate();
            } else if (drawerItem == DrawerItem.SHARED_ITEMS) {
                refreshIncomingShares();
            }

        } else if (requestCode == TAKE_PHOTO_CODE) {
            logDebug("TAKE_PHOTO_CODE");
            if (resultCode == Activity.RESULT_OK) {
                long parentHandle = getCurrentParentHandle();
                File file = getTemporalTakePictureFile(this);
                if (file != null) {
                    checkNameCollisionUseCase.check(file.getName(), parentHandle)
                            .subscribeOn(Schedulers.io())
                            .observeOn(AndroidSchedulers.mainThread())
                            .subscribe(handle -> {
                                        NameCollision collision = NameCollision.Upload
                                                .getUploadCollision(handle, file, parentHandle);

                                        nameCollisionActivityContract.launch(collision);
                                    },
                                    throwable -> {
                                        if (throwable instanceof MegaNodeException.ParentDoesNotExistException) {
                                            showSnackbar(SNACKBAR_TYPE, StringResourcesUtils.getString(R.string.general_error), MEGACHAT_INVALID_HANDLE);
                                        } else if (throwable instanceof MegaNodeException.ChildDoesNotExistsException) {
                                            uploadUseCase.upload(this, file, parentHandle)
                                                    .subscribeOn(Schedulers.io())
                                                    .observeOn(AndroidSchedulers.mainThread())
                                                    .subscribe(() -> logDebug("Upload started"));
                                        }
                                    });
                }
            } else {
                logWarning("TAKE_PHOTO_CODE--->ERROR!");
            }
        } else if (requestCode == REQUEST_CODE_SORT_BY && resultCode == RESULT_OK) {

            if (intent == null) {
                logWarning("Intent NULL");
                return;
            }

            int orderGetChildren = intent.getIntExtra("ORDER_GET_CHILDREN", 1);
            if (drawerItem == DrawerItem.CLOUD_DRIVE) {
                MegaNode parentNode = megaApi.getNodeByHandle(parentHandleBrowser);
                if (parentNode != null) {
                    if (isCloudAdded()) {
                        ArrayList<MegaNode> nodes = megaApi.getChildren(parentNode, orderGetChildren);
                        fileBrowserFragment.setNodes(nodes);
                        fileBrowserFragment.getRecyclerView().invalidate();
                    }
                } else {
                    if (isCloudAdded()) {
                        ArrayList<MegaNode> nodes = megaApi.getChildren(megaApi.getRootNode(), orderGetChildren);
                        fileBrowserFragment.setNodes(nodes);
                        fileBrowserFragment.getRecyclerView().invalidate();
                    }
                }
            } else if (drawerItem == DrawerItem.SHARED_ITEMS) {
                onNodesSharedUpdate();
            }
        } else if (requestCode == REQUEST_CREATE_CHAT && resultCode == RESULT_OK) {
            logDebug("REQUEST_CREATE_CHAT OK");

            if (intent == null) {
                logWarning("Intent NULL");
                return;
            }
            boolean isMeeting = intent.getBooleanExtra(AddContactActivity.EXTRA_MEETING, false);
            if (isMeeting) {
                handler.post(() -> showMeetingOptionsPanel());
                return;
            }
            final ArrayList<String> contactsData = intent.getStringArrayListExtra(AddContactActivity.EXTRA_CONTACTS);

            final boolean isGroup = intent.getBooleanExtra(AddContactActivity.EXTRA_GROUP_CHAT, false);

            if (contactsData != null) {
                if (!isGroup) {
                    logDebug("Create one to one chat");
                    MegaUser user = megaApi.getContact(contactsData.get(0));
                    if (user != null) {
                        logDebug("Chat with contact: " + contactsData.size());
                        startOneToOneChat(user);
                    }
                } else {
                    logDebug("Create GROUP chat");
                    MegaChatPeerList peers = MegaChatPeerList.createInstance();
                    for (int i = 0; i < contactsData.size(); i++) {
                        MegaUser user = megaApi.getContact(contactsData.get(i));
                        if (user != null) {
                            peers.addPeer(user.getHandle(), MegaChatPeerList.PRIV_STANDARD);
                        }
                    }
                    final String chatTitle = intent.getStringExtra(AddContactActivity.EXTRA_CHAT_TITLE);
                    boolean isEKR = intent.getBooleanExtra(AddContactActivity.EXTRA_EKR, false);
                    boolean chatLink = false;
                    if (!isEKR) {
                        chatLink = intent.getBooleanExtra(AddContactActivity.EXTRA_CHAT_LINK, false);
                    }

                    createGroupChat(peers, chatTitle, chatLink, isEKR);
                }
            }
        } else if (requestCode == REQUEST_INVITE_CONTACT_FROM_DEVICE && resultCode == RESULT_OK) {
            logDebug("REQUEST_INVITE_CONTACT_FROM_DEVICE OK");

            if (intent == null) {
                logWarning("Intent NULL");
                return;
            }

            final ArrayList<String> contactsData = intent.getStringArrayListExtra(AddContactActivity.EXTRA_CONTACTS);
            megaContacts = intent.getBooleanExtra(AddContactActivity.EXTRA_MEGA_CONTACTS, true);

            if (contactsData != null) {
                cC.inviteMultipleContacts(contactsData);
            }
        } else if (requestCode == REQUEST_DOWNLOAD_FOLDER && resultCode == RESULT_OK) {
            String parentPath = intent.getStringExtra(FileStorageActivity.EXTRA_PATH);

            if (parentPath != null) {
                String path = parentPath + File.separator + getRecoveryKeyFileName();

                logDebug("REQUEST_DOWNLOAD_FOLDER:path to download: " + path);
                AccountController ac = new AccountController(this);
                ac.exportMK(path);
            }
        } else if (requestCode == REQUEST_CODE_FILE_INFO && resultCode == RESULT_OK) {
            if (isCloudAdded()) {
                long handle = intent.getLongExtra(NODE_HANDLE, -1);
                fileBrowserFragment.refresh(handle);
            }

            onNodesSharedUpdate();
        } else if (requestCode == REQUEST_CODE_SCAN_DOCUMENT) {
            if (resultCode == RESULT_OK) {
                String savedDestination = intent.getStringExtra(DocumentScannerActivity.EXTRA_PICKED_SAVE_DESTINATION);
                Intent fileIntent = new Intent(this, FileExplorerActivity.class);
                if (StringResourcesUtils.getString(R.string.section_chat).equals(savedDestination)) {
                    fileIntent.setAction(FileExplorerActivity.ACTION_UPLOAD_TO_CHAT);
                } else {
                    fileIntent.setAction(FileExplorerActivity.ACTION_SAVE_TO_CLOUD);
                    fileIntent.putExtra(FileExplorerActivity.EXTRA_PARENT_HANDLE, getCurrentParentHandle());
                }
                fileIntent.putExtra(Intent.EXTRA_STREAM, intent.getData());
                fileIntent.setType(intent.getType());
                startActivity(fileIntent);
            }
        } else if (requestCode == REQUEST_WRITE_STORAGE || requestCode == REQUEST_READ_WRITE_STORAGE) {
            if (Build.VERSION.SDK_INT >= Build.VERSION_CODES.R) {
                switch (requestCode) {
                    case REQUEST_WRITE_STORAGE:
                        // Take picture scenarios
                        if (typesCameraPermission == TAKE_PICTURE_OPTION) {
                            if (!hasPermissions(this, Manifest.permission.CAMERA)) {
                                requestPermission(this, REQUEST_CAMERA, Manifest.permission.CAMERA);
                            } else {
                                checkTakePicture(this, TAKE_PHOTO_CODE);
                                typesCameraPermission = INVALID_TYPE_PERMISSIONS;
                            }
                            break;
                        }

                        // General download scenario
                        nodeSaver.handleRequestPermissionsResult(requestCode);
                        break;

                    case REQUEST_READ_WRITE_STORAGE:
                        // Upload scenario
                        new Handler(Looper.getMainLooper()).post(this::showUploadPanel);
                        break;
                }
            }
        } else if (requestCode == REQUEST_CODE_DELETE_VERSIONS_HISTORY && resultCode == RESULT_OK) {
            if (!isOnline(this)) {
                Util.showErrorAlertDialog(getString(R.string.error_server_connection_problem), false, this);
                return;
            }
            if (intent.getBooleanExtra(VersionsFileActivity.KEY_DELETE_VERSION_HISTORY, false)) {
                MegaNode node = megaApi.getNodeByHandle(intent.getLongExtra(VersionsFileActivity.KEY_DELETE_NODE_HANDLE, 0));
                ArrayList<MegaNode> versions = megaApi.getVersions(node);
                versionsToRemove = versions.size() - 1;
                for (int i = 1; i < versions.size(); i++) {
                    megaApi.removeVersion(versions.get(i), this);
                }
            }
        } else {
            logWarning("No request code processed");
            super.onActivityResult(requestCode, resultCode, intent);
        }
    }

    /**
     * Shows the copy result.
     *
     * @param result Object containing the request result.
     */
    private void showCopyResult(CopyRequestResult result) {
        showSnackbar(SNACKBAR_TYPE, result.getResultText(), MEGACHAT_INVALID_HANDLE);

        if (result.getSuccessCount() <= 0) {
            return;
        }

        if (drawerItem == DrawerItem.CLOUD_DRIVE) {
            if (isCloudAdded()) {
                ArrayList<MegaNode> nodes = megaApi.getChildren(megaApi.getNodeByHandle(parentHandleBrowser),
                        sortOrderManagement.getOrderCloud());
                fileBrowserFragment.setNodes(nodes);
                fileBrowserFragment.getRecyclerView().invalidate();
            }
        } else if (drawerItem == DrawerItem.RUBBISH_BIN) {
            refreshRubbishBin();
        } else if (drawerItem == DrawerItem.INBOX) {
            refreshInboxList();
        }
    }

    public void createGroupChat(MegaChatPeerList peers, String chatTitle, boolean chatLink, boolean isEKR) {

        logDebug("Create group chat with participants: " + peers.size());

        if (isEKR) {
            megaChatApi.createChat(true, peers, chatTitle, this);
        } else {
            if (chatLink) {
                if (chatTitle != null && !chatTitle.isEmpty()) {
                    CreateGroupChatWithPublicLink listener = new CreateGroupChatWithPublicLink(this, chatTitle);
                    megaChatApi.createPublicChat(peers, chatTitle, listener);
                } else {
                    showAlert(this, getString(R.string.message_error_set_title_get_link), null);
                }
            } else {
                megaChatApi.createPublicChat(peers, chatTitle, this);
            }
        }
    }

    public void startOneToOneChat(MegaUser user) {
        logDebug("User Handle: " + user.getHandle());
        MegaChatRoom chat = megaChatApi.getChatRoomByUser(user.getHandle());
        MegaChatPeerList peers = MegaChatPeerList.createInstance();
        if (chat == null) {
            logDebug("No chat, create it!");
            peers.addPeer(user.getHandle(), MegaChatPeerList.PRIV_STANDARD);
            megaChatApi.createChat(false, peers, this);
        } else {
            logDebug("There is already a chat, open it!");
            Intent intentOpenChat = new Intent(this, ChatActivity.class);
            intentOpenChat.setAction(ACTION_CHAT_SHOW_MESSAGES);
            intentOpenChat.putExtra(CHAT_ID, chat.getChatId());
            this.startActivity(intentOpenChat);
        }
    }

    void disableNavigationViewMenu(Menu menu) {
        logDebug("disableNavigationViewMenu");

        MenuItem mi = menu.findItem(R.id.bottom_navigation_item_cloud_drive);
        if (mi != null) {
            mi.setChecked(false);
            mi.setEnabled(false);
        }
        mi = menu.findItem(R.id.bottom_navigation_item_camera_uploads);
        if (mi != null) {
            mi.setChecked(false);
            mi.setEnabled(false);
        }
        mi = menu.findItem(R.id.bottom_navigation_item_chat);
        if (mi != null) {
            mi.setChecked(false);
        }
        mi = menu.findItem(R.id.bottom_navigation_item_shared_items);
        if (mi != null) {
            mi.setChecked(false);
            mi.setEnabled(false);
        }
        mi = menu.findItem(R.id.bottom_navigation_item_homepage);
        if (mi != null) {
            mi.setChecked(false);
        }

        disableNavigationViewLayout();
    }

    void disableNavigationViewLayout() {
        if (myAccountSection != null) {
            myAccountSection.setEnabled(false);
            ((TextView) myAccountSection.findViewById(R.id.my_account_section_text)).setTextColor(ContextCompat.getColor(this, R.color.grey_038_white_038));
        }

        if (inboxSection != null) {
            if (inboxNode == null) {
                inboxSection.setVisibility(View.GONE);
            } else {
                boolean hasChildren = megaApi.hasChildren(inboxNode);
                if (hasChildren) {
                    inboxSection.setEnabled(false);
                    inboxSection.setVisibility(View.VISIBLE);
                    ((TextView) inboxSection.findViewById(R.id.inbox_section_text)).setTextColor(ContextCompat.getColor(this, R.color.grey_038_white_038));
                } else {
                    inboxSection.setVisibility(View.GONE);
                }
            }
        }

        if (contactsSection != null) {
            contactsSection.setEnabled(false);

            if (contactsSectionText == null) {
                contactsSectionText = contactsSection.findViewById(R.id.contacts_section_text);
            }

            contactsSectionText.setAlpha(0.38F);
            setContactTitleSection();
        }

        if (notificationsSection != null) {
            notificationsSection.setEnabled(false);

            if (notificationsSectionText == null) {
                notificationsSectionText = notificationsSection.findViewById(R.id.contacts_section_text);
            }

            notificationsSectionText.setAlpha(0.38F);
            setNotificationsTitleSection();
        }

        if (rubbishBinSection != null) {
            rubbishBinSection.setEnabled(false);
            ((TextView) rubbishBinSection.findViewById(R.id.rubbish_bin_section_text)).setAlpha(0.38F);
        }

        if (upgradeAccount != null) {
            upgradeAccount.setEnabled(false);
        }
    }

    void resetNavigationViewMenu(Menu menu) {
        logDebug("resetNavigationViewMenu()");

        if (!isOnline(this) || megaApi == null || megaApi.getRootNode() == null) {
            disableNavigationViewMenu(menu);
            return;
        }

        MenuItem mi = menu.findItem(R.id.bottom_navigation_item_cloud_drive);

        if (mi != null) {
            mi.setChecked(false);
            mi.setEnabled(true);
        }
        mi = menu.findItem(R.id.bottom_navigation_item_camera_uploads);
        if (mi != null) {
            mi.setChecked(false);
            mi.setEnabled(true);
        }
        mi = menu.findItem(R.id.bottom_navigation_item_chat);
        if (mi != null) {
            mi.setChecked(false);
            mi.setEnabled(true);
        }
        mi = menu.findItem(R.id.bottom_navigation_item_shared_items);
        if (mi != null) {
            mi.setChecked(false);
            mi.setEnabled(true);
        }

        resetNavigationViewLayout();
    }

    public void resetNavigationViewLayout() {
        if (myAccountSection != null) {
            myAccountSection.setEnabled(true);
            ((TextView) myAccountSection.findViewById(R.id.my_account_section_text)).setTextColor(
                    ColorUtils.getThemeColor(this, android.R.attr.textColorPrimary));
        }

        if (inboxSection != null) {
            if (inboxNode == null) {
                inboxSection.setVisibility(View.GONE);
                logDebug("Inbox Node is NULL");
            } else {
                boolean hasChildren = megaApi.hasChildren(inboxNode);
                if (hasChildren) {
                    inboxSection.setEnabled(true);
                    inboxSection.setVisibility(View.VISIBLE);
                    ((TextView) inboxSection.findViewById(R.id.inbox_section_text)).setTextColor(
                            ColorUtils.getThemeColor(this, android.R.attr.textColorPrimary));
                } else {
                    logDebug("Inbox Node NO children");
                    inboxSection.setVisibility(View.GONE);
                }
            }
        }

        if (contactsSection != null) {
            contactsSection.setEnabled(true);

            if (contactsSectionText == null) {
                contactsSectionText = contactsSection.findViewById(R.id.contacts_section_text);
            }

            contactsSectionText.setAlpha(1F);
            setContactTitleSection();
        }

        if (notificationsSection != null) {
            notificationsSection.setEnabled(true);

            if (notificationsSectionText == null) {
                notificationsSectionText = notificationsSection.findViewById(R.id.notification_section_text);
            }

            notificationsSectionText.setAlpha(1F);
            setNotificationsTitleSection();
        }

        if (rubbishBinSection != null) {
            rubbishBinSection.setEnabled(true);
            ((TextView) rubbishBinSection.findViewById(R.id.rubbish_bin_section_text)).setAlpha(1F);
        }

        if (upgradeAccount != null) {
            upgradeAccount.setEnabled(true);
        }
    }

    public void setInboxNavigationDrawer() {
        logDebug("setInboxNavigationDrawer");
        if (nV != null && inboxSection != null) {
            if (inboxNode == null) {
                inboxSection.setVisibility(View.GONE);
                logDebug("Inbox Node is NULL");
            } else {
                boolean hasChildren = megaApi.hasChildren(inboxNode);
                if (hasChildren) {
                    inboxSection.setEnabled(true);
                    inboxSection.setVisibility(View.VISIBLE);
                } else {
                    logDebug("Inbox Node NO children");
                    inboxSection.setVisibility(View.GONE);
                }
            }
        }
    }

    public void showProPanel() {
        logDebug("showProPanel");
        //Left and Right margin
        LinearLayout.LayoutParams proTextParams = (LinearLayout.LayoutParams) getProText.getLayoutParams();
        proTextParams.setMargins(scaleWidthPx(24, outMetrics), scaleHeightPx(23, outMetrics), scaleWidthPx(24, outMetrics), scaleHeightPx(23, outMetrics));
        getProText.setLayoutParams(proTextParams);

        rightUpgradeButton.setOnClickListener(this);
        android.view.ViewGroup.LayoutParams paramsb2 = rightUpgradeButton.getLayoutParams();
        //Left and Right margin
        LinearLayout.LayoutParams optionTextParams = (LinearLayout.LayoutParams) rightUpgradeButton.getLayoutParams();
        optionTextParams.setMargins(scaleWidthPx(6, outMetrics), 0, scaleWidthPx(8, outMetrics), 0);
        rightUpgradeButton.setLayoutParams(optionTextParams);

        leftCancelButton.setOnClickListener(this);
        android.view.ViewGroup.LayoutParams paramsb1 = leftCancelButton.getLayoutParams();
        leftCancelButton.setLayoutParams(paramsb1);
        //Left and Right margin
        LinearLayout.LayoutParams cancelTextParams = (LinearLayout.LayoutParams) leftCancelButton.getLayoutParams();
        cancelTextParams.setMargins(scaleWidthPx(6, outMetrics), 0, scaleWidthPx(6, outMetrics), 0);
        leftCancelButton.setLayoutParams(cancelTextParams);

        getProLayout.setVisibility(View.VISIBLE);
        getProLayout.bringToFront();
    }

    /**
     * Check the current storage state.
     *
     * @param onCreate Flag to indicate if the method was called from "onCreate" or not.
     */
    private void checkCurrentStorageStatus(boolean onCreate) {
        // If the current storage state is not initialized is because the app received the
        // event informing about the storage state  during login, the ManagerActivity
        // wasn't active and for this reason the value is stored in the MegaApplication object.
        int storageStateToCheck = (storageState != MegaApiJava.STORAGE_STATE_UNKNOWN) ?
                storageState : app.getStorageState();

        checkStorageStatus(storageStateToCheck, onCreate);
    }

    /**
     * Check the storage state provided as first parameter.
     *
     * @param newStorageState Storage state to check.
     * @param onCreate        Flag to indicate if the method was called from "onCreate" or not.
     */
    private void checkStorageStatus(int newStorageState, boolean onCreate) {
        Intent intent = new Intent(this, UploadService.class);
        switch (newStorageState) {
            case MegaApiJava.STORAGE_STATE_GREEN:
                logDebug("STORAGE STATE GREEN");

                intent.setAction(ACTION_STORAGE_STATE_CHANGED);

                // TODO: WORKAROUND, NEED TO IMPROVE AND REMOVE THE TRY-CATCH
                try {
                    ContextCompat.startForegroundService(this, intent);
                } catch (Exception e) {
                    logError("Exception starting UploadService", e);
                    e.printStackTrace();
                }

                if (myAccountInfo.getAccountType() == MegaAccountDetails.ACCOUNT_TYPE_FREE) {
                    logDebug("ACCOUNT TYPE FREE");
                    if (showMessageRandom()) {
                        logDebug("Show message random: TRUE");
                        showProPanel();
                    }
                }
                storageState = newStorageState;
                startCameraUploadService(ManagerActivity.this);
                break;

            case MegaApiJava.STORAGE_STATE_ORANGE:
                logWarning("STORAGE STATE ORANGE");

                intent.setAction(ACTION_STORAGE_STATE_CHANGED);

                // TODO: WORKAROUND, NEED TO IMPROVE AND REMOVE THE TRY-CATCH
                try {
                    ContextCompat.startForegroundService(this, intent);
                } catch (Exception e) {
                    logError("Exception starting UploadService", e);
                    e.printStackTrace();
                }

                if (onCreate && isStorageStatusDialogShown) {
                    isStorageStatusDialogShown = false;
                    showStorageAlmostFullDialog();
                } else if (newStorageState > storageState) {
                    showStorageAlmostFullDialog();
                }
                storageState = newStorageState;
                logDebug("Try to start CU, false.");
                startCameraUploadService(ManagerActivity.this);
                break;

            case MegaApiJava.STORAGE_STATE_RED:
                logWarning("STORAGE STATE RED");
                if (onCreate && isStorageStatusDialogShown) {
                    isStorageStatusDialogShown = false;
                    showStorageFullDialog();
                } else if (newStorageState > storageState) {
                    showStorageFullDialog();
                }
                break;

            case MegaApiJava.STORAGE_STATE_PAYWALL:
                logWarning("STORAGE STATE PAYWALL");
                break;

            default:
                return;
        }

        storageState = newStorageState;
        app.setStorageState(storageState);
    }

    /**
     * Show a dialog to indicate that the storage space is almost full.
     */
    public void showStorageAlmostFullDialog() {
        logDebug("showStorageAlmostFullDialog");
        showStorageStatusDialog(MegaApiJava.STORAGE_STATE_ORANGE, false, false);
    }

    /**
     * Show a dialog to indicate that the storage space is full.
     */
    public void showStorageFullDialog() {
        logDebug("showStorageFullDialog");
        showStorageStatusDialog(MegaApiJava.STORAGE_STATE_RED, false, false);
    }

    /**
     * Show an overquota alert dialog.
     *
     * @param preWarning Flag to indicate if is a pre-overquota alert or not.
     */
    public void showOverquotaAlert(boolean preWarning) {
        logDebug("preWarning: " + preWarning);
        showStorageStatusDialog(
                preWarning ? MegaApiJava.STORAGE_STATE_ORANGE : MegaApiJava.STORAGE_STATE_RED,
                true, preWarning);
    }

    public void showSMSVerificationDialog() {
        isSMSDialogShowing = true;
        smsDialogTimeChecker.update();
        MaterialAlertDialogBuilder dialogBuilder = new MaterialAlertDialogBuilder(this);
        LayoutInflater inflater = getLayoutInflater();
        final View dialogView = inflater.inflate(R.layout.sms_verification_dialog_layout, null);
        dialogBuilder.setView(dialogView);

        TextView msg = dialogView.findViewById(R.id.sv_dialog_msg);
        boolean isAchievementUser = megaApi.isAchievementsEnabled();
        logDebug("is achievement user: " + isAchievementUser);
        if (isAchievementUser) {
            String message = String.format(getString(R.string.sms_add_phone_number_dialog_msg_achievement_user), myAccountInfo.getBonusStorageSMS());
            msg.setText(message);
        } else {
            msg.setText(R.string.sms_add_phone_number_dialog_msg_non_achievement_user);
        }

        dialogBuilder.setPositiveButton(R.string.general_add, (dialog, which) -> {
            startActivity(new Intent(getApplicationContext(), SMSVerificationActivity.class));
            alertDialogSMSVerification.dismiss();
        }).setNegativeButton(R.string.verify_account_not_now_button, (dialog, which) -> {
            alertDialogSMSVerification.dismiss();
        });

        if (alertDialogSMSVerification == null) {
            alertDialogSMSVerification = dialogBuilder.create();
            alertDialogSMSVerification.setCancelable(false);
            alertDialogSMSVerification.setOnDismissListener(dialog -> isSMSDialogShowing = false);
            alertDialogSMSVerification.setCanceledOnTouchOutside(false);
        }
        alertDialogSMSVerification.show();
    }

    /**
     * Method to show a dialog to indicate the storage status.
     *
     * @param storageState   Storage status.
     * @param overquotaAlert Flag to indicate that is an overquota alert or not.
     * @param preWarning     Flag to indicate if is a pre-overquota alert or not.
     */
    private void showStorageStatusDialog(int storageState, boolean overquotaAlert, boolean preWarning) {
        logDebug("showStorageStatusDialog");

        if (myAccountInfo.getAccountType() == -1) {
            logWarning("Do not show dialog, not info of the account received yet");
            return;
        }

        if (isStorageStatusDialogShown) {
            logDebug("Storage status dialog already shown");
            return;
        }

        MaterialAlertDialogBuilder dialogBuilder = new MaterialAlertDialogBuilder(this);

        LayoutInflater inflater = this.getLayoutInflater();
        View dialogView = inflater.inflate(R.layout.storage_status_dialog_layout, null);
        dialogBuilder.setView(dialogView);

        TextView title = (TextView) dialogView.findViewById(R.id.storage_status_title);
        title.setText(getString(R.string.action_upgrade_account));

        ImageView image = (ImageView) dialogView.findViewById(R.id.image_storage_status);
        TextView text = (TextView) dialogView.findViewById(R.id.text_storage_status);

        Product pro3 = getPRO3OneMonth();
        String storageString = "";
        String transferString = "";
        if (pro3 != null) {
            storageString = getSizeStringGBBased(pro3.getStorage());
            transferString = getSizeStringGBBased(pro3.getTransfer());
        }

        switch (storageState) {
            case MegaApiJava.STORAGE_STATE_GREEN:
                logDebug("STORAGE STATE GREEN");
                return;

            case MegaApiJava.STORAGE_STATE_ORANGE:
                image.setImageResource(R.drawable.ic_storage_almost_full);
                text.setText(String.format(getString(R.string.text_almost_full_warning), storageString, transferString));
                break;

            case MegaApiJava.STORAGE_STATE_RED:
                image.setImageResource(R.drawable.ic_storage_full);
                text.setText(String.format(getString(R.string.text_storage_full_warning), storageString, transferString));
                break;

            default:
                logWarning("STORAGE STATE INVALID VALUE: " + storageState);
                return;
        }

        if (overquotaAlert) {
            if (!preWarning)
                title.setText(getString(R.string.overquota_alert_title));

            text.setText(getString(preWarning ? R.string.pre_overquota_alert_text :
                    R.string.overquota_alert_text));
        }

        LinearLayout horizontalButtonsLayout = (LinearLayout) dialogView.findViewById(R.id.horizontal_buttons_storage_status_layout);
        LinearLayout verticalButtonsLayout = (LinearLayout) dialogView.findViewById(R.id.vertical_buttons_storage_status_layout);

        final OnClickListener dismissClickListener = new OnClickListener() {
            public void onClick(View v) {
                alertDialogStorageStatus.dismiss();
                isStorageStatusDialogShown = false;
            }
        };

        final OnClickListener upgradeClickListener = new OnClickListener() {
            public void onClick(View v) {
                alertDialogStorageStatus.dismiss();
                isStorageStatusDialogShown = false;
                navigateToUpgradeAccount();
            }
        };

        final OnClickListener achievementsClickListener = new OnClickListener() {
            public void onClick(View v) {
                alertDialogStorageStatus.dismiss();
                isStorageStatusDialogShown = false;
                logDebug("Go to achievements section");
                navigateToAchievements();
            }
        };

        final OnClickListener customPlanClickListener = v -> {
            alertDialogStorageStatus.dismiss();
            isStorageStatusDialogShown = false;
            askForCustomizedPlan(this, megaApi.getMyEmail(), myAccountInfo.getAccountType());
        };

        Button verticalDismissButton = (Button) dialogView.findViewById(R.id.vertical_storage_status_button_dissmiss);
        verticalDismissButton.setOnClickListener(dismissClickListener);
        Button horizontalDismissButton = (Button) dialogView.findViewById(R.id.horizontal_storage_status_button_dissmiss);
        horizontalDismissButton.setOnClickListener(dismissClickListener);

        Button verticalActionButton = (Button) dialogView.findViewById(R.id.vertical_storage_status_button_action);
        Button horizontalActionButton = (Button) dialogView.findViewById(R.id.horizontal_storage_status_button_payment);

        Button achievementsButton = (Button) dialogView.findViewById(R.id.vertical_storage_status_button_achievements);
        achievementsButton.setOnClickListener(achievementsClickListener);

        switch (myAccountInfo.getAccountType()) {
            case MegaAccountDetails.ACCOUNT_TYPE_PROIII:
                logDebug("Show storage status dialog for USER PRO III");
                if (!overquotaAlert) {
                    if (storageState == MegaApiJava.STORAGE_STATE_ORANGE) {
                        text.setText(getString(R.string.text_almost_full_warning_pro3_account));
                    } else if (storageState == MegaApiJava.STORAGE_STATE_RED) {
                        text.setText(getString(R.string.text_storage_full_warning_pro3_account));
                    }
                }
                horizontalActionButton.setText(getString(R.string.button_custom_almost_full_warning));
                horizontalActionButton.setOnClickListener(customPlanClickListener);
                verticalActionButton.setText(getString(R.string.button_custom_almost_full_warning));
                verticalActionButton.setOnClickListener(customPlanClickListener);
                break;

            case MegaAccountDetails.ACCOUNT_TYPE_LITE:
            case MegaAccountDetails.ACCOUNT_TYPE_PROI:
            case MegaAccountDetails.ACCOUNT_TYPE_PROII:
                logDebug("Show storage status dialog for USER PRO");
                if (!overquotaAlert) {
                    if (storageState == MegaApiJava.STORAGE_STATE_ORANGE) {
                        text.setText(String.format(getString(R.string.text_almost_full_warning_pro_account), storageString, transferString));
                    } else if (storageState == MegaApiJava.STORAGE_STATE_RED) {
                        text.setText(String.format(getString(R.string.text_storage_full_warning_pro_account), storageString, transferString));
                    }
                }
                horizontalActionButton.setText(getString(R.string.my_account_upgrade_pro));
                horizontalActionButton.setOnClickListener(upgradeClickListener);
                verticalActionButton.setText(getString(R.string.my_account_upgrade_pro));
                verticalActionButton.setOnClickListener(upgradeClickListener);
                break;

            case MegaAccountDetails.ACCOUNT_TYPE_FREE:
            default:
                logDebug("Show storage status dialog for FREE USER");
                horizontalActionButton.setText(getString(R.string.button_plans_almost_full_warning));
                horizontalActionButton.setOnClickListener(upgradeClickListener);
                verticalActionButton.setText(getString(R.string.button_plans_almost_full_warning));
                verticalActionButton.setOnClickListener(upgradeClickListener);
                break;
        }

        if (megaApi.isAchievementsEnabled()) {
            horizontalButtonsLayout.setVisibility(View.GONE);
            verticalButtonsLayout.setVisibility(View.VISIBLE);
        } else {
            horizontalButtonsLayout.setVisibility(View.VISIBLE);
            verticalButtonsLayout.setVisibility(View.GONE);
        }

        alertDialogStorageStatus = dialogBuilder.create();
        alertDialogStorageStatus.setCancelable(false);
        alertDialogStorageStatus.setCanceledOnTouchOutside(false);

        isStorageStatusDialogShown = true;

        alertDialogStorageStatus.show();
    }

    private Product getPRO3OneMonth() {
        List<Product> products = myAccountInfo.getProductAccounts();
        if (products != null) {
            for (Product product : products) {
                if (product != null && product.getLevel() == PRO_III && product.getMonths() == 1) {
                    return product;
                }
            }
        } else {
            // Edge case: when this method is called, TYPE_GET_PRICING hasn't finished yet.
            logWarning("Products haven't been initialized!");
        }
        return null;
    }

    private void refreshOfflineNodes() {
        logDebug("updateOfflineView");
        if (fullscreenOfflineFragment != null) {
            fullscreenOfflineFragment.refreshNodes();
        } else if (pagerOfflineFragment != null) {
            pagerOfflineFragment.refreshNodes();
        }
    }

    /**
     * Handle processed upload intent.
     *
     * @param infos List<ShareInfo> containing all the upload info.
     */
    private void onIntentProcessed(List<ShareInfo> infos) {
        logDebug("onIntentProcessed");

        MegaNode parentNode = getCurrentParentNode(getCurrentParentHandle(), -1);
        if (parentNode == null) {
            dismissAlertDialogIfExists(statusDialog);
            dismissAlertDialogIfExists(processFileDialog);
            showSnackbar(SNACKBAR_TYPE, StringResourcesUtils.getString(R.string.error_temporary_unavaible), -1);
            return;
        }

        if (infos == null) {
            dismissAlertDialogIfExists(statusDialog);
            dismissAlertDialogIfExists(processFileDialog);
            showSnackbar(SNACKBAR_TYPE, StringResourcesUtils.getString(R.string.upload_can_not_open), MEGACHAT_INVALID_HANDLE);
            return;
        }

        if (app.getStorageState() == STORAGE_STATE_PAYWALL) {
            dismissAlertDialogIfExists(statusDialog);
            dismissAlertDialogIfExists(processFileDialog);
            showOverDiskQuotaPaywallWarning();
            return;
        }

        checkNameCollisionUseCase.checkShareInfoList(infos, parentNode)
                .subscribeOn(Schedulers.io())
                .observeOn(AndroidSchedulers.mainThread())
                .subscribe((result, throwable) -> {
                    dismissAlertDialogIfExists(statusDialog);
                    dismissAlertDialogIfExists(processFileDialog);

                    if (throwable != null) {
                        showSnackbar(SNACKBAR_TYPE, StringResourcesUtils.getString(R.string.error_temporary_unavaible), MEGACHAT_INVALID_HANDLE);
                    } else {
                        ArrayList<NameCollision> collisions = result.getFirst();
                        List<ShareInfo> withoutCollisions = result.getSecond();

                        if (!collisions.isEmpty()) {
                            nameCollisionActivityContract.launch(collisions);
                        }

                        if (!withoutCollisions.isEmpty()) {
                            showSnackbar(SNACKBAR_TYPE, StringResourcesUtils.getQuantityString(R.plurals.upload_began, withoutCollisions.size(), withoutCollisions.size()), MEGACHAT_INVALID_HANDLE);

                            for (ShareInfo info : withoutCollisions) {
                                if (info.isContact) {
                                    requestContactsPermissions(info, parentNode);
                                } else {
                                    uploadUseCase.upload(this, info, null, parentNode.getHandle())
                                            .subscribeOn(Schedulers.io())
                                            .observeOn(AndroidSchedulers.mainThread())
                                            .subscribe(() -> logDebug("Upload started"));
                                }
                            }
                        }
                    }
                });
    }

    public void requestContactsPermissions(ShareInfo info, MegaNode parentNode) {
        logDebug("requestContactsPermissions");
        if (!hasPermissions(this, Manifest.permission.READ_CONTACTS)) {
            logWarning("No read contacts permission");
            infoManager = info;
            parentNodeManager = parentNode;
            requestPermission(this, REQUEST_UPLOAD_CONTACT, Manifest.permission.READ_CONTACTS);
        } else {
            uploadContactInfo(info, parentNode);
        }
    }

    public void uploadContactInfo(ShareInfo info, MegaNode parentNode) {
        logDebug("Upload contact info");

        Cursor cursorID = getContentResolver().query(info.contactUri, null, null, null, null);

        if (cursorID != null) {
            if (cursorID.moveToFirst()) {
                logDebug("It is a contact");

                String id = cursorID.getString(cursorID.getColumnIndex(ContactsContract.Contacts._ID));
                String name = cursorID.getString(cursorID.getColumnIndex(ContactsContract.Contacts.DISPLAY_NAME));
                int hasPhone = cursorID.getInt(cursorID.getColumnIndex(ContactsContract.Contacts.HAS_PHONE_NUMBER));

                // get the user's email address
                String email = null;
                Cursor ce = getContentResolver().query(ContactsContract.CommonDataKinds.Email.CONTENT_URI, null,
                        ContactsContract.CommonDataKinds.Email.CONTACT_ID + " = ?", new String[]{id}, null);
                if (ce != null && ce.moveToFirst()) {
                    email = ce.getString(ce.getColumnIndex(ContactsContract.CommonDataKinds.Email.DATA));
                    ce.close();
                }

                // get the user's phone number
                String phone = null;
                if (hasPhone > 0) {
                    Cursor cp = getContentResolver().query(ContactsContract.CommonDataKinds.Phone.CONTENT_URI, null,
                            ContactsContract.CommonDataKinds.Phone.CONTACT_ID + " = ?", new String[]{id}, null);
                    if (cp != null && cp.moveToFirst()) {
                        phone = cp.getString(cp.getColumnIndex(ContactsContract.CommonDataKinds.Phone.NUMBER));
                        cp.close();
                    }
                }

                StringBuilder data = new StringBuilder();
                data.append(name);
                if (phone != null) {
                    data.append(", " + phone);
                }

                if (email != null) {
                    data.append(", " + email);
                }

                createFile(name, data.toString(), parentNode);
            }
            cursorID.close();
        } else {
            showSnackbar(SNACKBAR_TYPE, getString(R.string.error_temporary_unavaible), -1);
        }
    }

    private void createFile(String name, String data, MegaNode parentNode) {
        if (app.getStorageState() == STORAGE_STATE_PAYWALL) {
            showOverDiskQuotaPaywallWarning();
            return;
        }

        File file = createTemporalTextFile(this, name, data);
        if (file == null) {
            showSnackbar(SNACKBAR_TYPE, getString(R.string.general_text_error), MEGACHAT_INVALID_HANDLE);
            return;
        }

        checkNameCollisionUseCase.check(file.getName(), parentNode)
                .subscribeOn(Schedulers.io())
                .observeOn(AndroidSchedulers.mainThread())
                .subscribe(handle -> {
                            NameCollision collision = NameCollision.Upload
                                    .getUploadCollision(handle, file, parentNode.getParentHandle());

                            nameCollisionActivityContract.launch(collision);
                        },
                        throwable -> {
                            if (throwable instanceof MegaNodeException.ParentDoesNotExistException) {
                                showSnackbar(SNACKBAR_TYPE, StringResourcesUtils.getString(R.string.general_error), MEGACHAT_INVALID_HANDLE);
                            } else if (throwable instanceof MegaNodeException.ChildDoesNotExistsException) {
                                String text = StringResourcesUtils.getQuantityString(R.plurals.upload_began, 1, 1);

                                uploadUseCase.upload(this, file, parentNode.getHandle())
                                        .subscribeOn(Schedulers.io())
                                        .observeOn(AndroidSchedulers.mainThread())
                                        .subscribe(() -> showSnackbar(SNACKBAR_TYPE, text, MEGACHAT_INVALID_HANDLE));
                            }
                        });
    }

    @Override
    public void onRequestStart(MegaChatApiJava api, MegaChatRequest request) {
        logDebug("onRequestStart(CHAT): " + request.getRequestString());
    }

    @Override
    public void onRequestUpdate(MegaChatApiJava api, MegaChatRequest request) {

    }

    @Override
    public void onRequestFinish(MegaChatApiJava api, MegaChatRequest request, MegaChatError e) {
        logDebug("onRequestFinish(CHAT): " + request.getRequestString() + "_" + e.getErrorCode());

        if (request.getType() == MegaChatRequest.TYPE_CREATE_CHATROOM) {
            logDebug("Create chat request finish");
            onRequestFinishCreateChat(e.getErrorCode(), request.getChatHandle());
        } else if (request.getType() == MegaChatRequest.TYPE_DISCONNECT) {
            if (e.getErrorCode() == MegaChatError.ERROR_OK) {
                logDebug("DISConnected from chat!");
            } else {
                logError("ERROR WHEN DISCONNECTING " + e.getErrorString());
            }
        } else if (request.getType() == MegaChatRequest.TYPE_LOGOUT) {
            logDebug("onRequestFinish(CHAT): " + MegaChatRequest.TYPE_LOGOUT);

            if (e.getErrorCode() != MegaError.API_OK) {
                logError("MegaChatRequest.TYPE_LOGOUT:ERROR");
            }

            if (app != null) {
                app.disableMegaChatApi();
            }
            resetLoggerSDK();
        } else if (request.getType() == MegaChatRequest.TYPE_SET_ONLINE_STATUS) {
            if (e.getErrorCode() == MegaChatError.ERROR_OK) {
                logDebug("Status changed to: " + request.getNumber());
            } else if (e.getErrorCode() == MegaChatError.ERROR_ARGS) {
                logWarning("Status not changed, the chosen one is the same");
            } else {
                logError("ERROR WHEN TYPE_SET_ONLINE_STATUS " + e.getErrorString());
                showSnackbar(SNACKBAR_TYPE, getString(R.string.changing_status_error), -1);
            }
        } else if (request.getType() == MegaChatRequest.TYPE_ARCHIVE_CHATROOM) {
            long chatHandle = request.getChatHandle();
            MegaChatRoom chat = megaChatApi.getChatRoom(chatHandle);
            String chatTitle = getTitleChat(chat);

            if (chatTitle == null) {
                chatTitle = "";
            } else if (!chatTitle.isEmpty() && chatTitle.length() > 60) {
                chatTitle = chatTitle.substring(0, 59) + "...";
            }

            if (!chatTitle.isEmpty() && chat.isGroup() && !chat.hasCustomTitle()) {
                chatTitle = "\"" + chatTitle + "\"";
            }

            if (e.getErrorCode() == MegaChatError.ERROR_OK) {
                if (request.getFlag()) {
                    logDebug("Chat archived");
                    showSnackbar(SNACKBAR_TYPE, getString(R.string.success_archive_chat, chatTitle), -1);
                } else {
                    logDebug("Chat unarchived");
                    showSnackbar(SNACKBAR_TYPE, getString(R.string.success_unarchive_chat, chatTitle), -1);
                }
            } else {
                if (request.getFlag()) {
                    logError("ERROR WHEN ARCHIVING CHAT " + e.getErrorString());
                    showSnackbar(SNACKBAR_TYPE, getString(R.string.error_archive_chat, chatTitle), -1);
                } else {
                    logError("ERROR WHEN UNARCHIVING CHAT " + e.getErrorString());
                    showSnackbar(SNACKBAR_TYPE, getString(R.string.error_unarchive_chat, chatTitle), -1);
                }
            }
        } else if (request.getType() == MegaChatRequest.TYPE_SET_LAST_GREEN_VISIBLE) {
            if (e.getErrorCode() == MegaChatError.ERROR_OK) {
                logDebug("MegaChatRequest.TYPE_SET_LAST_GREEN_VISIBLE: " + request.getFlag());
            } else {
                logError("MegaChatRequest.TYPE_SET_LAST_GREEN_VISIBLE:error: " + e.getErrorType());
            }
        }
    }

    @Override
    public void onRequestTemporaryError(MegaChatApiJava api, MegaChatRequest request, MegaChatError e) {

    }

    public void onRequestFinishCreateChat(int errorCode, long chatHandle) {
        if (errorCode == MegaChatError.ERROR_OK) {
            logDebug("Chat CREATED.");

            //Update chat view
            logDebug("Open new chat: " + chatHandle);
            Intent intent = new Intent(this, ChatActivity.class);
            intent.setAction(ACTION_CHAT_SHOW_MESSAGES);
            intent.putExtra(CHAT_ID, chatHandle);
            this.startActivity(intent);
        } else {
            logError("ERROR WHEN CREATING CHAT " + errorCode);
            showSnackbar(SNACKBAR_TYPE, getString(R.string.create_chat_error), -1);
        }
    }

    @Override
    public void onRequestStart(MegaApiJava api, MegaRequest request) {
        logDebug("onRequestStart: " + request.getRequestString());
    }

    @Override
    public void onRequestUpdate(MegaApiJava api, MegaRequest request) {
        logDebug("onRequestUpdate: " + request.getRequestString());
    }

    @SuppressLint("NewApi")
    @Override
    public void onRequestFinish(MegaApiJava api, MegaRequest request, MegaError e) {
        logDebug("onRequestFinish: " + request.getRequestString() + "_" + e.getErrorCode());
        if (request.getType() == MegaRequest.TYPE_LOGOUT) {
            logDebug("onRequestFinish: " + MegaRequest.TYPE_LOGOUT);

            if (e.getErrorCode() == MegaError.API_OK) {
                logDebug("onRequestFinish:OK:" + MegaRequest.TYPE_LOGOUT);
                logDebug("END logout sdk request - wait chat logout");
            } else if (e.getErrorCode() != MegaError.API_ESID) {
                showSnackbar(SNACKBAR_TYPE, getString(R.string.general_text_error), -1);
            }
        } else if (request.getType() == MegaRequest.TYPE_GET_ACHIEVEMENTS) {
            if (e.getErrorCode() == MegaError.API_OK) {
                myAccountInfo.setBonusStorageSMS(getSizeString(request.getMegaAchievementsDetails()
                        .getClassStorage(MegaAchievementsDetails.MEGA_ACHIEVEMENT_ADD_PHONE)));
            }
            showAddPhoneNumberInMenu();
            checkBeforeShowSMSVerificationDialog();
        } else if (request.getType() == MegaRequest.TYPE_SET_ATTR_USER) {
            if (request.getParamType() == MegaApiJava.USER_ATTR_PWD_REMINDER) {
                logDebug("MK exported - USER_ATTR_PWD_REMINDER finished");
                if (e.getErrorCode() == MegaError.API_OK || e.getErrorCode() == MegaError.API_ENOENT) {
                    logDebug("New value of attribute USER_ATTR_PWD_REMINDER: " + request.getText());
                }
            }
        } else if (request.getType() == MegaRequest.TYPE_GET_ATTR_USER) {
            if (request.getParamType() == MegaApiJava.USER_ATTR_AVATAR) {
                logDebug("Request avatar");
                if (e.getErrorCode() == MegaError.API_OK) {
                    setProfileAvatar();
                } else if (e.getErrorCode() == MegaError.API_ENOENT) {
                    setDefaultAvatar();
                } else if (e.getErrorCode() == MegaError.API_EARGS) {
                    logError("Error changing avatar: ");
                }

                LiveEventBus.get(EVENT_AVATAR_CHANGE, Boolean.class).post(false);
            } else if (request.getParamType() == MegaApiJava.USER_ATTR_FIRSTNAME) {
                updateMyData(true, request.getText(), e);
            } else if (request.getParamType() == MegaApiJava.USER_ATTR_LASTNAME) {
                updateMyData(false, request.getText(), e);
            } else if (request.getParamType() == MegaApiJava.USER_ATTR_GEOLOCATION) {

                if (e.getErrorCode() == MegaError.API_OK) {
                    logDebug("Attribute USER_ATTR_GEOLOCATION enabled");
                    MegaApplication.setEnabledGeoLocation(true);
                } else {
                    logDebug("Attribute USER_ATTR_GEOLOCATION disabled");
                    MegaApplication.setEnabledGeoLocation(false);
                }
            } else if (request.getParamType() == MegaApiJava.USER_ATTR_DISABLE_VERSIONS) {
                MegaApplication.setDisableFileVersions(request.getFlag());
            } else if (request.getParamType() == USER_ATTR_MY_BACKUPS_FOLDER) {
                if (e.getErrorCode() == MegaError.API_OK) {
                    logDebug("requesting myBackupHandle");
                    MegaNodeUtil.myBackupHandle = request.getNodeHandle();
                }
            }
        } else if (request.getType() == MegaRequest.TYPE_GET_CANCEL_LINK) {
            logDebug("TYPE_GET_CANCEL_LINK");
            hideKeyboard(managerActivity, 0);

            if (e.getErrorCode() == MegaError.API_OK) {
                logDebug("Cancelation link received!");
                showAlert(this, getString(R.string.email_verification_text), getString(R.string.email_verification_title));
            } else {
                logError("Error when asking for the cancelation link: " + e.getErrorString() + "___" + e.getErrorCode());
                showAlert(this, getString(R.string.general_text_error), getString(R.string.general_error_word));
            }
        } else if (request.getType() == MegaRequest.TYPE_REMOVE_CONTACT) {

            if (e.getErrorCode() == MegaError.API_OK) {
                showSnackbar(SNACKBAR_TYPE, getString(R.string.context_contact_removed), -1);
            } else if (e.getErrorCode() == MegaError.API_EMASTERONLY) {
                showSnackbar(SNACKBAR_TYPE, getString(R.string.error_remove_business_contact, request.getEmail()), -1);
            } else {
                logError("Error deleting contact");
                showSnackbar(SNACKBAR_TYPE, getString(R.string.context_contact_not_removed), -1);
            }
        } else if (request.getType() == MegaRequest.TYPE_INVITE_CONTACT) {
            logDebug("MegaRequest.TYPE_INVITE_CONTACT finished: " + request.getNumber());

            dismissAlertDialogIfExists(statusDialog);

            if (request.getNumber() == MegaContactRequest.INVITE_ACTION_REMIND) {
                showSnackbar(SNACKBAR_TYPE, getString(R.string.context_contact_invitation_resent), -1);
            } else {
                if (e.getErrorCode() == MegaError.API_OK) {
                    logDebug("OK INVITE CONTACT: " + request.getEmail());
                    if (request.getNumber() == MegaContactRequest.INVITE_ACTION_ADD) {
                        showSnackbar(SNACKBAR_TYPE, getString(R.string.context_contact_request_sent, request.getEmail()), -1);
                    } else if (request.getNumber() == MegaContactRequest.INVITE_ACTION_DELETE) {
                        showSnackbar(SNACKBAR_TYPE, getString(R.string.context_contact_invitation_deleted), -1);
                    }
                } else {
                    logError("ERROR invite contact: " + e.getErrorCode() + "___" + e.getErrorString());
                    if (e.getErrorCode() == MegaError.API_EEXIST) {
                        boolean found = false;
                        ArrayList<MegaContactRequest> outgoingContactRequests = megaApi.getOutgoingContactRequests();
                        if (outgoingContactRequests != null) {
                            for (int i = 0; i < outgoingContactRequests.size(); i++) {
                                if (outgoingContactRequests.get(i).getTargetEmail().equals(request.getEmail())) {
                                    found = true;
                                    break;
                                }
                            }
                        }
                        if (found) {
                            showSnackbar(SNACKBAR_TYPE, getString(R.string.invite_not_sent_already_sent, request.getEmail()), -1);
                        } else {
                            showSnackbar(SNACKBAR_TYPE, getString(R.string.context_contact_already_exists, request.getEmail()), -1);
                        }
                    } else if (request.getNumber() == MegaContactRequest.INVITE_ACTION_ADD && e.getErrorCode() == MegaError.API_EARGS) {
                        showSnackbar(SNACKBAR_TYPE, getString(R.string.error_own_email_as_contact), -1);
                    } else {
                        showSnackbar(SNACKBAR_TYPE, getString(R.string.general_error), -1);
                    }
                }
            }
        } else if (request.getType() == MegaRequest.TYPE_PAUSE_TRANSFERS) {
            logDebug("MegaRequest.TYPE_PAUSE_TRANSFERS");
            //force update the pause notification to prevent missed onTransferUpdate
            sendBroadcast(new Intent(BROADCAST_ACTION_INTENT_UPDATE_PAUSE_NOTIFICATION));

            if (e.getErrorCode() == MegaError.API_OK) {
                updateTransfersWidgetState();

                if (drawerItem == DrawerItem.TRANSFERS && isTransfersInProgressAdded()) {
                    boolean paused = megaApi.areTransfersPaused(MegaTransfer.TYPE_DOWNLOAD) || megaApi.areTransfersPaused(MegaTransfer.TYPE_UPLOAD);
                    refreshFragment(FragmentTag.TRANSFERS.getTag());
                    mTabsAdapterTransfers.notifyDataSetChanged();

                    pauseTransfersMenuIcon.setVisible(!paused);
                    playTransfersMenuIcon.setVisible(paused);
                }

                // Update CU backup state.
                int newBackupState = megaApi.areTransfersPaused(MegaTransfer.TYPE_UPLOAD)
                        ? CuSyncManager.State.CU_SYNC_STATE_PAUSE_UP
                        : CuSyncManager.State.CU_SYNC_STATE_ACTIVE;

                CuSyncManager.INSTANCE.updatePrimaryBackupState(newBackupState);
                CuSyncManager.INSTANCE.updateSecondaryBackupState(newBackupState);
            }
        } else if (request.getType() == MegaRequest.TYPE_PAUSE_TRANSFER) {
            logDebug("One MegaRequest.TYPE_PAUSE_TRANSFER");

            if (e.getErrorCode() == MegaError.API_OK) {
                int transferTag = request.getTransferTag();

                if (request.getFlag()) {
                    transfersManagement.addPausedTransfers(transferTag);
                } else {
                    transfersManagement.removePausedTransfers(transferTag);
                }

                if (isTransfersInProgressAdded()) {
                    transfersFragment.changeStatusButton(request.getTransferTag());
                }
            } else {
                showSnackbar(SNACKBAR_TYPE, getString(R.string.error_general_nodes), -1);
            }
        } else if (request.getType() == MegaRequest.TYPE_CANCEL_TRANSFER) {
            if (e.getErrorCode() == MegaError.API_OK) {
                transfersManagement.removePausedTransfers(request.getTransferTag());
                updateTransfersWidget();
                supportInvalidateOptionsMenu();
            } else {
                showSnackbar(SNACKBAR_TYPE, getString(R.string.error_general_nodes), MEGACHAT_INVALID_HANDLE);
            }
        } else if (request.getType() == MegaRequest.TYPE_CANCEL_TRANSFERS) {
            logDebug("MegaRequest.TYPE_CANCEL_TRANSFERS");
            //After cancelling all the transfers
            if (e.getErrorCode() == MegaError.API_OK) {
                hideTransfersWidget();

                if (drawerItem == DrawerItem.TRANSFERS && isTransfersInProgressAdded()) {
                    pauseTransfersMenuIcon.setVisible(false);
                    playTransfersMenuIcon.setVisible(false);
                    cancelAllTransfersMenuItem.setVisible(false);
                }

                transfersManagement.resetPausedTransfers();
            } else {
                showSnackbar(SNACKBAR_TYPE, getString(R.string.error_general_nodes), -1);
            }
        } else if (request.getType() == MegaRequest.TYPE_CREATE_FOLDER) {
            dismissAlertDialogIfExists(statusDialog);
            if (e.getErrorCode() == MegaError.API_OK) {
                showSnackbar(SNACKBAR_TYPE, getString(R.string.context_folder_created), -1);

                if (drawerItem == DrawerItem.CLOUD_DRIVE) {
                    if (isCloudAdded()) {
                        ArrayList<MegaNode> nodes = megaApi.getChildren(megaApi.getNodeByHandle(parentHandleBrowser),
                                sortOrderManagement.getOrderCloud());
                        fileBrowserFragment.setNodes(nodes);
                        fileBrowserFragment.getRecyclerView().invalidate();
                    }
                } else if (drawerItem == DrawerItem.SHARED_ITEMS) {
                    onNodesSharedUpdate();
                } else if (drawerItem == DrawerItem.SEARCH) {
                    refreshFragment(FragmentTag.SEARCH.getTag());
                }
            } else {
                logError("TYPE_CREATE_FOLDER ERROR: " + e.getErrorCode() + " " + e.getErrorString());
                showSnackbar(SNACKBAR_TYPE, getString(R.string.context_folder_no_created), -1);
            }
        } else if (request.getType() == MegaRequest.TYPE_SUBMIT_PURCHASE_RECEIPT) {
            if (e.getErrorCode() == MegaError.API_OK) {
                logDebug("PURCHASE CORRECT!");
                drawerItem = DrawerItem.CLOUD_DRIVE;
                selectDrawerItem(drawerItem);
            } else {
                logError("PURCHASE WRONG: " + e.getErrorString() + " (" + e.getErrorCode() + ")");
            }
        } else if (request.getType() == MegaRequest.TYPE_REGISTER_PUSH_NOTIFICATION) {
            if (e.getErrorCode() == MegaError.API_OK) {
                logDebug("FCM OK TOKEN MegaRequest.TYPE_REGISTER_PUSH_NOTIFICATION");
            } else {
                logError("FCM ERROR TOKEN TYPE_REGISTER_PUSH_NOTIFICATION: " + e.getErrorCode() + "__" + e.getErrorString());
            }
        } else if (request.getType() == MegaRequest.TYPE_FOLDER_INFO) {
            if (e.getErrorCode() == MegaError.API_OK) {
                MegaFolderInfo info = request.getMegaFolderInfo();
                int numVersions = info.getNumVersions();
                logDebug("Num versions: " + numVersions);
                long previousVersions = info.getVersionsSize();
                logDebug("Previous versions: " + previousVersions);

                myAccountInfo.setNumVersions(numVersions);
                myAccountInfo.setPreviousVersionsSize(previousVersions);

            } else {
                logError("ERROR requesting version info of the account");
            }
        } else if (request.getType() == MegaRequest.TYPE_REMOVE) {
            if (versionsToRemove > 0) {
                logDebug("Remove request finished");
                if (e.getErrorCode() == MegaError.API_OK) {
                    versionsRemoved++;
                } else {
                    errorVersionRemove++;
                }

                if (versionsRemoved + errorVersionRemove == versionsToRemove) {
                    if (versionsRemoved == versionsToRemove) {
                        showSnackbar(SNACKBAR_TYPE, getString(R.string.version_history_deleted), -1);
                    } else {
                        showSnackbar(SNACKBAR_TYPE, getString(R.string.version_history_deleted_erroneously)
                                        + "\n" + getQuantityString(R.plurals.versions_deleted_succesfully, versionsRemoved, versionsRemoved)
                                        + "\n" + getQuantityString(R.plurals.versions_not_deleted, errorVersionRemove, errorVersionRemove),
                                MEGACHAT_INVALID_HANDLE);
                    }
                    versionsToRemove = 0;
                    versionsRemoved = 0;
                    errorVersionRemove = 0;
                }
            } else {
                logDebug("Remove request finished");
                if (e.getErrorCode() == MegaError.API_OK) {
                    finish();
                } else if (e.getErrorCode() == MegaError.API_EMASTERONLY) {
                    showSnackbar(SNACKBAR_TYPE, e.getErrorString(), -1);
                } else {
                    showSnackbar(SNACKBAR_TYPE, getString(R.string.context_no_removed), -1);
                }
            }
        }
    }

    /**
     * Updates own firstName/lastName and fullName data in UI and DB.
     *
     * @param firstName True if the update makes reference to the firstName, false it to the lastName.
     * @param newName   New firstName/lastName text.
     * @param e         MegaError of the request.
     */
    private void updateMyData(boolean firstName, String newName, MegaError e) {
        myAccountInfo.updateMyData(firstName, newName, e);
        updateUserNameNavigationView(myAccountInfo.getFullName());
        LiveEventBus.get(EVENT_USER_NAME_UPDATED, Boolean.class).post(true);
    }

    public void updateAccountStorageInfo() {
        logDebug("updateAccountStorageInfo");
        megaApi.getFolderInfo(megaApi.getRootNode(), this);
    }

    @Override
    public void onRequestTemporaryError(MegaApiJava api, MegaRequest request,
                                        MegaError e) {
        logWarning("onRequestTemporaryError: " + request.getRequestString() + "__" + e.getErrorCode() + "__" + e.getErrorString());
    }

    @Override
    public void onUsersUpdate(MegaApiJava api, ArrayList<MegaUser> users) {
        logDebug("onUsersUpdate");

        if (users != null) {
            logDebug("users.size(): " + users.size());
            for (int i = 0; i < users.size(); i++) {
                MegaUser user = users.get(i);

                if (user != null) {
                    // 0 if the change is external.
                    // >0 if the change is the result of an explicit request
                    // -1 if the change is the result of an implicit request made by the SDK internally

                    if (user.isOwnChange() > 0) {
                        logDebug("isOwnChange!!!: " + user.getEmail());
                        if (user.hasChanged(MegaUser.CHANGE_TYPE_RICH_PREVIEWS)) {
                            logDebug("Change on CHANGE_TYPE_RICH_PREVIEWS");
                            megaApi.shouldShowRichLinkWarning(this);
                            megaApi.isRichPreviewsEnabled(this);
                        }
                    } else {
                        logDebug("NOT OWN change");

                        logDebug("Changes: " + user.getChanges());

                        if (megaApi.getMyUser() != null) {
                            if (user.getHandle() == megaApi.getMyUser().getHandle()) {
                                logDebug("Change on my account from another client");


                                if (user.hasChanged(MegaUser.CHANGE_TYPE_CONTACT_LINK_VERIFICATION)) {
                                    logDebug("Change on CHANGE_TYPE_CONTACT_LINK_VERIFICATION");
                                    megaApi.getContactLinksOption(this);
                                }
                            }
                        }

                        if (user.hasChanged(MegaUser.CHANGE_TYPE_FIRSTNAME)) {
                            if (user.getEmail().equals(megaApi.getMyUser().getEmail())) {
                                logDebug("I change my first name");
                                megaApi.getUserAttribute(user, MegaApiJava.USER_ATTR_FIRSTNAME, this);
                            } else {
                                logDebug("The user: " + user.getHandle() + "changed his first name");
                                megaApi.getUserAttribute(user, MegaApiJava.USER_ATTR_FIRSTNAME, new GetAttrUserListener(this));
                            }
                        }

                        if (user.hasChanged(MegaUser.CHANGE_TYPE_LASTNAME)) {
                            if (user.getEmail().equals(megaApi.getMyUser().getEmail())) {
                                logDebug("I change my last name");
                                megaApi.getUserAttribute(user, MegaApiJava.USER_ATTR_LASTNAME, this);
                            } else {
                                logDebug("The user: " + user.getHandle() + "changed his last name");
                                megaApi.getUserAttribute(user, MegaApiJava.USER_ATTR_LASTNAME, new GetAttrUserListener(this));
                            }
                        }

                        if (user.hasChanged(MegaUser.CHANGE_TYPE_ALIAS)) {
                            logDebug("I changed the user: " + user.getHandle() + " nickname");
                            megaApi.getUserAttribute(user, MegaApiJava.USER_ATTR_ALIAS, new GetAttrUserListener(this));
                        }

                        if (user.hasChanged(MegaUser.CHANGE_TYPE_AVATAR)) {
                            logDebug("The user: " + user.getHandle() + "changed his AVATAR");

                            File avatar = buildAvatarFile(this, user.getEmail() + ".jpg");
                            Bitmap bitmap = null;
                            if (isFileAvailable(avatar)) {
                                avatar.delete();
                            }

                            if (user.getEmail().equals(megaApi.getMyUser().getEmail())) {
                                logDebug("I change my avatar");
                                String destinationPath = buildAvatarFile(this, megaApi.getMyEmail() + ".jpg").getAbsolutePath();
                                megaApi.getUserAvatar(megaApi.getMyUser(), destinationPath, this);
                            }
                        }

                        if (user.hasChanged(MegaUser.CHANGE_TYPE_EMAIL)) {
                            logDebug("CHANGE_TYPE_EMAIL");
                            if (user.getEmail().equals(megaApi.getMyUser().getEmail())) {
                                logDebug("I change my mail");
                                updateMyEmail(user.getEmail());
                            } else {
                                logDebug("The contact: " + user.getHandle() + " changes the mail.");
                                if (dbH.findContactByHandle(String.valueOf(user.getHandle())) == null) {
                                    logWarning("The contact NOT exists -> DB inconsistency! -> Clear!");
                                    if (dbH.getContactsSize() != megaApi.getContacts().size()) {
                                        dbH.clearContacts();
                                        FillDBContactsTask fillDBContactsTask = new FillDBContactsTask(this);
                                        fillDBContactsTask.execute();
                                    }
                                } else {
                                    logDebug("The contact already exists -> update");
                                    dbH.setContactMail(user.getHandle(), user.getEmail());
                                }
                            }
                        }
                    }
                } else {
                    logWarning("user == null --> Continue...");
                    continue;
                }
            }
        }
    }

    public void openLocation(long nodeHandle) {
        logDebug("Node handle: " + nodeHandle);

        MegaNode node = megaApi.getNodeByHandle(nodeHandle);
        if (node == null) {
            return;
        }
        comesFromNotifications = true;
        comesFromNotificationHandle = nodeHandle;
        MegaNode parent = nC.getParent(node);
        if (parent.getHandle() == megaApi.getRootNode().getHandle()) {
            //Cloud Drive
            drawerItem = DrawerItem.CLOUD_DRIVE;
            openFolderRefresh = true;
            comesFromNotificationHandleSaved = parentHandleBrowser;
            setParentHandleBrowser(nodeHandle);
            selectDrawerItem(drawerItem);
        } else if (parent.getHandle() == megaApi.getRubbishNode().getHandle()) {
            //Rubbish
            drawerItem = DrawerItem.RUBBISH_BIN;
            openFolderRefresh = true;
            comesFromNotificationHandleSaved = parentHandleRubbish;
            setParentHandleRubbish(nodeHandle);
            selectDrawerItem(drawerItem);
        } else if (parent.getHandle() == megaApi.getInboxNode().getHandle()) {
            //Inbox
            drawerItem = DrawerItem.INBOX;
            openFolderRefresh = true;
            comesFromNotificationHandleSaved = parentHandleInbox;
            setParentHandleInbox(nodeHandle);
            selectDrawerItem(drawerItem);
        } else {
            //Incoming Shares
            drawerItem = DrawerItem.SHARED_ITEMS;
            indexShares = 0;
            comesFromNotificationDeepBrowserTreeIncoming = deepBrowserTreeIncoming;
            comesFromNotificationHandleSaved = parentHandleIncoming;
            if (parent != null) {
                comesFromNotificationsLevel = deepBrowserTreeIncoming = calculateDeepBrowserTreeIncoming(node, this);
            }
            openFolderRefresh = true;
            setParentHandleIncoming(nodeHandle);
            selectDrawerItem(drawerItem);
        }
    }

    @Override
    public void onUserAlertsUpdate(MegaApiJava api, ArrayList<MegaUserAlert> userAlerts) {
        logDebug("onUserAlertsUpdate");

        setNotificationsTitleSection();
        notificationsFragment = (NotificationsFragment) getSupportFragmentManager().findFragmentByTag(FragmentTag.NOTIFICATIONS.getTag());
        if (notificationsFragment != null && userAlerts != null) {
            notificationsFragment.updateNotifications(userAlerts);
        }

        updateNavigationToolbarIcon();
    }

    @Override
    public void onEvent(MegaApiJava api, MegaEvent event) {

    }

    public void updateMyEmail(String email) {
        LiveEventBus.get(EVENT_USER_EMAIL_UPDATED, Boolean.class).post(true);

        logDebug("New email: " + email);
        nVEmail.setText(email);
        String oldEmail = dbH.getMyEmail();
        if (oldEmail != null) {
            logDebug("Old email: " + oldEmail);
            try {
                File avatarFile = buildAvatarFile(this, oldEmail + ".jpg");
                if (isFileAvailable(avatarFile)) {
                    File newFile = buildAvatarFile(this, email + ".jpg");
                    if (newFile != null) {
                        boolean result = avatarFile.renameTo(newFile);
                        if (result) {
                            logDebug("The avatar file was correctly renamed");
                        }
                    }
                }
            } catch (Exception e) {
                logError("EXCEPTION renaming the avatar on changing email", e);
            }
        } else {
            logError("ERROR: Old email is NULL");
        }

        dbH.saveMyEmail(email);
    }

    public void onNodesCloudDriveUpdate() {
        logDebug("onNodesCloudDriveUpdate");

        rubbishBinFragment = (RubbishBinFragment) getSupportFragmentManager().findFragmentByTag(FragmentTag.RUBBISH_BIN.getTag());
        if (rubbishBinFragment != null) {
            rubbishBinFragment.hideMultipleSelect();

            if (isClearRubbishBin) {
                isClearRubbishBin = false;
                parentHandleRubbish = megaApi.getRubbishNode().getHandle();
                ArrayList<MegaNode> nodes = megaApi.getChildren(megaApi.getRubbishNode(),
                        sortOrderManagement.getOrderCloud());
                rubbishBinFragment.setNodes(nodes);
                rubbishBinFragment.getRecyclerView().invalidate();
            } else {
                refreshRubbishBin();
            }
        }
        if (pagerOfflineFragment != null) {
            pagerOfflineFragment.refreshNodes();
        }

        refreshCloudDrive();
    }

    public void onNodesInboxUpdate() {
        inboxFragment = (InboxFragment) getSupportFragmentManager().findFragmentByTag(FragmentTag.INBOX.getTag());
        if (inboxFragment != null) {
            inboxFragment.hideMultipleSelect();
            inboxFragment.refresh();
        }
    }

    public void onNodesSearchUpdate() {
        if (getSearchFragment() != null) {
            //stop from query for empty string.
            textSubmitted = true;
            searchFragment.refresh();
        }
    }

    public void refreshIncomingShares() {
        if (!isIncomingAdded()) return;

        incomingSharesFragment.hideMultipleSelect();
        incomingSharesFragment.refresh();
    }

    private void refreshOutgoingShares() {
        if (!isOutgoingAdded()) return;

        outgoingSharesFragment.hideMultipleSelect();
        outgoingSharesFragment.refresh();
    }

    private void refreshLinks() {
        if (!isLinksAdded()) return;

        linksFragment.refresh();
    }

    public void refreshInboxList() {
        inboxFragment = (InboxFragment) getSupportFragmentManager().findFragmentByTag(FragmentTag.INBOX.getTag());
        if (inboxFragment != null) {
            inboxFragment.getRecyclerView().invalidate();
        }
    }

    public void onNodesSharedUpdate() {
        logDebug("onNodesSharedUpdate");

        refreshOutgoingShares();
        refreshIncomingShares();
        refreshLinks();

        refreshSharesPageAdapter();
    }

    @Override
    public void onNodesUpdate(MegaApiJava api, ArrayList<MegaNode> updatedNodes) {
        logDebug("onNodesUpdate");
        dismissAlertDialogIfExists(statusDialog);

        boolean updateContacts = false;

        if (updatedNodes != null) {
            //Verify is it is a new item to the inbox
            for (int i = 0; i < updatedNodes.size(); i++) {
                MegaNode updatedNode = updatedNodes.get(i);

                if (!updateContacts) {
                    if (updatedNode.isInShare()) {
                        updateContacts = true;

                        if (drawerItem == DrawerItem.SHARED_ITEMS
                                && getTabItemShares() == INCOMING_TAB && parentHandleIncoming == updatedNode.getHandle()) {
                            getNodeUseCase.get(parentHandleIncoming)
                                    .subscribeOn(Schedulers.io())
                                    .observeOn(AndroidSchedulers.mainThread())
                                    .subscribe((result, throwable) -> {
                                        if (throwable != null) {
                                            decreaseDeepBrowserTreeIncoming();
                                            parentHandleIncoming = INVALID_HANDLE;
                                            hideTabs(false, INCOMING_TAB);
                                            refreshIncomingShares();
                                        }
                                    });
                        }
                    }
                }

                if (updatedNode.getParentHandle() == inboxNode.getHandle()) {
                    logDebug("New element to Inbox!!");
                    setInboxNavigationDrawer();
                }
            }
        }

        onNodesCloudDriveUpdate();

        onNodesSearchUpdate();

        onNodesSharedUpdate();

        onNodesInboxUpdate();

        checkCameraUploadFolder(false, updatedNodes);

        refreshCUNodes();

        LiveEventBus.get(EVENT_NODES_CHANGE).post(true);

        // Invalidate the menu will collapse/expand the search view and set the query text to ""
        // (call onQueryTextChanged) (BTW, SearchFragment uses textSubmitted to avoid the query
        // text changed to "" for once)
        if (drawerItem == DrawerItem.HOMEPAGE) return;

        setToolbarTitle();
        supportInvalidateOptionsMenu();
    }

    @Override
    public void onReloadNeeded(MegaApiJava api) {
        logDebug("onReloadNeeded");
    }

    @Override
    public void onAccountUpdate(MegaApiJava api) {
        logDebug("onAccountUpdate");
    }

    @Override
    public void onContactRequestsUpdate(MegaApiJava api, ArrayList<MegaContactRequest> requests) {
        logDebug("onContactRequestsUpdate");

        if (requests != null) {
            for (int i = 0; i < requests.size(); i++) {
                MegaContactRequest req = requests.get(i);
                if (req.isOutgoing()) {
                    logDebug("SENT REQUEST");
                    logDebug("STATUS: " + req.getStatus() + ", Contact Handle: " + req.getHandle());
                    if (req.getStatus() == MegaContactRequest.STATUS_ACCEPTED) {
                        cC.addContactDB(req.getTargetEmail());
                    }
                } else {
                    logDebug("RECEIVED REQUEST");
                    setContactTitleSection();
                    logDebug("STATUS: " + req.getStatus() + " Contact Handle: " + req.getHandle());
                    if (req.getStatus() == MegaContactRequest.STATUS_ACCEPTED) {
                        cC.addContactDB(req.getSourceEmail());
                    }
                }
            }
        }

        updateNavigationToolbarIcon();
    }

    /**
     * Pauses a transfer.
     *
     * @param mT the transfer to pause
     */
    public void pauseIndividualTransfer(MegaTransfer mT) {
        if (mT == null) {
            logWarning("Transfer object is null.");
            return;
        }

        logDebug("Resume transfer - Node handle: " + mT.getNodeHandle());
        megaApi.pauseTransfer(mT, mT.getState() != MegaTransfer.STATE_PAUSED, managerActivity);
    }

    /**
     * Shows a warning to ensure if it is sure of remove all completed transfers.
     */
    public void showConfirmationClearCompletedTransfers() {
        MaterialAlertDialogBuilder builder = new MaterialAlertDialogBuilder(this);
        builder.setMessage(R.string.confirmation_to_clear_completed_transfers)
                .setPositiveButton(R.string.general_clear, (dialog, which) -> {
                    dbH.emptyCompletedTransfers();

                    if (isTransfersCompletedAdded()) {
                        completedTransfersFragment.clearCompletedTransfers();
                    }
                    supportInvalidateOptionsMenu();
                })
                .setNegativeButton(R.string.general_dismiss, null);

        confirmationTransfersDialog = builder.create();
        setConfirmationTransfersDialogNotCancellableAndShow();
    }

    /**
     * Shows a warning to ensure if it is sure of cancel selected transfers.
     */
    public void showConfirmationCancelSelectedTransfers(List<MegaTransfer> selectedTransfers) {
        if (selectedTransfers == null || selectedTransfers.isEmpty()) {
            return;
        }

        MaterialAlertDialogBuilder builder = new MaterialAlertDialogBuilder(this);
        builder.setMessage(getResources().getQuantityString(R.plurals.cancel_selected_transfers, selectedTransfers.size()))
                .setPositiveButton(R.string.button_continue, (dialog, which) -> {
                    CancelTransferListener cancelTransferListener = new CancelTransferListener(managerActivity);
                    cancelTransferListener.cancelTransfers(selectedTransfers);

                    if (isTransfersInProgressAdded()) {
                        transfersFragment.destroyActionMode();
                    }
                })
                .setNegativeButton(R.string.general_dismiss, null);

        confirmationTransfersDialog = builder.create();
        setConfirmationTransfersDialogNotCancellableAndShow();
    }

    /**
     * Shows a warning to ensure if it is sure of cancel all transfers.
     */
    public void showConfirmationCancelAllTransfers() {
        MaterialAlertDialogBuilder builder = new MaterialAlertDialogBuilder(this);
        builder.setMessage(getResources().getString(R.string.cancel_all_transfer_confirmation))
                .setPositiveButton(R.string.cancel_all_action, (dialog, which) -> {
                    megaApi.cancelTransfers(MegaTransfer.TYPE_DOWNLOAD, managerActivity);
                    megaApi.cancelTransfers(MegaTransfer.TYPE_UPLOAD, managerActivity);
                    cancelAllUploads(ManagerActivity.this);
                    refreshFragment(FragmentTag.TRANSFERS.getTag());
                    refreshFragment(FragmentTag.COMPLETED_TRANSFERS.getTag());
                })
                .setNegativeButton(R.string.general_dismiss, null);

        confirmationTransfersDialog = builder.create();
        setConfirmationTransfersDialogNotCancellableAndShow();
    }

    private void setConfirmationTransfersDialogNotCancellableAndShow() {
        if (confirmationTransfersDialog != null) {
            confirmationTransfersDialog.setCancelable(false);
            confirmationTransfersDialog.setCanceledOnTouchOutside(false);
            confirmationTransfersDialog.show();
        }
    }

    @Override
    public void onTransferStart(MegaApiJava api, MegaTransfer transfer) {
        logDebug("onTransferStart: " + transfer.getNotificationNumber() + "-" + transfer.getNodeHandle() + " - " + transfer.getTag());

        if (transfer.isStreamingTransfer() || isBackgroundTransfer(transfer)) {
            return;
        }

        if (transferCallback < transfer.getNotificationNumber()) {
            transferCallback = transfer.getNotificationNumber();
            long now = Calendar.getInstance().getTimeInMillis();
            lastTimeOnTransferUpdate = now;

            if (!transfer.isFolderTransfer()) {
                transfersInProgress.add(transfer.getTag());

                if (isTransfersInProgressAdded()) {
                    transfersFragment.transferStart(transfer);
                }
            }
        }
    }

    @Override
    public void onTransferFinish(MegaApiJava api, MegaTransfer transfer, MegaError e) {
        logDebug("onTransferFinish: " + transfer.getNodeHandle() + " - " + transfer.getTag() + "- " + transfer.getNotificationNumber());
        if (transfer.isStreamingTransfer() || isBackgroundTransfer(transfer)) {
            return;
        }

        if (transferCallback < transfer.getNotificationNumber()) {

            transferCallback = transfer.getNotificationNumber();
            long now = Calendar.getInstance().getTimeInMillis();
            lastTimeOnTransferUpdate = now;

            if (!transfer.isFolderTransfer()) {
                ListIterator li = transfersInProgress.listIterator();
                int index = 0;
                while (li.hasNext()) {
                    Integer next = (Integer) li.next();
                    if (next == transfer.getTag()) {
                        index = li.previousIndex();
                        break;
                    }
                }

                if (!transfersInProgress.isEmpty()) {
                    transfersInProgress.remove(index);
                    logDebug("The transfer with index " + index + " has been removed, left: " + transfersInProgress.size());
                } else {
                    logDebug("The transferInProgress is EMPTY");
                }

                int pendingTransfers = megaApi.getNumPendingDownloads() + megaApi.getNumPendingUploads();

                if (pendingTransfers <= 0) {
                    if (pauseTransfersMenuIcon != null) {
                        pauseTransfersMenuIcon.setVisible(false);
                        playTransfersMenuIcon.setVisible(false);
                        cancelAllTransfersMenuItem.setVisible(false);
                    }
                }

                onNodesCloudDriveUpdate();
                onNodesInboxUpdate();
                onNodesSearchUpdate();
                onNodesSharedUpdate();
                LiveEventBus.get(EVENT_NODES_CHANGE).post(false);

                if (isTransfersInProgressAdded()) {
                    transfersFragment.transferFinish(transfer.getTag());
                }
            }
        }
    }

    @Override
    public void onTransferUpdate(MegaApiJava api, MegaTransfer transfer) {

        if (transfer.isStreamingTransfer() || isBackgroundTransfer(transfer)) {
            return;
        }

        long now = Calendar.getInstance().getTimeInMillis();
        if ((now - lastTimeOnTransferUpdate) > ONTRANSFERUPDATE_REFRESH_MILLIS) {
            logDebug("Update onTransferUpdate: " + transfer.getNodeHandle() + " - " + transfer.getTag() + " - " + transfer.getNotificationNumber());
            lastTimeOnTransferUpdate = now;

            if (!transfer.isFolderTransfer() && transferCallback < transfer.getNotificationNumber()) {
                transferCallback = transfer.getNotificationNumber();

                if (isTransfersInProgressAdded()) {
                    transfersFragment.transferUpdate(transfer);
                }
            }
        }
    }

    @Override
    public void onTransferTemporaryError(MegaApiJava api, MegaTransfer transfer, MegaError e) {
        logWarning("onTransferTemporaryError: " + transfer.getNodeHandle() + " - " + transfer.getTag());

        if (e.getErrorCode() == MegaError.API_EOVERQUOTA) {
            if (e.getValue() != 0) {
                logDebug("TRANSFER OVERQUOTA ERROR: " + e.getErrorCode());
                updateTransfersWidget();
            } else {
                logWarning("STORAGE OVERQUOTA ERROR: " + e.getErrorCode());
                //work around - SDK does not return over quota error for folder upload,
                //so need to be notified from global listener
                if (transfer.getType() == MegaTransfer.TYPE_UPLOAD) {
                    if (transfer.isForeignOverquota()) {
                        return;
                    }

                    logDebug("Over quota");
                    Intent intent = new Intent(this, UploadService.class);
                    intent.setAction(ACTION_OVERQUOTA_STORAGE);
                    ContextCompat.startForegroundService(this, intent);
                }
            }
        }
    }

    @Override
    public boolean onTransferData(MegaApiJava api, MegaTransfer transfer, byte[] buffer) {
        logDebug("onTransferData");
        return true;
    }

    public boolean isList() {
        return isList;
    }

    public void setList(boolean isList) {
        this.isList = isList;
    }

    public boolean isListCameraUploads() {
        return false;
    }

    public boolean getFirstLogin() {
        return firstLogin;
    }

    public void setFirstLogin(boolean flag) {
        firstLogin = flag;
    }

    public boolean getAskPermissions() {
        return askPermissions;
    }

    public String getPathNavigationOffline() {
        return pathNavigationOffline;
    }

    public void setPathNavigationOffline(String pathNavigationOffline) {
        logDebug("setPathNavigationOffline: " + pathNavigationOffline);
        this.pathNavigationOffline = pathNavigationOffline;
    }

    public int getDeepBrowserTreeIncoming() {
        return deepBrowserTreeIncoming;
    }

    public void setDeepBrowserTreeIncoming(int deep) {
        deepBrowserTreeIncoming = deep;
    }

    public void increaseDeepBrowserTreeIncoming() {
        deepBrowserTreeIncoming++;
    }

    public void decreaseDeepBrowserTreeIncoming() {
        deepBrowserTreeIncoming--;
    }

    public int getDeepBrowserTreeOutgoing() {
        return deepBrowserTreeOutgoing;
    }

    public void setDeepBrowserTreeOutgoing(int deep) {
        this.deepBrowserTreeOutgoing = deep;
    }

    public void increaseDeepBrowserTreeOutgoing() {
        deepBrowserTreeOutgoing++;
    }

    public void decreaseDeepBrowserTreeOutgoing() {
        deepBrowserTreeOutgoing--;
    }

    public void setDeepBrowserTreeLinks(int deepBrowserTreeLinks) {
        this.deepBrowserTreeLinks = deepBrowserTreeLinks;
    }

    public int getDeepBrowserTreeLinks() {
        return deepBrowserTreeLinks;
    }

    public void increaseDeepBrowserTreeLinks() {
        deepBrowserTreeLinks++;
    }

    public void decreaseDeepBrowserTreeLinks() {
        deepBrowserTreeLinks--;
    }

    public DrawerItem getDrawerItem() {
        return drawerItem;
    }

    public void setDrawerItem(DrawerItem drawerItem) {
        this.drawerItem = drawerItem;
    }

    public int getTabItemShares() {
        if (viewPagerShares == null) return ERROR_TAB;

        return viewPagerShares.getCurrentItem();
    }

    private int getTabItemTransfers() {
        return viewPagerTransfers == null ? ERROR_TAB : viewPagerTransfers.getCurrentItem();
    }

    public void setTabItemShares(int index) {
        viewPagerShares.setCurrentItem(index);
    }

    public void showChatPanel(MegaChatListItem chat) {
        logDebug("showChatPanel");

        if (chat == null || isBottomSheetDialogShown(bottomSheetDialogFragment)) return;

        selectedChatItemId = chat.getChatId();
        bottomSheetDialogFragment = new ChatBottomSheetDialogFragment();
        bottomSheetDialogFragment.show(getSupportFragmentManager(), bottomSheetDialogFragment.getTag());
    }

    public void updateUserNameNavigationView(String fullName) {
        logDebug("updateUserNameNavigationView");

        nVDisplayName.setText(fullName);
        setProfileAvatar();
    }

    public void hideFabButton() {
        initFabButtonShow = false;
        fabButton.hide();
    }

    /**
     * Hides the fabButton icon when scrolling.
     */
    public void hideFabButtonWhenScrolling() {
        fabButton.hide();
    }

    /**
     * Shows the fabButton icon.
     */
    public void showFabButtonAfterScrolling() {
        fabButton.show();
    }

    /**
     * Updates the fabButton icon and shows it.
     */
    private void updateFabAndShow() {
        fabButton.setImageDrawable(ContextCompat.getDrawable(this, R.drawable.ic_add_white));
        fabButton.show();
    }

    /**
     * Shows or hides the fabButton depending on the current section.
     */
    public void showFabButton() {
        initFabButtonShow = true;

        if (drawerItem == null) {
            return;
        }

        switch (drawerItem) {
            case CLOUD_DRIVE:
                if (!isInMDMode) {
                    updateFabAndShow();
                }
                break;

            case SHARED_ITEMS:
                switch (getTabItemShares()) {
                    case INCOMING_TAB:
                        if (!isIncomingAdded()) break;

                        MegaNode parentNodeInSF = megaApi.getNodeByHandle(parentHandleIncoming);
                        if (deepBrowserTreeIncoming <= 0 || parentNodeInSF == null) {
                            hideFabButton();
                            break;
                        }

                        switch (megaApi.getAccess(parentNodeInSF)) {
                            case MegaShare.ACCESS_OWNER:
                            case MegaShare.ACCESS_READWRITE:
                            case MegaShare.ACCESS_FULL:
                                updateFabAndShow();
                                break;

                            case ACCESS_READ:
                                hideFabButton();
                                break;
                        }
                        break;

                    case OUTGOING_TAB:
                        if (!isOutgoingAdded()) break;

                        if (deepBrowserTreeOutgoing <= 0) {
                            hideFabButton();
                        } else {
                            updateFabAndShow();
                        }
                        break;

                    case LINKS_TAB:
                        if (!isLinksAdded()) break;

                        if (deepBrowserTreeLinks <= 0) {
                            hideFabButton();
                        } else {
                            updateFabAndShow();
                        }
                        break;

                    default:
                        hideFabButton();
                }
                break;

            case CHAT:
                if (megaChatApi == null) {
                    hideFabButton();
                    break;
                }

                updateFabAndShow();
                break;

            default:
                hideFabButton();
        }
    }

    public AndroidCompletedTransfer getSelectedTransfer() {
        return selectedTransfer;
    }

    public MegaNode getSelectedNode() {
        return selectedNode;
    }

    public void setSelectedNode(MegaNode selectedNode) {
        this.selectedNode = selectedNode;
    }

    public MegaContactAdapter getSelectedUser() {
        return selectedUser;
    }


    public MegaContactRequest getSelectedRequest() {
        return selectedRequest;
    }

    public MegaOffline getSelectedOfflineNode() {
        return selectedOfflineNode;
    }

    public void setSelectedAccountType(int selectedAccountType) {
        this.selectedAccountType = selectedAccountType;
    }

    private void onChatListItemUpdate(MegaChatListItem item) {
        if (item != null) {
            logDebug("Chat ID:" + item.getChatId());
            if (item.isPreview()) {
                return;
            }
        } else {
            logWarning("Item NULL");
            return;
        }

        recentChatsFragment = (RecentChatsFragment) getSupportFragmentManager().findFragmentByTag(FragmentTag.RECENT_CHAT.getTag());
        if (recentChatsFragment != null) {
            recentChatsFragment.listItemUpdate(item);
        }

        if (item.hasChanged(MegaChatListItem.CHANGE_TYPE_UNREAD_COUNT)) {
            logDebug("Change unread count: " + item.getUnreadCount());
            setChatBadge();
            updateNavigationToolbarIcon();
        }
    }

    private void onChatOnlineStatusUpdate(long userHandle, int status, boolean inProgress) {
        logDebug("Status: " + status + ", In Progress: " + inProgress);
        if (inProgress) {
            status = -1;
        }

        if (megaChatApi != null) {
            recentChatsFragment = (RecentChatsFragment) getSupportFragmentManager().findFragmentByTag(FragmentTag.RECENT_CHAT.getTag());
            if (userHandle == megaChatApi.getMyUserHandle()) {
                logDebug("My own status update");
                setContactStatus();
                if (drawerItem == DrawerItem.CHAT) {
                    if (recentChatsFragment != null) {
                        recentChatsFragment.onlineStatusUpdate(status);
                    }
                }
            } else {
                logDebug("Status update for the user: " + userHandle);
                recentChatsFragment = (RecentChatsFragment) getSupportFragmentManager().findFragmentByTag(FragmentTag.RECENT_CHAT.getTag());
                if (recentChatsFragment != null) {
                    logDebug("Update Recent chats view");
                    recentChatsFragment.contactStatusUpdate(userHandle, status);
                }
            }
        }
    }

    private void onChatConnectionStateUpdate(long chatid, int newState) {
        logDebug("Chat ID: " + chatid + ", New state: " + newState);
        if (newState == MegaChatApi.CHAT_CONNECTION_ONLINE && chatid == -1) {
            logDebug("Online Connection: " + chatid);
            recentChatsFragment = (RecentChatsFragment) getSupportFragmentManager().findFragmentByTag(FragmentTag.RECENT_CHAT.getTag());
            if (recentChatsFragment != null) {
                recentChatsFragment.setChats();
                if (drawerItem == DrawerItem.CHAT) {
                    recentChatsFragment.setStatus();
                }
            }
        }

        MegaChatApiJava api = MegaApplication.getInstance().getMegaChatApi();
        MegaChatRoom chatRoom = api.getChatRoom(chatid);
        if (isChatConnectedInOrderToInitiateACall(newState, chatRoom)) {
            startCallWithChatOnline(this, api.getChatRoom(chatid));
        }
    }

    public void copyError() {
        try {
            dismissAlertDialogIfExists(statusDialog);
            showSnackbar(SNACKBAR_TYPE, getString(R.string.context_no_copied), -1);
        } catch (Exception ex) {
        }
    }

    public void setDrawerLockMode(boolean locked) {
        if (locked) {
            drawerLayout.setDrawerLockMode(DrawerLayout.LOCK_MODE_LOCKED_CLOSED);
        } else {
            drawerLayout.setDrawerLockMode(DrawerLayout.LOCK_MODE_UNLOCKED);
        }
    }

    /**
     * This method is used to change the elevation of the AppBarLayout when
     * scrolling the RecyclerView
     *
     * @param withElevation true if need elevation, false otherwise
     */
    public void changeAppBarElevation(boolean withElevation) {
        changeAppBarElevation(withElevation, ELEVATION_SCROLL);
    }

    /**
     * This method is used to change the elevation of the AppBarLayout for some reason
     *
     * @param withElevation true if need elevation, false otherwise
     * @param cause         for what cause adding/removing elevation. Only if mElevationCause(cause bitmap)
     *                      is zero will the elevation being eliminated
     */
    public void changeAppBarElevation(boolean withElevation, int cause) {
        if (withElevation) {
            mElevationCause |= cause;
        } else if ((mElevationCause & cause) > 0) {
            mElevationCause ^= cause;
        }

        // In landscape mode, if no call in progress layout ("Tap to return call"), then don't show elevation
        if (mElevationCause == ELEVATION_CALL_IN_PROGRESS && callInProgressLayout.getVisibility() != View.VISIBLE)
            return;

        // If any Tablayout is visible, set the background of the toolbar to transparent (or its elevation
        // overlay won't be correctly set via AppBarLayout) and then set the elevation of AppBarLayout,
        // in this way, both Toolbar and TabLayout would have expected elevation overlay.
        // If TabLayout is invisible, directly set toolbar's color for the elevation effect. Set AppBarLayout
        // elevation in this case, a crack would appear between toolbar and ChatRecentFragment's Appbarlayout, for example.
        float elevation = getResources().getDimension(R.dimen.toolbar_elevation);
        int toolbarElevationColor = ColorUtils.getColorForElevation(this, elevation);
        int transparentColor = ContextCompat.getColor(this, android.R.color.transparent);
        boolean onlySetToolbar = Util.isDarkMode(this) && !mShowAnyTabLayout;
        boolean enableCUVisible = cuLayout.getVisibility() == View.VISIBLE;

        if (mElevationCause > 0) {
            if (onlySetToolbar) {
                toolbar.setBackgroundColor(toolbarElevationColor);
                if (enableCUVisible) cuLayout.setBackgroundColor(toolbarElevationColor);
            } else {
                toolbar.setBackgroundColor(transparentColor);
                if (enableCUVisible) cuLayout.setBackground(null);
                abL.setElevation(elevation);
            }
        } else {
            toolbar.setBackgroundColor(transparentColor);
            if (enableCUVisible) cuLayout.setBackground(null);
            abL.setElevation(0);
        }

        ColorUtils.changeStatusBarColorForElevation(this,
                mElevationCause > 0 && !isInMainHomePage());
    }

    public long getParentHandleInbox() {
        return parentHandleInbox;
    }

    public void setContactTitleSection() {
        ArrayList<MegaContactRequest> requests = megaApi.getIncomingContactRequests();

        if (contactsSectionText != null) {
            if (requests != null) {
                int pendingRequest = requests.size();
                if (pendingRequest == 0) {
                    contactsSectionText.setText(getString(R.string.section_contacts));
                } else {
                    setFormattedContactTitleSection(pendingRequest, true);
                }
            }
        }
    }

    void setFormattedContactTitleSection(int pendingRequest, boolean enable) {
        String textToShow = String.format(getString(R.string.section_contacts_with_notification), pendingRequest);
        try {
            if (enable) {
                textToShow = textToShow.replace("[A]", "<font color=\'" + ColorUtils.getColorHexString(this, R.color.red_600_red_300) + "\'>");
            } else {
                textToShow = textToShow.replace("[A]", "<font color=\'#ffcccc\'>");
            }
            textToShow = textToShow.replace("[/A]", "</font>");
        } catch (Exception e) {
            logError("Formatted string: " + textToShow, e);
        }

        Spanned result = null;
        if (Build.VERSION.SDK_INT >= Build.VERSION_CODES.N) {
            result = Html.fromHtml(textToShow, Html.FROM_HTML_MODE_LEGACY);
        } else {
            result = Html.fromHtml(textToShow);
        }
        contactsSectionText.setText(result);
    }

    public void setNotificationsTitleSection() {
        int unread = megaApi.getNumUnreadUserAlerts();

        if (unread == 0) {
            notificationsSectionText.setText(getString(R.string.title_properties_chat_contact_notifications));
        } else {
            setFormattedNotificationsTitleSection(unread, true);
        }
    }

    void setFormattedNotificationsTitleSection(int unread, boolean enable) {
        String textToShow = String.format(getString(R.string.section_notification_with_unread), unread);
        try {
            if (enable) {
                textToShow = textToShow.replace("[A]", "<font color=\'"
                        + ColorUtils.getColorHexString(this, R.color.red_600_red_300)
                        + "\'>");
            } else {
                textToShow = textToShow.replace("[A]", "<font color=\'#ffcccc\'>");
            }
            textToShow = textToShow.replace("[/A]", "</font>");
        } catch (Exception e) {
            logError("Formatted string: " + textToShow, e);
        }

        Spanned result = null;
        if (Build.VERSION.SDK_INT >= Build.VERSION_CODES.N) {
            result = Html.fromHtml(textToShow, Html.FROM_HTML_MODE_LEGACY);
        } else {
            result = Html.fromHtml(textToShow);
        }
        notificationsSectionText.setText(result);
    }

    public void setChatBadge() {
        if (megaChatApi != null) {
            int numberUnread = megaChatApi.getUnreadChats();
            if (numberUnread == 0) {
                chatBadge.setVisibility(View.GONE);
            } else {
                chatBadge.setVisibility(View.VISIBLE);
                if (numberUnread > 9) {
                    ((TextView) chatBadge.findViewById(R.id.chat_badge_text)).setText("9+");
                } else {
                    ((TextView) chatBadge.findViewById(R.id.chat_badge_text)).setText("" + numberUnread);
                }
            }
        } else {
            chatBadge.setVisibility(View.GONE);
        }
    }

    private void setCallBadge() {
        if (!isOnline(this) || megaChatApi == null || megaChatApi.getNumCalls() <= 0 || (megaChatApi.getNumCalls() == 1 && participatingInACall())) {
            callBadge.setVisibility(View.GONE);
            return;
        }

        callBadge.setVisibility(View.VISIBLE);
    }

    public String getDeviceName() {
        String manufacturer = Build.MANUFACTURER;
        String model = Build.MODEL;
        if (model.startsWith(manufacturer)) {
            return capitalize(model);
        } else {
            return capitalize(manufacturer) + " " + model;
        }
    }

    private String capitalize(String s) {
        if (s == null || s.length() == 0) {
            return "";
        }
        char first = s.charAt(0);
        if (Character.isUpperCase(first)) {
            return s;
        } else {
            return Character.toUpperCase(first) + s.substring(1);
        }
    }

    public void refreshMenu() {
        logDebug("refreshMenu");
        supportInvalidateOptionsMenu();
    }

    public boolean is2FAEnabled() {
        return is2FAEnabled;
    }

    /**
     * Sets or removes the layout behaviour to hide the bottom view when scrolling.
     *
     * @param enable True if should set the behaviour, false if should remove it.
     */
    public void enableHideBottomViewOnScroll(boolean enable) {
        LinearLayout layout = findViewById(R.id.container_bottom);
        if (layout == null || isInImagesPage()) {
            return;
        }

        final CoordinatorLayout.LayoutParams fParams
                = new CoordinatorLayout.LayoutParams(ViewGroup.LayoutParams.MATCH_PARENT, ViewGroup.LayoutParams.MATCH_PARENT);
        fParams.setMargins(0, 0, 0, enable ? 0 : getResources().getDimensionPixelSize(R.dimen.bottom_navigation_view_height));
        fragmentLayout.setLayoutParams(fParams);

        CoordinatorLayout.LayoutParams params = (CoordinatorLayout.LayoutParams) layout.getLayoutParams();
        params.setBehavior(enable ? new CustomHideBottomViewOnScrollBehaviour<LinearLayout>() : null);
        layout.setLayoutParams(params);
    }

    /**
     * Shows all the content of bottom view.
     */
    public void showBottomView() {
        LinearLayout bottomView = findViewById(R.id.container_bottom);
        if (bottomView == null || fragmentLayout == null || isInImagesPage()) {
            return;
        }

        bottomView.animate().translationY(0).setDuration(175)
                .withStartAction(() -> bottomView.setVisibility(View.VISIBLE))
                .start();
    }

    /**
     * Shows or hides the bottom view and animates the transition.
     *
     * @param hide True if should hide it, false if should show it.
     */
    public void animateBottomView(boolean hide) {
        LinearLayout bottomView = findViewById(R.id.container_bottom);
        if (bottomView == null || fragmentLayout == null) {
            return;
        }

        CoordinatorLayout.LayoutParams params = (CoordinatorLayout.LayoutParams) fragmentLayout.getLayoutParams();

        if (hide && bottomView.getVisibility() == View.VISIBLE) {
            bottomView.animate().translationY(bottomView.getHeight()).setDuration(ANIMATION_DURATION)
                    .withStartAction(() -> params.bottomMargin = 0)
                    .withEndAction(() -> bottomView.setVisibility(View.GONE)).start();
        } else if (!hide && bottomView.getVisibility() == View.GONE) {
            int bottomMargin = getResources().getDimensionPixelSize(R.dimen.bottom_navigation_view_height);

            bottomView.animate().translationY(0).setDuration(ANIMATION_DURATION)
                    .withStartAction(() -> bottomView.setVisibility(View.VISIBLE))
                    .withEndAction(() -> params.bottomMargin = bottomMargin)
                    .start();
        }
    }

    public void showHideBottomNavigationView(boolean hide) {
        if (bNV == null) return;

        final CoordinatorLayout.LayoutParams params = new CoordinatorLayout.LayoutParams(ViewGroup.LayoutParams.MATCH_PARENT, ViewGroup.LayoutParams.MATCH_PARENT);
        int height = getResources().getDimensionPixelSize(R.dimen.bottom_navigation_view_height);

        if (hide && bNV.getVisibility() == View.VISIBLE) {
            updateMiniAudioPlayerVisibility(false);
            params.setMargins(0, 0, 0, 0);
            fragmentLayout.setLayoutParams(params);
            bNV.animate().translationY(height).setDuration(ANIMATION_DURATION).withEndAction(() ->
                    bNV.setVisibility(View.GONE)
            ).start();
        } else if (!hide && bNV.getVisibility() == View.GONE) {
            bNV.animate().translationY(0).setDuration(ANIMATION_DURATION).withStartAction(() ->
                    bNV.setVisibility(View.VISIBLE)
            ).withEndAction(() -> {
                updateMiniAudioPlayerVisibility(true);
                params.setMargins(0, 0, 0, height);
                fragmentLayout.setLayoutParams(params);
            }).start();
        }

        updateTransfersWidgetPosition(hide);
    }

    public void markNotificationsSeen(boolean fromAndroidNotification) {
        logDebug("fromAndroidNotification: " + fromAndroidNotification);

        if (fromAndroidNotification) {
            megaApi.acknowledgeUserAlerts();
        } else {
            if (drawerItem == DrawerItem.NOTIFICATIONS && app.isActivityVisible()) {
                megaApi.acknowledgeUserAlerts();
            }
        }
    }

    public void showKeyboardForSearch() {
        if (searchView != null) {
            showKeyboardDelayed(searchView.findViewById(R.id.search_src_text));
            searchView.requestFocus();
        }
    }

    public void hideKeyboardSearch() {
        hideKeyboard(this);
        if (searchView != null) {
            searchView.clearFocus();
        }
    }

    public void openSearchView() {
        String querySaved = searchQuery;
        if (searchMenuItem != null) {
            searchMenuItem.expandActionView();
            if (searchView != null) {
                searchView.setQuery(querySaved, false);
            }
        }
    }

    public void clearSearchViewFocus() {
        if (searchView != null) {
            searchView.clearFocus();
        }
    }

    public void requestSearchViewFocus() {
        if (searchView == null || textSubmitted) {
            return;
        }

        searchView.setIconified(false);
    }

    public boolean isValidSearchQuery() {
        return searchQuery != null && !searchQuery.isEmpty();
    }

    public void openSearchFolder(MegaNode node) {
        switch (drawerItem) {
            case HOMEPAGE:
                // Redirect to Cloud drive.
                selectDrawerItem(DrawerItem.CLOUD_DRIVE);
            case CLOUD_DRIVE:
                setParentHandleBrowser(node.getHandle());
                refreshFragment(FragmentTag.CLOUD_DRIVE.getTag());
                break;
            case SHARED_ITEMS:
                if (viewPagerShares == null || sharesPageAdapter == null) break;

                if (getTabItemShares() == INCOMING_TAB) {
                    setParentHandleIncoming(node.getHandle());
                    increaseDeepBrowserTreeIncoming();
                } else if (getTabItemShares() == OUTGOING_TAB) {
                    setParentHandleOutgoing(node.getHandle());
                    increaseDeepBrowserTreeOutgoing();
                } else if (getTabItemShares() == LINKS_TAB) {
                    setParentHandleLinks(node.getHandle());
                    increaseDeepBrowserTreeLinks();
                }
                refreshSharesPageAdapter();

                break;
            case INBOX:
                setParentHandleInbox(node.getHandle());
                refreshFragment(FragmentTag.INBOX.getTag());
                break;
        }
    }

    public void closeSearchView() {
        if (searchMenuItem != null && searchMenuItem.isActionViewExpanded()) {
            searchMenuItem.collapseActionView();
        }
    }

    public void setTextSubmitted() {
        if (searchView != null) {
            if (!isValidSearchQuery()) return;
            searchView.setQuery(searchQuery, true);
        }
    }

    public boolean isSearchOpen() {
        return searchQuery != null && searchExpand;
    }

    private void refreshAddPhoneNumberButton() {
        navigationDrawerAddPhoneContainer.setVisibility(View.GONE);
    }

    public void showAddPhoneNumberInMenu() {
        if (megaApi == null) {
            return;
        }
        if (canVoluntaryVerifyPhoneNumber()) {
            if (megaApi.isAchievementsEnabled()) {
                String message = String.format(getString(R.string.sms_add_phone_number_dialog_msg_achievement_user), myAccountInfo.getBonusStorageSMS());
                addPhoneNumberLabel.setText(message);
            } else {
                addPhoneNumberLabel.setText(R.string.sms_add_phone_number_dialog_msg_non_achievement_user);
            }
            navigationDrawerAddPhoneContainer.setVisibility(View.VISIBLE);
        } else {
            navigationDrawerAddPhoneContainer.setVisibility(View.GONE);
        }
    }

    @Override
    public void onTrimMemory(int level) {
        // Determine which lifecycle or system event was raised.
        //we will stop creating thumbnails while the phone is running low on memory to prevent OOM
        logDebug("Level: " + level);
        if (level >= ComponentCallbacks2.TRIM_MEMORY_RUNNING_CRITICAL) {
            logWarning("Low memory");
            ThumbnailUtils.isDeviceMemoryLow = true;
        } else {
            logDebug("Memory OK");
            ThumbnailUtils.isDeviceMemoryLow = false;
        }
    }

    private void setSearchDrawerItem() {
        if (drawerItem == DrawerItem.SEARCH) return;

        searchDrawerItem = drawerItem;
        searchSharedTab = getTabItemShares();

        drawerItem = DrawerItem.SEARCH;
    }

    public DrawerItem getSearchDrawerItem() {
        return searchDrawerItem;
    }

    /**
     * This method sets "Tap to return to call" banner when there is a call in progress
     * and it is in Cloud Drive section, Recents section, Incoming section, Outgoing section or in the chats list.
     */
    private void setCallWidget() {
        setCallBadge();

        if (drawerItem == DrawerItem.SEARCH
                || drawerItem == DrawerItem.TRANSFERS || drawerItem == DrawerItem.NOTIFICATIONS
                || drawerItem == DrawerItem.HOMEPAGE || !isScreenInPortrait(this)) {
            hideCallWidget(this, callInProgressChrono, callInProgressLayout);
            return;
        }

        showCallLayout(this, callInProgressLayout, callInProgressChrono, callInProgressText);
    }

    public void homepageToSearch() {
        hideItemsWhenSearchSelected();
        searchMenuItem.expandActionView();
    }

    public String getSearchQuery() {
        return searchQuery;
    }

    public int getSearchSharedTab() {
        return searchSharedTab;
    }

    public void setSearchQuery(String searchQuery) {
        this.searchQuery = searchQuery;
        if (this.searchView != null) {
            this.searchView.setQuery(searchQuery, false);
        }
    }

    public long getParentHandleIncoming() {
        return parentHandleIncoming;
    }

    public long getParentHandleOutgoing() {
        return parentHandleOutgoing;
    }

    public long getParentHandleRubbish() {
        return parentHandleRubbish;
    }

    public long getParentHandleSearch() {
        return parentHandleSearch;
    }

    public long getParentHandleLinks() {
        return parentHandleLinks;
    }

    public void setParentHandleLinks(long parentHandleLinks) {
        this.parentHandleLinks = parentHandleLinks;
    }

    private SearchFragment getSearchFragment() {
        return searchFragment = (SearchFragment) getSupportFragmentManager().findFragmentByTag(FragmentTag.SEARCH.getTag());
    }

    /**
     * Removes a completed transfer from Completed tab in Transfers section.
     *
     * @param transfer the completed transfer to remove
     */
    public void removeCompletedTransfer(AndroidCompletedTransfer transfer) {
        dbH.deleteTransfer(transfer.getId());

        if (isTransfersCompletedAdded()) {
            completedTransfersFragment.transferRemoved(transfer);
        }
    }

    /**
     * Retries a transfer that finished wrongly.
     *
     * @param transfer the transfer to retry
     */
    private void retryTransfer(AndroidCompletedTransfer transfer) {
        if (transfer.getType() == MegaTransfer.TYPE_DOWNLOAD) {
            MegaNode node = megaApi.getNodeByHandle(Long.parseLong(transfer.getNodeHandle()));
            if (node == null) {
                logWarning("Node is null, not able to retry");
                return;
            }

            if (transfer.getIsOfflineFile()) {
                File offlineFile = new File(transfer.getOriginalPath());
                saveOffline(offlineFile.getParentFile(), node, ManagerActivity.this);
            } else {
                downloadNodeUseCase.download(this, node, transfer.getPath())
                        .subscribeOn(Schedulers.io())
                        .observeOn(AndroidSchedulers.mainThread())
                        .subscribe(() -> logDebug("Transfer retried: " + node.getHandle()),
                                throwable -> logError("Retry transfer failed.", throwable));
            }
        } else if (transfer.getType() == MegaTransfer.TYPE_UPLOAD) {
            File file = new File(transfer.getOriginalPath());
            uploadUseCase.upload(this, file, transfer.getParentHandle())
                    .subscribeOn(Schedulers.io())
                    .observeOn(AndroidSchedulers.mainThread())
                    .subscribe(() -> logDebug("Transfer retried."));
        }

        removeCompletedTransfer(transfer);
    }

    /**
     * Opens a location of a transfer.
     *
     * @param transfer the transfer to open its location
     */
    public void openTransferLocation(AndroidCompletedTransfer transfer) {
        if (transfer.getType() == MegaTransfer.TYPE_DOWNLOAD) {
            if (transfer.getIsOfflineFile()) {
                selectDrawerItem(drawerItem = DrawerItem.HOMEPAGE);
                openFullscreenOfflineFragment(
                        removeInitialOfflinePath(transfer.getPath()) + SEPARATOR);
            } else {
                File file = new File(transfer.getPath());

                if (!isFileAvailable(file)) {
                    showSnackbar(SNACKBAR_TYPE, StringResourcesUtils.getString(R.string.location_not_exist), MEGACHAT_INVALID_HANDLE);
                    return;
                }

                Intent intent = new Intent(this, FileStorageActivity.class);
                intent.setAction(FileStorageActivity.Mode.BROWSE_FILES.getAction());
                intent.putExtra(FileStorageActivity.EXTRA_PATH, transfer.getPath());
                startActivity(intent);
            }
        } else if (transfer.getType() == MegaTransfer.TYPE_UPLOAD) {
            MegaNode node = megaApi.getNodeByHandle(Long.parseLong(transfer.getNodeHandle()));
            if (node == null) {
                showSnackbar(SNACKBAR_TYPE, getString(!isOnline(this) ? R.string.error_server_connection_problem
                        : R.string.warning_folder_not_exists), MEGACHAT_INVALID_HANDLE);
                return;
            }

            viewNodeInFolder(node);
        }
    }

    /**
     * Opens the location of a node.
     *
     * @param node the node to open its location
     */
    public void viewNodeInFolder(MegaNode node) {
        MegaNode parentNode = MegaNodeUtil.getRootParentNode(megaApi, node);
        if (parentNode.getHandle() == megaApi.getRootNode().getHandle()) {
            parentHandleBrowser = node.getParentHandle();
            refreshFragment(FragmentTag.CLOUD_DRIVE.getTag());
            selectDrawerItem(DrawerItem.CLOUD_DRIVE);
        } else if (parentNode.getHandle() == megaApi.getRubbishNode().getHandle()) {
            parentHandleRubbish = node.getParentHandle();
            refreshFragment(FragmentTag.RUBBISH_BIN.getTag());
            selectDrawerItem(DrawerItem.RUBBISH_BIN);
        } else if (parentNode.isInShare()) {
            parentHandleIncoming = node.getParentHandle();
            deepBrowserTreeIncoming = calculateDeepBrowserTreeIncoming(megaApi.getParentNode(node),
                    this);
            refreshFragment(FragmentTag.INCOMING_SHARES.getTag());
            indexShares = INCOMING_TAB;
            if (viewPagerShares != null) {
                viewPagerShares.setCurrentItem(indexShares);
                if (sharesPageAdapter != null) {
                    sharesPageAdapter.notifyDataSetChanged();
                }
            }
            selectDrawerItem(DrawerItem.SHARED_ITEMS);
        }
    }

    public int getStorageState() {
        return storageState;
    }

    /**
     * Shows a "transfer over quota" warning.
     */
    public void showTransfersTransferOverQuotaWarning() {
        MaterialAlertDialogBuilder builder = new MaterialAlertDialogBuilder(this);
        int messageResource = R.string.warning_transfer_over_quota;

        transferOverQuotaWarning = builder.setTitle(R.string.label_transfer_over_quota)
                .setMessage(getString(messageResource, getHumanizedTime(megaApi.getBandwidthOverquotaDelay())))
                .setPositiveButton(R.string.my_account_upgrade_pro, (dialog, which) -> {
                    navigateToUpgradeAccount();
                })
                .setNegativeButton(R.string.general_dismiss, null)
                .setCancelable(false)
                .setOnDismissListener(dialog -> isTransferOverQuotaWarningShown = false)
                .create();

        transferOverQuotaWarning.setCanceledOnTouchOutside(false);
        TimeUtils.createAndShowCountDownTimer(messageResource, transferOverQuotaWarning);
        transferOverQuotaWarning.show();
        isTransferOverQuotaWarningShown = true;
    }

    /**
     * Updates the position of the transfers widget.
     *
     * @param bNVHidden true if the bottom navigation view is hidden, false otherwise
     */
    public void updateTransfersWidgetPosition(boolean bNVHidden) {
        RelativeLayout transfersWidgetLayout = findViewById(R.id.transfers_widget_layout);
        if (transfersWidgetLayout == null) return;

        LinearLayout.LayoutParams params = (LinearLayout.LayoutParams) transfersWidgetLayout.getLayoutParams();
        params.gravity = Gravity.END;

        if (!bNVHidden && isInMainHomePage()) {
            params.bottomMargin = Util.dp2px(TRANSFER_WIDGET_MARGIN_BOTTOM, outMetrics);
        } else {
            params.bottomMargin = 0;
        }

        transfersWidgetLayout.setLayoutParams(params);
    }

    /**
     * Updates values of TransfersManagement object after the activity comes from background.
     */
    private void checkTransferOverQuotaOnResume() {
        transfersManagement.setOnTransfersSection(drawerItem == DrawerItem.TRANSFERS);

        if (transfersManagement.isTransferOverQuotaNotificationShown()) {
            transfersManagement.setTransferOverQuotaBannerShown(true);
            transfersManagement.setTransferOverQuotaNotificationShown(false);
        }
    }

    /**
     * Gets the failed and cancelled transfers.
     *
     * @return A list with the failed and cancelled transfers.
     */
    public ArrayList<AndroidCompletedTransfer> getFailedAndCancelledTransfers() {
        return dbH.getFailedOrCancelledTransfers();
    }

    /**
     * Retries all the failed and cancelled transfers.
     */
    private void retryAllTransfers() {
        ArrayList<AndroidCompletedTransfer> failedOrCancelledTransfers = getFailedAndCancelledTransfers();
        dbH.removeFailedOrCancelledTransfers();
        for (AndroidCompletedTransfer transfer : failedOrCancelledTransfers) {
            if (isTransfersCompletedAdded()) {
                completedTransfersFragment.transferRemoved(transfer);
            }

            retryTransfer(transfer);
        }
    }


    /**
     * Retry a single transfer.
     *
     * @param transfer AndroidCompletedTransfer to retry.
     */
    public void retrySingleTransfer(AndroidCompletedTransfer transfer) {
        removeCompletedTransfer(transfer);
        retryTransfer(transfer);
    }

    /**
     * Checks if there are failed or cancelled transfers.
     *
     * @return True if there are failed or cancelled transfers, false otherwise.
     */
    private boolean thereAreFailedOrCancelledTransfers() {
        ArrayList<AndroidCompletedTransfer> failedOrCancelledTransfers = getFailedAndCancelledTransfers();
        return failedOrCancelledTransfers.size() > 0;
    }

    private RubbishBinFragment getRubbishBinFragment() {
        return rubbishBinFragment = (RubbishBinFragment) getSupportFragmentManager().findFragmentByTag(FragmentTag.RUBBISH_BIN.getTag());
    }

    private PhotosFragment getPhotosFragment() {
        return photosFragment = (PhotosFragment) getSupportFragmentManager()
                .findFragmentByTag(FragmentTag.PHOTOS.getTag());
    }

    private InboxFragment getInboxFragment() {
        return inboxFragment = (InboxFragment) getSupportFragmentManager().findFragmentByTag(FragmentTag.INBOX.getTag());
    }

    private RecentChatsFragment getChatsFragment() {
        return recentChatsFragment = (RecentChatsFragment) getSupportFragmentManager().findFragmentByTag(FragmentTag.RECENT_CHAT.getTag());
    }

    private PermissionsFragment getPermissionsFragment() {
        return permissionsFragment = (PermissionsFragment) getSupportFragmentManager().findFragmentByTag(FragmentTag.PERMISSIONS.getTag());
    }

    public MediaDiscoveryFragment getMDFragment() {
        return mediaDiscoveryFragment;
    }

    public AlbumContentFragment getAlbumContentFragment() {
        return albumContentFragment;
    }

    /**
     * Checks whether the current screen is the main of Homepage or Documents.
     * Video / Audio / Photos do not need Fab button
     *
     * @param isShow True if Fab button should be display, False if Fab button should be hidden
     */
    private void controlFabInHomepage(Boolean isShow) {
        if (mHomepageScreen == HomepageScreen.HOMEPAGE) {
            // Control the Fab in homepage
            HomepageFragment fragment = getFragmentByType(HomepageFragment.class);
            if (fragment != null) {
                if (isShow) {
                    fragment.showFabButton();
                } else {
                    fragment.hideFabButton();
                }
            }
        } else if (mHomepageScreen == HomepageScreen.DOCUMENTS) {
            // Control the Fab in documents
            DocumentsFragment docFragment = getFragmentByType(DocumentsFragment.class);
            if (docFragment != null) {
                if (isShow) {
                    docFragment.showFabButton();
                } else {
                    docFragment.hideFabButton();
                }
            }
        }
    }

    @Override
    public void finishRenameActionWithSuccess(@NonNull String newName) {
        switch (drawerItem) {
            case CLOUD_DRIVE:
                refreshCloudDrive();
                break;
            case RUBBISH_BIN:
                refreshRubbishBin();
                break;
            case INBOX:
                refreshInboxList();
                break;
            case SHARED_ITEMS:
                onNodesSharedUpdate();
                break;
            case HOMEPAGE:
                refreshOfflineNodes();
        }
    }

    @Override
    public void actionConfirmed() {
        //No update needed
    }

    @Override
    public void onPreviewLoaded(MegaChatRequest request, boolean alreadyExist) {
        long chatId = request.getChatHandle();
        boolean isFromOpenChatPreview = request.getFlag();
        int type = request.getParamType();
        String link = request.getLink();
        if (joiningToChatLink && isTextEmpty(link) && chatId == MEGACHAT_INVALID_HANDLE) {
            showSnackbar(SNACKBAR_TYPE, getString(R.string.error_chat_link_init_error), MEGACHAT_INVALID_HANDLE);
            resetJoiningChatLink();
            return;
        }

        if (type == LINK_IS_FOR_MEETING) {
            logDebug("It's a meeting");
            boolean linkInvalid = TextUtil.isTextEmpty(link) && chatId == MEGACHAT_INVALID_HANDLE;
            if (linkInvalid) {
                logError("Invalid link");
                return;
            }

            if (isMeetingEnded(request.getMegaHandleList())) {
                logDebug("It's a meeting, open dialog: Meeting has ended");
                new MeetingHasEndedDialogFragment(new MeetingHasEndedDialogFragment.ClickCallback() {
                    @Override
                    public void onViewMeetingChat() {
                        showChatLink(link);
                    }

                    @Override
                    public void onLeave() {
                    }
                }, false).show(getSupportFragmentManager(),
                        MeetingHasEndedDialogFragment.TAG);
            } else {
                CallUtil.checkMeetingInProgress(ManagerActivity.this, ManagerActivity.this, chatId, isFromOpenChatPreview, link, request.getMegaHandleList(), request.getText(), alreadyExist, request.getUserHandle(), passcodeManagement);
            }
        } else {
            logDebug("It's a chat");
            showChatLink(link);
        }

        dismissAlertDialogIfExists(openLinkDialog);
    }

    @Override
    public void onErrorLoadingPreview(int errorCode) {
        if (errorCode == MegaChatError.ERROR_NOENT) {
            dismissAlertDialogIfExists(openLinkDialog);
            showAlert(this, getString(R.string.invalid_chat_link), getString(R.string.title_alert_chat_link_error));
        } else {
            showOpenLinkError(true, 0);
        }
    }

    /**
     * Checks if the current screen is the main of Home.
     *
     * @return True if the current screen is the main of Home, false otherwise.
     */
    public boolean isInMainHomePage() {
        return drawerItem == DrawerItem.HOMEPAGE && mHomepageScreen == HomepageScreen.HOMEPAGE;
    }

    /**
     * Checks if the current screen is photos section of Homepage.
     *
     * @return True if the current screen is the photos, false otherwise.
     */
    public boolean isInImagesPage() {
        return drawerItem == DrawerItem.HOMEPAGE && mHomepageScreen == HomepageScreen.IMAGES;
    }

    /**
     * Checks if the current screen is Album content page.
     *
     * @return True if the current screen is Album content page, false otherwise.
     */
    public boolean isInAlbumContentPage() {
        return drawerItem == DrawerItem.PHOTOS && isInAlbumContent;
    }

    /**
     * Checks if the current screen is Photos.
     *
     * @return True if the current screen is Photos, false otherwise.
     */
    public boolean isInPhotosPage() {
        return drawerItem == DrawerItem.PHOTOS;
    }

    /**
     * Checks if the current screen is Media discovery page.
     *
     * @return True if the current screen is Media discovery page, false otherwise.
     */
    public boolean isInMDPage() {
        return drawerItem == DrawerItem.CLOUD_DRIVE && isInMDMode;
    }

    /**
     * Create the instance of FileBackupManager
     */
    private void initFileBackupManager() {
        fileBackupManager = new FileBackupManager(this, (actionType, operationType, result, handle) -> {
            if (actionType == ACTION_MOVE_TO_BACKUP) {
                if (operationType == OPERATION_EXECUTE) {
                    showMovementResult(result, handle);
                }
            } else if (actionType == ACTION_BACKUP_FAB) {
                if (operationType == OPERATION_EXECUTE) {
                    if (isBottomSheetDialogShown(bottomSheetDialogFragment)) return;
                    bottomSheetDialogFragment = UploadBottomSheetDialogFragment.newInstance(GENERAL_UPLOAD);
                    bottomSheetDialogFragment.show(getSupportFragmentManager(), bottomSheetDialogFragment.getTag());
                }
            } else {
                logDebug("Nothing to do for actionType = " + actionType);
            }
        });
    }

    /**
     * Receive changes to OnChatListItemUpdate, OnChatOnlineStatusUpdate and OnChatConnectionStateUpdate and make the necessary changes
     */
    private void checkChatChanges() {
        Disposable chatSubscription = getChatChangesUseCase.get()
                .subscribeOn(Schedulers.io())
                .observeOn(AndroidSchedulers.mainThread())
                .subscribe((next) -> {
                    if (next instanceof GetChatChangesUseCase.Result.OnChatListItemUpdate) {
                        MegaChatListItem item = ((GetChatChangesUseCase.Result.OnChatListItemUpdate) next).component1();
                        onChatListItemUpdate(item);
                    }

                    if (next instanceof GetChatChangesUseCase.Result.OnChatOnlineStatusUpdate) {
                        long userHandle = ((GetChatChangesUseCase.Result.OnChatOnlineStatusUpdate) next).component1();
                        int status = ((GetChatChangesUseCase.Result.OnChatOnlineStatusUpdate) next).component2();
                        boolean inProgress = ((GetChatChangesUseCase.Result.OnChatOnlineStatusUpdate) next).component3();
                        onChatOnlineStatusUpdate(userHandle, status, inProgress);
                    }

                    if (next instanceof GetChatChangesUseCase.Result.OnChatConnectionStateUpdate) {
                        long chatid = ((GetChatChangesUseCase.Result.OnChatConnectionStateUpdate) next).component1();
                        int newState = ((GetChatChangesUseCase.Result.OnChatConnectionStateUpdate) next).component2();
                        onChatConnectionStateUpdate(chatid, newState);
                    }
                }, (error) -> logError("Error " + error));

        composite.add(chatSubscription);
    }
}<|MERGE_RESOLUTION|>--- conflicted
+++ resolved
@@ -385,11 +385,8 @@
 import mega.privacy.android.app.sync.cusync.CuSyncManager;
 import mega.privacy.android.app.sync.fileBackups.FileBackupManager;
 import mega.privacy.android.app.upgradeAccount.UpgradeAccountActivity;
-<<<<<<< HEAD
 import mega.privacy.android.app.usecase.CopyNodeUseCase;
-=======
 import mega.privacy.android.app.usecase.DownloadNodeUseCase;
->>>>>>> 1a663b9e
 import mega.privacy.android.app.usecase.GetNodeUseCase;
 import mega.privacy.android.app.usecase.MoveNodeUseCase;
 import mega.privacy.android.app.usecase.RemoveNodeUseCase;
@@ -528,15 +525,13 @@
     @Inject
     GetChatChangesUseCase getChatChangesUseCase;
     @Inject
-<<<<<<< HEAD
+    DownloadNodeUseCase downloadNodeUseCase;
+    @Inject
     CheckNameCollisionUseCase checkNameCollisionUseCase;
     @Inject
     UploadUseCase uploadUseCase;
     @Inject
     CopyNodeUseCase copyNodeUseCase;
-=======
-    DownloadNodeUseCase downloadNodeUseCase;
->>>>>>> 1a663b9e
 
     public ArrayList<Integer> transfersInProgress;
     public MegaTransferData transferData;
