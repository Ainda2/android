--- conflicted
+++ resolved
@@ -1495,16 +1495,14 @@
                     return null;
                 }));
 
-<<<<<<< HEAD
+        viewModel.onGetNumUnreadUserAlerts().observe(this, this::updateNumUnreadUserAlerts);
+
         viewModel.onInboxSectionUpdate().observe(this, new Observer<Boolean>() {
             @Override
             public void onChanged(Boolean hasChildren) {
                 updateInboxSectionVisibility(hasChildren);
             }
         });
-=======
-        viewModel.onGetNumUnreadUserAlerts().observe(this, this::updateNumUnreadUserAlerts);
->>>>>>> c6931fc9
 
         // This block for solving the issue below:
         // Android is installed for the first time. Press the “Open” button on the system installation dialog, press the home button to switch the app to background,
@@ -11515,7 +11513,25 @@
     }
 
     /**
-<<<<<<< HEAD
+     * Updates the UI related to unread user alerts as per the [UnreadUserAlertsCheckType] received.
+     *
+     * @param result Pair containing the type of the request and the number of unread user alerts.
+     */
+    private void updateNumUnreadUserAlerts(kotlin.Pair<UnreadUserAlertsCheckType, Integer> result) {
+        UnreadUserAlertsCheckType type = result.getFirst();
+        int numUnreadUserAlerts = result.getSecond();
+
+        if (type == UnreadUserAlertsCheckType.NAVIGATION_TOOLBAR_ICON) {
+            updateNavigationToolbarIcon(numUnreadUserAlerts);
+        } else if (type == UnreadUserAlertsCheckType.NOTIFICATIONS_TITLE) {
+            setNotificationsTitleSection(numUnreadUserAlerts);
+        } else {
+            updateNavigationToolbarIcon(numUnreadUserAlerts);
+            setNotificationsTitleSection(numUnreadUserAlerts);
+        }
+    }
+
+    /**
      * Updates Inbox section visibility depending on if it has children.
      *
      * @param hasChildren True if the Inbox node has children, false otherwise.
@@ -11532,23 +11548,6 @@
                     ColorUtils.getThemeColor(this, android.R.attr.textColorPrimary));
         } else {
             inboxSection.setVisibility(View.GONE);
-=======
-     * Updates the UI related to unread user alerts as per the [UnreadUserAlertsCheckType] received.
-     *
-     * @param result Pair containing the type of the request and the number of unread user alerts.
-     */
-    private void updateNumUnreadUserAlerts(kotlin.Pair<UnreadUserAlertsCheckType, Integer> result) {
-        UnreadUserAlertsCheckType type = result.getFirst();
-        int numUnreadUserAlerts = result.getSecond();
-
-        if (type == UnreadUserAlertsCheckType.NAVIGATION_TOOLBAR_ICON) {
-            updateNavigationToolbarIcon(numUnreadUserAlerts);
-        } else if (type == UnreadUserAlertsCheckType.NOTIFICATIONS_TITLE) {
-            setNotificationsTitleSection(numUnreadUserAlerts);
-        } else {
-            updateNavigationToolbarIcon(numUnreadUserAlerts);
-            setNotificationsTitleSection(numUnreadUserAlerts);
->>>>>>> c6931fc9
         }
     }
 }