package mega.privacy.android.app.main;

import static mega.privacy.android.app.constants.BroadcastConstants.ACTION_CLOSE_CHAT_AFTER_OPEN_TRANSFERS;
import static mega.privacy.android.app.constants.BroadcastConstants.ACTION_TYPE;
import static mega.privacy.android.app.constants.BroadcastConstants.ACTION_UPDATE_CREDENTIALS;
import static mega.privacy.android.app.constants.BroadcastConstants.ACTION_UPDATE_DISABLE_CU_SETTING;
import static mega.privacy.android.app.constants.BroadcastConstants.ACTION_UPDATE_DISABLE_CU_UI_SETTING;
import static mega.privacy.android.app.constants.BroadcastConstants.ACTION_UPDATE_FIRST_NAME;
import static mega.privacy.android.app.constants.BroadcastConstants.ACTION_UPDATE_LAST_NAME;
import static mega.privacy.android.app.constants.BroadcastConstants.ACTION_UPDATE_NICKNAME;
import static mega.privacy.android.app.constants.BroadcastConstants.ACTION_UPDATE_PUSH_NOTIFICATION_SETTING;
import static mega.privacy.android.app.constants.BroadcastConstants.BROADCAST_ACTION_INTENT_CU_ATTR_CHANGE;
import static mega.privacy.android.app.constants.BroadcastConstants.BROADCAST_ACTION_INTENT_FILTER_CONTACT_UPDATE;
import static mega.privacy.android.app.constants.BroadcastConstants.BROADCAST_ACTION_TRANSFER_FINISH;
import static mega.privacy.android.app.constants.BroadcastConstants.COMPLETED_TRANSFER;
import static mega.privacy.android.app.constants.BroadcastConstants.EXTRA_USER_HANDLE;
import static mega.privacy.android.app.constants.BroadcastConstants.INVALID_ACTION;
import static mega.privacy.android.app.constants.EventConstants.EVENT_CALL_ON_HOLD_CHANGE;
import static mega.privacy.android.app.constants.EventConstants.EVENT_CALL_STATUS_CHANGE;
import static mega.privacy.android.app.constants.EventConstants.EVENT_FAILED_TRANSFERS;
import static mega.privacy.android.app.constants.EventConstants.EVENT_FINISH_ACTIVITY;
import static mega.privacy.android.app.constants.EventConstants.EVENT_MY_BACKUPS_FOLDER_CHANGED;
import static mega.privacy.android.app.constants.EventConstants.EVENT_NETWORK_CHANGE;
import static mega.privacy.android.app.constants.EventConstants.EVENT_REFRESH;
import static mega.privacy.android.app.constants.EventConstants.EVENT_REFRESH_PHONE_NUMBER;
import static mega.privacy.android.app.constants.EventConstants.EVENT_SESSION_ON_HOLD_CHANGE;
import static mega.privacy.android.app.constants.EventConstants.EVENT_TRANSFER_OVER_QUOTA;
import static mega.privacy.android.app.constants.EventConstants.EVENT_UPDATE_VIEW_MODE;
import static mega.privacy.android.app.constants.EventConstants.EVENT_USER_EMAIL_UPDATED;
import static mega.privacy.android.app.constants.EventConstants.EVENT_USER_NAME_UPDATED;
import static mega.privacy.android.app.constants.IntentConstants.ACTION_OPEN_ACHIEVEMENTS;
import static mega.privacy.android.app.constants.IntentConstants.EXTRA_ACCOUNT_TYPE;
import static mega.privacy.android.app.constants.IntentConstants.EXTRA_ASK_PERMISSIONS;
import static mega.privacy.android.app.constants.IntentConstants.EXTRA_FIRST_LOGIN;
import static mega.privacy.android.app.constants.IntentConstants.EXTRA_NEW_ACCOUNT;
import static mega.privacy.android.app.constants.IntentConstants.EXTRA_UPGRADE_ACCOUNT;
import static mega.privacy.android.app.fragments.settingsFragments.startSceen.util.StartScreenUtil.CHAT_BNV;
import static mega.privacy.android.app.fragments.settingsFragments.startSceen.util.StartScreenUtil.CLOUD_DRIVE_BNV;
import static mega.privacy.android.app.fragments.settingsFragments.startSceen.util.StartScreenUtil.HOME_BNV;
import static mega.privacy.android.app.fragments.settingsFragments.startSceen.util.StartScreenUtil.NO_BNV;
import static mega.privacy.android.app.fragments.settingsFragments.startSceen.util.StartScreenUtil.PHOTOS_BNV;
import static mega.privacy.android.app.fragments.settingsFragments.startSceen.util.StartScreenUtil.SHARED_ITEMS_BNV;
import static mega.privacy.android.app.fragments.settingsFragments.startSceen.util.StartScreenUtil.getStartBottomNavigationItem;
import static mega.privacy.android.app.fragments.settingsFragments.startSceen.util.StartScreenUtil.getStartDrawerItem;
import static mega.privacy.android.app.fragments.settingsFragments.startSceen.util.StartScreenUtil.setStartScreenTimeStamp;
import static mega.privacy.android.app.fragments.settingsFragments.startSceen.util.StartScreenUtil.shouldCloseApp;
import static mega.privacy.android.app.main.FileInfoActivity.NODE_HANDLE;
import static mega.privacy.android.app.main.PermissionsFragment.PERMISSIONS_FRAGMENT;
import static mega.privacy.android.app.meeting.activity.MeetingActivity.MEETING_ACTION_CREATE;
import static mega.privacy.android.app.meeting.activity.MeetingActivity.MEETING_ACTION_JOIN;
import static mega.privacy.android.app.modalbottomsheet.ModalBottomSheetUtil.isBottomSheetDialogShown;
import static mega.privacy.android.app.modalbottomsheet.UploadBottomSheetDialogFragment.GENERAL_UPLOAD;
import static mega.privacy.android.app.modalbottomsheet.UploadBottomSheetDialogFragment.HOMEPAGE_UPLOAD;
import static mega.privacy.android.app.sync.fileBackups.FileBackupManager.BackupDialogState.BACKUP_DIALOG_SHOW_CONFIRM;
import static mega.privacy.android.app.sync.fileBackups.FileBackupManager.BackupDialogState.BACKUP_DIALOG_SHOW_NONE;
import static mega.privacy.android.app.sync.fileBackups.FileBackupManager.BackupDialogState.BACKUP_DIALOG_SHOW_WARNING;
import static mega.privacy.android.app.sync.fileBackups.FileBackupManager.OperationType.OPERATION_EXECUTE;
import static mega.privacy.android.app.utils.AlertDialogUtil.dismissAlertDialogIfExists;
import static mega.privacy.android.app.utils.AlertDialogUtil.isAlertDialogShown;
import static mega.privacy.android.app.utils.AlertsAndWarnings.askForCustomizedPlan;
import static mega.privacy.android.app.utils.AlertsAndWarnings.showOverDiskQuotaPaywallWarning;
import static mega.privacy.android.app.utils.AvatarUtil.getColorAvatar;
import static mega.privacy.android.app.utils.AvatarUtil.getDefaultAvatar;
import static mega.privacy.android.app.utils.CallUtil.hideCallMenuItem;
import static mega.privacy.android.app.utils.CallUtil.hideCallWidget;
import static mega.privacy.android.app.utils.CallUtil.isMeetingEnded;
import static mega.privacy.android.app.utils.CallUtil.isNecessaryDisableLocalCamera;
import static mega.privacy.android.app.utils.CallUtil.openMeetingToCreate;
import static mega.privacy.android.app.utils.CallUtil.participatingInACall;
import static mega.privacy.android.app.utils.CallUtil.returnActiveCall;
import static mega.privacy.android.app.utils.CallUtil.setCallMenuItem;
import static mega.privacy.android.app.utils.CallUtil.showCallLayout;
import static mega.privacy.android.app.utils.CallUtil.showConfirmationInACall;
import static mega.privacy.android.app.utils.CallUtil.showConfirmationOpenCamera;
import static mega.privacy.android.app.utils.CameraUploadUtil.backupTimestampsAndFolderHandle;
import static mega.privacy.android.app.utils.CameraUploadUtil.disableCameraUploadSettingProcess;
import static mega.privacy.android.app.utils.CameraUploadUtil.disableMediaUploadProcess;
import static mega.privacy.android.app.utils.CameraUploadUtil.getPrimaryFolderHandle;
import static mega.privacy.android.app.utils.CameraUploadUtil.getSecondaryFolderHandle;
import static mega.privacy.android.app.utils.ChatUtil.StatusIconLocation;
import static mega.privacy.android.app.utils.ChatUtil.createMuteNotificationsChatAlertDialog;
import static mega.privacy.android.app.utils.ChatUtil.getGeneralNotification;
import static mega.privacy.android.app.utils.ChatUtil.getTitleChat;
import static mega.privacy.android.app.utils.ColorUtils.tintIcon;
import static mega.privacy.android.app.utils.Constants.*;
import static mega.privacy.android.app.utils.ConstantsUrl.RECOVERY_URL;
import static mega.privacy.android.app.utils.FileUtil.JPG_EXTENSION;
import static mega.privacy.android.app.utils.FileUtil.OLD_MK_FILE;
import static mega.privacy.android.app.utils.FileUtil.OLD_RK_FILE;
import static mega.privacy.android.app.utils.FileUtil.buildExternalStorageFile;
import static mega.privacy.android.app.utils.FileUtil.createTemporalTextFile;
import static mega.privacy.android.app.utils.FileUtil.getRecoveryKeyFileName;
import static mega.privacy.android.app.utils.FileUtil.isFileAvailable;
import static mega.privacy.android.app.utils.JobUtil.fireCameraUploadJob;
import static mega.privacy.android.app.utils.JobUtil.fireCancelCameraUploadJob;
import static mega.privacy.android.app.utils.JobUtil.fireStopCameraUploadJob;
import static mega.privacy.android.app.utils.JobUtil.stopCameraUploadSyncHeartbeatWorkers;
import static mega.privacy.android.app.utils.MegaApiUtils.calculateDeepBrowserTreeIncoming;
import static mega.privacy.android.app.utils.MegaNodeDialogUtil.ACTION_BACKUP_FAB;
import static mega.privacy.android.app.utils.MegaNodeDialogUtil.ACTION_BACKUP_SHARE_FOLDER;
import static mega.privacy.android.app.utils.MegaNodeDialogUtil.ACTION_MOVE_TO_BACKUP;
import static mega.privacy.android.app.utils.MegaNodeDialogUtil.BACKUP_ACTION_TYPE;
import static mega.privacy.android.app.utils.MegaNodeDialogUtil.BACKUP_DIALOG_WARN;
import static mega.privacy.android.app.utils.MegaNodeDialogUtil.BACKUP_HANDLED_ITEM;
import static mega.privacy.android.app.utils.MegaNodeDialogUtil.BACKUP_HANDLED_NODE;
import static mega.privacy.android.app.utils.MegaNodeDialogUtil.BACKUP_NODE_TYPE;
import static mega.privacy.android.app.utils.MegaNodeDialogUtil.IS_NEW_FOLDER_DIALOG_SHOWN;
import static mega.privacy.android.app.utils.MegaNodeDialogUtil.IS_NEW_TEXT_FILE_SHOWN;
import static mega.privacy.android.app.utils.MegaNodeDialogUtil.NEW_FOLDER_DIALOG_TEXT;
import static mega.privacy.android.app.utils.MegaNodeDialogUtil.NEW_TEXT_FILE_TEXT;
import static mega.privacy.android.app.utils.MegaNodeDialogUtil.checkNewFolderDialogState;
import static mega.privacy.android.app.utils.MegaNodeDialogUtil.checkNewTextFileDialogState;
import static mega.privacy.android.app.utils.MegaNodeDialogUtil.showRenameNodeDialog;
import static mega.privacy.android.app.utils.MegaNodeUtil.isNodeInRubbish;
import static mega.privacy.android.app.utils.MegaNodeUtil.showTakenDownNodeActionNotAvailableDialog;
import static mega.privacy.android.app.utils.MegaProgressDialogUtil.createProgressDialog;
import static mega.privacy.android.app.utils.MegaProgressDialogUtil.showProcessFileDialog;
import static mega.privacy.android.app.utils.MegaTransferUtils.isBackgroundTransfer;
import static mega.privacy.android.app.utils.OfflineUtils.removeInitialOfflinePath;
import static mega.privacy.android.app.utils.OfflineUtils.removeOffline;
import static mega.privacy.android.app.utils.OfflineUtils.saveOffline;
import static mega.privacy.android.app.utils.StringResourcesUtils.getQuantityString;
import static mega.privacy.android.app.utils.TextUtil.isTextEmpty;
import static mega.privacy.android.app.utils.TimeUtils.getHumanizedTime;
import static mega.privacy.android.app.utils.UploadUtil.chooseFiles;
import static mega.privacy.android.app.utils.UploadUtil.chooseFolder;
import static mega.privacy.android.app.utils.UploadUtil.getFolder;
import static mega.privacy.android.app.utils.UploadUtil.getTemporalTakePictureFile;
import static mega.privacy.android.app.utils.Util.ONTRANSFERUPDATE_REFRESH_MILLIS;
import static mega.privacy.android.app.utils.Util.canVoluntaryVerifyPhoneNumber;
import static mega.privacy.android.app.utils.Util.checkTakePicture;
import static mega.privacy.android.app.utils.Util.dp2px;
import static mega.privacy.android.app.utils.Util.getSizeString;
import static mega.privacy.android.app.utils.Util.getSizeStringGBBased;
import static mega.privacy.android.app.utils.Util.getVersion;
import static mega.privacy.android.app.utils.Util.hideKeyboard;
import static mega.privacy.android.app.utils.Util.hideKeyboardView;
import static mega.privacy.android.app.utils.Util.isOnline;
import static mega.privacy.android.app.utils.Util.isScreenInPortrait;
import static mega.privacy.android.app.utils.Util.isTablet;
import static mega.privacy.android.app.utils.Util.matchRegexs;
import static mega.privacy.android.app.utils.Util.mutateIconSecondary;
import static mega.privacy.android.app.utils.Util.resetActionBar;
import static mega.privacy.android.app.utils.Util.scaleHeightPx;
import static mega.privacy.android.app.utils.Util.scaleWidthPx;
import static mega.privacy.android.app.utils.Util.setStatusBarColor;
import static mega.privacy.android.app.utils.Util.showAlert;
import static mega.privacy.android.app.utils.Util.showMessageRandom;
import static mega.privacy.android.app.utils.billing.PaymentUtils.updateSubscriptionLevel;
import static mega.privacy.android.app.utils.permission.PermissionUtils.hasPermissions;
import static mega.privacy.android.app.utils.permission.PermissionUtils.requestPermission;
import static nz.mega.sdk.MegaApiJava.BUSINESS_STATUS_EXPIRED;
import static nz.mega.sdk.MegaApiJava.BUSINESS_STATUS_GRACE_PERIOD;
import static nz.mega.sdk.MegaApiJava.INVALID_HANDLE;
import static nz.mega.sdk.MegaApiJava.ORDER_DEFAULT_ASC;
import static nz.mega.sdk.MegaApiJava.STORAGE_STATE_PAYWALL;
import static nz.mega.sdk.MegaApiJava.USER_ATTR_MY_BACKUPS_FOLDER;
import static nz.mega.sdk.MegaChatApiJava.MEGACHAT_INVALID_HANDLE;
import static nz.mega.sdk.MegaShare.ACCESS_READ;

import android.Manifest;
import android.animation.Animator;
import android.animation.AnimatorListenerAdapter;
import android.animation.AnimatorSet;
import android.animation.ObjectAnimator;
import android.annotation.SuppressLint;
import android.app.Activity;
import android.app.NotificationManager;
import android.app.SearchManager;
import android.content.BroadcastReceiver;
import android.content.ComponentCallbacks2;
import android.content.Context;
import android.content.DialogInterface;
import android.content.Intent;
import android.content.IntentFilter;
import android.content.pm.ActivityInfo;
import android.content.pm.PackageManager;
import android.database.Cursor;
import android.graphics.Bitmap;
import android.graphics.Color;
import android.graphics.drawable.Drawable;
import android.net.Uri;
import android.os.Build;
import android.os.Bundle;
import android.os.Handler;
import android.os.Looper;
import android.provider.ContactsContract;
import android.text.Editable;
import android.text.Html;
import android.text.Layout;
import android.text.Spanned;
import android.text.TextUtils;
import android.text.TextWatcher;
import android.util.DisplayMetrics;
import android.util.Pair;
import android.view.Display;
import android.view.Gravity;
import android.view.KeyEvent;
import android.view.LayoutInflater;
import android.view.Menu;
import android.view.MenuInflater;
import android.view.MenuItem;
import android.view.View;
import android.view.View.OnClickListener;
import android.view.ViewGroup;
import android.view.ViewTreeObserver;
import android.view.Window;
import android.view.inputmethod.EditorInfo;
import android.view.inputmethod.InputMethodManager;
import android.widget.Button;
import android.widget.Chronometer;
import android.widget.EditText;
import android.widget.ImageView;
import android.widget.LinearLayout;
import android.widget.ProgressBar;
import android.widget.RelativeLayout;
import android.widget.TextView;

import androidx.annotation.NonNull;
import androidx.appcompat.app.ActionBar;
import androidx.appcompat.app.AlertDialog;
import androidx.appcompat.widget.SearchView;
import androidx.coordinatorlayout.widget.CoordinatorLayout;
import androidx.core.app.ActivityCompat;
import androidx.core.app.NotificationManagerCompat;
import androidx.core.content.ContextCompat;
import androidx.core.content.res.ResourcesCompat;
import androidx.core.text.HtmlCompat;
import androidx.core.view.MenuItemCompat;
import androidx.drawerlayout.widget.DrawerLayout;
import androidx.fragment.app.Fragment;
import androidx.fragment.app.FragmentContainerView;
import androidx.fragment.app.FragmentManager;
import androidx.fragment.app.FragmentTransaction;
import androidx.lifecycle.Lifecycle;
import androidx.lifecycle.Observer;
import androidx.lifecycle.ViewModelProvider;
import androidx.navigation.NavController;
import androidx.navigation.NavOptions;
import androidx.navigation.fragment.NavHostFragment;
import androidx.viewpager.widget.ViewPager;

import com.google.android.material.appbar.AppBarLayout;
import com.google.android.material.appbar.MaterialToolbar;
import com.google.android.material.bottomnavigation.BottomNavigationItemView;
import com.google.android.material.bottomnavigation.BottomNavigationMenuView;
import com.google.android.material.bottomnavigation.BottomNavigationView;
import com.google.android.material.bottomsheet.BottomSheetDialogFragment;
import com.google.android.material.dialog.MaterialAlertDialogBuilder;
import com.google.android.material.floatingactionbutton.FloatingActionButton;
import com.google.android.material.navigation.NavigationView;
import com.google.android.material.navigation.NavigationView.OnNavigationItemSelectedListener;
import com.google.android.material.tabs.TabLayout;
import com.jeremyliao.liveeventbus.LiveEventBus;

import org.jetbrains.annotations.NotNull;

import java.io.File;
import java.util.ArrayList;
import java.util.Calendar;
import java.util.Collections;
import java.util.List;
import java.util.ListIterator;
import java.util.Locale;

import javax.inject.Inject;

import dagger.hilt.android.AndroidEntryPoint;
import io.reactivex.rxjava3.android.schedulers.AndroidSchedulers;
import io.reactivex.rxjava3.disposables.CompositeDisposable;
import io.reactivex.rxjava3.disposables.Disposable;
import io.reactivex.rxjava3.schedulers.Schedulers;
import kotlin.Unit;
import kotlinx.coroutines.CoroutineScope;
import mega.privacy.android.app.AndroidCompletedTransfer;
import mega.privacy.android.app.BusinessExpiredAlertActivity;
import mega.privacy.android.app.DatabaseHandler;
import mega.privacy.android.app.DownloadService;
import mega.privacy.android.app.MegaApplication;
import mega.privacy.android.app.MegaAttributes;
import mega.privacy.android.app.MegaContactAdapter;
import mega.privacy.android.app.MegaOffline;
import mega.privacy.android.app.MegaPreferences;
import mega.privacy.android.app.OpenPasswordLinkActivity;
import mega.privacy.android.app.Product;
import mega.privacy.android.app.R;
<<<<<<< HEAD

import mega.privacy.android.app.namecollision.data.NameCollision;
import mega.privacy.android.app.databinding.FabMaskChatLayoutBinding;
import mega.privacy.android.app.di.ApplicationScope;
import mega.privacy.android.app.fragments.managerFragments.cu.PhotosFragment;
import mega.privacy.android.app.fragments.managerFragments.cu.album.AlbumContentFragment;
import mega.privacy.android.app.gallery.ui.MediaDiscoveryFragment;
import mega.privacy.android.app.namecollision.data.NameCollisionType;
import mega.privacy.android.app.objects.PasscodeManagement;
import mega.privacy.android.app.fragments.homepage.documents.DocumentsFragment;
import mega.privacy.android.app.generalusecase.FilePrepareUseCase;
import mega.privacy.android.app.smsVerification.SMSVerificationActivity;
import mega.privacy.android.app.imageviewer.ImageViewerActivity;
=======
>>>>>>> 3f26ba2a
import mega.privacy.android.app.ShareInfo;
import mega.privacy.android.app.TransfersManagementActivity;
import mega.privacy.android.app.UploadService;
import mega.privacy.android.app.UserCredentials;
import mega.privacy.android.app.activities.OfflineFileInfoActivity;
import mega.privacy.android.app.activities.WebViewActivity;
import mega.privacy.android.app.components.CustomViewPager;
import mega.privacy.android.app.components.RoundedImageView;
import mega.privacy.android.app.components.attacher.MegaAttacher;
import mega.privacy.android.app.components.saver.NodeSaver;
import mega.privacy.android.app.components.twemoji.EmojiTextView;
import mega.privacy.android.app.contacts.ContactsActivity;
import mega.privacy.android.app.contacts.usecase.InviteContactUseCase;
import mega.privacy.android.app.databinding.FabMaskChatLayoutBinding;
import mega.privacy.android.app.di.ApplicationScope;
import mega.privacy.android.app.exportRK.ExportRecoveryKeyActivity;
import mega.privacy.android.app.fragments.homepage.EventObserver;
import mega.privacy.android.app.fragments.homepage.HomepageSearchable;
import mega.privacy.android.app.fragments.homepage.documents.DocumentsFragment;
import mega.privacy.android.app.fragments.homepage.main.HomepageFragment;
import mega.privacy.android.app.fragments.homepage.main.HomepageFragmentDirections;
import mega.privacy.android.app.fragments.managerFragments.LinksFragment;
import mega.privacy.android.app.fragments.managerFragments.cu.CustomHideBottomViewOnScrollBehaviour;
import mega.privacy.android.app.fragments.managerFragments.cu.PhotosFragment;
import mega.privacy.android.app.fragments.managerFragments.cu.album.AlbumContentFragment;
import mega.privacy.android.app.fragments.offline.OfflineFragment;
import mega.privacy.android.app.fragments.recent.RecentsFragment;
import mega.privacy.android.app.fragments.settingsFragments.cookie.CookieDialogHandler;
import mega.privacy.android.app.gallery.ui.MediaDiscoveryFragment;
import mega.privacy.android.app.generalusecase.FilePrepareUseCase;
import mega.privacy.android.app.globalmanagement.MyAccountInfo;
import mega.privacy.android.app.globalmanagement.SortOrderManagement;
import mega.privacy.android.app.imageviewer.ImageViewerActivity;
import mega.privacy.android.app.interfaces.ActionNodeCallback;
import mega.privacy.android.app.interfaces.ChatManagementCallback;
import mega.privacy.android.app.interfaces.MeetingBottomSheetDialogActionListener;
import mega.privacy.android.app.interfaces.SnackbarShower;
import mega.privacy.android.app.interfaces.UploadBottomSheetDialogActionListener;
import mega.privacy.android.app.listeners.CancelTransferListener;
import mega.privacy.android.app.listeners.ExportListener;
import mega.privacy.android.app.listeners.GetAttrUserListener;
import mega.privacy.android.app.listeners.LoadPreviewListener;
import mega.privacy.android.app.listeners.RemoveFromChatRoomListener;
import mega.privacy.android.app.logging.LegacyLoggingSettings;
import mega.privacy.android.app.main.adapters.SharesPageAdapter;
import mega.privacy.android.app.main.adapters.TransfersPageAdapter;
import mega.privacy.android.app.main.controllers.AccountController;
import mega.privacy.android.app.main.controllers.ContactController;
import mega.privacy.android.app.main.controllers.NodeController;
import mega.privacy.android.app.main.listeners.CreateGroupChatWithPublicLink;
import mega.privacy.android.app.main.listeners.FabButtonListener;
import mega.privacy.android.app.main.managerSections.CompletedTransfersFragment;
import mega.privacy.android.app.main.managerSections.FileBrowserFragment;
import mega.privacy.android.app.main.managerSections.InboxFragment;
import mega.privacy.android.app.main.managerSections.IncomingSharesFragment;
import mega.privacy.android.app.main.managerSections.NotificationsFragment;
import mega.privacy.android.app.main.managerSections.OutgoingSharesFragment;
import mega.privacy.android.app.main.managerSections.RubbishBinFragment;
import mega.privacy.android.app.main.managerSections.SearchFragment;
import mega.privacy.android.app.main.managerSections.TransfersFragment;
import mega.privacy.android.app.main.managerSections.TurnOnNotificationsFragment;
import mega.privacy.android.app.main.megachat.BadgeDrawerArrowDrawable;
import mega.privacy.android.app.main.megachat.ChatActivity;
import mega.privacy.android.app.main.megachat.RecentChatsFragment;
import mega.privacy.android.app.main.qrcode.QRCodeActivity;
import mega.privacy.android.app.main.qrcode.ScanCodeFragment;
import mega.privacy.android.app.main.tasks.CheckOfflineNodesTask;
import mega.privacy.android.app.main.tasks.FillDBContactsTask;
import mega.privacy.android.app.mediaplayer.miniplayer.MiniAudioPlayerController;
import mega.privacy.android.app.meeting.fragments.MeetingHasEndedDialogFragment;
import mega.privacy.android.app.meeting.fragments.MeetingParticipantBottomSheetDialogFragment;
import mega.privacy.android.app.modalbottomsheet.ManageTransferBottomSheetDialogFragment;
import mega.privacy.android.app.modalbottomsheet.MeetingBottomSheetDialogFragment;
import mega.privacy.android.app.modalbottomsheet.NodeOptionsBottomSheetDialogFragment;
import mega.privacy.android.app.modalbottomsheet.OfflineOptionsBottomSheetDialogFragment;
import mega.privacy.android.app.modalbottomsheet.SortByBottomSheetDialogFragment;
import mega.privacy.android.app.modalbottomsheet.UploadBottomSheetDialogFragment;
import mega.privacy.android.app.modalbottomsheet.chatmodalbottomsheet.ChatBottomSheetDialogFragment;
import mega.privacy.android.app.modalbottomsheet.nodelabel.NodeLabelBottomSheetDialogFragment;
import mega.privacy.android.app.myAccount.MyAccountActivity;
import mega.privacy.android.app.myAccount.usecase.CheckPasswordReminderUseCase;
import mega.privacy.android.app.namecollision.data.NameCollision;
import mega.privacy.android.app.namecollision.data.NameCollisionType;
import mega.privacy.android.app.namecollision.usecase.CheckNameCollisionUseCase;
import mega.privacy.android.app.objects.PasscodeManagement;
import mega.privacy.android.app.presentation.manager.ManagerViewModel;
import mega.privacy.android.app.presentation.manager.UnreadUserAlertsCheckType;
import mega.privacy.android.app.presentation.manager.model.SharesTab;
import mega.privacy.android.app.presentation.search.SearchViewModel;
import mega.privacy.android.app.presentation.settings.model.TargetPreference;
import mega.privacy.android.app.psa.Psa;
import mega.privacy.android.app.psa.PsaManager;
import mega.privacy.android.app.psa.PsaViewHolder;
import mega.privacy.android.app.service.iar.RatingHandlerImpl;
import mega.privacy.android.app.service.push.MegaMessageService;
import mega.privacy.android.app.smsVerification.SMSVerificationActivity;
import mega.privacy.android.app.sync.camerauploads.CameraUploadSyncManager;
import mega.privacy.android.app.sync.fileBackups.FileBackupManager;
import mega.privacy.android.app.upgradeAccount.UpgradeAccountActivity;
import mega.privacy.android.app.usecase.CopyNodeUseCase;
import mega.privacy.android.app.usecase.DownloadNodeUseCase;
import mega.privacy.android.app.usecase.GetNodeUseCase;
import mega.privacy.android.app.usecase.MoveNodeUseCase;
import mega.privacy.android.app.usecase.RemoveNodeUseCase;
import mega.privacy.android.app.usecase.UploadUseCase;
<<<<<<< HEAD
import mega.privacy.android.app.usecase.data.CopyRequestResult;
=======
>>>>>>> 3f26ba2a
import mega.privacy.android.app.usecase.chat.GetChatChangesUseCase;
import mega.privacy.android.app.usecase.data.CopyRequestResult;
import mega.privacy.android.app.usecase.data.MoveRequestResult;
<<<<<<< HEAD
import mega.privacy.android.app.namecollision.usecase.CheckNameCollisionUseCase;
=======
>>>>>>> 3f26ba2a
import mega.privacy.android.app.usecase.exception.ForeignNodeException;
import mega.privacy.android.app.usecase.exception.MegaNodeException;
import mega.privacy.android.app.usecase.exception.NotEnoughQuotaMegaException;
import mega.privacy.android.app.usecase.exception.QuotaExceededMegaException;
import mega.privacy.android.app.utils.AlertsAndWarnings;
import mega.privacy.android.app.utils.AvatarUtil;
import mega.privacy.android.app.utils.CacheFolderManager;
import mega.privacy.android.app.utils.CallUtil;
import mega.privacy.android.app.utils.CameraUploadUtil;
import mega.privacy.android.app.utils.ChatUtil;
import mega.privacy.android.app.utils.ColorUtils;
import mega.privacy.android.app.utils.ContactUtil;
import mega.privacy.android.app.utils.LastShowSMSDialogTimeChecker;
import mega.privacy.android.app.utils.LinksUtil;
import mega.privacy.android.app.utils.MegaNodeDialogUtil;
import mega.privacy.android.app.utils.MegaNodeUtil;
import mega.privacy.android.app.utils.StringResourcesUtils;
import mega.privacy.android.app.utils.TextUtil;
import mega.privacy.android.app.utils.ThumbnailUtils;
import mega.privacy.android.app.utils.TimeUtils;
import mega.privacy.android.app.utils.Util;
import mega.privacy.android.app.utils.contacts.MegaContactGetter;
import mega.privacy.android.app.zippreview.ui.ZipBrowserActivity;
import nz.mega.documentscanner.DocumentScannerActivity;
import nz.mega.sdk.MegaAccountDetails;
import nz.mega.sdk.MegaAchievementsDetails;
import nz.mega.sdk.MegaApiAndroid;
import nz.mega.sdk.MegaApiJava;
import nz.mega.sdk.MegaChatApi;
import nz.mega.sdk.MegaChatApiAndroid;
import nz.mega.sdk.MegaChatApiJava;
import nz.mega.sdk.MegaChatCall;
import nz.mega.sdk.MegaChatError;
import nz.mega.sdk.MegaChatListItem;
import nz.mega.sdk.MegaChatPeerList;
import nz.mega.sdk.MegaChatRequest;
import nz.mega.sdk.MegaChatRequestListenerInterface;
import nz.mega.sdk.MegaChatRoom;
import nz.mega.sdk.MegaContactRequest;
import nz.mega.sdk.MegaError;
import nz.mega.sdk.MegaFolderInfo;
import nz.mega.sdk.MegaNode;
import nz.mega.sdk.MegaRequest;
import nz.mega.sdk.MegaRequestListenerInterface;
import nz.mega.sdk.MegaShare;
import nz.mega.sdk.MegaTransfer;
import nz.mega.sdk.MegaTransferData;
import nz.mega.sdk.MegaTransferListenerInterface;
import nz.mega.sdk.MegaUser;
import nz.mega.sdk.MegaUserAlert;
import timber.log.Timber;

@AndroidEntryPoint
@SuppressWarnings("deprecation")
public class ManagerActivity extends TransfersManagementActivity
        implements MegaRequestListenerInterface, MegaChatRequestListenerInterface, OnNavigationItemSelectedListener,
        MegaTransferListenerInterface, OnClickListener,
        BottomNavigationView.OnNavigationItemSelectedListener, UploadBottomSheetDialogActionListener,
        ChatManagementCallback, ActionNodeCallback, SnackbarShower,
        MeetingBottomSheetDialogActionListener, LoadPreviewListener.OnPreviewLoadedCallback {

    private static final String TRANSFER_OVER_QUOTA_SHOWN = "TRANSFER_OVER_QUOTA_SHOWN";

    public static final String TRANSFERS_TAB = "TRANSFERS_TAB";
    private static final String BOTTOM_ITEM_BEFORE_OPEN_FULLSCREEN_OFFLINE = "BOTTOM_ITEM_BEFORE_OPEN_FULLSCREEN_OFFLINE";

    private static final String BUSINESS_GRACE_ALERT_SHOWN = "BUSINESS_GRACE_ALERT_SHOWN";
    private static final String BUSINESS_CU_ALERT_SHOWN = "BUSINESS_CU_ALERT_SHOWN";

    private static final String DEEP_BROWSER_TREE_LINKS = "DEEP_BROWSER_TREE_LINKS";
    public static final String NEW_CREATION_ACCOUNT = "NEW_CREATION_ACCOUNT";
    public static final String JOINING_CHAT_LINK = "JOINING_CHAT_LINK";
    public static final String LINK_JOINING_CHAT_LINK = "LINK_JOINING_CHAT_LINK";
    private static final String PROCESS_FILE_DIALOG_SHOWN = "PROGRESS_DIALOG_SHOWN";
    private static final String OPEN_LINK_DIALOG_SHOWN = "OPEN_LINK_DIALOG_SHOWN";
    private static final String OPEN_LINK_TEXT = "OPEN_LINK_TEXT";
    private static final String OPEN_LINK_ERROR = "OPEN_LINK_ERROR";
    private static final String COMES_FROM_NOTIFICATIONS_SHARED_INDEX = "COMES_FROM_NOTIFICATIONS_SHARED_INDEX";

    public static final int ERROR_TAB = -1;
    /**
     * @deprecated Should use SharedTab
     */
    @Deprecated
    public static final int INCOMING_TAB = 0;
    /**
     * @deprecated Should use SharedTab
     */
    @Deprecated
    public static final int OUTGOING_TAB = 1;

    /**
     * @deprecated Should use SharedTab
     */
    @Deprecated
    public static final int LINKS_TAB = 2;

    public static final int PENDING_TAB = 0;
    public static final int COMPLETED_TAB = 1;

    // 8dp + 56dp(Fab's size) + 8dp
    public static final int TRANSFER_WIDGET_MARGIN_BOTTOM = 72;

    /**
     * The causes of elevating the app bar
     */
    public static final int ELEVATION_SCROLL = 0x01;
    public static final int ELEVATION_CALL_IN_PROGRESS = 0x02;
    /**
     * The cause bitmap of elevating the app bar
     */
    private int mElevationCause;
    /**
     * True if any TabLayout is visible
     */
    private boolean mShowAnyTabLayout;

    /**
     * Indicates that ManagerActivity was called from Image Viewer;
     * Transfers tab should go back to {@link mega.privacy.android.app.imageviewer.ImageViewerActivity}
     */
    private boolean transfersToImageViewer = false;

    private LastShowSMSDialogTimeChecker smsDialogTimeChecker;

    private ManagerViewModel viewModel;
    private SearchViewModel searchViewModel;

    @Inject
    CheckPasswordReminderUseCase checkPasswordReminderUseCase;
    @Inject
    CookieDialogHandler cookieDialogHandler;
    @Inject
    SortOrderManagement sortOrderManagement;
    @Inject
    MyAccountInfo myAccountInfo;
    @Inject
    InviteContactUseCase inviteContactUseCase;
    @Inject
    FilePrepareUseCase filePrepareUseCase;
    @Inject
    PasscodeManagement passcodeManagement;
    @Inject
    MoveNodeUseCase moveNodeUseCase;
    @Inject
    RemoveNodeUseCase removeNodeUseCase;
    @Inject
    GetNodeUseCase getNodeUseCase;
    @Inject
    GetChatChangesUseCase getChatChangesUseCase;
    @Inject
    DownloadNodeUseCase downloadNodeUseCase;
    @ApplicationScope
    @Inject
    CoroutineScope sharingScope;
    @Inject
    CheckNameCollisionUseCase checkNameCollisionUseCase;
    @Inject
    UploadUseCase uploadUseCase;
    @Inject
    CopyNodeUseCase copyNodeUseCase;
<<<<<<< HEAD
=======
    @Inject
    LegacyLoggingSettings loggingSettings;
>>>>>>> 3f26ba2a

    public ArrayList<Integer> transfersInProgress;
    public MegaTransferData transferData;

    public long transferCallback = 0;

    //GET PRO ACCOUNT PANEL
    LinearLayout getProLayout = null;
    TextView getProText;
    TextView leftCancelButton;
    TextView rightUpgradeButton;
    Button addPhoneNumberButton;
    TextView addPhoneNumberLabel;
    FloatingActionButton fabButton;
    FloatingActionButton fabMaskButton;

    MegaNode inboxNode = null;

    MegaNode rootNode = null;

    NodeController nC;
    ContactController cC;
    AccountController aC;

    private final MegaAttacher nodeAttacher = new MegaAttacher(this);
    private final NodeSaver nodeSaver = new NodeSaver(this, this, this,
            AlertsAndWarnings.showSaveToDeviceConfirmDialog(this));

    private AndroidCompletedTransfer selectedTransfer;
    MegaNode selectedNode;
    MegaOffline selectedOfflineNode;
    MegaContactAdapter selectedUser;
    MegaContactRequest selectedRequest;

    public long selectedChatItemId;

    private BadgeDrawerArrowDrawable badgeDrawable;

    MegaPreferences prefs = null;
    MegaAttributes attr = null;
    static ManagerActivity managerActivity = null;
    MegaApplication app = null;
    MegaApiAndroid megaApi;
    MegaChatApiAndroid megaChatApi;
    Handler handler;
    DisplayMetrics outMetrics;
    FragmentContainerView fragmentContainer;
    ActionBar aB;
    MaterialToolbar toolbar;
    AppBarLayout abL;

    int selectedAccountType;

    ShareInfo infoManager;
    MegaNode parentNodeManager;

    public DrawerLayout drawerLayout;
    ArrayList<MegaUser> contacts = new ArrayList<>();
    ArrayList<MegaUser> visibleContacts = new ArrayList<>();

    public boolean openFolderRefresh = false;

    public boolean openSettingsStartScreen;
    public boolean openSettingsStorage = false;
    public boolean openSettingsQR = false;
    boolean newAccount = false;
    public boolean newCreationAccount;

    private int storageState = MegaApiJava.STORAGE_STATE_UNKNOWN; //Default value
    private int storageStateFromBroadcast = MegaApiJava.STORAGE_STATE_UNKNOWN; //Default value
    private boolean showStorageAlertWithDelay;

    private boolean isStorageStatusDialogShown = false;

    private boolean isTransferOverQuotaWarningShown;
    private AlertDialog transferOverQuotaWarning;
    private AlertDialog confirmationTransfersDialog;

    private AlertDialog reconnectDialog;
    private AlertDialog inviteContactDialog;

    private RelativeLayout navigationDrawerAddPhoneContainer;
    int orientationSaved;

    private boolean isSMSDialogShowing;
    private final static String STATE_KEY_SMS_DIALOG = "isSMSDialogShowing";

    // Determine if open this activity from meeting page, if true, will finish this activity when user click back icon
    private boolean isFromMeeting = false;

    private static final String STATE_KEY_IS_IN_MD_MODE = "isInMDMode";
    // Determine if in Media discovery page, if it is true, it must in CD drawerItem tab
    private boolean isInMDMode = false;

    private static final String STATE_KEY_IS_IN_ALBUM_CONTENT = "isInAlbumContent";
    private boolean isInAlbumContent;
    public boolean fromAlbumContent = false;

    public enum FragmentTag {
        CLOUD_DRIVE, HOMEPAGE, PHOTOS, INBOX, INCOMING_SHARES, OUTGOING_SHARES, SEARCH, TRANSFERS, COMPLETED_TRANSFERS,
        RECENT_CHAT, RUBBISH_BIN, NOTIFICATIONS, TURN_ON_NOTIFICATIONS, PERMISSIONS, SMS_VERIFICATION,
        LINKS, MEDIA_DISCOVERY, ALBUM_CONTENT;

        public String getTag() {
            switch (this) {
                case CLOUD_DRIVE:
                    return "fileBrowserFragment";
                case HOMEPAGE:
                    return "homepageFragment";
                case RUBBISH_BIN:
                    return "rubbishBinFragment";
                case PHOTOS:
                    return "photosFragment";
                case INBOX:
                    return "inboxFragment";
                case INCOMING_SHARES:
                    return "incomingSharesFragment";
                case OUTGOING_SHARES:
                    return "outgoingSharesFragment";
                case SEARCH:
                    return "searchFragment";
                case TRANSFERS:
                    return "android:switcher:" + R.id.transfers_tabs_pager + ":" + 0;
                case COMPLETED_TRANSFERS:
                    return "android:switcher:" + R.id.transfers_tabs_pager + ":" + 1;
                case RECENT_CHAT:
                    return "recentChatsFragment";
                case NOTIFICATIONS:
                    return "notificationsFragment";
                case TURN_ON_NOTIFICATIONS:
                    return "turnOnNotificationsFragment";
                case PERMISSIONS:
                    return "permissionsFragment";
                case SMS_VERIFICATION:
                    return "smsVerificationFragment";
                case LINKS:
                    return "linksFragment";
                case MEDIA_DISCOVERY:
                    return "mediaDiscoveryFragment";
                case ALBUM_CONTENT:
                    return "fragmentAlbumContent";
            }
            return null;
        }
    }

    public boolean turnOnNotifications = false;

    private DrawerItem drawerItem;
    static MenuItem drawerMenuItem = null;
    LinearLayout fragmentLayout;
    BottomNavigationView bNV;
    NavigationView nV;
    RelativeLayout usedSpaceLayout;
    private EmojiTextView nVDisplayName;
    TextView nVEmail;
    TextView businessLabel;
    RoundedImageView nVPictureProfile;
    TextView spaceTV;
    ProgressBar usedSpacePB;

    private MiniAudioPlayerController miniAudioPlayerController;

    private LinearLayout cuViewTypes;

    //Tabs in Shares
    private TabLayout tabLayoutShares;
    private SharesPageAdapter sharesPageAdapter;
    private CustomViewPager viewPagerShares;

    //Tabs in Transfers
    private TabLayout tabLayoutTransfers;
    private TransfersPageAdapter mTabsAdapterTransfers;
    private CustomViewPager viewPagerTransfers;

    private RelativeLayout callInProgressLayout;
    private Chronometer callInProgressChrono;
    private TextView callInProgressText;
    private LinearLayout microOffLayout;
    private LinearLayout videoOnLayout;

    boolean firstTimeAfterInstallation = true;
    SearchView searchView;
    public boolean searchExpand = false;
    boolean isSearching = false;
    boolean openLink = false;

    long lastTimeOnTransferUpdate = Calendar.getInstance().getTimeInMillis();

    boolean firstLogin = false;
    private boolean askPermissions = false;

    boolean megaContacts = true;

    private HomepageScreen mHomepageScreen = HomepageScreen.HOMEPAGE;

    private enum HomepageScreen {
        HOMEPAGE, IMAGES, FAVOURITES, DOCUMENTS, AUDIO, VIDEO,
        FULLSCREEN_OFFLINE, OFFLINE_FILE_INFO, RECENT_BUCKET
    }

    public boolean isList = true;

<<<<<<< HEAD
    private long parentHandleIncoming;
    private long parentHandleLinks;
    private long parentHandleOutgoing;
    private long parentHandleSearch;
    private long parentHandleInbox;
=======
>>>>>>> 3f26ba2a
    private String pathNavigationOffline;
    public int deepBrowserTreeIncoming = 0;
    public int deepBrowserTreeOutgoing = 0;
    private int deepBrowserTreeLinks;

    int indexShares = -1;
    int indexTransfers = -1;

    // Fragments
    private FileBrowserFragment fileBrowserFragment;
    private RubbishBinFragment rubbishBinFragment;
    private InboxFragment inboxFragment;
    private IncomingSharesFragment incomingSharesFragment;
    private OutgoingSharesFragment outgoingSharesFragment;
    private LinksFragment linksFragment;
    private TransfersFragment transfersFragment;
    private CompletedTransfersFragment completedTransfersFragment;
    private SearchFragment searchFragment;
    private PhotosFragment photosFragment;
    private AlbumContentFragment albumContentFragment;
    private RecentChatsFragment recentChatsFragment;
    private NotificationsFragment notificationsFragment;
    private TurnOnNotificationsFragment turnOnNotificationsFragment;
    private PermissionsFragment permissionsFragment;
    private SMSVerificationFragment smsVerificationFragment;
    private MediaDiscoveryFragment mediaDiscoveryFragment;

    private boolean mStopped = true;
    private int bottomItemBeforeOpenFullscreenOffline = INVALID_VALUE;
    private OfflineFragment fullscreenOfflineFragment;
    private OfflineFragment pagerOfflineFragment;
    private RecentsFragment pagerRecentsFragment;

    AlertDialog statusDialog;
    private AlertDialog processFileDialog;

    private AlertDialog permissionsDialog;
    private AlertDialog presenceStatusDialog;
    private AlertDialog alertNotPermissionsUpload;
    private AlertDialog clearRubbishBinDialog;
    private AlertDialog insertPassDialog;
    private AlertDialog changeUserAttributeDialog;
    private AlertDialog alertDialogStorageStatus;
    private AlertDialog alertDialogSMSVerification;
    private AlertDialog newTextFileDialog;
    private AlertDialog newFolderDialog;

    private MenuItem searchMenuItem;
    private MenuItem enableSelectMenuItem;
    private MenuItem doNotDisturbMenuItem;
    private MenuItem clearRubbishBinMenuitem;
    private MenuItem cancelAllTransfersMenuItem;
    private MenuItem playTransfersMenuIcon;
    private MenuItem pauseTransfersMenuIcon;
    private MenuItem retryTransfers;
    private MenuItem clearCompletedTransfers;
    private MenuItem scanQRcodeMenuItem;
    private MenuItem returnCallMenuItem;
    private MenuItem openMeetingMenuItem;
    private MenuItem openLinkMenuItem;
    private Chronometer chronometerMenuItem;
    private LinearLayout layoutCallMenuItem;

    private int typesCameraPermission = INVALID_TYPE_PERMISSIONS;
    AlertDialog enable2FADialog;
    boolean isEnable2FADialogShown = false;
    Button enable2FAButton;
    Button skip2FAButton;

    private boolean is2FAEnabled = false;

    public boolean comesFromNotifications = false;
    public int comesFromNotificationsLevel = 0;
    public long comesFromNotificationHandle = INVALID_VALUE;
    public long comesFromNotificationHandleSaved = INVALID_VALUE;
    public int comesFromNotificationDeepBrowserTreeIncoming = INVALID_VALUE;
    public long[] comesFromNotificationChildNodeHandleList;
    public int comesFromNotificationSharedIndex = INVALID_VALUE;

    RelativeLayout myAccountHeader;
    ImageView contactStatus;
    RelativeLayout myAccountSection;
    RelativeLayout inboxSection;
    RelativeLayout contactsSection;
    RelativeLayout notificationsSection;
    private RelativeLayout rubbishBinSection;
    RelativeLayout settingsSection;
    Button upgradeAccount;
    TextView contactsSectionText;
    TextView notificationsSectionText;
    int bottomNavigationCurrentItem = -1;
    View chatBadge;
    View callBadge;

    private boolean joiningToChatLink;
    private String linkJoinToChatLink;

    private boolean onAskingPermissionsFragment = false;
    public boolean onAskingSMSVerificationFragment = false;

    private View mNavHostView;
    private NavController mNavController;
    private HomepageSearchable mHomepageSearchable;

    private Boolean initFabButtonShow = false;

    private Observer<Boolean> fabChangeObserver = isShow -> {
        if (drawerItem == DrawerItem.HOMEPAGE) {
            controlFabInHomepage(isShow);
        } else if (isInMDMode) {
            hideFabButton();
        } else {
            if (initFabButtonShow) {
                if (isShow) {
                    showFabButtonAfterScrolling();
                } else {
                    hideFabButtonWhenScrolling();
                }
            }
        }
    };

    private final Observer<Boolean> refreshAddPhoneNumberButtonObserver = new Observer<Boolean>() {
        @Override
        public void onChanged(Boolean aBoolean) {
            if (drawerLayout != null) {
                drawerLayout.closeDrawer(Gravity.LEFT);
            }
            refreshAddPhoneNumberButton();
        }
    };

    private final Observer<Boolean> fileBackupChangedObserver = change -> {
        if (change) {
            megaApi.getMyBackupsFolder(this);
        }
    };

    private boolean isBusinessGraceAlertShown;
    private AlertDialog businessGraceAlert;
    private boolean isBusinessCUAlertShown;
    private AlertDialog businessCUAlert;

    private BottomSheetDialogFragment bottomSheetDialogFragment;
    private PsaViewHolder psaViewHolder;

    private AlertDialog openLinkDialog;
    private boolean openLinkDialogIsErrorShown = false;
    private EditText openLinkText;
    private RelativeLayout openLinkError;
    private TextView openLinkErrorText;
    private Button openLinkOpenButton;
    private static final int LINK_DIALOG_MEETING = 1;
    private static final int LINK_DIALOG_CHAT = 2;
    private int chatLinkDialogType = LINK_DIALOG_CHAT;

    // for Meeting
    boolean isFabExpanded = false;
    private static long FAB_ANIM_DURATION = 200L;
    private static long FAB_MASK_OUT_DELAY = 200L;
    private static float ALPHA_TRANSPARENT = 0f;
    private static float ALPHA_OPAQUE = 1f;
    private static float FAB_DEFAULT_ANGEL = 0f;
    private static float FAB_ROTATE_ANGEL = 135f;
    private static String KEY_IS_FAB_EXPANDED = "isFabExpanded";
    private static String MEETING_TYPE = MEETING_ACTION_CREATE;
    private View fabMaskLayout;
    private ViewGroup windowContent;
    private final ArrayList<View> fabs = new ArrayList<>();
    // end for Meeting

    // Backup warning dialog
    private AlertDialog backupWarningDialog;
    private ArrayList<Long> backupHandleList;
    private int backupDialogType = BACKUP_DIALOG_SHOW_NONE;
    private Long backupNodeHandle;
    private int backupNodeType;
    private int backupActionType;

    // Version removed
    private int versionsToRemove = 0;
    private int versionsRemoved = 0;
    private int errorVersionRemove = 0;

    /**
     * Broadcast to update the completed transfers tab.
     */
    private BroadcastReceiver transferFinishReceiver = new BroadcastReceiver() {
        @Override
        public void onReceive(Context context, Intent intent) {
            if (!isTransfersCompletedAdded()) {
                return;
            }

            if (intent == null || intent.getAction() == null
                    || !intent.getAction().equals(BROADCAST_ACTION_TRANSFER_FINISH)) {
                return;
            }

            AndroidCompletedTransfer completedTransfer = intent.getParcelableExtra(COMPLETED_TRANSFER);
            if (completedTransfer == null) {
                return;
            }

            completedTransfersFragment.transferFinish(completedTransfer);
        }
    };

<<<<<<< HEAD
=======
    /**
     * Broadcast to show a "transfer over quota" warning if it is on Transfers section.
     */
    private BroadcastReceiver transferOverQuotaUpdateReceiver = new BroadcastReceiver() {
        @Override
        public void onReceive(Context context, Intent intent) {
            updateTransfersWidget(intent);

            if (intent == null) return;

            if (intent.getAction() != null && intent.getAction().equals(ACTION_TRANSFER_OVER_QUOTA) && drawerItem == DrawerItem.TRANSFERS && isActivityInForeground()) {
                showTransfersTransferOverQuotaWarning();
            }

            if (transfersManagement.getAreFailedTransfers() && drawerItem == DrawerItem.TRANSFERS && getTabItemTransfers() == COMPLETED_TAB && !retryTransfers.isVisible()) {
                retryTransfers.setVisible(true);
            }
        }
    };

>>>>>>> 3f26ba2a
    private BroadcastReceiver chatArchivedReceiver = new BroadcastReceiver() {
        @Override
        public void onReceive(Context context, Intent intent) {
            if (intent == null) return;

            String title = intent.getStringExtra(CHAT_TITLE);
            if (title != null) {
                showSnackbar(SNACKBAR_TYPE, getString(R.string.success_archive_chat, title), -1);
            }
        }
    };

    private BroadcastReceiver updateMyAccountReceiver = new BroadcastReceiver() {
        @Override
        public void onReceive(Context context, Intent intent) {
            if (intent != null) {
                if (ACTION_STORAGE_STATE_CHANGED.equals(intent.getAction())) {
                    storageStateFromBroadcast = intent.getIntExtra(EXTRA_STORAGE_STATE, MegaApiJava.STORAGE_STATE_UNKNOWN);
                    if (!showStorageAlertWithDelay) {
                        checkStorageStatus(storageStateFromBroadcast != MegaApiJava.STORAGE_STATE_UNKNOWN ?
                                storageStateFromBroadcast : app.getStorageState(), false);
                    }
                    updateAccountDetailsVisibleInfo();
                    return;
                }

                int actionType = intent.getIntExtra(ACTION_TYPE, INVALID_ACTION);

                if (actionType == UPDATE_ACCOUNT_DETAILS) {
                    Timber.d("BROADCAST TO UPDATE AFTER UPDATE_ACCOUNT_DETAILS");
                    if (isFinishing()) {
                        return;
                    }

                    updateAccountDetailsVisibleInfo();

                    if (megaApi.isBusinessAccount()) {
                        supportInvalidateOptionsMenu();
                    }
                } else if (actionType == UPDATE_PAYMENT_METHODS) {
                    Timber.d("BROADCAST TO UPDATE AFTER UPDATE_PAYMENT_METHODS");
                }
            }
        }
    };

    private final BroadcastReceiver receiverUpdateOrder = new BroadcastReceiver() {
        @Override
        public void onReceive(Context context, Intent intent) {
            if (intent == null || !BROADCAST_ACTION_INTENT_UPDATE_ORDER.equals(intent.getAction())) {
                return;
            }

            if (intent.getBooleanExtra(IS_CLOUD_ORDER, true)) {
                refreshCloudOrder(intent.getIntExtra(NEW_ORDER, ORDER_DEFAULT_ASC));
            } else {
                refreshOthersOrder();
            }
        }
    };

    private BroadcastReceiver receiverCUAttrChanged = new BroadcastReceiver() {
        @Override
        public void onReceive(Context context, Intent intent) {

            synchronized (this) {
                if (drawerItem == DrawerItem.PHOTOS) {
                    cameraUploadsClicked();
                }

                //update folder icon
                onNodesCloudDriveUpdate();
            }
        }
    };

    private BroadcastReceiver networkReceiver = new BroadcastReceiver() {
        @Override
        public void onReceive(Context context, Intent intent) {
            Timber.d("Network broadcast received!");
            int actionType;

            if (intent != null) {
                actionType = intent.getIntExtra(ACTION_TYPE, INVALID_ACTION);

                if (actionType == GO_OFFLINE) {
                    //stop cu process
                    fireStopCameraUploadJob(ManagerActivity.this);
                    showOfflineMode();
                    LiveEventBus.get(EVENT_NETWORK_CHANGE, Boolean.class).post(false);
                } else if (actionType == GO_ONLINE) {
                    showOnlineMode();
                    LiveEventBus.get(EVENT_NETWORK_CHANGE, Boolean.class).post(true);
                } else if (actionType == START_RECONNECTION) {
                    refreshSession();
                }
            }
        }
    };

    private BroadcastReceiver contactUpdateReceiver = new BroadcastReceiver() {
        @Override
        public void onReceive(Context context, Intent intent) {
            if (intent == null || intent.getAction() == null)
                return;


            long userHandle = intent.getLongExtra(EXTRA_USER_HANDLE, INVALID_HANDLE);

            if (intent.getAction().equals(ACTION_UPDATE_NICKNAME)
                    || intent.getAction().equals(ACTION_UPDATE_FIRST_NAME)
                    || intent.getAction().equals(ACTION_UPDATE_LAST_NAME)) {

                if (isIncomingAdded() && incomingSharesFragment.getItemCount() > 0) {
                    incomingSharesFragment.updateContact(userHandle);
                }

                if (isOutgoingAdded() && outgoingSharesFragment.getItemCount() > 0) {
                    outgoingSharesFragment.updateContact(userHandle);
                }
            }
        }
    };

    private final Observer<MegaChatCall> callStatusObserver = call -> {
        int callStatus = call.getStatus();
        switch (callStatus) {
            case MegaChatCall.CALL_STATUS_CONNECTING:
            case MegaChatCall.CALL_STATUS_IN_PROGRESS:
            case MegaChatCall.CALL_STATUS_TERMINATING_USER_PARTICIPATION:
            case MegaChatCall.CALL_STATUS_DESTROYED:
            case MegaChatCall.CALL_STATUS_USER_NO_PRESENT:
                updateVisibleCallElements(call.getChatid());
                if (call.getStatus() == MegaChatCall.CALL_STATUS_TERMINATING_USER_PARTICIPATION &&
                        call.getTermCode() == MegaChatCall.TERM_CODE_TOO_MANY_PARTICIPANTS) {
                    showSnackbar(SNACKBAR_TYPE, StringResourcesUtils.getString(R.string.call_error_too_many_participants), MEGACHAT_INVALID_HANDLE);
                }
                break;
        }
    };

    private final Observer<MegaChatCall> callOnHoldObserver = call -> updateVisibleCallElements(call.getChatid());

    private final Observer<Pair> sessionOnHoldObserver = sessionAndCall -> {
        MegaChatCall call = megaChatApi.getChatCallByCallId((long) sessionAndCall.first);
        updateVisibleCallElements(call.getChatid());
    };

    private BroadcastReceiver chatRoomMuteUpdateReceiver = new BroadcastReceiver() {
        @Override
        public void onReceive(Context context, Intent intent) {
            if (intent == null || intent.getAction() == null)
                return;

            if (intent.getAction().equals(ACTION_UPDATE_PUSH_NOTIFICATION_SETTING)) {
                if (getChatsFragment() != null) {
                    recentChatsFragment.notifyPushChanged();
                }
            }
        }
    };

    private final Observer<Boolean> refreshObserver = refreshed -> {
        if (!refreshed) {
            return;
        }

        if (drawerItem == DrawerItem.CLOUD_DRIVE) {
<<<<<<< HEAD
            MegaNode parentNode = megaApi.getNodeByHandle(viewModel.getBrowserParentHandle());
=======
            MegaNode parentNode = megaApi.getNodeByHandle(viewModel.getState().getValue().getBrowserParentHandle());
>>>>>>> 3f26ba2a

            ArrayList<MegaNode> nodes = megaApi.getChildren(parentNode != null
                            ? parentNode
                            : megaApi.getRootNode(),
                    sortOrderManagement.getOrderCloud());

            fileBrowserFragment.setNodes(nodes);
            fileBrowserFragment.getRecyclerView().invalidate();
        } else if (drawerItem == DrawerItem.SHARED_ITEMS) {
            refreshIncomingShares();
        }
    };

    private final Observer<Boolean> finishObserver = finish -> {
        if (finish) finish();
    };

    private FileBackupManager fileBackupManager;

    /**
     * Method for updating the visible elements related to a call.
     *
     * @param chatIdReceived The chat ID of a call.
     */
    private void updateVisibleCallElements(long chatIdReceived) {
        if (getChatsFragment() != null && recentChatsFragment.isVisible()) {
            recentChatsFragment.refreshNode(megaChatApi.getChatListItem(chatIdReceived));
        }

        if (isScreenInPortrait(ManagerActivity.this)) {
            setCallWidget();
        } else {
            supportInvalidateOptionsMenu();
        }
    }

    @Override
    public void onRequestPermissionsResult(int requestCode, @NonNull String[] permissions, @NonNull int[] grantResults) {
        super.onRequestPermissionsResult(requestCode, permissions, grantResults);
        switch (requestCode) {
            case REQUEST_UPLOAD_CONTACT: {
                uploadContactInfo(infoManager, parentNodeManager);
                break;
            }
            case REQUEST_CAMERA: {
                if (typesCameraPermission == TAKE_PICTURE_OPTION) {
                    Timber.d("TAKE_PICTURE_OPTION");
                    if (grantResults.length > 0 && grantResults[0] == PackageManager.PERMISSION_GRANTED) {
                        if (!hasPermissions(this, Manifest.permission.WRITE_EXTERNAL_STORAGE)) {
                            requestPermission(this,
                                    REQUEST_WRITE_STORAGE,
                                    Manifest.permission.WRITE_EXTERNAL_STORAGE);
                        } else {
                            checkTakePicture(this, TAKE_PHOTO_CODE);
                            typesCameraPermission = INVALID_TYPE_PERMISSIONS;
                        }
                    }
                }
                break;
            }
            case REQUEST_READ_WRITE_STORAGE: {
                if (grantResults.length > 0 && grantResults[0] == PackageManager.PERMISSION_GRANTED) {
                    showUploadPanel();
                }
                break;
            }
            case REQUEST_WRITE_STORAGE: {
                if (firstLogin) {
                    Timber.d("The first time");
                    if (grantResults.length > 0 && grantResults[0] == PackageManager.PERMISSION_GRANTED) {
                        if (typesCameraPermission == TAKE_PICTURE_OPTION) {
                            Timber.d("TAKE_PICTURE_OPTION");
                            if (!hasPermissions(this, Manifest.permission.CAMERA)) {
                                requestPermission(this, REQUEST_CAMERA, Manifest.permission.CAMERA);
                            } else {
                                checkTakePicture(this, TAKE_PHOTO_CODE);
                                typesCameraPermission = INVALID_TYPE_PERMISSIONS;
                            }

                            break;
                        }
                    }
                } else {
                    if (typesCameraPermission == TAKE_PICTURE_OPTION) {
                        Timber.d("TAKE_PICTURE_OPTION");
                        if (!hasPermissions(this, Manifest.permission.CAMERA)) {
                            requestPermission(this,
                                    REQUEST_CAMERA,
                                    Manifest.permission.CAMERA);
                        } else {
                            checkTakePicture(this, TAKE_PHOTO_CODE);
                            typesCameraPermission = INVALID_TYPE_PERMISSIONS;
                        }
                    } else {
                        refreshOfflineNodes();
                    }

                    break;
                }

                nodeSaver.handleRequestPermissionsResult(requestCode);
                break;
            }

            case REQUEST_CAMERA_UPLOAD:
            case REQUEST_CAMERA_ON_OFF:
                if (grantResults.length > 0 && grantResults[0] == PackageManager.PERMISSION_GRANTED) {
                    checkIfShouldShowBusinessCUAlert();
                } else {
                    stopCameraUploadSyncHeartbeatWorkers(this);
                    showSnackbar(SNACKBAR_TYPE, getString(R.string.on_refuse_storage_permission), INVALID_HANDLE);
                }

                break;

            case REQUEST_CAMERA_ON_OFF_FIRST_TIME:
                if (permissions.length == 0) {
                    return;
                }
                if (grantResults[0] == PackageManager.PERMISSION_GRANTED) {
                    checkIfShouldShowBusinessCUAlert();
                } else {
                    if (!ActivityCompat.shouldShowRequestPermissionRationale(this, permissions[0])) {
                        if (getPhotosFragment() != null) {
                            photosFragment.onStoragePermissionRefused();
                        }
                    } else {
                        showSnackbar(SNACKBAR_TYPE, getString(R.string.on_refuse_storage_permission), INVALID_HANDLE);
                    }
                }

                break;

            case PERMISSIONS_FRAGMENT: {
                if (getPermissionsFragment() != null) {
                    permissionsFragment.setNextPermission();
                }
                break;
            }

            case REQUEST_BT_CONNECT:
                Timber.d("get Bluetooth Connect permission");
                if (permissions.length == 0) {
                    return;
                }
                if (grantResults[0] == PackageManager.PERMISSION_GRANTED) {
                    if (MEETING_TYPE.equals(MEETING_ACTION_CREATE)) {
                        openMeetingToCreate(this);
                    }
                } else {
                    showSnackbar(PERMISSIONS_TYPE, getString(R.string.meeting_bluetooth_connect_required_permissions_warning), INVALID_HANDLE);
                }
                break;
        }
    }

    public void setTypesCameraPermission(int typesCameraPermission) {
        this.typesCameraPermission = typesCameraPermission;
    }

    @Override
    public void onSaveInstanceState(Bundle outState) {
        Timber.d("onSaveInstanceState");
        if (drawerItem != null) {
            Timber.d("DrawerItem = %s", drawerItem);
        } else {
            Timber.w("DrawerItem is null");
        }
        super.onSaveInstanceState(outState);
<<<<<<< HEAD
        outState.putLong("parentHandleIncoming", parentHandleIncoming);
        logDebug("IN BUNDLE -> parentHandleOutgoing: " + parentHandleOutgoing);
        outState.putLong(PARENT_HANDLE_LINKS, parentHandleLinks);
        outState.putLong("parentHandleOutgoing", parentHandleOutgoing);
        outState.putLong("parentHandleSearch", parentHandleSearch);
        outState.putLong("parentHandleInbox", parentHandleInbox);
=======
>>>>>>> 3f26ba2a
        outState.putSerializable("drawerItem", drawerItem);
        outState.putInt(BOTTOM_ITEM_BEFORE_OPEN_FULLSCREEN_OFFLINE,
                bottomItemBeforeOpenFullscreenOffline);
        outState.putBoolean(EXTRA_FIRST_LOGIN, firstLogin);
        outState.putBoolean(STATE_KEY_SMS_DIALOG, isSMSDialogShowing);

        if (viewModel.getState().getValue().getIncomingParentHandle() != INVALID_HANDLE) {
            outState.putInt("deepBrowserTreeIncoming", deepBrowserTreeIncoming);
        }

        if (viewModel.getState().getValue().getOutgoingParentHandle() != INVALID_HANDLE) {
            outState.putInt("deepBrowserTreeOutgoing", deepBrowserTreeOutgoing);
        }

        if (viewModel.getState().getValue().getLinksParentHandle() != INVALID_HANDLE) {
            outState.putInt(DEEP_BROWSER_TREE_LINKS, deepBrowserTreeLinks);
        }

        if (viewPagerShares != null) {
            indexShares = viewPagerShares.getCurrentItem();
        }
        outState.putInt("indexShares", indexShares);

        outState.putString("pathNavigationOffline", pathNavigationOffline);

        if (turnOnNotifications) {
            outState.putBoolean("turnOnNotifications", turnOnNotifications);
        }

        outState.putInt("orientationSaved", orientationSaved);
        outState.putBoolean("isEnable2FADialogShown", isEnable2FADialogShown);
        outState.putInt("bottomNavigationCurrentItem", bottomNavigationCurrentItem);
        outState.putBoolean("searchExpand", searchExpand);
        outState.putBoolean("comesFromNotifications", comesFromNotifications);
        outState.putInt("comesFromNotificationsLevel", comesFromNotificationsLevel);
        outState.putLong("comesFromNotificationHandle", comesFromNotificationHandle);
        outState.putLong("comesFromNotificationHandleSaved", comesFromNotificationHandleSaved);
        outState.putInt(COMES_FROM_NOTIFICATIONS_SHARED_INDEX, comesFromNotificationSharedIndex);
        outState.putBoolean("onAskingPermissionsFragment", onAskingPermissionsFragment);
        permissionsFragment = (PermissionsFragment) getSupportFragmentManager().findFragmentByTag(FragmentTag.PERMISSIONS.getTag());
        if (onAskingPermissionsFragment && permissionsFragment != null) {
            getSupportFragmentManager().putFragment(outState, FragmentTag.PERMISSIONS.getTag(), permissionsFragment);
        }
        outState.putBoolean("onAskingSMSVerificationFragment", onAskingSMSVerificationFragment);
        smsVerificationFragment = (SMSVerificationFragment) getSupportFragmentManager().findFragmentByTag(FragmentTag.SMS_VERIFICATION.getTag());
        if (onAskingSMSVerificationFragment && smsVerificationFragment != null) {
            getSupportFragmentManager().putFragment(outState, FragmentTag.SMS_VERIFICATION.getTag(), smsVerificationFragment);
        }
        outState.putInt("elevation", mElevationCause);
        outState.putInt("storageState", storageState);
        outState.putBoolean("isStorageStatusDialogShown", isStorageStatusDialogShown);
        outState.putInt("comesFromNotificationDeepBrowserTreeIncoming", comesFromNotificationDeepBrowserTreeIncoming);

        if (isAlertDialogShown(openLinkDialog)) {
            outState.putBoolean(OPEN_LINK_DIALOG_SHOWN, true);
            outState.putBoolean(OPEN_LINK_ERROR, openLinkDialogIsErrorShown);
            outState.putString(OPEN_LINK_TEXT, openLinkText != null && openLinkText.getText() != null
                    ? openLinkText.getText().toString() : "");
        }

        outState.putBoolean(BUSINESS_GRACE_ALERT_SHOWN, isBusinessGraceAlertShown);
        if (isBusinessCUAlertShown) {
            outState.putBoolean(BUSINESS_CU_ALERT_SHOWN, isBusinessCUAlertShown);
        }

        outState.putBoolean(TRANSFER_OVER_QUOTA_SHOWN, isTransferOverQuotaWarningShown);
        outState.putInt(TYPE_CALL_PERMISSION, typesCameraPermission);
        outState.putBoolean(JOINING_CHAT_LINK, joiningToChatLink);
        outState.putString(LINK_JOINING_CHAT_LINK, linkJoinToChatLink);
        outState.putBoolean(KEY_IS_FAB_EXPANDED, isFabExpanded);

        if (getPhotosFragment() != null) {
            getSupportFragmentManager().putFragment(outState, FragmentTag.PHOTOS.getTag(), photosFragment);
        }

        checkNewTextFileDialogState(newTextFileDialog, outState);

        nodeAttacher.saveState(outState);
        nodeSaver.saveState(outState);

        outState.putBoolean(PROCESS_FILE_DIALOG_SHOWN, isAlertDialogShown(processFileDialog));

        outState.putBoolean(STATE_KEY_IS_IN_MD_MODE, isInMDMode);
        mediaDiscoveryFragment = (MediaDiscoveryFragment) getSupportFragmentManager().findFragmentByTag(FragmentTag.MEDIA_DISCOVERY.getTag());
        if (mediaDiscoveryFragment != null) {
            getSupportFragmentManager().putFragment(outState, FragmentTag.MEDIA_DISCOVERY.getTag(), mediaDiscoveryFragment);
        }

        outState.putBoolean(STATE_KEY_IS_IN_ALBUM_CONTENT, isInAlbumContent);
        albumContentFragment = (AlbumContentFragment) getSupportFragmentManager().findFragmentByTag(FragmentTag.ALBUM_CONTENT.getTag());
        if (albumContentFragment != null) {
            getSupportFragmentManager().putFragment(outState, FragmentTag.ALBUM_CONTENT.getTag(), albumContentFragment);
        }

        backupWarningDialog = fileBackupManager.getBackupWarningDialog();
        if (backupWarningDialog != null && backupWarningDialog.isShowing()) {
            backupHandleList = fileBackupManager.getBackupHandleList();
            backupNodeHandle = fileBackupManager.getBackupNodeHandle();
            backupNodeType = fileBackupManager.getBackupNodeType();
            backupActionType = fileBackupManager.getBackupActionType();
            backupDialogType = fileBackupManager.getBackupDialogType();

            if (backupHandleList != null) {
                outState.putSerializable(BACKUP_HANDLED_ITEM, backupHandleList);
            }

            outState.putLong(BACKUP_HANDLED_NODE, backupNodeHandle);
            outState.putInt(BACKUP_NODE_TYPE, backupNodeType);
            outState.putInt(BACKUP_ACTION_TYPE, backupActionType);
            outState.putInt(BACKUP_DIALOG_WARN, backupDialogType);
            backupWarningDialog.dismiss();
        }

        checkNewFolderDialogState(newFolderDialog, outState);
    }

    @Override
    public void onStart() {
        Timber.d("onStart");

        mStopped = false;

        super.onStart();
    }

    @SuppressLint("NewApi")
    @Override
    protected void onCreate(Bundle savedInstanceState) {
        Timber.d("onCreate");
//		Fragments are restored during the Activity's onCreate().
//		Importantly though, they are restored in the base Activity class's onCreate().
//		Thus if you call super.onCreate() first, all of the rest of your onCreate() method will execute after your Fragments have been restored.
        super.onCreate(savedInstanceState);
        Timber.d("onCreate after call super");

        viewModel = new ViewModelProvider(this).get(ManagerViewModel.class);
<<<<<<< HEAD
=======
        searchViewModel = new ViewModelProvider(this).get(SearchViewModel.class);
>>>>>>> 3f26ba2a
        viewModel.getUpdateUsers().observe(this,
                new EventObserver<>(users -> {
                    updateUsers(users);
                    return null;
                }));
        viewModel.getUpdateUserAlerts().observe(this,
                new EventObserver<>(userAlerts -> {
                    updateUserAlerts(userAlerts);
                    return null;
                }));
        viewModel.getUpdateNodes().observe(this,
                new EventObserver<>(nodes -> {
                    updateNodes(nodes);
                    return null;
                }));
        viewModel.getUpdateContactsRequests().observe(this,
                new EventObserver<>(contactRequests -> {
                    updateContactRequests(contactRequests);
                    return null;
                }));
<<<<<<< HEAD
=======

        viewModel.onGetNumUnreadUserAlerts().observe(this, this::updateNumUnreadUserAlerts);

        viewModel.onInboxSectionUpdate().observe(this, new Observer<Boolean>() {
            @Override
            public void onChanged(Boolean hasChildren) {
                updateInboxSectionVisibility(hasChildren);
            }
        });
>>>>>>> 3f26ba2a

        // This block for solving the issue below:
        // Android is installed for the first time. Press the “Open” button on the system installation dialog, press the home button to switch the app to background,
        // and then switch the app to foreground, causing the app to create a new instantiation.
        if (!isTaskRoot()) {
            Intent intent = getIntent();
            if (intent != null) {
                String action = intent.getAction();
                if (intent.hasCategory(Intent.CATEGORY_LAUNCHER) && Intent.ACTION_MAIN.equals(action)) {
                    finish();
                    return;
                }
            }
        }

        boolean selectDrawerItemPending = true;

        getLifecycle().addObserver(cookieDialogHandler);

        boolean openLinkDialogIsShown = false;

        if (savedInstanceState != null) {
<<<<<<< HEAD
            logDebug("Bundle is NOT NULL");
            parentHandleIncoming = savedInstanceState.getLong("parentHandleIncoming", -1);
            logDebug("savedInstanceState -> parentHandleIncoming: " + parentHandleIncoming);
            parentHandleOutgoing = savedInstanceState.getLong("parentHandleOutgoing", -1);
            logDebug("savedInstanceState -> parentHandleOutgoing: " + parentHandleOutgoing);
            parentHandleLinks = savedInstanceState.getLong(PARENT_HANDLE_LINKS, INVALID_HANDLE);
            parentHandleSearch = savedInstanceState.getLong("parentHandleSearch", -1);
            parentHandleInbox = savedInstanceState.getLong("parentHandleInbox", -1);
=======
            Timber.d("Bundle is NOT NULL");
>>>>>>> 3f26ba2a
            deepBrowserTreeIncoming = savedInstanceState.getInt("deepBrowserTreeIncoming", 0);
            deepBrowserTreeOutgoing = savedInstanceState.getInt("deepBrowserTreeOutgoing", 0);
            deepBrowserTreeLinks = savedInstanceState.getInt(DEEP_BROWSER_TREE_LINKS, 0);
            isSMSDialogShowing = savedInstanceState.getBoolean(STATE_KEY_SMS_DIALOG, false);
            firstLogin = savedInstanceState.getBoolean(EXTRA_FIRST_LOGIN);
            askPermissions = savedInstanceState.getBoolean(EXTRA_ASK_PERMISSIONS);
            drawerItem = (DrawerItem) savedInstanceState.getSerializable("drawerItem");
            bottomItemBeforeOpenFullscreenOffline = savedInstanceState.getInt(BOTTOM_ITEM_BEFORE_OPEN_FULLSCREEN_OFFLINE);
            indexShares = savedInstanceState.getInt("indexShares", indexShares);
            Timber.d("savedInstanceState -> indexShares: %s", indexShares);
            pathNavigationOffline = savedInstanceState.getString("pathNavigationOffline", pathNavigationOffline);
            Timber.d("savedInstanceState -> pathNavigationOffline: %s", pathNavigationOffline);
            selectedAccountType = savedInstanceState.getInt("selectedAccountType", -1);
            turnOnNotifications = savedInstanceState.getBoolean("turnOnNotifications", false);
            orientationSaved = savedInstanceState.getInt("orientationSaved");
            isEnable2FADialogShown = savedInstanceState.getBoolean("isEnable2FADialogShown", false);
            bottomNavigationCurrentItem = savedInstanceState.getInt("bottomNavigationCurrentItem", -1);
            searchExpand = savedInstanceState.getBoolean("searchExpand", false);
            comesFromNotifications = savedInstanceState.getBoolean("comesFromNotifications", false);
            comesFromNotificationsLevel = savedInstanceState.getInt("comesFromNotificationsLevel", 0);
            comesFromNotificationHandle = savedInstanceState.getLong("comesFromNotificationHandle", INVALID_VALUE);
            comesFromNotificationHandleSaved = savedInstanceState.getLong("comesFromNotificationHandleSaved", INVALID_VALUE);
            comesFromNotificationSharedIndex = savedInstanceState.getInt(COMES_FROM_NOTIFICATIONS_SHARED_INDEX, INVALID_VALUE);
            onAskingPermissionsFragment = savedInstanceState.getBoolean("onAskingPermissionsFragment", false);
            if (onAskingPermissionsFragment) {
                permissionsFragment = (PermissionsFragment) getSupportFragmentManager().getFragment(savedInstanceState, FragmentTag.PERMISSIONS.getTag());
            }
            onAskingSMSVerificationFragment = savedInstanceState.getBoolean("onAskingSMSVerificationFragment", false);
            if (onAskingSMSVerificationFragment) {
                smsVerificationFragment = (SMSVerificationFragment) getSupportFragmentManager().getFragment(savedInstanceState, FragmentTag.SMS_VERIFICATION.getTag());
            }
            mElevationCause = savedInstanceState.getInt("elevation", 0);
            storageState = savedInstanceState.getInt("storageState", MegaApiJava.STORAGE_STATE_UNKNOWN);
            isStorageStatusDialogShown = savedInstanceState.getBoolean("isStorageStatusDialogShown", false);
            comesFromNotificationDeepBrowserTreeIncoming = savedInstanceState.getInt("comesFromNotificationDeepBrowserTreeIncoming", INVALID_VALUE);
            openLinkDialogIsShown = savedInstanceState.getBoolean(OPEN_LINK_DIALOG_SHOWN, false);
            isBusinessGraceAlertShown = savedInstanceState.getBoolean(BUSINESS_GRACE_ALERT_SHOWN, false);
            isBusinessCUAlertShown = savedInstanceState.getBoolean(BUSINESS_CU_ALERT_SHOWN, false);
            isTransferOverQuotaWarningShown = savedInstanceState.getBoolean(TRANSFER_OVER_QUOTA_SHOWN, false);
            typesCameraPermission = savedInstanceState.getInt(TYPE_CALL_PERMISSION, INVALID_TYPE_PERMISSIONS);
            joiningToChatLink = savedInstanceState.getBoolean(JOINING_CHAT_LINK, false);
            linkJoinToChatLink = savedInstanceState.getString(LINK_JOINING_CHAT_LINK);
            isFabExpanded = savedInstanceState.getBoolean(KEY_IS_FAB_EXPANDED, false);
            isInMDMode = savedInstanceState.getBoolean(STATE_KEY_IS_IN_MD_MODE, false);
            isInAlbumContent = savedInstanceState.getBoolean(STATE_KEY_IS_IN_ALBUM_CONTENT, false);

            nodeAttacher.restoreState(savedInstanceState);
            nodeSaver.restoreState(savedInstanceState);

            //upload from device, progress dialog should show when screen orientation changes.
            if (savedInstanceState.getBoolean(PROCESS_FILE_DIALOG_SHOWN, false)) {
                processFileDialog = showProcessFileDialog(this, null);
            }

            // Backup warning dialog
            backupHandleList = (ArrayList<Long>) savedInstanceState.getSerializable(BACKUP_HANDLED_ITEM);
            backupNodeHandle = savedInstanceState.getLong(BACKUP_HANDLED_NODE, -1);
            backupNodeType = savedInstanceState.getInt(BACKUP_NODE_TYPE, -1);
            backupActionType = savedInstanceState.getInt(BACKUP_ACTION_TYPE, -1);
            backupDialogType = savedInstanceState.getInt(BACKUP_DIALOG_WARN, BACKUP_DIALOG_SHOW_NONE);

            if (savedInstanceState.getBoolean(IS_NEW_FOLDER_DIALOG_SHOWN, false)) {
                showNewFolderDialog(savedInstanceState.getString(NEW_FOLDER_DIALOG_TEXT));
            }
        } else {
<<<<<<< HEAD
            logDebug("Bundle is NULL");
            parentHandleIncoming = -1;
            parentHandleOutgoing = -1;
            parentHandleLinks = INVALID_HANDLE;
            parentHandleSearch = -1;
            parentHandleInbox = -1;
=======
            Timber.d("Bundle is NULL");
>>>>>>> 3f26ba2a
            deepBrowserTreeIncoming = 0;
            deepBrowserTreeOutgoing = 0;
            deepBrowserTreeLinks = 0;
            this.setPathNavigationOffline(OFFLINE_ROOT);
        }

        IntentFilter contactUpdateFilter = new IntentFilter(BROADCAST_ACTION_INTENT_FILTER_CONTACT_UPDATE);
        contactUpdateFilter.addAction(ACTION_UPDATE_NICKNAME);
        contactUpdateFilter.addAction(ACTION_UPDATE_FIRST_NAME);
        contactUpdateFilter.addAction(ACTION_UPDATE_LAST_NAME);
        contactUpdateFilter.addAction(ACTION_UPDATE_CREDENTIALS);
        registerReceiver(contactUpdateReceiver, contactUpdateFilter);

        IntentFilter filter = new IntentFilter(BROADCAST_ACTION_INTENT_UPDATE_ACCOUNT_DETAILS);
        filter.addAction(ACTION_STORAGE_STATE_CHANGED);
        registerReceiver(updateMyAccountReceiver, filter);

        registerReceiver(networkReceiver,
                new IntentFilter(BROADCAST_ACTION_INTENT_CONNECTIVITY_CHANGE));

        registerReceiver(receiverCUAttrChanged,
                new IntentFilter(BROADCAST_ACTION_INTENT_CU_ATTR_CHANGE));

        registerReceiver(receiverUpdateOrder, new IntentFilter(BROADCAST_ACTION_INTENT_UPDATE_ORDER));

        LiveEventBus.get(EVENT_UPDATE_VIEW_MODE, Boolean.class)
                .observe(this, this::updateView);

        registerReceiver(chatArchivedReceiver, new IntentFilter(BROADCAST_ACTION_INTENT_CHAT_ARCHIVED));

        LiveEventBus.get(EVENT_REFRESH_PHONE_NUMBER, Boolean.class)
                .observeForever(refreshAddPhoneNumberButtonObserver);

        LiveEventBus.get(EVENT_TRANSFER_OVER_QUOTA, Boolean.class).observe(this, update -> {
            updateTransfersWidget(INVALID_VALUE);
            showTransfersTransferOverQuotaWarning();
        });

        LiveEventBus.get(EVENT_FAILED_TRANSFERS, Boolean.class).observe(this, failed -> {
            if (drawerItem == DrawerItem.TRANSFERS && getTabItemTransfers() == COMPLETED_TAB) {
                retryTransfers.setVisible(failed);
            }
        });

        registerReceiver(transferFinishReceiver, new IntentFilter(BROADCAST_ACTION_TRANSFER_FINISH));

        LiveEventBus.get(EVENT_CALL_STATUS_CHANGE, MegaChatCall.class).observe(this, callStatusObserver);
        LiveEventBus.get(EVENT_CALL_ON_HOLD_CHANGE, MegaChatCall.class).observe(this, callOnHoldObserver);
        LiveEventBus.get(EVENT_SESSION_ON_HOLD_CHANGE, Pair.class).observe(this, sessionOnHoldObserver);

        registerReceiver(chatRoomMuteUpdateReceiver, new IntentFilter(ACTION_UPDATE_PUSH_NOTIFICATION_SETTING));

        LiveEventBus.get(EVENT_REFRESH, Boolean.class).observeForever(refreshObserver);

        LiveEventBus.get(EVENT_FINISH_ACTIVITY, Boolean.class).observeForever(finishObserver);

        LiveEventBus.get(EVENT_MY_BACKUPS_FOLDER_CHANGED, Boolean.class).observeForever(fileBackupChangedObserver);

        smsDialogTimeChecker = new LastShowSMSDialogTimeChecker(this);
        nC = new NodeController(this);
        cC = new ContactController(this);
        aC = new AccountController(this);

        CacheFolderManager.createCacheFolders(this);

        dbH = DatabaseHandler.getDbHandler(getApplicationContext());

        managerActivity = this;
        app = (MegaApplication) getApplication();
        megaApi = app.getMegaApi();

        megaChatApi = app.getMegaChatApi();

        checkChatChanges();

        if (megaChatApi != null) {
            Timber.d("retryChatPendingConnections()");
            megaChatApi.retryPendingConnections(false, null);
        }

        MegaApplication.getPushNotificationSettingManagement().getPushNotificationSetting();

        transfersInProgress = new ArrayList<Integer>();

        //sync local contacts to see who's on mega.
        if (hasPermissions(this, Manifest.permission.READ_CONTACTS) && app.getStorageState() != STORAGE_STATE_PAYWALL) {
            Timber.d("sync mega contacts");
            MegaContactGetter getter = new MegaContactGetter(this);
            getter.getMegaContacts(megaApi, TimeUtils.WEEK, this);
        }

        Display display = getWindowManager().getDefaultDisplay();
        outMetrics = new DisplayMetrics();
        display.getMetrics(outMetrics);
        float density = getResources().getDisplayMetrics().density;

        initFileBackupManager();

        if (dbH.getEphemeral() != null) {
            refreshSession();
            return;
        }

        if (dbH.getCredentials() == null) {
            Intent newIntent = getIntent();

            if (newIntent != null) {
                if (newIntent.getAction() != null) {
                    if (newIntent.getAction().equals(ACTION_EXPORT_MASTER_KEY) || newIntent.getAction().equals(ACTION_OPEN_MEGA_LINK) || newIntent.getAction().equals(ACTION_OPEN_MEGA_FOLDER_LINK)) {
                        openLink = true;
                    } else if (newIntent.getAction().equals(ACTION_CANCEL_CAM_SYNC)) {
                        fireStopCameraUploadJob(getApplicationContext());
                        finish();
                        return;
                    }
                }
            }

            if (!openLink) {
                Intent intent = new Intent(this, LoginActivity.class);
                intent.putExtra(VISIBLE_FRAGMENT, TOUR_FRAGMENT);
                intent.addFlags(Intent.FLAG_ACTIVITY_CLEAR_TASK);
                startActivity(intent);
                finish();
            }
            return;
        }

        prefs = dbH.getPreferences();
        if (prefs == null) {
            firstTimeAfterInstallation = true;
            isList = true;
        } else {
            if (prefs.getFirstTime() == null) {
                firstTimeAfterInstallation = true;
            } else {
                firstTimeAfterInstallation = Boolean.parseBoolean(prefs.getFirstTime());
            }
            if (prefs.getPreferredViewList() == null) {
                isList = true;
            } else {
                isList = Boolean.parseBoolean(prefs.getPreferredViewList());
            }
        }

        if (firstTimeAfterInstallation) {
            setStartScreenTimeStamp(this);
        }

        Timber.d("Preferred View List: %s", isList);

        LiveEventBus.get(EVENT_LIST_GRID_CHANGE, Boolean.class).post(isList);

        handler = new Handler();

        Timber.d("Set view");
        setContentView(R.layout.activity_manager);

        observePsa();

        megaApi.getMyBackupsFolder(this);

        //Set toolbar
        abL = (AppBarLayout) findViewById(R.id.app_bar_layout);

        toolbar = findViewById(R.id.toolbar);
        setSupportActionBar(toolbar);
        aB = getSupportActionBar();

        aB.setHomeButtonEnabled(true);
        aB.setDisplayHomeAsUpEnabled(true);

        fragmentLayout = (LinearLayout) findViewById(R.id.fragment_layout);

        bNV = (BottomNavigationView) findViewById(R.id.bottom_navigation_view);
        bNV.setOnNavigationItemSelectedListener(this);

        miniAudioPlayerController = new MiniAudioPlayerController(
                findViewById(R.id.mini_audio_player),
                () -> {
                    // we need update fragmentLayout's layout params when player view is closed.
                    if (bNV.getVisibility() == View.VISIBLE) {
                        showBNVImmediate();
                    }

                    return Unit.INSTANCE;
                });
        getLifecycle().addObserver(miniAudioPlayerController);

        //Set navigation view
        drawerLayout = (DrawerLayout) findViewById(R.id.drawer_layout);
        drawerLayout.addDrawerListener(new DrawerLayout.DrawerListener() {
            @Override
            public void onDrawerSlide(@NonNull View drawerView, float slideOffset) {
                refreshDrawerInfo(false);
            }

            @Override
            public void onDrawerOpened(@NonNull View drawerView) {
                refreshDrawerInfo(storageState == MegaApiAndroid.STORAGE_STATE_UNKNOWN);

                // Sync the account info after changing account information settings to keep the data the same
                updateAccountDetailsVisibleInfo();
            }

            @Override
            public void onDrawerClosed(@NonNull View drawerView) {

            }

            @Override
            public void onDrawerStateChanged(int newState) {

            }

            /**
             * Method to refresh the info displayed in the drawer menu.
             *
             * @param refreshStorageInfo Parameter to indicate if refresh the storage info.
             */
            private void refreshDrawerInfo(boolean refreshStorageInfo) {
                if (!isOnline(managerActivity) || megaApi == null || megaApi.getRootNode() == null) {
                    disableNavigationViewLayout();
                } else {
                    resetNavigationViewLayout();
                }

                setContactStatus();

                if (!refreshStorageInfo) return;
                showAddPhoneNumberInMenu();
                refreshAccountInfo();
            }
        });
        nV = (NavigationView) findViewById(R.id.navigation_view);

        myAccountHeader = findViewById(R.id.navigation_drawer_account_section);
        myAccountHeader.setOnClickListener(this);
        contactStatus = (ImageView) findViewById(R.id.contact_state);
        myAccountSection = findViewById(R.id.my_account_section);
        myAccountSection.setOnClickListener(this);
        inboxSection = findViewById(R.id.inbox_section);
        inboxSection.setOnClickListener(this);
        contactsSection = findViewById(R.id.contacts_section);
        contactsSection.setOnClickListener(this);
        notificationsSection = findViewById(R.id.notifications_section);
        notificationsSection.setOnClickListener(this);
        notificationsSectionText = (TextView) findViewById(R.id.notification_section_text);
        contactsSectionText = (TextView) findViewById(R.id.contacts_section_text);
        findViewById(R.id.offline_section).setOnClickListener(this);
        RelativeLayout transfersSection = findViewById(R.id.transfers_section);
        transfersSection.setOnClickListener(this);
        rubbishBinSection = findViewById(R.id.rubbish_bin_section);
        rubbishBinSection.setOnClickListener(this);
        settingsSection = findViewById(R.id.settings_section);
        settingsSection.setOnClickListener(this);
        upgradeAccount = (Button) findViewById(R.id.upgrade_navigation_view);
        upgradeAccount.setOnClickListener(this);

        navigationDrawerAddPhoneContainer = findViewById(R.id.navigation_drawer_add_phone_number_container);

        addPhoneNumberButton = findViewById(R.id.navigation_drawer_add_phone_number_button);
        addPhoneNumberButton.getViewTreeObserver().addOnPreDrawListener(
                new ViewTreeObserver.OnPreDrawListener() {
                    @Override
                    public boolean onPreDraw() {
                        Layout buttonLayout = addPhoneNumberButton.getLayout();
                        if (buttonLayout != null) {
                            if (buttonLayout.getLineCount() > 1) {
                                findViewById(R.id.navigation_drawer_add_phone_number_icon).setVisibility(View.GONE);
                            }
                            addPhoneNumberButton.getViewTreeObserver().removeOnPreDrawListener(this);
                        }

                        return true;
                    }
                }
        );
        addPhoneNumberButton.setOnClickListener(this);

        addPhoneNumberLabel = findViewById(R.id.navigation_drawer_add_phone_number_label);
        megaApi.getAccountAchievements(this);

        badgeDrawable = new BadgeDrawerArrowDrawable(managerActivity, R.color.red_600_red_300,
                R.color.white_dark_grey, R.color.white_dark_grey);

        BottomNavigationMenuView menuView = (BottomNavigationMenuView) bNV.getChildAt(0);
        // Navi button Chat
        BottomNavigationItemView itemView = (BottomNavigationItemView) menuView.getChildAt(3);
        chatBadge = LayoutInflater.from(this).inflate(R.layout.bottom_chat_badge, menuView, false);
        itemView.addView(chatBadge);
        setChatBadge();

        callBadge = LayoutInflater.from(this).inflate(R.layout.bottom_call_badge, menuView, false);
        itemView.addView(callBadge);
        callBadge.setVisibility(View.GONE);
        setCallBadge();

        usedSpaceLayout = findViewById(R.id.nv_used_space_layout);

        //FAB Button
        fabButton = (FloatingActionButton) findViewById(R.id.floating_button);
        fabButton.setOnClickListener(new FabButtonListener(this));
        setupFabs();

        //PRO PANEL
        getProLayout = (LinearLayout) findViewById(R.id.get_pro_account);
        getProLayout.setBackgroundColor(Util.isDarkMode(this)
                ? ColorUtils.getColorForElevation(this, 8f) : Color.WHITE);
        String getProTextString = getString(R.string.get_pro_account);
        try {
            getProTextString = getProTextString.replace("[A]", "\n");
        } catch (Exception e) {
            Timber.e(e, "Formatted string: %s", getProTextString);
        }

        getProText = (TextView) findViewById(R.id.get_pro_account_text);
        getProText.setText(getProTextString);
        rightUpgradeButton = (TextView) findViewById(R.id.btnRight_upgrade);
        leftCancelButton = (TextView) findViewById(R.id.btnLeft_cancel);

        nVDisplayName = findViewById(R.id.navigation_drawer_account_information_display_name);
        nVDisplayName.setMaxWidthEmojis(dp2px(MAX_WIDTH_BOTTOM_SHEET_DIALOG_PORT, outMetrics));

        nVEmail = (TextView) findViewById(R.id.navigation_drawer_account_information_email);
        nVPictureProfile = (RoundedImageView) findViewById(R.id.navigation_drawer_user_account_picture_profile);

        businessLabel = findViewById(R.id.business_label);
        businessLabel.setVisibility(View.GONE);

        fragmentContainer = findViewById(R.id.fragment_container);
        spaceTV = (TextView) findViewById(R.id.navigation_drawer_space);
        usedSpacePB = (ProgressBar) findViewById(R.id.manager_used_space_bar);

        cuViewTypes = findViewById(R.id.cu_view_type);

        //TABS section Shared Items
        tabLayoutShares = findViewById(R.id.sliding_tabs_shares);
        viewPagerShares = findViewById(R.id.shares_tabs_pager);
        viewPagerShares.setOffscreenPageLimit(3);

        viewPagerShares.addOnPageChangeListener(new ViewPager.OnPageChangeListener() {

            @Override
            public void onPageScrolled(int position, float positionOffset, int positionOffsetPixels) {
            }

            @Override
            public void onPageSelected(int position) {
                Timber.d("selectDrawerItemSharedItems - TabId: %s", position);
                supportInvalidateOptionsMenu();
                checkScrollElevation();
                setSharesTabIcons(position);
                switch (position) {
                    case INCOMING_TAB:
                        if (isOutgoingAdded() && outgoingSharesFragment.isMultipleSelect()) {
                            outgoingSharesFragment.getActionMode().finish();
                        } else if (isLinksAdded() && linksFragment.isMultipleSelect()) {
                            linksFragment.getActionMode().finish();
                        }
                        break;
                    case OUTGOING_TAB:
                        if (isIncomingAdded() && incomingSharesFragment.isMultipleSelect()) {
                            incomingSharesFragment.getActionMode().finish();
                        } else if (isLinksAdded() && linksFragment.isMultipleSelect()) {
                            linksFragment.getActionMode().finish();
                        }
                        break;
                    case LINKS_TAB:
                        if (isIncomingAdded() && incomingSharesFragment.isMultipleSelect()) {
                            incomingSharesFragment.getActionMode().finish();
                        } else if (isOutgoingAdded() && outgoingSharesFragment.isMultipleSelect()) {
                            outgoingSharesFragment.getActionMode().finish();
                        }
                        break;
                }
                setToolbarTitle();
                showFabButton();
            }

            @Override
            public void onPageScrollStateChanged(int state) {
            }
        });

        //Tab section Transfers
        tabLayoutTransfers = (TabLayout) findViewById(R.id.sliding_tabs_transfers);
        viewPagerTransfers = findViewById(R.id.transfers_tabs_pager);
        viewPagerTransfers.addOnPageChangeListener(new ViewPager.OnPageChangeListener() {
            @Override
            public void onPageScrolled(int position, float positionOffset, int positionOffsetPixels) {
            }

            @Override
            public void onPageSelected(int position) {
                supportInvalidateOptionsMenu();
                checkScrollElevation();

                if (position == PENDING_TAB && isTransfersInProgressAdded()) {
                    transfersFragment.setGetMoreQuotaViewVisibility();
                } else if (position == COMPLETED_TAB) {
                    if (isTransfersCompletedAdded()) {
                        completedTransfersFragment.setGetMoreQuotaViewVisibility();
                    }

                    if (isTransfersInProgressAdded()) {
                        transfersFragment.checkSelectModeAfterChangeTabOrDrawerItem();
                    }
                }
            }

            @Override
            public void onPageScrollStateChanged(int state) {
            }
        });

        callInProgressLayout = findViewById(R.id.call_in_progress_layout);
        callInProgressLayout.setOnClickListener(this);
        callInProgressChrono = findViewById(R.id.call_in_progress_chrono);
        callInProgressText = findViewById(R.id.call_in_progress_text);
        microOffLayout = findViewById(R.id.micro_off_layout);
        videoOnLayout = findViewById(R.id.video_on_layout);
        callInProgressLayout.setVisibility(View.GONE);

        if (mElevationCause > 0) {
            // A work around: mElevationCause will be changed unexpectedly shortly
            int elevationCause = mElevationCause;
            // Apply the previous Appbar elevation(e.g. before rotation) after all views have been created
            handler.postDelayed(() -> changeAppBarElevation(true, elevationCause), 100);
        }

        mNavHostView = findViewById(R.id.nav_host_fragment);
        setupNavDestListener();

        setTransfersWidgetLayout(findViewById(R.id.transfers_widget_layout), this);

        transferData = megaApi.getTransferData(this);
        if (transferData != null) {
            for (int i = 0; i < transferData.getNumDownloads(); i++) {
                int tag = transferData.getDownloadTag(i);
                transfersInProgress.add(tag);
                transfersManagement.checkIfTransferIsPaused(tag);
            }

            for (int i = 0; i < transferData.getNumUploads(); i++) {
                int tag = transferData.getUploadTag(i);
                transfersInProgress.add(transferData.getUploadTag(i));
                transfersManagement.checkIfTransferIsPaused(tag);
            }
        }

        if (!isOnline(this)) {
            Timber.d("No network -> SHOW OFFLINE MODE");

            if (drawerItem == null) {
                drawerItem = DrawerItem.HOMEPAGE;
            }

            selectDrawerItem(drawerItem);
            showOfflineMode();

            UserCredentials credentials = dbH.getCredentials();
            if (credentials != null) {
                String gSession = credentials.getSession();
                ChatUtil.initMegaChatApi(gSession, this);
            }

            return;
        }

        ///Check the MK or RK file
        Timber.i("App version: %d", getVersion());
        final File fMKOld = buildExternalStorageFile(OLD_MK_FILE);
        final File fRKOld = buildExternalStorageFile(OLD_RK_FILE);
        if (isFileAvailable(fMKOld)) {
            Timber.d("Old MK file need to be renamed!");
            aC.renameRK(fMKOld);
        } else if (isFileAvailable(fRKOld)) {
            Timber.d("Old RK file need to be renamed!");
            aC.renameRK(fRKOld);
        }

        boolean isHeartBeatAlive = MegaApplication.isIsHeartBeatAlive();
        rootNode = megaApi.getRootNode();
        if (rootNode == null || LoginActivity.isBackFromLoginPage || isHeartBeatAlive) {
            if (getIntent() != null) {
                Timber.d("Action: %s", getIntent().getAction());
                if (getIntent().getAction() != null) {
                    if (getIntent().getAction().equals(ACTION_IMPORT_LINK_FETCH_NODES)) {
                        Intent intent = new Intent(managerActivity, LoginActivity.class);
                        intent.putExtra(VISIBLE_FRAGMENT, LOGIN_FRAGMENT);
                        intent.setFlags(Intent.FLAG_ACTIVITY_CLEAR_TOP);
                        intent.setAction(ACTION_IMPORT_LINK_FETCH_NODES);
                        intent.setData(Uri.parse(getIntent().getDataString()));
                        startActivity(intent);
                        finish();
                        return;
                    } else if (getIntent().getAction().equals(ACTION_OPEN_MEGA_LINK)) {
                        Intent intent = new Intent(managerActivity, FileLinkActivity.class);
                        intent.putExtra(VISIBLE_FRAGMENT, LOGIN_FRAGMENT);
                        intent.setFlags(Intent.FLAG_ACTIVITY_CLEAR_TOP);
                        intent.setAction(ACTION_IMPORT_LINK_FETCH_NODES);
                        intent.setData(Uri.parse(getIntent().getDataString()));
                        startActivity(intent);
                        finish();
                        return;
                    } else if (getIntent().getAction().equals(ACTION_OPEN_MEGA_FOLDER_LINK)) {
                        Intent intent = new Intent(managerActivity, LoginActivity.class);
                        intent.putExtra(VISIBLE_FRAGMENT, LOGIN_FRAGMENT);
                        intent.setFlags(Intent.FLAG_ACTIVITY_CLEAR_TOP);
                        intent.setAction(ACTION_OPEN_MEGA_FOLDER_LINK);
                        intent.setData(Uri.parse(getIntent().getDataString()));
                        startActivity(intent);
                        finish();
                        return;
                    } else if (getIntent().getAction().equals(ACTION_OPEN_CHAT_LINK)) {
                        Intent intent = new Intent(managerActivity, LoginActivity.class);
                        intent.putExtra(VISIBLE_FRAGMENT, LOGIN_FRAGMENT);
                        intent.setFlags(Intent.FLAG_ACTIVITY_CLEAR_TOP);
                        intent.setAction(ACTION_OPEN_CHAT_LINK);
                        intent.setData(Uri.parse(getIntent().getDataString()));
                        startActivity(intent);
                        finish();
                        return;
                    } else if (getIntent().getAction().equals(ACTION_CANCEL_CAM_SYNC)) {
                        fireStopCameraUploadJob(getApplicationContext());
                        finish();
                        return;
                    } else if (getIntent().getAction().equals(ACTION_EXPORT_MASTER_KEY)) {
                        Intent intent = new Intent(managerActivity, LoginActivity.class);
                        intent.putExtra(VISIBLE_FRAGMENT, LOGIN_FRAGMENT);
                        intent.setFlags(Intent.FLAG_ACTIVITY_CLEAR_TOP);
                        intent.setAction(getIntent().getAction());
                        startActivity(intent);
                        finish();
                        return;
                    } else if (getIntent().getAction().equals(ACTION_SHOW_TRANSFERS)) {
                        Intent intent = new Intent(managerActivity, LoginActivity.class);
                        intent.putExtra(VISIBLE_FRAGMENT, LOGIN_FRAGMENT);
                        intent.setFlags(Intent.FLAG_ACTIVITY_CLEAR_TOP);
                        intent.setAction(ACTION_SHOW_TRANSFERS);
                        intent.putExtra(TRANSFERS_TAB, getIntent().getIntExtra(TRANSFERS_TAB, ERROR_TAB));
                        startActivity(intent);
                        finish();
                        return;
                    } else if (getIntent().getAction().equals(ACTION_IPC)) {
                        Intent intent = new Intent(managerActivity, LoginActivity.class);
                        intent.putExtra(VISIBLE_FRAGMENT, LOGIN_FRAGMENT);
                        intent.setFlags(Intent.FLAG_ACTIVITY_CLEAR_TOP);
                        intent.setAction(ACTION_IPC);
                        startActivity(intent);
                        finish();
                        return;
                    } else if (getIntent().getAction().equals(ACTION_CHAT_NOTIFICATION_MESSAGE)) {
                        Intent intent = new Intent(managerActivity, LoginActivity.class);
                        intent.putExtra(VISIBLE_FRAGMENT, LOGIN_FRAGMENT);
                        intent.setFlags(Intent.FLAG_ACTIVITY_CLEAR_TOP);
                        intent.setAction(ACTION_CHAT_NOTIFICATION_MESSAGE);
                        startActivity(intent);
                        finish();
                        return;
                    } else if (getIntent().getAction().equals(ACTION_CHAT_SUMMARY)) {
                        Intent intent = new Intent(managerActivity, LoginActivity.class);
                        intent.putExtra(VISIBLE_FRAGMENT, LOGIN_FRAGMENT);
                        intent.setFlags(Intent.FLAG_ACTIVITY_CLEAR_TOP);
                        intent.setAction(ACTION_CHAT_SUMMARY);
                        startActivity(intent);
                        finish();
                        return;
                    } else if (getIntent().getAction().equals(ACTION_INCOMING_SHARED_FOLDER_NOTIFICATION)) {
                        Intent intent = new Intent(managerActivity, LoginActivity.class);
                        intent.putExtra(VISIBLE_FRAGMENT, LOGIN_FRAGMENT);
                        intent.setFlags(Intent.FLAG_ACTIVITY_CLEAR_TOP);
                        intent.setAction(ACTION_INCOMING_SHARED_FOLDER_NOTIFICATION);
                        startActivity(intent);
                        finish();
                        return;
                    } else if (getIntent().getAction().equals(ACTION_OPEN_HANDLE_NODE)) {
                        Intent intent = new Intent(managerActivity, LoginActivity.class);
                        intent.putExtra(VISIBLE_FRAGMENT, LOGIN_FRAGMENT);
                        intent.setFlags(Intent.FLAG_ACTIVITY_CLEAR_TOP);
                        intent.setAction(ACTION_OPEN_HANDLE_NODE);
                        intent.setData(Uri.parse(getIntent().getDataString()));
                        startActivity(intent);
                        finish();
                        return;
                    } else if (getIntent().getAction().equals(ACTION_OVERQUOTA_TRANSFER)) {
                        Intent intent = new Intent(managerActivity, LoginActivity.class);
                        intent.putExtra(VISIBLE_FRAGMENT, LOGIN_FRAGMENT);
                        intent.setFlags(Intent.FLAG_ACTIVITY_CLEAR_TOP);
                        intent.setAction(ACTION_OVERQUOTA_TRANSFER);
                        startActivity(intent);
                        finish();
                        return;
                    } else if (getIntent().getAction().equals(ACTION_OVERQUOTA_STORAGE)) {
                        Intent intent = new Intent(managerActivity, LoginActivity.class);
                        intent.putExtra(VISIBLE_FRAGMENT, LOGIN_FRAGMENT);
                        intent.setFlags(Intent.FLAG_ACTIVITY_CLEAR_TOP);
                        intent.setAction(ACTION_OVERQUOTA_STORAGE);
                        startActivity(intent);
                        finish();
                        return;
                    } else if (getIntent().getAction().equals(ACTION_OPEN_CONTACTS_SECTION)) {
                        Timber.d("Login");
                        Intent intent = new Intent(managerActivity, LoginActivity.class);
                        intent.putExtra(CONTACT_HANDLE, getIntent().getLongExtra(CONTACT_HANDLE, -1));
                        intent.putExtra(VISIBLE_FRAGMENT, LOGIN_FRAGMENT);
                        intent.setFlags(Intent.FLAG_ACTIVITY_CLEAR_TOP);
                        intent.setAction(ACTION_OPEN_CONTACTS_SECTION);
                        startActivity(intent);
                        finish();
                        return;
                    } else if (getIntent().getAction().equals(ACTION_SHOW_SNACKBAR_SENT_AS_MESSAGE)) {
                        Intent intent = new Intent(managerActivity, LoginActivity.class);
                        intent.putExtra(VISIBLE_FRAGMENT, LOGIN_FRAGMENT);
                        intent.setFlags(Intent.FLAG_ACTIVITY_CLEAR_TOP);
                        intent.setAction(ACTION_SHOW_SNACKBAR_SENT_AS_MESSAGE);
                        startActivity(intent);
                        finish();
                        return;
                    } else if (getIntent().getAction().equals(ACTION_SHOW_UPGRADE_ACCOUNT)) {
                        Intent intent = new Intent(managerActivity, LoginActivity.class);
                        intent.putExtra(VISIBLE_FRAGMENT, LOGIN_FRAGMENT);
                        intent.setFlags(Intent.FLAG_ACTIVITY_CLEAR_TOP);
                        intent.setAction(ACTION_SHOW_UPGRADE_ACCOUNT);
                        startActivity(intent);
                        finish();
                        return;
                    }
                }
            }

            refreshSession();
            return;
        } else {
            inboxNode = megaApi.getInboxNode();
            attr = dbH.getAttributes();
            if (attr != null) {
                if (attr.getInvalidateSdkCache() != null) {
                    if (attr.getInvalidateSdkCache().compareTo("") != 0) {
                        try {
                            if (Boolean.parseBoolean(attr.getInvalidateSdkCache())) {
                                Timber.d("megaApi.invalidateCache();");
                                megaApi.invalidateCache();
                            }
                        } catch (Exception e) {
                        }
                    }
                }
            }

            dbH.setInvalidateSdkCache(false);
            MegaMessageService.getToken(this, megaApi, megaApiFolder, megaChatApi, dbH);
            nVEmail.setVisibility(View.VISIBLE);
            nVEmail.setText(megaApi.getMyEmail());
            megaApi.getUserAttribute(MegaApiJava.USER_ATTR_FIRSTNAME, this);
            megaApi.getUserAttribute(MegaApiJava.USER_ATTR_LASTNAME, this);

            this.setDefaultAvatar();

            this.setProfileAvatar();

            initPayments();

            megaApi.isGeolocationEnabled(this);

            if (savedInstanceState == null) {
                Timber.d("Run async task to check offline files");
                //Check the consistency of the offline nodes in the DB
                CheckOfflineNodesTask checkOfflineNodesTask = new CheckOfflineNodesTask(this);
                checkOfflineNodesTask.execute();
            }

            if (getIntent() != null) {
                if (getIntent().getAction() != null) {
                    if (getIntent().getAction().equals(ACTION_EXPORT_MASTER_KEY)) {
                        Timber.d("Intent to export Master Key - im logged in!");
                        startActivity(new Intent(this, ExportRecoveryKeyActivity.class));
                        return;
                    } else if (getIntent().getAction().equals(ACTION_CANCEL_ACCOUNT)) {
                        Uri link = getIntent().getData();
                        if (link != null) {
                            Timber.d("Link to cancel: %s", link);
                            showMyAccount(ACTION_CANCEL_ACCOUNT, link);
                        }
                    } else if (getIntent().getAction().equals(ACTION_CHANGE_MAIL)) {
                        Uri link = getIntent().getData();
                        if (link != null) {
                            Timber.d("Link to change mail: %s", link);
                            showMyAccount(ACTION_CHANGE_MAIL, link);
                        }
                    } else if (getIntent().getAction().equals(ACTION_OPEN_FOLDER)) {
                        Timber.d("Open after LauncherFileExplorerActivity ");
                        boolean locationFileInfo = getIntent().getBooleanExtra(INTENT_EXTRA_KEY_LOCATION_FILE_INFO, false);
                        long handleIntent = getIntent().getLongExtra(INTENT_EXTRA_KEY_PARENT_HANDLE, INVALID_HANDLE);

                        if (getIntent().getBooleanExtra(SHOW_MESSAGE_UPLOAD_STARTED, false)) {
                            int numberUploads = getIntent().getIntExtra(NUMBER_UPLOADS, 1);
                            showSnackbar(SNACKBAR_TYPE, getResources().getQuantityString(R.plurals.upload_began, numberUploads, numberUploads), -1);
                        }

                        String message = getIntent().getStringExtra(EXTRA_MESSAGE);
                        if (message != null) {
                            showSnackbar(SNACKBAR_TYPE, message, MEGACHAT_INVALID_HANDLE);
                        }

                        if (locationFileInfo) {
                            boolean offlineAdapter = getIntent().getBooleanExtra("offline_adapter", false);
                            if (offlineAdapter) {
                                drawerItem = DrawerItem.HOMEPAGE;
                                selectDrawerItem(drawerItem);
                                selectDrawerItemPending = false;
                                openFullscreenOfflineFragment(
                                        getIntent().getStringExtra(INTENT_EXTRA_KEY_PATH_NAVIGATION));
                            } else {
                                long fragmentHandle = getIntent().getLongExtra("fragmentHandle", -1);

                                if (fragmentHandle == megaApi.getRootNode().getHandle()) {
                                    drawerItem = DrawerItem.CLOUD_DRIVE;
                                    viewModel.setBrowserParentHandle(handleIntent);
                                    selectDrawerItem(drawerItem);
                                    selectDrawerItemPending = false;
                                } else if (fragmentHandle == megaApi.getRubbishNode().getHandle()) {
                                    drawerItem = DrawerItem.RUBBISH_BIN;
                                    viewModel.setRubbishBinParentHandle(handleIntent);
                                    selectDrawerItem(drawerItem);
                                    selectDrawerItemPending = false;
                                } else if (fragmentHandle == megaApi.getInboxNode().getHandle()) {
                                    drawerItem = DrawerItem.INBOX;
                                    viewModel.setInboxParentHandle(handleIntent);
                                    selectDrawerItem(drawerItem);
                                    selectDrawerItemPending = false;
                                } else {
                                    //Incoming
                                    drawerItem = DrawerItem.SHARED_ITEMS;
                                    indexShares = 0;
                                    MegaNode parentIntentN = megaApi.getNodeByHandle(handleIntent);
                                    if (parentIntentN != null) {
                                        deepBrowserTreeIncoming = calculateDeepBrowserTreeIncoming(parentIntentN, this);
                                    }
                                    viewModel.setIncomingParentHandle(handleIntent);
                                    selectDrawerItem(drawerItem);
                                    selectDrawerItemPending = false;
                                }
                            }
                        } else {
                            actionOpenFolder(handleIntent);
                        }

                        setIntent(null);
                    } else if (getIntent().getAction().equals(ACTION_PASS_CHANGED)) {
                        showMyAccount(ACTION_PASS_CHANGED, null,
                                new Pair<>(RESULT, getIntent().getIntExtra(RESULT, MegaError.API_OK)));
                    } else if (getIntent().getAction().equals(ACTION_RESET_PASS)) {
                        Uri link = getIntent().getData();
                        if (link != null) {
                            showMyAccount(ACTION_RESET_PASS, link);
                        }
                    } else if (getIntent().getAction().equals(ACTION_IPC)) {
                        Timber.d("IPC link - go to received request in Contacts");
                        markNotificationsSeen(true);
                        navigateToContactRequests();
                        getIntent().setAction(null);
                        setIntent(null);
                    } else if (getIntent().getAction().equals(ACTION_CHAT_NOTIFICATION_MESSAGE)) {
                        Timber.d("Chat notitificacion received");
                        drawerItem = DrawerItem.CHAT;
                        selectDrawerItem(drawerItem);
                        long chatId = getIntent().getLongExtra(CHAT_ID, MEGACHAT_INVALID_HANDLE);
                        if (getIntent().getBooleanExtra(EXTRA_MOVE_TO_CHAT_SECTION, false)) {
                            moveToChatSection(chatId);
                        } else {
                            String text = getIntent().getStringExtra(SHOW_SNACKBAR);
                            if (chatId != -1) {
                                openChat(chatId, text);
                            }
                        }
                        selectDrawerItemPending = false;
                        getIntent().setAction(null);
                        setIntent(null);
                    } else if (getIntent().getAction().equals(ACTION_CHAT_SUMMARY)) {
                        Timber.d("Chat notification: ACTION_CHAT_SUMMARY");
                        drawerItem = DrawerItem.CHAT;
                        selectDrawerItem(drawerItem);
                        selectDrawerItemPending = false;
                        getIntent().setAction(null);
                        setIntent(null);
                    } else if (getIntent().getAction().equals(ACTION_OPEN_CHAT_LINK)) {
                        Timber.d("ACTION_OPEN_CHAT_LINK: %s", getIntent().getDataString());
                        drawerItem = DrawerItem.CHAT;
                        selectDrawerItem(drawerItem);
                        selectDrawerItemPending = false;
                        megaChatApi.checkChatLink(getIntent().getDataString(), new LoadPreviewListener(ManagerActivity.this, ManagerActivity.this, CHECK_LINK_TYPE_UNKNOWN_LINK));
                        getIntent().setAction(null);
                        setIntent(null);
                    } else if (getIntent().getAction().equals(ACTION_JOIN_OPEN_CHAT_LINK)) {
                        linkJoinToChatLink = getIntent().getDataString();
                        joiningToChatLink = true;

                        if (megaChatApi.getConnectionState() == MegaChatApi.CONNECTED) {
                            megaChatApi.checkChatLink(linkJoinToChatLink, new LoadPreviewListener(ManagerActivity.this, ManagerActivity.this, CHECK_LINK_TYPE_UNKNOWN_LINK));
                        }

                        getIntent().setAction(null);
                        setIntent(null);
                    } else if (getIntent().getAction().equals(ACTION_SHOW_SETTINGS)) {
                        Timber.d("Chat notification: SHOW_SETTINGS");
                        selectDrawerItemPending = false;
                        moveToSettingsSection();
                        getIntent().setAction(null);
                        setIntent(null);
                    } else if (getIntent().getAction().equals(ACTION_SHOW_SETTINGS_STORAGE)) {
                        Timber.d("ACTION_SHOW_SETTINGS_STORAGE");
                        selectDrawerItemPending = false;
                        moveToSettingsSectionStorage();
                        getIntent().setAction(null);
                        setIntent(null);
                    } else if (getIntent().getAction().equals(ACTION_INCOMING_SHARED_FOLDER_NOTIFICATION)) {
                        Timber.d("ACTION_INCOMING_SHARED_FOLDER_NOTIFICATION");
                        markNotificationsSeen(true);

                        drawerItem = DrawerItem.SHARED_ITEMS;
                        indexShares = 0;
                        selectDrawerItem(drawerItem);
                        selectDrawerItemPending = false;
                    } else if (getIntent().getAction().equals(ACTION_SHOW_MY_ACCOUNT)) {
                        Timber.d("Intent from chat - show my account");

                        if (getIntent().hasExtra(MeetingParticipantBottomSheetDialogFragment.EXTRA_FROM_MEETING)) {
                            isFromMeeting = getIntent().getBooleanExtra(MeetingParticipantBottomSheetDialogFragment.EXTRA_FROM_MEETING, false);
                        }

                        showMyAccount();
                        selectDrawerItemPending = false;
                    } else if (getIntent().getAction().equals(ACTION_SHOW_UPGRADE_ACCOUNT)) {
                        navigateToUpgradeAccount();
                        selectDrawerItemPending = false;
                    } else if (getIntent().getAction().equals(ACTION_OPEN_HANDLE_NODE)) {
                        String link = getIntent().getDataString();
                        String[] s = link.split("#");
                        if (s.length > 1) {
                            String nodeHandleLink = s[1];
                            String[] sSlash = s[1].split("/");
                            if (sSlash.length > 0) {
                                nodeHandleLink = sSlash[0];
                            }
                            long nodeHandleLinkLong = MegaApiAndroid.base64ToHandle(nodeHandleLink);
                            MegaNode nodeLink = megaApi.getNodeByHandle(nodeHandleLinkLong);
                            if (nodeLink == null) {
                                showSnackbar(SNACKBAR_TYPE, getString(R.string.general_error_file_not_found), -1);
                            } else {
                                MegaNode pN = megaApi.getParentNode(nodeLink);
                                if (pN == null) {
                                    pN = megaApi.getRootNode();
                                }
                                viewModel.setBrowserParentHandle(pN.getHandle());
                                drawerItem = DrawerItem.CLOUD_DRIVE;
                                selectDrawerItem(drawerItem);
                                selectDrawerItemPending = false;

                                Intent i = new Intent(this, FileInfoActivity.class);
                                i.putExtra("handle", nodeLink.getHandle());
                                i.putExtra(NAME, nodeLink.getName());
                                startActivity(i);
                            }
                        } else {
                            drawerItem = DrawerItem.CLOUD_DRIVE;
                            selectDrawerItem(drawerItem);
                        }
                    } else if (getIntent().getAction().equals(ACTION_IMPORT_LINK_FETCH_NODES)) {
                        getIntent().setAction(null);
                        setIntent(null);
                    } else if (getIntent().getAction().equals(ACTION_OPEN_CONTACTS_SECTION)) {
                        markNotificationsSeen(true);
                        openContactLink(getIntent().getLongExtra(CONTACT_HANDLE, -1));
                    } else if (getIntent().getAction().equals(ACTION_SHOW_SNACKBAR_SENT_AS_MESSAGE)) {
                        long chatId = getIntent().getLongExtra(CHAT_ID, MEGACHAT_INVALID_HANDLE);
                        showSnackbar(MESSAGE_SNACKBAR_TYPE, null, chatId);
                        getIntent().setAction(null);
                        setIntent(null);
                    }
                }
            }

            Timber.d("Check if there any unread chat");
            if (joiningToChatLink && !isTextEmpty(linkJoinToChatLink)) {
                megaChatApi.checkChatLink(linkJoinToChatLink, new LoadPreviewListener(ManagerActivity.this, ManagerActivity.this, CHECK_LINK_TYPE_UNKNOWN_LINK));
            }

            if (drawerItem == DrawerItem.CHAT) {
                recentChatsFragment = (RecentChatsFragment) getSupportFragmentManager().findFragmentByTag(FragmentTag.RECENT_CHAT.getTag());
                if (recentChatsFragment != null) {
                    recentChatsFragment.onlineStatusUpdate(megaChatApi.getOnlineStatus());
                }
            }
            setChatBadge();

            Timber.d("Check if there any INCOMING pendingRequest contacts");
            setContactTitleSection();

            viewModel.checkNumUnreadUserAlerts(UnreadUserAlertsCheckType.NOTIFICATIONS_TITLE);

            if (drawerItem == null) {
                drawerItem = getStartDrawerItem(this);

                Intent intent = getIntent();
                if (intent != null) {
                    boolean upgradeAccount = getIntent().getBooleanExtra(EXTRA_UPGRADE_ACCOUNT, false);
                    newAccount = getIntent().getBooleanExtra(EXTRA_NEW_ACCOUNT, false);
                    newCreationAccount = getIntent().getBooleanExtra(NEW_CREATION_ACCOUNT, false);
                    firstLogin = getIntent().getBooleanExtra(EXTRA_FIRST_LOGIN, firstLogin);
                    askPermissions = getIntent().getBooleanExtra(EXTRA_ASK_PERMISSIONS, askPermissions);

                    //reset flag to fix incorrect view loaded when orientation changes
                    getIntent().removeExtra(EXTRA_NEW_ACCOUNT);
                    getIntent().removeExtra(EXTRA_UPGRADE_ACCOUNT);
                    getIntent().removeExtra(EXTRA_FIRST_LOGIN);
                    getIntent().removeExtra(EXTRA_ASK_PERMISSIONS);
                    if (upgradeAccount) {
                        int accountType = getIntent().getIntExtra(EXTRA_ACCOUNT_TYPE, 0);

                        if (accountType != FREE) {
                            showMyAccount(new Pair<>(EXTRA_ACCOUNT_TYPE, accountType));
                        } else if (firstLogin && app.getStorageState() != STORAGE_STATE_PAYWALL) {
                            drawerItem = DrawerItem.PHOTOS;
                        } else {
                            showMyAccount();
                        }
                    } else {
                        if (firstLogin && app.getStorageState() != STORAGE_STATE_PAYWALL) {
                            Timber.d("First login. Go to Camera Uploads configuration.");
                            drawerItem = DrawerItem.PHOTOS;
                            setIntent(null);
                        }
                    }
                }
            } else {
                Timber.d("DRAWERITEM NOT NULL: %s", drawerItem);
                Intent intentRec = getIntent();
                if (intentRec != null) {
                    boolean upgradeAccount = getIntent().getBooleanExtra(EXTRA_UPGRADE_ACCOUNT, false);
                    newAccount = getIntent().getBooleanExtra(EXTRA_NEW_ACCOUNT, false);
                    newCreationAccount = getIntent().getBooleanExtra(NEW_CREATION_ACCOUNT, false);
                    //reset flag to fix incorrect view loaded when orientation changes
                    getIntent().removeExtra(EXTRA_NEW_ACCOUNT);
                    getIntent().removeExtra(EXTRA_UPGRADE_ACCOUNT);
                    firstLogin = intentRec.getBooleanExtra(EXTRA_FIRST_LOGIN, firstLogin);
                    askPermissions = intentRec.getBooleanExtra(EXTRA_ASK_PERMISSIONS, askPermissions);
                    if (upgradeAccount) {
                        drawerLayout.closeDrawer(Gravity.LEFT);
                        int accountType = getIntent().getIntExtra(EXTRA_ACCOUNT_TYPE, 0);

                        if (accountType != FREE) {
                            showMyAccount(new Pair<>(EXTRA_ACCOUNT_TYPE, accountType));
                        } else if (firstLogin && app.getStorageState() != STORAGE_STATE_PAYWALL) {
                            drawerItem = DrawerItem.PHOTOS;
                        } else {
                            showMyAccount();
                        }
                    } else {
                        if (firstLogin && !joiningToChatLink) {
                            Timber.d("Intent firstTimeCam==true");
                            if (prefs != null && prefs.getCamSyncEnabled() != null) {
                                firstLogin = false;
                            } else {
                                firstLogin = true;
                                if (app.getStorageState() != STORAGE_STATE_PAYWALL && isInPhotosPage()) {
                                    drawerItem = DrawerItem.PHOTOS;
                                }
                            }
                            setIntent(null);
                        }
                    }

                    if (intentRec.getAction() != null) {
                        if (intentRec.getAction().equals(ACTION_SHOW_TRANSFERS)) {
                            if (intentRec.getBooleanExtra(OPENED_FROM_CHAT, false)) {
                                sendBroadcast(new Intent(ACTION_CLOSE_CHAT_AFTER_OPEN_TRANSFERS));
                            }

                            drawerItem = DrawerItem.TRANSFERS;
                            indexTransfers = intentRec.getIntExtra(TRANSFERS_TAB, ERROR_TAB);
                            setIntent(null);
                        } else if (intentRec.getAction().equals(ACTION_REFRESH_AFTER_BLOCKED)) {
                            drawerItem = DrawerItem.CLOUD_DRIVE;
                            setIntent(null);
                        }
                    }
                }
                drawerLayout.closeDrawer(Gravity.LEFT);
            }

            checkCurrentStorageStatus(true);
            fireCameraUploadJob(ManagerActivity.this, false);

            //INITIAL FRAGMENT
            if (selectDrawerItemPending) {
                selectDrawerItem(drawerItem);
            }
        }

        new CompositeDisposable().add(checkPasswordReminderUseCase.check(false)
                .subscribeOn(Schedulers.io())
                .observeOn(AndroidSchedulers.mainThread())
                .subscribe(show -> {
                    if (show) {
                        startActivity(new Intent(this, TestPasswordActivity.class));
                    }
                }, throwable -> Timber.e(throwable, "doUpdateProgressNotification onError")));

        updateAccountDetailsVisibleInfo();

        setContactStatus();

        checkInitialScreens();

        if (openLinkDialogIsShown) {
            showOpenLinkDialog();
            String text = savedInstanceState.getString(OPEN_LINK_TEXT, "");
            openLinkText.setText(text);
            openLinkText.setSelection(text.length());
            if (savedInstanceState.getBoolean(OPEN_LINK_ERROR, false)) {
                openLink(text);
            }
        }

        if (drawerItem == DrawerItem.TRANSFERS && isTransferOverQuotaWarningShown) {
            showTransfersTransferOverQuotaWarning();
        }

        PsaManager.INSTANCE.startChecking();

        if (savedInstanceState != null && savedInstanceState.getBoolean(IS_NEW_TEXT_FILE_SHOWN, false)) {
            showNewTextFileDialog(savedInstanceState.getString(NEW_TEXT_FILE_TEXT));
        }

        Timber.d("END onCreate");
        new RatingHandlerImpl(this).showRatingBaseOnTransaction();

        // Show backup dialog
        if (backupDialogType == BACKUP_DIALOG_SHOW_WARNING) {
            fileBackupManager.actWithBackupTips(backupHandleList, megaApi.getNodeByHandle(backupNodeHandle), backupNodeType, backupActionType);
        } else if (backupDialogType == BACKUP_DIALOG_SHOW_CONFIRM) {
            fileBackupManager.confirmationActionForBackup(backupHandleList, megaApi.getNodeByHandle(backupNodeHandle), backupNodeType, backupActionType);
        } else {
            Timber.d("Backup warning dialog is not show");
        }
    }

    /**
     * Checks which screen should be shown when an user is logins.
     * There are three different screens or warnings:
     * - Business warning: it takes priority over the other two
     * - SMS verification screen: it takes priority over the other one
     * - Onboarding permissions screens: it has to be only shown when account is logged in after the installation,
     * some of the permissions required have not been granted
     * and the business warnings and SMS verification have not to be shown.
     */
    private void checkInitialScreens() {
        if (checkBusinessStatus()) {
            myAccountInfo.setBusinessAlertShown(true);
            return;
        }

        if (firstTimeAfterInstallation || askPermissions) {
            //haven't verified phone number
            if (canVoluntaryVerifyPhoneNumber() && !onAskingPermissionsFragment && !newCreationAccount) {
                askForSMSVerification();
            } else {
                drawerItem = DrawerItem.ASK_PERMISSIONS;
                askForAccess();
            }
        } else if (firstLogin && !newCreationAccount && canVoluntaryVerifyPhoneNumber() && !onAskingPermissionsFragment) {
            askForSMSVerification();
        }
    }

    /**
     * Checks if some business warning has to be shown due to the status of the account.
     *
     * @return True if some warning has been shown, false otherwise.
     */
    private boolean checkBusinessStatus() {
        if (!megaApi.isBusinessAccount()) {
            return false;
        }

        if (isBusinessGraceAlertShown) {
            showBusinessGraceAlert();
            return true;
        }

        if (isBusinessCUAlertShown) {
            showBusinessCUAlert();
            return true;
        }

        if (myAccountInfo.isBusinessAlertShown()) {
            return false;
        }

        if (firstLogin && myAccountInfo.wasNotBusinessAlertShownYet()) {
            int status = megaApi.getBusinessStatus();

            if (status == BUSINESS_STATUS_EXPIRED) {
                myAccountInfo.setBusinessAlertShown(true);
                startActivity(new Intent(this, BusinessExpiredAlertActivity.class));
                return true;
            } else if (megaApi.isMasterBusinessAccount() && status == BUSINESS_STATUS_GRACE_PERIOD) {
                myAccountInfo.setBusinessAlertShown(true);
                showBusinessGraceAlert();
                return true;
            }
        }

        return false;
    }

    private void showBusinessGraceAlert() {
        Timber.d("showBusinessGraceAlert");
        if (businessGraceAlert != null && businessGraceAlert.isShowing()) {
            return;
        }

        MaterialAlertDialogBuilder builder = new MaterialAlertDialogBuilder(this);
        LayoutInflater inflater = getLayoutInflater();
        View v = inflater.inflate(R.layout.dialog_business_grace_alert, null);

        businessGraceAlert = builder.setView(v)
                .setPositiveButton(R.string.general_dismiss, (dialog, which) -> {
                    myAccountInfo.setBusinessAlertShown(isBusinessGraceAlertShown = false);
                    try {
                        businessGraceAlert.dismiss();
                    } catch (Exception e) {
                        Timber.w(e, "Exception dismissing businessGraceAlert");
                    }
                })
                .create();

        businessGraceAlert.setCanceledOnTouchOutside(false);
        try {
            businessGraceAlert.show();
        } catch (Exception e) {
            Timber.w(e, "Exception showing businessGraceAlert");
        }
        isBusinessGraceAlertShown = true;
    }

    /**
     * If the account is business and not a master user, it shows a warning.
     * Otherwise proceeds to enable CU.
     */
    public void checkIfShouldShowBusinessCUAlert() {
        if (megaApi.isBusinessAccount() && !megaApi.isMasterBusinessAccount()) {
            showBusinessCUAlert();
        } else {
            enableCUClicked();
        }
    }

    /**
     * Proceeds to enable CU action.
     */
    private void enableCUClicked() {
        if (getPhotosFragment() != null) {
            if (photosFragment.isEnablePhotosFragmentShown()) {
                photosFragment.enableCameraUpload();
            } else {
                photosFragment.enableCameraUploadClick();
            }
        }
    }

    /**
     * Shows a warning to business users about the risks of enabling CU.
     */
    private void showBusinessCUAlert() {
        if (businessCUAlert != null && businessCUAlert.isShowing()) {
            return;
        }

        MaterialAlertDialogBuilder builder = new MaterialAlertDialogBuilder(this);
        builder.setTitle(R.string.section_photo_sync)
                .setMessage(R.string.camera_uploads_business_alert)
                .setNegativeButton(R.string.general_cancel, (dialog, which) -> {
                })
                .setPositiveButton(R.string.general_enable, (dialog, which) -> {
                    if (getPhotosFragment() != null) {
                        photosFragment.enableCameraUploadClick();
                    }
                })
                .setCancelable(false)
                .setOnDismissListener(dialog -> isBusinessCUAlertShown = false);

        businessCUAlert = builder.create();
        businessCUAlert.show();
        isBusinessCUAlertShown = true;
    }

    private void openContactLink(long handle) {
        if (handle == INVALID_HANDLE) {
            Timber.w("Not valid contact handle");
            return;
        }

        dismissAlertDialogIfExists(openLinkDialog);
        Timber.d("Handle to invite a contact: %s", handle);

        inviteContactUseCase.getContactLink(handle)
                .subscribeOn(Schedulers.io())
                .observeOn(AndroidSchedulers.mainThread())
                .subscribe((result, throwable) -> {
                    if (throwable == null) {
                        showContactInviteDialog(result.getContactLinkHandle(), result.getFullName(), result.getEmail(), result.isContact());
                    }
                });
    }

    /**
     * Show contact invite dialog.
     *
     * @param linkHandle User link handle for the invitation
     * @param fullName   User full name
     * @param email      User email
     * @param isContact  Flag to check wether is contact or not
     */
    private void showContactInviteDialog(Long linkHandle, String fullName, String email, boolean isContact) {
        if (inviteContactDialog != null && inviteContactDialog.isShowing()) return;

        String message;
        String buttonText;

        if (isContact) {
            message = getString(R.string.context_contact_already_exists, email);
            buttonText = getString(R.string.contact_view);
        } else {
            message = getString(R.string.invite_not_sent);
            buttonText = getString(R.string.contact_invite);
        }

        inviteContactDialog = new MaterialAlertDialogBuilder(this)
                .setTitle(fullName)
                .setMessage(message)
                .setNegativeButton(R.string.general_cancel, null)
                .setPositiveButton(buttonText, (dialog, which) -> {
                    if (isContact) {
                        ContactUtil.openContactInfoActivity(this, email);
                    } else {
                        sendContactInvitation(linkHandle, email);
                    }

                    dialog.dismiss();
                    inviteContactDialog = null;
                })
                .create();
        inviteContactDialog.show();
    }

    /**
     * Send contact invitation to specific user and show specific SnackBar.
     *
     * @param contactLinkHandle User link handle for invitation
     * @param email             User email
     */
    private void sendContactInvitation(Long contactLinkHandle, String email) {
        inviteContactUseCase.invite(contactLinkHandle, email)
                .subscribeOn(Schedulers.io())
                .observeOn(AndroidSchedulers.mainThread())
                .subscribe((result, throwable) -> {
                    String snackbarMessage = getString(R.string.general_error);
                    if (throwable == null) {
                        switch (result) {
                            case SENT:
                                snackbarMessage = getString(R.string.context_contact_request_sent, email);
                                break;
                            case RESENT:
                                snackbarMessage = getString(R.string.context_contact_invitation_resent);
                                break;
                            case DELETED:
                                snackbarMessage = getString(R.string.context_contact_invitation_deleted);
                                break;
                            case ALREADY_SENT:
                                snackbarMessage = getString(R.string.invite_not_sent_already_sent, email);
                                break;
                            case ALREADY_CONTACT:
                                snackbarMessage = getString(R.string.context_contact_already_exists, email);
                                break;
                            case INVALID_EMAIL:
                                snackbarMessage = getString(R.string.error_own_email_as_contact);
                                break;
                        }
                    }
                    showSnackbar(SNACKBAR_TYPE, snackbarMessage, MEGACHAT_INVALID_HANDLE);
                });
    }

    private void askForSMSVerification() {
        if (!smsDialogTimeChecker.shouldShow()) return;
        showStorageAlertWithDelay = true;
        //If mobile device, only portrait mode is allowed
        if (!isTablet(this)) {
            Timber.d("mobile only portrait mode");
            setRequestedOrientation(ActivityInfo.SCREEN_ORIENTATION_PORTRAIT);
        }
        smsDialogTimeChecker.update();
        onAskingSMSVerificationFragment = true;
        if (smsVerificationFragment == null) {
            smsVerificationFragment = new SMSVerificationFragment();
        }
        replaceFragment(smsVerificationFragment, FragmentTag.SMS_VERIFICATION.getTag());
        tabLayoutShares.setVisibility(View.GONE);
        viewPagerShares.setVisibility(View.GONE);
        tabLayoutTransfers.setVisibility(View.GONE);
        viewPagerTransfers.setVisibility(View.GONE);
        abL.setVisibility(View.GONE);

        fragmentContainer.setVisibility(View.VISIBLE);
        drawerLayout.closeDrawer(Gravity.LEFT);
        drawerLayout.setDrawerLockMode(DrawerLayout.LOCK_MODE_LOCKED_CLOSED);
        supportInvalidateOptionsMenu();
        hideFabButton();
        showHideBottomNavigationView(true);
    }

    public void askForAccess() {
        askPermissions = false;
        showStorageAlertWithDelay = true;
        //If mobile device, only portrait mode is allowed
        if (!isTablet(this)) {
            Timber.d("Mobile only portrait mode");
            setRequestedOrientation(ActivityInfo.SCREEN_ORIENTATION_PORTRAIT);
        }
        boolean writeStorageGranted = hasPermissions(this, Manifest.permission.WRITE_EXTERNAL_STORAGE);
        boolean readStorageGranted = hasPermissions(this, Manifest.permission.READ_EXTERNAL_STORAGE);
        boolean cameraGranted = hasPermissions(this, Manifest.permission.CAMERA);
        boolean microphoneGranted = hasPermissions(this, Manifest.permission.RECORD_AUDIO);

        if (!writeStorageGranted || !readStorageGranted || !cameraGranted || !microphoneGranted/* || !writeCallsGranted*/) {
            deleteCurrentFragment();

            if (permissionsFragment == null) {
                permissionsFragment = new PermissionsFragment();
            }

            replaceFragment(permissionsFragment, FragmentTag.PERMISSIONS.getTag());

            onAskingPermissionsFragment = true;

            abL.setVisibility(View.GONE);
            setTabsVisibility();
            drawerLayout.setDrawerLockMode(DrawerLayout.LOCK_MODE_LOCKED_CLOSED);
            supportInvalidateOptionsMenu();
            hideFabButton();
            showHideBottomNavigationView(true);
        }
    }

    public void destroySMSVerificationFragment() {
        if (!isTablet(this)) {
            Timber.d("mobile, all orientation");
            setRequestedOrientation(ActivityInfo.SCREEN_ORIENTATION_FULL_USER);
        }
        onAskingSMSVerificationFragment = false;
        smsVerificationFragment = null;

        if (!firstTimeAfterInstallation) {
            abL.setVisibility(View.VISIBLE);

            deleteCurrentFragment();

            drawerLayout.setDrawerLockMode(DrawerLayout.LOCK_MODE_UNLOCKED);
            supportInvalidateOptionsMenu();
            selectDrawerItem(drawerItem);
        }
    }

    public void destroyPermissionsFragment() {
        //In mobile, allow all orientation after permission screen
        if (!isTablet(this)) {
            Timber.d("Mobile, all orientation");
            setRequestedOrientation(ActivityInfo.SCREEN_ORIENTATION_FULL_USER);
        }

        turnOnNotifications = false;

        abL.setVisibility(View.VISIBLE);

        deleteCurrentFragment();

        onAskingPermissionsFragment = false;

        permissionsFragment = null;

        drawerLayout.setDrawerLockMode(DrawerLayout.LOCK_MODE_UNLOCKED);
        supportInvalidateOptionsMenu();

        if (app.getStorageState() == STORAGE_STATE_PAYWALL) {
            drawerItem = DrawerItem.CLOUD_DRIVE;
        } else {
            firstLogin = true;
            drawerItem = DrawerItem.PHOTOS;
        }

        selectDrawerItem(drawerItem);
    }

    void setContactStatus() {
        if (megaChatApi == null) {
            megaChatApi = app.getMegaChatApi();
            composite.clear();
            checkChatChanges();
        }

        int chatStatus = megaChatApi.getOnlineStatus();
        if (contactStatus != null) {
            ChatUtil.setContactStatus(chatStatus, contactStatus, StatusIconLocation.DRAWER);
        }
    }

    @Override
    protected void onResume() {
        if (drawerItem == DrawerItem.SEARCH && getSearchFragment() != null) {
            searchFragment.setWaitingForSearchedNodes(true);
        }

        super.onResume();
        queryIfNotificationsAreOn();

        if (getResources().getConfiguration().orientation != orientationSaved) {
            orientationSaved = getResources().getConfiguration().orientation;
            drawerLayout.setDrawerLockMode(DrawerLayout.LOCK_MODE_UNLOCKED);
        }

        checkScrollElevation();
        checkTransferOverQuotaOnResume();
        LiveEventBus.get(EVENT_FAB_CHANGE, Boolean.class).observeForever(fabChangeObserver);
    }

    void queryIfNotificationsAreOn() {
        Timber.d("queryIfNotificationsAreOn");

        if (dbH == null) {
            dbH = DatabaseHandler.getDbHandler(getApplicationContext());
        }

        if (megaApi == null) {
            megaApi = ((MegaApplication) getApplication()).getMegaApi();
        }

        if (turnOnNotifications) {
            setTurnOnNotificationsFragment();
        } else {
            NotificationManagerCompat nf = NotificationManagerCompat.from(this);
            Timber.d("Notifications Enabled: %s", nf.areNotificationsEnabled());
            if (!nf.areNotificationsEnabled()) {
                Timber.d("OFF");
                if (dbH.getShowNotifOff() == null || dbH.getShowNotifOff().equals("true")) {
                    if (megaChatApi == null) {
                        megaChatApi = ((MegaApplication) getApplication()).getMegaChatApi();
                    }
                    if ((megaApi.getContacts().size() >= 1) || (megaChatApi.getChatListItems().size() >= 1)) {
                        setTurnOnNotificationsFragment();
                    }
                }
            }
        }
    }

    public void deleteTurnOnNotificationsFragment() {
        Timber.d("deleteTurnOnNotificationsFragment");
        turnOnNotifications = false;

        abL.setVisibility(View.VISIBLE);

        turnOnNotificationsFragment = null;

        drawerLayout.setDrawerLockMode(DrawerLayout.LOCK_MODE_UNLOCKED);
        supportInvalidateOptionsMenu();
        selectDrawerItem(drawerItem);

        setStatusBarColor(this, android.R.color.transparent);
    }

    void deleteCurrentFragment() {
        Fragment currentFragment = getSupportFragmentManager().findFragmentById(R.id.fragment_container);
        if (currentFragment != null) {
            getSupportFragmentManager().beginTransaction().remove(currentFragment).commitNowAllowingStateLoss();
        }
    }

    void setTurnOnNotificationsFragment() {
        Timber.d("setTurnOnNotificationsFragment");
        aB.setSubtitle(null);
        abL.setVisibility(View.GONE);

        deleteCurrentFragment();

        if (turnOnNotificationsFragment == null) {
            turnOnNotificationsFragment = new TurnOnNotificationsFragment();
        }
        replaceFragment(turnOnNotificationsFragment, FragmentTag.TURN_ON_NOTIFICATIONS.getTag());

        setTabsVisibility();
        abL.setVisibility(View.GONE);

        drawerLayout.closeDrawer(Gravity.LEFT);
        drawerLayout.setDrawerLockMode(DrawerLayout.LOCK_MODE_LOCKED_CLOSED);
        supportInvalidateOptionsMenu();
        hideFabButton();
        showHideBottomNavigationView(true);

        setStatusBarColor(this, R.color.teal_500_teal_400);
    }

    void actionOpenFolder(long handleIntent) {
        if (handleIntent == INVALID_HANDLE) {
            Timber.w("handleIntent is not valid");
            return;
        }

        MegaNode parentIntentN = megaApi.getNodeByHandle(handleIntent);
        if (parentIntentN == null) {
            Timber.w("parentIntentN is null");
            return;
        }

        switch (megaApi.getAccess(parentIntentN)) {
            case MegaShare.ACCESS_READ:
            case MegaShare.ACCESS_READWRITE:
            case MegaShare.ACCESS_FULL:
                viewModel.setIncomingParentHandle(handleIntent);
                deepBrowserTreeIncoming = calculateDeepBrowserTreeIncoming(parentIntentN, this);
                drawerItem = DrawerItem.SHARED_ITEMS;
                break;

            default:
                if (megaApi.isInRubbish(parentIntentN)) {
                    viewModel.setRubbishBinParentHandle(handleIntent);
                    drawerItem = DrawerItem.RUBBISH_BIN;
                } else if (megaApi.isInInbox(parentIntentN)) {
                    viewModel.setInboxParentHandle(handleIntent);
                    drawerItem = DrawerItem.INBOX;
                } else {
                    viewModel.setBrowserParentHandle(handleIntent);
                    drawerItem = DrawerItem.CLOUD_DRIVE;
                }
                break;
        }
    }

    @Override
    protected void onPostResume() {
        Timber.d("onPostResume");
        super.onPostResume();

        if (isSearching) {
            selectDrawerItem(DrawerItem.SEARCH);
            isSearching = false;
            return;
        }

        managerActivity = this;

        Intent intent = getIntent();

        dbH = DatabaseHandler.getDbHandler(getApplicationContext());
        if (dbH.getCredentials() == null) {
            if (!openLink) {
                return;
            } else {
                Timber.d("Not credentials");
                if (intent != null) {
                    Timber.d("Not credentials -> INTENT");
                    if (intent.getAction() != null) {
                        Timber.d("Intent with ACTION: %s", intent.getAction());

                        if (getIntent().getAction().equals(ACTION_EXPORT_MASTER_KEY)) {
                            Intent exportIntent = new Intent(managerActivity, LoginActivity.class);
                            intent.putExtra(VISIBLE_FRAGMENT, LOGIN_FRAGMENT);
                            exportIntent.setFlags(Intent.FLAG_ACTIVITY_CLEAR_TOP);
                            exportIntent.setAction(getIntent().getAction());
                            startActivity(exportIntent);
                            finish();
                            return;
                        }
                    }
                }
            }
        }

        if (intent != null) {
            Timber.d("Intent not null! %s", intent.getAction());
            // Open folder from the intent
            if (intent.hasExtra(EXTRA_OPEN_FOLDER)) {
                Timber.d("INTENT: EXTRA_OPEN_FOLDER");

                viewModel.setBrowserParentHandle(intent.getLongExtra(EXTRA_OPEN_FOLDER, -1));
                intent.removeExtra(EXTRA_OPEN_FOLDER);
                setIntent(null);
            }

            if (intent.getAction() != null) {
                Timber.d("Intent action");

                if (getIntent().getAction().equals(ACTION_EXPLORE_ZIP)) {
                    Timber.d("Open zip browser");

                    String pathZip = intent.getExtras().getString(EXTRA_PATH_ZIP);
                    ZipBrowserActivity.Companion.start(this, pathZip);
                }

                if (getIntent().getAction().equals(ACTION_IMPORT_LINK_FETCH_NODES)) {
                    Timber.d("ACTION_IMPORT_LINK_FETCH_NODES");

                    Intent loginIntent = new Intent(managerActivity, LoginActivity.class);
                    intent.putExtra(VISIBLE_FRAGMENT, LOGIN_FRAGMENT);
                    loginIntent.setFlags(Intent.FLAG_ACTIVITY_CLEAR_TOP);
                    loginIntent.setAction(ACTION_IMPORT_LINK_FETCH_NODES);
                    loginIntent.setData(Uri.parse(getIntent().getDataString()));
                    startActivity(loginIntent);
                    finish();
                    return;
                } else if (getIntent().getAction().equals(ACTION_OPEN_MEGA_LINK)) {
                    Timber.d("ACTION_OPEN_MEGA_LINK");

                    Intent fileLinkIntent = new Intent(managerActivity, FileLinkActivity.class);
                    fileLinkIntent.setFlags(Intent.FLAG_ACTIVITY_CLEAR_TOP);
                    fileLinkIntent.setAction(ACTION_IMPORT_LINK_FETCH_NODES);
                    String data = getIntent().getDataString();
                    if (data != null) {
                        fileLinkIntent.setData(Uri.parse(data));
                        startActivity(fileLinkIntent);
                    } else {
                        Timber.w("getDataString is NULL");
                    }
                    finish();
                    return;
                } else if (intent.getAction().equals(ACTION_OPEN_MEGA_FOLDER_LINK)) {
                    Timber.d("ACTION_OPEN_MEGA_FOLDER_LINK");

                    Intent intentFolderLink = new Intent(managerActivity, FolderLinkActivity.class);
                    intentFolderLink.setFlags(Intent.FLAG_ACTIVITY_CLEAR_TOP);
                    intentFolderLink.setAction(ACTION_OPEN_MEGA_FOLDER_LINK);

                    String data = getIntent().getDataString();
                    if (data != null) {
                        intentFolderLink.setData(Uri.parse(data));
                        startActivity(intentFolderLink);
                    } else {
                        Timber.w("getDataString is NULL");
                    }
                    finish();
                } else if (intent.getAction().equals(ACTION_REFRESH_PARENTHANDLE_BROWSER)) {

                    viewModel.setBrowserParentHandle(intent.getLongExtra("parentHandle", -1));
                    intent.removeExtra("parentHandle");

                    //Refresh Cloud Fragment
                    refreshCloudDrive();

                    //Refresh Rubbish Fragment
                    refreshRubbishBin();
                } else if (intent.getAction().equals(ACTION_OVERQUOTA_STORAGE)) {
                    showOverquotaAlert(false);
                } else if (intent.getAction().equals(ACTION_PRE_OVERQUOTA_STORAGE)) {
                    showOverquotaAlert(true);
                } else if (intent.getAction().equals(ACTION_CHANGE_AVATAR)) {
                    Timber.d("Intent CHANGE AVATAR");

                    String path = intent.getStringExtra("IMAGE_PATH");
                    megaApi.setAvatar(path, this);
                } else if (intent.getAction().equals(ACTION_CANCEL_CAM_SYNC)) {
                    Timber.d("ACTION_CANCEL_UPLOAD or ACTION_CANCEL_DOWNLOAD or ACTION_CANCEL_CAM_SYNC");
                    drawerItem = DrawerItem.TRANSFERS;
                    indexTransfers = intent.getIntExtra(TRANSFERS_TAB, ERROR_TAB);
                    selectDrawerItem(drawerItem);

                    String text = getString(R.string.cam_sync_cancel_sync);

                    MaterialAlertDialogBuilder builder = new MaterialAlertDialogBuilder(this);
                    builder.setMessage(text);

                    builder.setPositiveButton(getString(R.string.general_yes),
                            (dialog, whichButton) -> {
                                fireStopCameraUploadJob(ManagerActivity.this);
                                dbH.setCamSyncEnabled(false);
                                sendBroadcast(new Intent(ACTION_UPDATE_DISABLE_CU_SETTING));
                            });

                    builder.setNegativeButton(getString(R.string.general_no), null);
                    final AlertDialog dialog = builder.create();
                    try {
                        dialog.show();
                    } catch (Exception ex) {
                        Timber.e(ex);
                    }
                } else if (intent.getAction().equals(ACTION_SHOW_TRANSFERS)) {
                    if (intent.getBooleanExtra(OPENED_FROM_CHAT, false)) {
                        sendBroadcast(new Intent(ACTION_CLOSE_CHAT_AFTER_OPEN_TRANSFERS));
                    }

                    drawerItem = DrawerItem.TRANSFERS;
                    indexTransfers = intent.getIntExtra(TRANSFERS_TAB, ERROR_TAB);
                    selectDrawerItem(drawerItem);
                } else if (intent.getAction().equals(ACTION_TAKE_SELFIE)) {
                    Timber.d("Intent take selfie");
                    checkTakePicture(this, TAKE_PHOTO_CODE);
                } else if (intent.getAction().equals(SHOW_REPEATED_UPLOAD)) {
                    Timber.d("Intent SHOW_REPEATED_UPLOAD");
                    String message = intent.getStringExtra("MESSAGE");
                    showSnackbar(SNACKBAR_TYPE, message, -1);
                } else if (getIntent().getAction().equals(ACTION_IPC)) {
                    Timber.d("IPC - go to received request in Contacts");
                    markNotificationsSeen(true);
                    navigateToContactRequests();
                } else if (getIntent().getAction().equals(ACTION_CHAT_NOTIFICATION_MESSAGE)) {
                    Timber.d("ACTION_CHAT_NOTIFICATION_MESSAGE");

                    long chatId = getIntent().getLongExtra(CHAT_ID, MEGACHAT_INVALID_HANDLE);
                    if (getIntent().getBooleanExtra(EXTRA_MOVE_TO_CHAT_SECTION, false)) {
                        moveToChatSection(chatId);
                    } else {
                        String text = getIntent().getStringExtra(SHOW_SNACKBAR);
                        if (chatId != -1) {
                            openChat(chatId, text);
                        }
                    }
                } else if (getIntent().getAction().equals(ACTION_CHAT_SUMMARY)) {
                    Timber.d("ACTION_CHAT_SUMMARY");
                    drawerItem = DrawerItem.CHAT;
                    selectDrawerItem(drawerItem);
                } else if (getIntent().getAction().equals(ACTION_INCOMING_SHARED_FOLDER_NOTIFICATION)) {
                    Timber.d("ACTION_INCOMING_SHARED_FOLDER_NOTIFICATION");
                    markNotificationsSeen(true);

                    drawerItem = DrawerItem.SHARED_ITEMS;
                    indexShares = 0;
                    selectDrawerItem(drawerItem);
                } else if (getIntent().getAction().equals(ACTION_OPEN_CONTACTS_SECTION)) {
                    Timber.d("ACTION_OPEN_CONTACTS_SECTION");
                    markNotificationsSeen(true);
                    openContactLink(getIntent().getLongExtra(CONTACT_HANDLE, -1));
                } else if (getIntent().getAction().equals(ACTION_RECOVERY_KEY_EXPORTED)) {
                    Timber.d("ACTION_RECOVERY_KEY_EXPORTED");
                    exportRecoveryKey();
                } else if (getIntent().getAction().equals(ACTION_REQUEST_DOWNLOAD_FOLDER_LOGOUT)) {
                    String parentPath = intent.getStringExtra(FileStorageActivity.EXTRA_PATH);

                    if (parentPath != null) {
                        AccountController ac = new AccountController(this);
                        ac.exportMK(parentPath);
                    }
                } else if (getIntent().getAction().equals(ACTION_RECOVERY_KEY_COPY_TO_CLIPBOARD)) {
                    AccountController ac = new AccountController(this);
                    if (getIntent().getBooleanExtra("logout", false)) {
                        ac.copyMK(true, sharingScope);
                    } else {
                        ac.copyMK(false, sharingScope);
                    }
                } else if (getIntent().getAction().equals(ACTION_OPEN_FOLDER)) {
                    Timber.d("Open after LauncherFileExplorerActivity ");
                    long handleIntent = getIntent().getLongExtra(INTENT_EXTRA_KEY_PARENT_HANDLE, -1);

                    if (getIntent().getBooleanExtra(SHOW_MESSAGE_UPLOAD_STARTED, false)) {
                        int numberUploads = getIntent().getIntExtra(NUMBER_UPLOADS, 1);
                        showSnackbar(SNACKBAR_TYPE, getResources().getQuantityString(R.plurals.upload_began, numberUploads, numberUploads), -1);
                    }

                    String message = getIntent().getStringExtra(EXTRA_MESSAGE);
                    if (message != null) {
                        showSnackbar(SNACKBAR_TYPE, message, MEGACHAT_INVALID_HANDLE);
                    }

                    actionOpenFolder(handleIntent);
                    selectDrawerItem(drawerItem);
                } else if (getIntent().getAction().equals(ACTION_SHOW_SNACKBAR_SENT_AS_MESSAGE)) {
                    long chatId = getIntent().getLongExtra(CHAT_ID, MEGACHAT_INVALID_HANDLE);
                    showSnackbar(MESSAGE_SNACKBAR_TYPE, null, chatId);
                }

                intent.setAction(null);
                setIntent(null);
            }
        }


        if (bNV != null) {
            Menu nVMenu = bNV.getMenu();
            resetNavigationViewMenu(nVMenu);

            switch (drawerItem) {
                case CLOUD_DRIVE: {
                    Timber.d("Case CLOUD DRIVE");
                    //Check the tab to shown and the title of the actionBar
                    setToolbarTitle();
                    setBottomNavigationMenuItemChecked(CLOUD_DRIVE_BNV);
                    break;
                }
                case SHARED_ITEMS: {
                    Timber.d("Case SHARED ITEMS");
                    setBottomNavigationMenuItemChecked(SHARED_ITEMS_BNV);
                    try {
                        NotificationManager notificationManager =
                                (NotificationManager) getSystemService(Context.NOTIFICATION_SERVICE);

                        notificationManager.cancel(NOTIFICATION_PUSH_CLOUD_DRIVE);
                    } catch (Exception e) {
                        Timber.e(e, "Exception NotificationManager - remove contact notification");
                    }
                    setToolbarTitle();
                    break;
                }
                case SEARCH: {
                    if (searchExpand) {
                        break;
                    }

                    setBottomNavigationMenuItemChecked(NO_BNV);
                    setToolbarTitle();
                    break;
                }
                case CHAT:
                    setBottomNavigationMenuItemChecked(CHAT_BNV);
                    if (getChatsFragment() != null && recentChatsFragment.isVisible()) {
                        recentChatsFragment.setChats();
                        recentChatsFragment.setStatus();
                    }
                    MegaApplication.setRecentChatVisible(true);
                    break;

                case PHOTOS: {
                    setBottomNavigationMenuItemChecked(PHOTOS_BNV);
                    break;
                }
                case NOTIFICATIONS: {
                    notificationsFragment = (NotificationsFragment) getSupportFragmentManager().findFragmentByTag(FragmentTag.NOTIFICATIONS.getTag());
                    if (notificationsFragment != null) {
                        notificationsFragment.setNotifications();
                    }
                    break;
                }
                case HOMEPAGE:
                default:
                    setBottomNavigationMenuItemChecked(HOME_BNV);
                    break;
            }
        }
    }

    public void openChat(long chatId, String text) {
        Timber.d("Chat ID: %s", chatId);

        if (chatId != -1) {
            MegaChatRoom chat = megaChatApi.getChatRoom(chatId);
            if (chat != null) {
                Timber.d("Open chat with id: %s", chatId);
                Intent intentToChat = new Intent(this, ChatActivity.class);
                intentToChat.setAction(ACTION_CHAT_SHOW_MESSAGES);
                intentToChat.putExtra(CHAT_ID, chatId);
                intentToChat.putExtra(SHOW_SNACKBAR, text);
                this.startActivity(intentToChat);
            } else {
                Timber.e("Error, chat is NULL");
            }
        } else {
            Timber.e("Error, chat id is -1");
        }
    }

    public void setProfileAvatar() {
        Timber.d("setProfileAvatar");
        Pair<Boolean, Bitmap> circleAvatar = AvatarUtil.getCircleAvatar(this, megaApi.getMyEmail());
        if (circleAvatar.first) {
            nVPictureProfile.setImageBitmap(circleAvatar.second);
        } else {
            File avatarFile = CacheFolderManager.buildAvatarFile(this, megaApi.getMyEmail() + JPG_EXTENSION);
            if (avatarFile != null && avatarFile.exists()) {
                megaApi.getUserAvatar(megaApi.getMyUser(), avatarFile.getAbsolutePath(), this);
            }
        }
    }

    public void setDefaultAvatar() {
<<<<<<< HEAD
        logDebug("setDefaultAvatar");
=======
        Timber.d("setDefaultAvatar");
>>>>>>> 3f26ba2a
        nVPictureProfile.setImageBitmap(getDefaultAvatar(getColorAvatar(megaApi.getMyUser()), megaChatApi.getMyFullname(), AVATAR_SIZE, true));
    }

    public void setOfflineAvatar(String email, long myHandle, String name) {
        Timber.d("setOfflineAvatar");
        if (nVPictureProfile == null) {
            return;
        }

        Pair<Boolean, Bitmap> circleAvatar = AvatarUtil.getCircleAvatar(this, email);
        if (circleAvatar.first) {
            nVPictureProfile.setImageBitmap(circleAvatar.second);
        } else {
            nVPictureProfile.setImageBitmap(
                    getDefaultAvatar(getColorAvatar(myHandle), name, AVATAR_SIZE, true));
        }
    }

    @Override
    protected void onStop() {
        Timber.d("onStop");

        mStopped = true;

        super.onStop();
    }

    @Override
    protected void onPause() {
        Timber.d("onPause");
        managerActivity = null;
        transfersManagement.setOnTransfersSection(false);
        super.onPause();
    }

    @Override
    protected void onDestroy() {
        Timber.d("onDestroy()");

        dbH.removeSentPendingMessages();

        if (megaApi != null && megaApi.getRootNode() != null) {
            megaApi.removeTransferListener(this);
            megaApi.removeRequestListener(this);
        }

        composite.clear();

        if (alertDialogSMSVerification != null) {
            alertDialogSMSVerification.dismiss();
        }
        isStorageStatusDialogShown = false;

        unregisterReceiver(chatRoomMuteUpdateReceiver);
        unregisterReceiver(contactUpdateReceiver);
        unregisterReceiver(updateMyAccountReceiver);
        unregisterReceiver(networkReceiver);
        unregisterReceiver(receiverUpdateOrder);
        unregisterReceiver(chatArchivedReceiver);
        LiveEventBus.get(EVENT_REFRESH_PHONE_NUMBER, Boolean.class)
                .removeObserver(refreshAddPhoneNumberButtonObserver);
        unregisterReceiver(receiverCUAttrChanged);
        unregisterReceiver(transferFinishReceiver);
        LiveEventBus.get(EVENT_REFRESH, Boolean.class).removeObserver(refreshObserver);
        LiveEventBus.get(EVENT_FINISH_ACTIVITY, Boolean.class).removeObserver(finishObserver);
        LiveEventBus.get(EVENT_MY_BACKUPS_FOLDER_CHANGED, Boolean.class).removeObserver(fileBackupChangedObserver);

        destroyPayments();

        cancelSearch();
        if (reconnectDialog != null) {
            reconnectDialog.cancel();
        }

        if (confirmationTransfersDialog != null) {
            confirmationTransfersDialog.dismiss();
        }

        if (newTextFileDialog != null) {
            newTextFileDialog.dismiss();
        }

        dismissAlertDialogIfExists(processFileDialog);
        dismissAlertDialogIfExists(openLinkDialog);
        dismissAlertDialogIfExists(newFolderDialog);

        nodeSaver.destroy();

        super.onDestroy();
    }

    private void cancelSearch() {
        searchViewModel.cancelSearch();
    }

    public void skipToMediaDiscoveryFragment(Fragment f) {
        mediaDiscoveryFragment = (MediaDiscoveryFragment) f;
        replaceFragment(f, FragmentTag.MEDIA_DISCOVERY.getTag());
        isInMDMode = true;
    }

    public void skipToAlbumContentFragment(Fragment f) {
        albumContentFragment = (AlbumContentFragment) f;
        replaceFragment(f, FragmentTag.ALBUM_CONTENT.getTag());
        isInAlbumContent = true;
        viewModel.setIsFirstNavigationLevel(false);

        showHideBottomNavigationView(true);
    }

    public void changeMDMode(boolean targetMDMode) {
        isInMDMode = targetMDMode;
    }

    void replaceFragment(Fragment f, String fTag) {
        FragmentTransaction ft = getSupportFragmentManager().beginTransaction();
        ft.replace(R.id.fragment_container, f, fTag);
        ft.commitNowAllowingStateLoss();
        // refresh manually
        if (f instanceof RecentChatsFragment) {
            RecentChatsFragment rcf = (RecentChatsFragment) f;
            if (rcf.isResumed()) {
                rcf.refreshMegaContactsList();
                rcf.setCustomisedActionBar();
            }
        }
    }

    private void refreshFragment(String fTag) {
        Fragment f = getSupportFragmentManager().findFragmentByTag(fTag);
        if (f != null) {
            Timber.d("Fragment %s refreshing", fTag);
            getSupportFragmentManager().beginTransaction().detach(f).commitNowAllowingStateLoss();
            getSupportFragmentManager().beginTransaction().attach(f).commitNowAllowingStateLoss();
        } else {
            Timber.w("Fragment == NULL. Not refresh");
        }
    }

    public boolean isFirstLogin() {
        return firstLogin;
    }

    public void selectDrawerItemCloudDrive() {
        Timber.d("selectDrawerItemCloudDrive");
        abL.setVisibility(View.VISIBLE);

        tabLayoutShares.setVisibility(View.GONE);
        viewPagerShares.setVisibility(View.GONE);
        tabLayoutTransfers.setVisibility(View.GONE);
        viewPagerTransfers.setVisibility(View.GONE);

        fragmentContainer.setVisibility(View.VISIBLE);
        fileBrowserFragment = (FileBrowserFragment) getSupportFragmentManager().findFragmentByTag(FragmentTag.CLOUD_DRIVE.getTag());
        if (fileBrowserFragment == null) {
            fileBrowserFragment = FileBrowserFragment.newInstance();
        }

        replaceFragment(fileBrowserFragment, FragmentTag.CLOUD_DRIVE.getTag());
    }

    private void showGlobalAlertDialogsIfNeeded() {
        if (showStorageAlertWithDelay) {
            showStorageAlertWithDelay = false;
            checkStorageStatus(storageStateFromBroadcast != MegaApiJava.STORAGE_STATE_UNKNOWN ?
                    storageStateFromBroadcast : app.getStorageState(), false);
        }

        if (!firstTimeAfterInstallation) {
            Timber.d("Its NOT first time");
            int dbContactsSize = dbH.getContactsSize();
            int sdkContactsSize = megaApi.getContacts().size();
            if (dbContactsSize != sdkContactsSize) {
                Timber.d("Contacts TABLE != CONTACTS SDK %d vs %d", dbContactsSize, sdkContactsSize);
                dbH.clearContacts();
                FillDBContactsTask fillDBContactsTask = new FillDBContactsTask(this);
                fillDBContactsTask.execute();
            }
        } else {
            Timber.d("Its first time");

            //Fill the contacts DB
            FillDBContactsTask fillDBContactsTask = new FillDBContactsTask(this);
            fillDBContactsTask.execute();
            firstTimeAfterInstallation = false;
            dbH.setFirstTime(false);
        }

        checkBeforeShowSMSVerificationDialog();

        cookieDialogHandler.showDialogIfNeeded(this);
    }

    /**
     * Observe LiveData for PSA, and show PSA view when get it.
     */
    private void observePsa() {
        psaViewHolder = new PsaViewHolder(findViewById(R.id.psa_layout), PsaManager.INSTANCE);

        LiveEventBus.get(EVENT_PSA, Psa.class).observe(this, psa -> {
            if (psa.getUrl() == null) {
                showPsa(psa);
            }
        });
    }

    /**
     * Show PSA view for old PSA type.
     *
     * @param psa the PSA to show
     */
    private void showPsa(Psa psa) {
        if (psa == null || drawerItem != DrawerItem.HOMEPAGE
                || mHomepageScreen != HomepageScreen.HOMEPAGE) {
            updateHomepageFabPosition();
            return;
        }

        if (getLifecycle().getCurrentState() == Lifecycle.State.RESUMED
                && getProLayout.getVisibility() == View.GONE
                && TextUtils.isEmpty(psa.getUrl())) {
            psaViewHolder.bind(psa);
            handler.post(this::updateHomepageFabPosition);
        }
    }

    public void checkBeforeShowSMSVerificationDialog() {
        //This account hasn't verified a phone number and first login.

        if (myAccountInfo.isBusinessAlertShown()) {
            //The business alerts has priority over SMS verification
            return;
        }

        if (canVoluntaryVerifyPhoneNumber() && (smsDialogTimeChecker.shouldShow() || isSMSDialogShowing) && !newCreationAccount) {
            showSMSVerificationDialog();
        }
    }

    public void setToolbarTitle(String title) {
        aB.setTitle(title);
    }

    public void setToolbarTitle() {
        Timber.d("setToolbarTitle");
        if (drawerItem == null) {
            return;
        }

        switch (drawerItem) {
            case CLOUD_DRIVE: {
                aB.setSubtitle(null);
<<<<<<< HEAD
                logDebug("Cloud Drive SECTION");
                MegaNode parentNode = megaApi.getNodeByHandle(viewModel.getBrowserParentHandle());
                if (parentNode != null) {
                    if (megaApi.getRootNode() != null) {
                        if (parentNode.getHandle() == megaApi.getRootNode().getHandle() || viewModel.getBrowserParentHandle() == -1) {
=======
                Timber.d("Cloud Drive SECTION");
                MegaNode parentNode = megaApi.getNodeByHandle(viewModel.getState().getValue().getBrowserParentHandle());
                if (parentNode != null) {
                    if (megaApi.getRootNode() != null) {
                        if (parentNode.getHandle() == megaApi.getRootNode().getHandle() || viewModel.getState().getValue().getBrowserParentHandle() == -1) {
>>>>>>> 3f26ba2a
                            aB.setTitle(getString(R.string.section_cloud_drive).toUpperCase());
                            viewModel.setIsFirstNavigationLevel(true);
                        } else {
                            aB.setTitle(parentNode.getName());
                            viewModel.setIsFirstNavigationLevel(false);
                        }
                    } else {
                        viewModel.setBrowserParentHandle(-1);
                    }
                } else {
                    if (megaApi.getRootNode() != null) {
                        viewModel.setBrowserParentHandle(megaApi.getRootNode().getHandle());
                        aB.setTitle(getString(R.string.title_mega_info_empty_screen).toUpperCase());
                        viewModel.setIsFirstNavigationLevel(true);
                    } else {
                        viewModel.setBrowserParentHandle(-1);
<<<<<<< HEAD
                        firstNavigationLevel = true;
=======
                        viewModel.setIsFirstNavigationLevel(true);
>>>>>>> 3f26ba2a
                    }
                }
                break;
            }
            case RUBBISH_BIN: {
                aB.setSubtitle(null);
<<<<<<< HEAD
                MegaNode node = megaApi.getNodeByHandle(viewModel.getRubbishBinParentHandle());
                MegaNode rubbishNode = megaApi.getRubbishNode();
                if (rubbishNode == null) {
                    viewModel.setRubbishBinParentHandle(INVALID_HANDLE);
                    firstNavigationLevel = true;
                } else if (viewModel.getRubbishBinParentHandle() == INVALID_HANDLE || node == null || node.getHandle() == rubbishNode.getHandle()) {
=======
                MegaNode node = megaApi.getNodeByHandle(viewModel.getState().getValue().getRubbishBinParentHandle());
                MegaNode rubbishNode = megaApi.getRubbishNode();
                if (rubbishNode == null) {
                    viewModel.setRubbishBinParentHandle(INVALID_HANDLE);
                    viewModel.setIsFirstNavigationLevel(true);
                } else if (viewModel.getState().getValue().getRubbishBinParentHandle() == INVALID_HANDLE || node == null || node.getHandle() == rubbishNode.getHandle()) {
>>>>>>> 3f26ba2a
                    aB.setTitle(StringResourcesUtils.getString(R.string.section_rubbish_bin).toUpperCase());
                    viewModel.setIsFirstNavigationLevel(true);
                } else {
                    aB.setTitle(node.getName());
                    viewModel.setIsFirstNavigationLevel(false);
                }
                break;
            }
            case SHARED_ITEMS: {
                Timber.d("Shared Items SECTION");
                aB.setSubtitle(null);
                int indexShares = getTabItemShares();
                if (indexShares == ERROR_TAB) break;
                switch (indexShares) {
                    case INCOMING_TAB: {
                        if (isIncomingAdded()) {
                            if (viewModel.getState().getValue().getIncomingParentHandle() != -1) {
                                MegaNode node = megaApi.getNodeByHandle(viewModel.getState().getValue().getIncomingParentHandle());
                                if (node == null) {
                                    aB.setTitle(getResources().getString(R.string.title_shared_items).toUpperCase());
                                } else {
                                    aB.setTitle(node.getName());
                                }

                                viewModel.setIsFirstNavigationLevel(false);
                            } else {
                                aB.setTitle(getResources().getString(R.string.title_shared_items).toUpperCase());
                                viewModel.setIsFirstNavigationLevel(true);
                            }
                        } else {
                            Timber.d("selectDrawerItemSharedItems: inSFLol == null");
                        }
                        break;
                    }
                    case OUTGOING_TAB: {
                        Timber.d("setToolbarTitle: OUTGOING TAB");
                        if (isOutgoingAdded()) {
                            if (viewModel.getState().getValue().getOutgoingParentHandle() != -1) {
                                MegaNode node = megaApi.getNodeByHandle(viewModel.getState().getValue().getOutgoingParentHandle());
                                aB.setTitle(node.getName());
                                viewModel.setIsFirstNavigationLevel(false);
                            } else {
                                aB.setTitle(getResources().getString(R.string.title_shared_items).toUpperCase());
                                viewModel.setIsFirstNavigationLevel(true);
                            }
                        }
                        break;
                    }
                    case LINKS_TAB:
                        if (isLinksAdded()) {
                            if (viewModel.getState().getValue().getLinksParentHandle() == INVALID_HANDLE) {
                                aB.setTitle(getResources().getString(R.string.title_shared_items).toUpperCase());
                                viewModel.setIsFirstNavigationLevel(true);
                            } else {
                                MegaNode node = megaApi.getNodeByHandle(viewModel.getState().getValue().getLinksParentHandle());
                                aB.setTitle(node.getName());
                                viewModel.setIsFirstNavigationLevel(false);
                            }
                        }
                        break;
                    default: {
                        aB.setTitle(getResources().getString(R.string.title_shared_items).toUpperCase());
                        viewModel.setIsFirstNavigationLevel(true);
                        break;
                    }
                }
                break;
            }
            case INBOX: {
                aB.setSubtitle(null);
                if (viewModel.getState().getValue().getInboxParentHandle() == megaApi.getInboxNode().getHandle() || viewModel.getState().getValue().getInboxParentHandle() == -1) {
                    aB.setTitle(getResources().getString(R.string.section_inbox).toUpperCase());
                    viewModel.setIsFirstNavigationLevel(true);
                } else {
                    MegaNode node = megaApi.getNodeByHandle(viewModel.getState().getValue().getInboxParentHandle());
                    aB.setTitle(node.getName());
                    viewModel.setIsFirstNavigationLevel(false);
                }
                break;
            }
            case NOTIFICATIONS: {
                aB.setSubtitle(null);
                aB.setTitle(getString(R.string.title_properties_chat_contact_notifications).toUpperCase());
                viewModel.setIsFirstNavigationLevel(true);
                break;
            }
            case CHAT: {
                abL.setVisibility(View.VISIBLE);
                aB.setTitle(getString(R.string.section_chat).toUpperCase());

                viewModel.setIsFirstNavigationLevel(true);
                break;
            }
            case SEARCH: {
                aB.setSubtitle(null);
                if (searchViewModel.getState().getValue().getSearchParentHandle() == -1L) {
                    viewModel.setIsFirstNavigationLevel(true);
                    if (searchViewModel.getState().getValue().getSearchQuery() != null) {
                        searchViewModel.setTextSubmitted(true);
                        if (!searchViewModel.getState().getValue().getSearchQuery().isEmpty()) {
                            aB.setTitle(getString(R.string.action_search).toUpperCase() + ": " + searchViewModel.getState().getValue().getSearchQuery());
                        } else {
                            aB.setTitle(getString(R.string.action_search).toUpperCase() + ": " + "");
                        }
                    } else {
                        aB.setTitle(getString(R.string.action_search).toUpperCase() + ": " + "");
                    }

                } else {
                    MegaNode parentNode = megaApi.getNodeByHandle(searchViewModel.getState().getValue().getSearchParentHandle());
                    if (parentNode != null) {
                        aB.setTitle(parentNode.getName());
                        viewModel.setIsFirstNavigationLevel(false);
                    }
                }
                break;
            }
            case TRANSFERS: {
                aB.setSubtitle(null);
                aB.setTitle(getString(R.string.section_transfers).toUpperCase());
                setFirstNavigationLevel(true);
                break;
            }
            case PHOTOS: {
                aB.setSubtitle(null);
                if (getPhotosFragment() != null && photosFragment.isEnablePhotosFragmentShown()) {
                    setFirstNavigationLevel(false);
                    aB.setTitle(getString(R.string.settings_camera_upload_on).toUpperCase());
                } else {
                    if (isInAlbumContent) {
                        aB.setTitle(getString(R.string.title_favourites_album));
                    } else {
                        setFirstNavigationLevel(true);
                        aB.setTitle(getString(R.string.sortby_type_photo_first).toUpperCase());
                    }
                }
                break;
            }
            case HOMEPAGE: {
                setFirstNavigationLevel(false);
                int titleId = -1;

                switch (mHomepageScreen) {
                    case FAVOURITES:
                        titleId = R.string.favourites_category_title;
                        break;
                    case DOCUMENTS:
                        titleId = R.string.section_documents;
                        break;
                    case AUDIO:
                        titleId = R.string.upload_to_audio;
                        break;
                    case VIDEO:
                        titleId = R.string.sortby_type_video_first;
                        break;
                }

                if (titleId != -1) {
                    aB.setTitle(getString(titleId).toUpperCase(Locale.getDefault()));
                }
            }
            default: {
                Timber.d("Default GONE");

                break;
            }
        }

        viewModel.checkNumUnreadUserAlerts(UnreadUserAlertsCheckType.NAVIGATION_TOOLBAR_ICON);
    }

    public void setToolbarTitleFromFullscreenOfflineFragment(String title,
                                                             boolean firstNavigationLevel, boolean showSearch) {
        aB.setSubtitle(null);
        aB.setTitle(title);
        viewModel.setIsFirstNavigationLevel(firstNavigationLevel);
        viewModel.checkNumUnreadUserAlerts(UnreadUserAlertsCheckType.NAVIGATION_TOOLBAR_ICON);
        searchViewModel.setTextSubmitted(true);
        if (searchMenuItem != null) {
            searchMenuItem.setVisible(showSearch);
        }
    }

    public void updateNavigationToolbarIcon(int numUnreadUserAlerts) {
        int totalIpc = 0;
        ArrayList<MegaContactRequest> requests = megaApi.getIncomingContactRequests();
        if (requests != null) {
            totalIpc = requests.size();
        }

        int totalNotifications = numUnreadUserAlerts + totalIpc;

        if (totalNotifications == 0) {
            if (isFirstNavigationLevel()) {
                if (drawerItem == DrawerItem.SEARCH || drawerItem == DrawerItem.INBOX || drawerItem == DrawerItem.NOTIFICATIONS
                        || drawerItem == DrawerItem.RUBBISH_BIN || drawerItem == DrawerItem.TRANSFERS) {
                    aB.setHomeAsUpIndicator(tintIcon(this, R.drawable.ic_arrow_back_white));
                } else {
                    aB.setHomeAsUpIndicator(tintIcon(this, R.drawable.ic_menu_white));
                }
            } else {
                aB.setHomeAsUpIndicator(tintIcon(this, R.drawable.ic_arrow_back_white));
            }
        } else {
            if (isFirstNavigationLevel()) {
                if (drawerItem == DrawerItem.SEARCH || drawerItem == DrawerItem.INBOX || drawerItem == DrawerItem.NOTIFICATIONS
                        || drawerItem == DrawerItem.RUBBISH_BIN || drawerItem == DrawerItem.TRANSFERS) {
                    badgeDrawable.setProgress(1.0f);
                } else {
                    badgeDrawable.setProgress(0.0f);
                }
            } else {
                badgeDrawable.setProgress(1.0f);
            }

            if (totalNotifications > 9) {
                badgeDrawable.setText("9+");
            } else {
                badgeDrawable.setText(totalNotifications + "");
            }

            aB.setHomeAsUpIndicator(badgeDrawable);
        }

        if (drawerItem == DrawerItem.CLOUD_DRIVE && isInMDMode) {
            aB.setHomeAsUpIndicator(tintIcon(this, R.drawable.ic_close_white));
        }

        if (drawerItem == DrawerItem.PHOTOS && isInAlbumContent) {
            aB.setHomeAsUpIndicator(tintIcon(this, R.drawable.ic_arrow_back_white));
        }
    }

    public void showOnlineMode() {
        Timber.d("showOnlineMode");

        try {
            if (usedSpaceLayout != null) {

                if (rootNode != null) {
                    Menu bNVMenu = bNV.getMenu();
                    if (bNVMenu != null) {
                        resetNavigationViewMenu(bNVMenu);
                    }
                    clickDrawerItem(drawerItem);
                    supportInvalidateOptionsMenu();
                    updateAccountDetailsVisibleInfo();
                    checkCurrentStorageStatus(false);
                } else {
                    Timber.w("showOnlineMode - Root is NULL");
                    if (getApplicationContext() != null) {
                        if (MegaApplication.getOpenChatId() != MEGACHAT_INVALID_HANDLE) {
                            Intent intent = new Intent(BROADCAST_ACTION_INTENT_CONNECTIVITY_CHANGE_DIALOG);
                            sendBroadcast(intent);
                        } else {
                            showConfirmationConnect();
                        }
                    }
                }
            }
        } catch (Exception e) {
        }
    }

    public void showConfirmationConnect() {
        Timber.d("showConfirmationConnect");

        DialogInterface.OnClickListener dialogClickListener = new DialogInterface.OnClickListener() {
            @Override
            public void onClick(DialogInterface dialog, int which) {
                switch (which) {
                    case DialogInterface.BUTTON_POSITIVE:
                        refreshSession();
                        break;

                    case DialogInterface.BUTTON_NEGATIVE:
                        Timber.d("showConfirmationConnect: BUTTON_NEGATIVE");
                        setToolbarTitle();
                        break;
                }
            }
        };

        MaterialAlertDialogBuilder builder = new MaterialAlertDialogBuilder(this);
        try {
            builder.setMessage(R.string.confirmation_to_reconnect).setPositiveButton(R.string.general_ok, dialogClickListener)
                    .setNegativeButton(R.string.general_cancel, dialogClickListener);
            reconnectDialog = builder.create();
            reconnectDialog.setCanceledOnTouchOutside(false);
            reconnectDialog.show();
        } catch (Exception e) {
        }
    }

    public void showOfflineMode() {
        Timber.d("showOfflineMode");

        try {
            if (megaApi == null) {
                Timber.w("megaApi is Null in Offline mode");
            }

            if (usedSpaceLayout != null) {
                usedSpaceLayout.setVisibility(View.GONE);
            }
            if (nVEmail != null) {
                nVEmail.setText(megaChatApi.getMyEmail());
            }
            if (nVDisplayName != null) {
                nVDisplayName.setText(megaChatApi.getMyFullname());
            }

            setOfflineAvatar(megaChatApi.getMyEmail(), megaChatApi.getMyUserHandle(),
                    megaChatApi.getMyFullname());

            Timber.d("DrawerItem on start offline: %s", drawerItem);
            if (drawerItem == null) {
                Timber.w("drawerItem == null --> On start OFFLINE MODE");
                drawerItem = getStartDrawerItem(this);

                if (bNV != null) {
                    disableNavigationViewMenu(bNV.getMenu());
                }

                selectDrawerItem(drawerItem);
            } else {
                if (bNV != null) {
                    disableNavigationViewMenu(bNV.getMenu());
                }

                Timber.d("Change to OFFLINE MODE");
                clickDrawerItem(drawerItem);
            }

            supportInvalidateOptionsMenu();
        } catch (Exception e) {
        }
    }

    public void clickDrawerItem(DrawerItem item) {
        Timber.d("Item: %s", item);
        Menu bNVMenu = bNV.getMenu();

        if (item == null) {
            drawerMenuItem = bNVMenu.findItem(R.id.bottom_navigation_item_cloud_drive);
            onNavigationItemSelected(drawerMenuItem);
            return;
        }

        drawerLayout.closeDrawer(Gravity.LEFT);

        switch (item) {
            case CLOUD_DRIVE: {
                setBottomNavigationMenuItemChecked(CLOUD_DRIVE_BNV);
                break;
            }
            case HOMEPAGE: {
                setBottomNavigationMenuItemChecked(HOME_BNV);
                break;
            }
            case PHOTOS: {
                setBottomNavigationMenuItemChecked(PHOTOS_BNV);
                break;
            }
            case SHARED_ITEMS: {
                setBottomNavigationMenuItemChecked(SHARED_ITEMS_BNV);
                break;
            }
            case CHAT: {
                setBottomNavigationMenuItemChecked(CHAT_BNV);
                break;
            }
            case SEARCH:
            case TRANSFERS:
            case NOTIFICATIONS:
            case INBOX: {
                setBottomNavigationMenuItemChecked(NO_BNV);
                break;
            }
        }
    }


    public void selectDrawerItemSharedItems() {
        Timber.d("selectDrawerItemSharedItems");
        abL.setVisibility(View.VISIBLE);

        try {
            NotificationManager notificationManager =
                    (NotificationManager) getSystemService(Context.NOTIFICATION_SERVICE);

            notificationManager.cancel(NOTIFICATION_PUSH_CLOUD_DRIVE);
        } catch (Exception e) {
            Timber.e(e, "Exception NotificationManager - remove contact notification");
        }

        if (sharesPageAdapter == null) {
            Timber.w("sharesPageAdapter is NULL");
            sharesPageAdapter = new SharesPageAdapter(getSupportFragmentManager(), this);
            viewPagerShares.setAdapter(sharesPageAdapter);
            tabLayoutShares.setupWithViewPager(viewPagerShares);
            setSharesTabIcons(indexShares);
        }

        updateSharesTab();
        setToolbarTitle();

        drawerLayout.closeDrawer(Gravity.LEFT);
    }

    private void setSharesTabIcons(int tabSelected) {
        if (tabLayoutShares == null
                || tabLayoutShares.getTabAt(INCOMING_TAB) == null
                || tabLayoutShares.getTabAt(OUTGOING_TAB) == null
                || tabLayoutShares.getTabAt(LINKS_TAB) == null) {
            return;
        }

        // The TabLayout style sets the default icon tint
        switch (tabSelected) {
            case OUTGOING_TAB:
                tabLayoutShares.getTabAt(INCOMING_TAB).setIcon(R.drawable.ic_incoming_shares);
                tabLayoutShares.getTabAt(OUTGOING_TAB).setIcon(mutateIconSecondary(this, R.drawable.ic_outgoing_shares, R.color.red_600_red_300));
                tabLayoutShares.getTabAt(LINKS_TAB).setIcon(R.drawable.link_ic);
                break;
            case LINKS_TAB:
                tabLayoutShares.getTabAt(INCOMING_TAB).setIcon(R.drawable.ic_incoming_shares);
                tabLayoutShares.getTabAt(OUTGOING_TAB).setIcon(R.drawable.ic_outgoing_shares);
                tabLayoutShares.getTabAt(LINKS_TAB).setIcon(mutateIconSecondary(this, R.drawable.link_ic, R.color.red_600_red_300));
                break;
            default:
                tabLayoutShares.getTabAt(INCOMING_TAB).setIcon(mutateIconSecondary(this, R.drawable.ic_incoming_shares, R.color.red_600_red_300));
                tabLayoutShares.getTabAt(OUTGOING_TAB).setIcon(R.drawable.ic_outgoing_shares);
                tabLayoutShares.getTabAt(LINKS_TAB).setIcon(R.drawable.link_ic);
        }
    }

    public void selectDrawerItemNotifications() {
        Timber.d("selectDrawerItemNotifications");

        abL.setVisibility(View.VISIBLE);

        drawerItem = DrawerItem.NOTIFICATIONS;

        setBottomNavigationMenuItemChecked(NO_BNV);

        notificationsFragment = (NotificationsFragment) getSupportFragmentManager().findFragmentByTag(FragmentTag.NOTIFICATIONS.getTag());
        if (notificationsFragment == null) {
            Timber.w("New NotificationsFragment");
            notificationsFragment = NotificationsFragment.newInstance();
        } else {
            refreshFragment(FragmentTag.NOTIFICATIONS.getTag());
        }
        replaceFragment(notificationsFragment, FragmentTag.NOTIFICATIONS.getTag());

        setToolbarTitle();

        showFabButton();
    }

    public void selectDrawerItemTransfers() {
        Timber.d("selectDrawerItemTransfers");

        abL.setVisibility(View.VISIBLE);
        hideTransfersWidget();

        drawerItem = DrawerItem.TRANSFERS;

        setBottomNavigationMenuItemChecked(NO_BNV);

        if (mTabsAdapterTransfers == null) {
            mTabsAdapterTransfers = new TransfersPageAdapter(getSupportFragmentManager(), this);
            viewPagerTransfers.setAdapter(mTabsAdapterTransfers);
            tabLayoutTransfers.setupWithViewPager(viewPagerTransfers);
        }

        boolean showCompleted = !dbH.getCompletedTransfers().isEmpty() && getPendingTransfers() <= 0;

        indexTransfers = transfersManagement.getAreFailedTransfers() || showCompleted ? COMPLETED_TAB : PENDING_TAB;

        if (viewPagerTransfers != null) {
            switch (indexTransfers) {
                case COMPLETED_TAB:
                    refreshFragment(FragmentTag.COMPLETED_TRANSFERS.getTag());
                    viewPagerTransfers.setCurrentItem(COMPLETED_TAB);
                    break;

                default:
                    refreshFragment(FragmentTag.TRANSFERS.getTag());
                    viewPagerTransfers.setCurrentItem(PENDING_TAB);

                    if (transfersManagement.getShouldShowNetworkWarning()) {
                        showSnackbar(SNACKBAR_TYPE, getString(R.string.error_server_connection_problem), MEGACHAT_INVALID_HANDLE);
                    }

                    break;
            }

            if (mTabsAdapterTransfers != null) {
                mTabsAdapterTransfers.notifyDataSetChanged();
            }

            indexTransfers = viewPagerTransfers.getCurrentItem();
        }

        setToolbarTitle();
        showFabButton();
        drawerLayout.closeDrawer(Gravity.LEFT);
    }

    public void selectDrawerItemChat() {
        ((MegaApplication) getApplication()).setRecentChatVisible(true);
        setToolbarTitle();

        recentChatsFragment = (RecentChatsFragment) getSupportFragmentManager().findFragmentByTag(FragmentTag.RECENT_CHAT.getTag());
        if (recentChatsFragment == null) {
            recentChatsFragment = RecentChatsFragment.newInstance();
        } else {
            refreshFragment(FragmentTag.RECENT_CHAT.getTag());
        }

        replaceFragment(recentChatsFragment, FragmentTag.RECENT_CHAT.getTag());

        drawerLayout.closeDrawer(Gravity.LEFT);
    }

    public void setBottomNavigationMenuItemChecked(int item) {
        if (bNV != null) {
            if (item == NO_BNV) {
                showHideBottomNavigationView(true);
            } else if (bNV.getMenu().getItem(item) != null) {
                if (!bNV.getMenu().getItem(item).isChecked()) {
                    bNV.getMenu().getItem(item).setChecked(true);
                }
            }
        }

        boolean isCameraUploadItem = item == PHOTOS_BNV;
        updateMiniAudioPlayerVisibility(!isCameraUploadItem);
    }

    private void setTabsVisibility() {
        tabLayoutShares.setVisibility(View.GONE);
        viewPagerShares.setVisibility(View.GONE);
        tabLayoutTransfers.setVisibility(View.GONE);
        viewPagerTransfers.setVisibility(View.GONE);
        mShowAnyTabLayout = false;

        fragmentContainer.setVisibility(View.GONE);
        mNavHostView.setVisibility(View.GONE);

        updatePsaViewVisibility();

        if (turnOnNotifications) {
            fragmentContainer.setVisibility(View.VISIBLE);
            drawerLayout.closeDrawer(Gravity.LEFT);
            return;
        }

        switch (drawerItem) {
            case SHARED_ITEMS: {
                int tabItemShares = getTabItemShares();

                if ((tabItemShares == INCOMING_TAB && viewModel.getState().getValue().getIncomingParentHandle() != INVALID_HANDLE)
                        || (tabItemShares == OUTGOING_TAB && viewModel.getState().getValue().getOutgoingParentHandle() != INVALID_HANDLE)
                        || (tabItemShares == LINKS_TAB && viewModel.getState().getValue().getLinksParentHandle() != INVALID_HANDLE)) {
                    tabLayoutShares.setVisibility(View.GONE);
                    viewPagerShares.disableSwipe(true);
                } else {
                    tabLayoutShares.setVisibility(View.VISIBLE);
                    viewPagerShares.disableSwipe(false);
                }

                viewPagerShares.setVisibility(View.VISIBLE);
                mShowAnyTabLayout = true;
                break;
            }
            case TRANSFERS: {
                tabLayoutTransfers.setVisibility(View.VISIBLE);
                viewPagerTransfers.setVisibility(View.VISIBLE);
                mShowAnyTabLayout = true;
                break;
            }
            case HOMEPAGE:
                mNavHostView.setVisibility(View.VISIBLE);
                break;
            default: {
                fragmentContainer.setVisibility(View.VISIBLE);
                break;
            }
        }

        LiveEventBus.get(EVENT_HOMEPAGE_VISIBILITY, Boolean.class)
                .post(drawerItem == DrawerItem.HOMEPAGE);

        drawerLayout.closeDrawer(Gravity.LEFT);
    }

    /**
     * Hides or shows tabs of a section depending on the navigation level
     * and if select mode is enabled or not.
     *
     * @param hide       If true, hides the tabs, else shows them.
     * @param currentTab The current tab where the action happens.
     */
    public void hideTabs(boolean hide, int currentTab) {
        int visibility = hide ? View.GONE : View.VISIBLE;

        switch (drawerItem) {
            case SHARED_ITEMS:
                switch (currentTab) {
                    case INCOMING_TAB:
                        if (!isIncomingAdded() || (!hide && viewModel.getState().getValue().getIncomingParentHandle() != INVALID_HANDLE)) {
                            return;
                        }

                        break;

                    case OUTGOING_TAB:
                        if (!isOutgoingAdded() || (!hide && viewModel.getState().getValue().getOutgoingParentHandle() != INVALID_HANDLE)) {
                            return;
                        }

                        break;

                    case LINKS_TAB:
                        if (!isLinksAdded() || (!hide && viewModel.getState().getValue().getLinksParentHandle() != INVALID_HANDLE)) {
                            return;
                        }

                        break;
                }

                tabLayoutShares.setVisibility(visibility);
                viewPagerShares.disableSwipe(hide);
                break;

            case TRANSFERS:
                if (currentTab == PENDING_TAB && !isTransfersInProgressAdded()) {
                    return;
                }

                tabLayoutTransfers.setVisibility(visibility);
                viewPagerTransfers.disableSwipe(hide);
                break;
        }
    }

    private void removeFragment(Fragment fragment) {
        if (fragment != null && fragment.isAdded()) {
            FragmentTransaction ft = getSupportFragmentManager().beginTransaction();
            ft.remove(fragment);
            ft.commitAllowingStateLoss();
        }
    }

    /**
     * Set up a listener for navigating to a new destination (screen)
     * This only for Homepage for the time being since it is the only module to
     * which Jetpack Navigation applies.
     * It updates the status variable such as mHomepageScreen, as well as updating
     * BNV, Toolbar title, etc.
     */
    private void setupNavDestListener() {
        NavHostFragment navHostFragment = (NavHostFragment) getSupportFragmentManager().findFragmentById(R.id.nav_host_fragment);
        mNavController = navHostFragment.getNavController();

        mNavController.addOnDestinationChangedListener((controller, destination, arguments) -> {
            int destinationId = destination.getId();
            mHomepageSearchable = null;

            if (destinationId == R.id.homepageFragment) {
                mHomepageScreen = HomepageScreen.HOMEPAGE;
                updatePsaViewVisibility();
                // Showing the bottom navigation view immediately because the initial dimension
                // of Homepage bottom sheet is calculated based on it
                showBNVImmediate();
                if (bottomNavigationCurrentItem == HOME_BNV) {
                    abL.setVisibility(View.GONE);
                }

                updateTransfersWidget();
                setDrawerLockMode(false);
                return;
            } else if (destinationId == R.id.favouritesFragment) {
                mHomepageScreen = HomepageScreen.FAVOURITES;
            } else if (destinationId == R.id.documentsFragment) {
                mHomepageScreen = HomepageScreen.DOCUMENTS;
            } else if (destinationId == R.id.audioFragment) {
                mHomepageScreen = HomepageScreen.AUDIO;
            } else if (destinationId == R.id.videoFragment) {
                mHomepageScreen = HomepageScreen.VIDEO;
            } else if (destinationId == R.id.fullscreen_offline) {
                mHomepageScreen = HomepageScreen.FULLSCREEN_OFFLINE;
            } else if (destinationId == R.id.offline_file_info) {
                mHomepageScreen = HomepageScreen.OFFLINE_FILE_INFO;
                updatePsaViewVisibility();
                abL.setVisibility(View.GONE);
                showHideBottomNavigationView(true);
                return;
            } else if (destinationId == R.id.recentBucketFragment) {
                mHomepageScreen = HomepageScreen.RECENT_BUCKET;
            }

            updateTransfersWidget();
            updatePsaViewVisibility();
            abL.setVisibility(View.VISIBLE);
            showHideBottomNavigationView(true);
            supportInvalidateOptionsMenu();
            setToolbarTitle();
            setDrawerLockMode(true);
        });
    }

    /**
     * Hides all views only related to CU section and sets the CU default view.
     */
    private void resetCUFragment() {
        cuViewTypes.setVisibility(View.GONE);

        if (getPhotosFragment() != null) {
            photosFragment.setDefaultView();
            showBottomView();
        }
    }

    @SuppressLint("NewApi")
    public void selectDrawerItem(DrawerItem item) {
        if (item == null) {
            Timber.w("The selected DrawerItem is NULL. Using latest or default value.");
            item = drawerItem != null ? drawerItem : DrawerItem.CLOUD_DRIVE;
        }

        Timber.d("Selected DrawerItem: %s", item.name());

        // Homepage may hide the Appbar before
        abL.setVisibility(View.VISIBLE);

        drawerItem = item;
        MegaApplication.setRecentChatVisible(false);
        resetActionBar(aB);
        updateTransfersWidget();
        setCallWidget();

        if (item != DrawerItem.CHAT) {
            //remove recent chat fragment as its life cycle get triggered unexpectedly, e.g. rotate device while not on recent chat page
            removeFragment(getChatsFragment());
        }

        if (item != DrawerItem.PHOTOS) {
            resetCUFragment();
        }

        if (item != DrawerItem.TRANSFERS && isTransfersInProgressAdded()) {
            transfersFragment.checkSelectModeAfterChangeTabOrDrawerItem();
        }

        transfersManagement.setOnTransfersSection(item == DrawerItem.TRANSFERS);

        switch (item) {
            case CLOUD_DRIVE: {
                if (isInMDPage()) {
                    mediaDiscoveryFragment = (MediaDiscoveryFragment) getSupportFragmentManager().findFragmentByTag(FragmentTag.MEDIA_DISCOVERY.getTag());

                    if (mediaDiscoveryFragment == null) {
                        selectDrawerItemCloudDrive();
                        mediaDiscoveryFragment = fileBrowserFragment.showMediaDiscovery(Unit.INSTANCE);
                    } else {
                        refreshFragment(FragmentTag.MEDIA_DISCOVERY.getTag());
                    }

                    replaceFragment(mediaDiscoveryFragment, FragmentTag.MEDIA_DISCOVERY.getTag());
                } else {
                    selectDrawerItemCloudDrive();
                }

                if (openFolderRefresh) {
                    onNodesCloudDriveUpdate();
                    openFolderRefresh = false;
                }
                supportInvalidateOptionsMenu();
                setToolbarTitle();
                showFabButton();
                showHideBottomNavigationView(false);
                if (!comesFromNotifications) {
                    bottomNavigationCurrentItem = CLOUD_DRIVE_BNV;
                }
                setBottomNavigationMenuItemChecked(CLOUD_DRIVE_BNV);
                if (getIntent() != null && getIntent().getBooleanExtra(INTENT_EXTRA_KEY_LOCATION_FILE_INFO, false)) {
                    fileBrowserFragment.refreshNodes();
                }
                Timber.d("END for Cloud Drive");
                break;
            }
            case RUBBISH_BIN: {
                showHideBottomNavigationView(true);
                abL.setVisibility(View.VISIBLE);
                rubbishBinFragment = (RubbishBinFragment) getSupportFragmentManager().findFragmentByTag(FragmentTag.RUBBISH_BIN.getTag());
                if (rubbishBinFragment == null) {
                    rubbishBinFragment = RubbishBinFragment.newInstance();
                }

                setBottomNavigationMenuItemChecked(NO_BNV);

                replaceFragment(rubbishBinFragment, FragmentTag.RUBBISH_BIN.getTag());

                if (openFolderRefresh) {
                    onNodesCloudDriveUpdate();
                    openFolderRefresh = false;
                }
                supportInvalidateOptionsMenu();
                setToolbarTitle();
                showFabButton();
                break;
            }
            case HOMEPAGE: {
                // Don't use fabButton.hide() here.
                fabButton.setVisibility(View.GONE);
                if (mHomepageScreen == HomepageScreen.HOMEPAGE) {
                    showBNVImmediate();
                    abL.setVisibility(View.GONE);
                    showHideBottomNavigationView(false);
                } else {
                    // For example, back from Rubbish Bin to Photos
                    setToolbarTitle();
                    invalidateOptionsMenu();
                    showHideBottomNavigationView(true);
                }

                setBottomNavigationMenuItemChecked(HOME_BNV);

                if (!comesFromNotifications) {
                    bottomNavigationCurrentItem = HOME_BNV;
                }

                showGlobalAlertDialogsIfNeeded();

                if (mHomepageScreen == HomepageScreen.HOMEPAGE) {
                    changeAppBarElevation(false);
                }
                break;
            }
            case PHOTOS: {
                if (isInAlbumContent) {
                    skipToAlbumContentFragment(AlbumContentFragment.getInstance());
                } else {
                    abL.setVisibility(View.VISIBLE);
                    if (getPhotosFragment() == null) {
                        photosFragment = new PhotosFragment();
                    } else {
                        refreshFragment(FragmentTag.PHOTOS.getTag());
                    }

                    replaceFragment(photosFragment, FragmentTag.PHOTOS.getTag());
                    setToolbarTitle();
                    supportInvalidateOptionsMenu();
                    showFabButton();
                    showHideBottomNavigationView(false);
                    refreshCUNodes();
                    if (!comesFromNotifications) {
                        bottomNavigationCurrentItem = PHOTOS_BNV;
                    }
                    setBottomNavigationMenuItemChecked(PHOTOS_BNV);
                }
                break;
            }
            case INBOX: {
                showHideBottomNavigationView(true);
                abL.setVisibility(View.VISIBLE);
                inboxFragment = (InboxFragment) getSupportFragmentManager().findFragmentByTag(FragmentTag.INBOX.getTag());
                if (inboxFragment == null) {
                    inboxFragment = InboxFragment.newInstance();
                }

                replaceFragment(inboxFragment, FragmentTag.INBOX.getTag());

                if (openFolderRefresh) {
                    onNodesInboxUpdate();
                    openFolderRefresh = false;
                }
                supportInvalidateOptionsMenu();
                setToolbarTitle();
                showFabButton();
                break;
            }
            case SHARED_ITEMS: {
                selectDrawerItemSharedItems();
                if (openFolderRefresh) {
                    onNodesSharedUpdate();
                    openFolderRefresh = false;
                }
                supportInvalidateOptionsMenu();

                showFabButton();
                showHideBottomNavigationView(false);
                if (!comesFromNotifications) {
                    bottomNavigationCurrentItem = SHARED_ITEMS_BNV;
                }
                setBottomNavigationMenuItemChecked(SHARED_ITEMS_BNV);
                break;
            }
            case NOTIFICATIONS: {
                showHideBottomNavigationView(true);
                selectDrawerItemNotifications();
                supportInvalidateOptionsMenu();
                showFabButton();
                break;
            }
            case SEARCH: {
                showHideBottomNavigationView(true);

                setBottomNavigationMenuItemChecked(NO_BNV);

                drawerItem = DrawerItem.SEARCH;
                if (getSearchFragment() == null) {
                    searchFragment = SearchFragment.newInstance();
                }

                replaceFragment(searchFragment, FragmentTag.SEARCH.getTag());
                showFabButton();

                break;
            }
            case TRANSFERS: {
                showHideBottomNavigationView(true);
                aB.setSubtitle(null);
                selectDrawerItemTransfers();
                supportInvalidateOptionsMenu();
                showFabButton();
                break;
            }
            case CHAT: {
                Timber.d("Chat selected");
                if (megaApi != null) {
                    contacts = megaApi.getContacts();
                    for (int i = 0; i < contacts.size(); i++) {
                        if (contacts.get(i).getVisibility() == MegaUser.VISIBILITY_VISIBLE) {
                            visibleContacts.add(contacts.get(i));
                        }
                    }
                }
                selectDrawerItemChat();
                supportInvalidateOptionsMenu();
                showHideBottomNavigationView(false);
                if (!comesFromNotifications) {
                    bottomNavigationCurrentItem = CHAT_BNV;
                }
                setBottomNavigationMenuItemChecked(CHAT_BNV);
                break;
            }
        }

        setTabsVisibility();
        checkScrollElevation();

        if (megaApi.multiFactorAuthAvailable()) {
            if (newAccount || isEnable2FADialogShown) {
                showEnable2FADialog();
            }
        }
    }

    private void navigateToSettingsActivity(TargetPreference targetPreference) {
        if (nV != null && drawerLayout != null && drawerLayout.isDrawerOpen(nV)) {
            drawerLayout.closeDrawer(Gravity.LEFT);
        }
        Intent settingsIntent = mega.privacy.android.app.presentation.settings.SettingsActivity.Companion.getIntent(this, targetPreference);
        startActivity(settingsIntent);
    }

    public void openFullscreenOfflineFragment(String path) {
        drawerItem = DrawerItem.HOMEPAGE;
        mNavController.navigate(
                HomepageFragmentDirections.Companion.actionHomepageToFullscreenOffline(path, false),
                new NavOptions.Builder().setLaunchSingleTop(true).build());
    }

    public void fullscreenOfflineFragmentOpened(OfflineFragment fragment) {
        fullscreenOfflineFragment = fragment;

        showFabButton();
        setBottomNavigationMenuItemChecked(HOME_BNV);
        abL.setVisibility(View.VISIBLE);
        setToolbarTitle();
        supportInvalidateOptionsMenu();
    }

    public void fullscreenOfflineFragmentClosed(OfflineFragment fragment) {
        if (fragment == fullscreenOfflineFragment) {
            if (bottomItemBeforeOpenFullscreenOffline != INVALID_VALUE && !mStopped) {
                backToDrawerItem(bottomItemBeforeOpenFullscreenOffline);
                bottomItemBeforeOpenFullscreenOffline = INVALID_VALUE;
            }

            setPathNavigationOffline("/");
            fullscreenOfflineFragment = null;
            // workaround for flicker of AppBarLayout: if we go back to homepage from fullscreen
            // offline, and hide AppBarLayout when immediately on go back, we will see the flicker
            // of AppBarLayout, hide AppBarLayout when fullscreen offline is closed is better.
            if (isInMainHomePage()) {
                abL.setVisibility(View.GONE);
            }
        }
    }

    public void pagerOfflineFragmentOpened(OfflineFragment fragment) {
        pagerOfflineFragment = fragment;
    }

    public void pagerOfflineFragmentClosed(OfflineFragment fragment) {
        if (fragment == pagerOfflineFragment) {
            pagerOfflineFragment = null;
        }
    }

    public void pagerRecentsFragmentOpened(RecentsFragment fragment) {
        pagerRecentsFragment = fragment;
    }

    public void pagerRecentsFragmentClosed(RecentsFragment fragment) {
        if (fragment == pagerRecentsFragment) {
            pagerRecentsFragment = null;
        }
    }

    private void showBNVImmediate() {
        updateMiniAudioPlayerVisibility(true);

        bNV.setTranslationY(0);
        bNV.animate().cancel();
        bNV.clearAnimation();
        if (bNV.getVisibility() != View.VISIBLE) {
            bNV.setVisibility(View.VISIBLE);
        }
        bNV.setVisibility(View.VISIBLE);
        final CoordinatorLayout.LayoutParams params = new CoordinatorLayout.LayoutParams(
                ViewGroup.LayoutParams.MATCH_PARENT, ViewGroup.LayoutParams.MATCH_PARENT);
        params.setMargins(0, 0, 0,
                getResources().getDimensionPixelSize(R.dimen.bottom_navigation_view_height));
        fragmentLayout.setLayoutParams(params);
    }

    /**
     * Update whether we should display the mini audio player. It should only
     * be visible when BNV is visible.
     *
     * @param shouldVisible whether we should display the mini audio player
     * @return is the mini player visible after this update
     */
    private boolean updateMiniAudioPlayerVisibility(boolean shouldVisible) {
        if (miniAudioPlayerController != null) {
            miniAudioPlayerController.setShouldVisible(shouldVisible);

            handler.post(this::updateHomepageFabPosition);

            return miniAudioPlayerController.visible();
        }

        return false;
    }

    /**
     * Update homepage FAB position, considering the visibility of PSA layout and mini audio player.
     */
    private void updateHomepageFabPosition() {
        HomepageFragment fragment = getFragmentByType(HomepageFragment.class);
        if (isInMainHomePage() && fragment != null) {
            fragment.updateFabPosition(psaViewHolder.visible() ? psaViewHolder.psaLayoutHeight() : 0,
                    miniAudioPlayerController.visible() ? miniAudioPlayerController.playerHeight() : 0);
        }
    }

    private boolean isCloudAdded() {
        fileBrowserFragment = (FileBrowserFragment) getSupportFragmentManager().findFragmentByTag(FragmentTag.CLOUD_DRIVE.getTag());
        return fileBrowserFragment != null && fileBrowserFragment.isAdded();
    }

    private boolean isIncomingAdded() {
        if (sharesPageAdapter == null) return false;

        incomingSharesFragment = (IncomingSharesFragment) sharesPageAdapter.instantiateItem(viewPagerShares, INCOMING_TAB);

        return incomingSharesFragment != null && incomingSharesFragment.isAdded();
    }

    private boolean isOutgoingAdded() {
        if (sharesPageAdapter == null) return false;

        outgoingSharesFragment = (OutgoingSharesFragment) sharesPageAdapter.instantiateItem(viewPagerShares, OUTGOING_TAB);

        return outgoingSharesFragment != null && outgoingSharesFragment.isAdded();
    }

    private boolean isLinksAdded() {
        if (sharesPageAdapter == null) return false;

        linksFragment = (LinksFragment) sharesPageAdapter.instantiateItem(viewPagerShares, LINKS_TAB);

        return linksFragment != null && linksFragment.isAdded();
    }

    private boolean isTransfersInProgressAdded() {
        if (mTabsAdapterTransfers == null) return false;

        transfersFragment = (TransfersFragment) mTabsAdapterTransfers.instantiateItem(viewPagerTransfers, PENDING_TAB);

        return transfersFragment.isAdded();
    }

    private boolean isTransfersCompletedAdded() {
        if (mTabsAdapterTransfers == null) return false;

        completedTransfersFragment = (CompletedTransfersFragment) mTabsAdapterTransfers.instantiateItem(viewPagerTransfers, COMPLETED_TAB);

        return completedTransfersFragment.isAdded();
    }

    public void checkScrollElevation() {
        if (drawerItem == null) {
            return;
        }

        switch (drawerItem) {
            case CLOUD_DRIVE: {
                if (fileBrowserFragment != null && fileBrowserFragment.isResumed()) {
                    fileBrowserFragment.checkScroll();
                }
                break;
            }
            case HOMEPAGE: {
                if (fullscreenOfflineFragment != null) {
                    fullscreenOfflineFragment.checkScroll();
                }
                break;
            }
            case PHOTOS: {
                if (getPhotosFragment() != null) {
                    photosFragment.checkScroll();
                }
                break;
            }
            case INBOX: {
                inboxFragment = (InboxFragment) getSupportFragmentManager().findFragmentByTag(FragmentTag.INBOX.getTag());
                if (inboxFragment != null) {
                    inboxFragment.checkScroll();
                }
                break;
            }
            case SHARED_ITEMS: {
                if (getTabItemShares() == INCOMING_TAB && isIncomingAdded())
                    incomingSharesFragment.checkScroll();
                else if (getTabItemShares() == OUTGOING_TAB && isOutgoingAdded())
                    outgoingSharesFragment.checkScroll();
                else if (getTabItemShares() == LINKS_TAB && isLinksAdded())
                    linksFragment.checkScroll();
                break;
            }
            case SEARCH: {
                if (getSearchFragment() != null) {
                    searchFragment.checkScroll();
                }
                break;
            }
            case CHAT: {
                recentChatsFragment = (RecentChatsFragment) getSupportFragmentManager().findFragmentByTag(FragmentTag.RECENT_CHAT.getTag());
                if (recentChatsFragment != null) {
                    recentChatsFragment.checkScroll();
                }
                break;
            }
            case RUBBISH_BIN: {
                rubbishBinFragment = (RubbishBinFragment) getSupportFragmentManager().findFragmentByTag(FragmentTag.RUBBISH_BIN.getTag());
                if (rubbishBinFragment != null) {
                    rubbishBinFragment.checkScroll();
                }
                break;
            }

            case TRANSFERS: {
                if (getTabItemTransfers() == PENDING_TAB && isTransfersInProgressAdded()) {
                    transfersFragment.checkScroll();
                } else if (getTabItemTransfers() == COMPLETED_TAB && isTransfersCompletedAdded()) {
                    completedTransfersFragment.checkScroll();
                }
            }
        }
    }


    void showEnable2FADialog() {
        Timber.d("newAccount: %s", newAccount);
        newAccount = false;

        MaterialAlertDialogBuilder builder = new MaterialAlertDialogBuilder(this);
        LayoutInflater inflater = getLayoutInflater();
        View v = inflater.inflate(R.layout.dialog_enable_2fa_create_account, null);
        builder.setView(v);

        enable2FAButton = (Button) v.findViewById(R.id.enable_2fa_button);
        enable2FAButton.setOnClickListener(this);
        skip2FAButton = (Button) v.findViewById(R.id.skip_enable_2fa_button);
        skip2FAButton.setOnClickListener(this);

        enable2FADialog = builder.create();
        enable2FADialog.setCanceledOnTouchOutside(false);
        try {
            enable2FADialog.show();
        } catch (Exception e) {
            e.printStackTrace();
        }
        isEnable2FADialogShown = true;
    }

    /**
     * Opens the settings section.
     */
    public void moveToSettingsSection() {
        navigateToSettingsActivity(null);
    }

    /**
     * Opens the settings section and scrolls to storage category.
     */
    public void moveToSettingsSectionStorage() {
        navigateToSettingsActivity(TargetPreference.Storage.INSTANCE);
    }

    /**
     * Opens the settings section and scrolls to start screen setting.
     */
    public void moveToSettingsSectionStartScreen() {
        navigateToSettingsActivity(TargetPreference.StartScreen.INSTANCE);
    }

    public void moveToChatSection(long idChat) {
        if (idChat != -1) {
            Intent intent = new Intent(this, ChatActivity.class);
            intent.setAction(ACTION_CHAT_SHOW_MESSAGES);
            intent.putExtra(CHAT_ID, idChat);
            this.startActivity(intent);
        }
        drawerItem = DrawerItem.CHAT;
        selectDrawerItem(drawerItem);
    }

    /**
     * Launches a MyAccountActivity intent without any intent action, data and extra.
     */
    public void showMyAccount() {
        showMyAccount(null, null, null);
    }

    /**
     * Launches a MyAccountActivity intent without any extra.
     *
     * @param action The intent action.
     * @param data   The intent data.
     */
    private void showMyAccount(String action, Uri data) {
        showMyAccount(action, data, null);
    }

    /**
     * Launches a MyAccountActivity intent without any intent action and data.
     *
     * @param extra Pair<String, Integer> The intent extra. First is the extra key, second the value.
     */
    private void showMyAccount(Pair<String, Integer> extra) {
        showMyAccount(null, null, extra);
    }

    /**
     * Launches a MyAccountActivity intent.
     *
     * @param action The intent action.
     * @param data   The intent data.
     * @param extra  Pair<String, Integer> The intent extra. First is the extra key, second the value.
     */
    private void showMyAccount(String action, Uri data, Pair<String, Integer> extra) {
        if (nV != null && drawerLayout != null && drawerLayout.isDrawerOpen(nV)) {
            drawerLayout.closeDrawer(Gravity.LEFT);
        }

        Intent intent = new Intent(this, MyAccountActivity.class)
                .setAction(action)
                .setData(data);

        if (extra != null) {
            intent.putExtra(extra.first, extra.second);
        }

        startActivity(intent);
    }

    private void closeSearchSection() {
        searchViewModel.resetSearchQuery();
        drawerItem = searchViewModel.getState().getValue().getSearchDrawerItem();
        selectDrawerItem(drawerItem);
        searchViewModel.resetSearchDrawerItem();
    }

    @Override
    public boolean onCreateOptionsMenu(Menu menu) {
        Timber.d("onCreateOptionsMenu");
        // Force update the toolbar title to make the the tile length to be updated
        setToolbarTitle();
        // Inflate the menu items for use in the action bar
        MenuInflater inflater = getMenuInflater();
        inflater.inflate(R.menu.activity_manager, menu);

        searchMenuItem = menu.findItem(R.id.action_search);
        searchView = (SearchView) searchMenuItem.getActionView();

        SearchView.SearchAutoComplete searchAutoComplete = searchView.findViewById(androidx.appcompat.R.id.search_src_text);
        searchAutoComplete.setHint(getString(R.string.hint_action_search));
        View v = searchView.findViewById(androidx.appcompat.R.id.search_plate);
        v.setBackgroundColor(ContextCompat.getColor(this, android.R.color.transparent));

        if (searchView != null) {
            searchView.setIconifiedByDefault(true);
        }

        searchMenuItem.setOnActionExpandListener(new MenuItem.OnActionExpandListener() {
            @Override
            public boolean onMenuItemActionExpand(MenuItem item) {
                Timber.d("onMenuItemActionExpand");
                searchExpand = true;
                if (drawerItem == DrawerItem.HOMEPAGE) {
                    if (mHomepageScreen == HomepageScreen.FULLSCREEN_OFFLINE) {
                        setFullscreenOfflineFragmentSearchQuery(searchViewModel.getState().getValue().getSearchQuery());
                    } else if (mHomepageSearchable != null) {
                        mHomepageSearchable.searchReady();
                    } else {
                        openSearchOnHomepage();
                    }
                } else if (drawerItem != DrawerItem.CHAT) {
                    viewModel.setIsFirstNavigationLevel(true);
                    searchViewModel.setSearchParentHandle(-1L);
                    searchViewModel.resetSearchDepth();
                    setSearchDrawerItem();
                    selectDrawerItem(drawerItem);
                } else {
                    resetActionBar(aB);
                }
                hideCallMenuItem(chronometerMenuItem, returnCallMenuItem);
                hideCallWidget(ManagerActivity.this, callInProgressChrono, callInProgressLayout);
                return true;
            }

            @Override
            public boolean onMenuItemActionCollapse(MenuItem item) {
                Timber.d("onMenuItemActionCollapse()");
                searchExpand = false;
                setCallWidget();
                setCallMenuItem(returnCallMenuItem, layoutCallMenuItem, chronometerMenuItem);
                if (drawerItem == DrawerItem.CHAT) {
                    if (getChatsFragment() != null) {
                        recentChatsFragment.closeSearch();
                        recentChatsFragment.setCustomisedActionBar();
                        supportInvalidateOptionsMenu();
                    }
                } else if (drawerItem == DrawerItem.HOMEPAGE) {
                    if (mHomepageScreen == HomepageScreen.FULLSCREEN_OFFLINE) {
                        if (!searchViewModel.getState().getValue().getTextSubmitted()) {
                            setFullscreenOfflineFragmentSearchQuery(null);
                            searchViewModel.setTextSubmitted(true);
                        }
                        supportInvalidateOptionsMenu();
                    } else if (mHomepageSearchable != null) {
                        mHomepageSearchable.exitSearch();
                        searchViewModel.resetSearchQuery();
                        supportInvalidateOptionsMenu();
                    }
                } else {
                    cancelSearch();
                    searchViewModel.setTextSubmitted(true);
                    closeSearchSection();
                }
                return true;
            }
        });

        searchView.setMaxWidth(Integer.MAX_VALUE);

        searchView.setOnQueryTextListener(new SearchView.OnQueryTextListener() {
            @Override
            public boolean onQueryTextSubmit(String query) {
                if (drawerItem == DrawerItem.CHAT) {
                    hideKeyboard(managerActivity, 0);
                } else if (drawerItem == DrawerItem.HOMEPAGE) {
                    if (mHomepageScreen == HomepageScreen.FULLSCREEN_OFFLINE) {
                        searchExpand = false;
                        searchViewModel.setTextSubmitted(true);
                        hideKeyboard(managerActivity, 0);
                        if (fullscreenOfflineFragment != null) {
                            fullscreenOfflineFragment.onSearchQuerySubmitted();
                        }
                        setToolbarTitle();
                        supportInvalidateOptionsMenu();
                    } else {
                        hideKeyboard(ManagerActivity.this);
                    }
                } else {
                    searchExpand = false;
                    searchViewModel.setSearchQuery("" + query);
                    setToolbarTitle();
                    Timber.d("Search query: %s", query);
                    searchViewModel.setTextSubmitted(true);
                    supportInvalidateOptionsMenu();
                }
                return true;
            }

            @Override
            public boolean onQueryTextChange(String newText) {
                Timber.d("onQueryTextChange");
                if (drawerItem == DrawerItem.CHAT) {
                    searchViewModel.setSearchQuery(newText);
                    recentChatsFragment = (RecentChatsFragment) getSupportFragmentManager().findFragmentByTag(FragmentTag.RECENT_CHAT.getTag());
                    if (recentChatsFragment != null) {
                        recentChatsFragment.filterChats(newText, false);
                    }
                } else if (drawerItem == DrawerItem.HOMEPAGE) {
                    if (mHomepageScreen == HomepageScreen.FULLSCREEN_OFFLINE) {
                        if (searchViewModel.getState().getValue().getTextSubmitted()) {
                            searchViewModel.setTextSubmitted(false);
                            return true;
                        }

                        searchViewModel.setSearchQuery(newText);
                        setFullscreenOfflineFragmentSearchQuery(searchViewModel.getState().getValue().getSearchQuery());
                    } else if (mHomepageSearchable != null) {
                        searchViewModel.setSearchQuery(newText);
                        mHomepageSearchable.searchQuery(searchViewModel.getState().getValue().getSearchQuery());
                    }
                } else {
                    if (searchViewModel.getState().getValue().getTextSubmitted()) {
                        searchViewModel.setTextSubmitted(false);
                    } else {
                        searchViewModel.setSearchQuery(newText);
                        searchViewModel.performSearch(
                                viewModel.getState().getValue().getBrowserParentHandle(),
                                viewModel.getState().getValue().getRubbishBinParentHandle(),
                                viewModel.getState().getValue().getInboxParentHandle(),
                                viewModel.getState().getValue().getIncomingParentHandle(),
                                viewModel.getState().getValue().getOutgoingParentHandle(),
                                viewModel.getState().getValue().getLinksParentHandle(),
                                viewModel.getState().getValue().isFirstNavigationLevel()
                        );
                    }
                }
                return true;
            }
        });

        enableSelectMenuItem = menu.findItem(R.id.action_enable_select);
        doNotDisturbMenuItem = menu.findItem(R.id.action_menu_do_not_disturb);
        clearRubbishBinMenuitem = menu.findItem(R.id.action_menu_clear_rubbish_bin);
        cancelAllTransfersMenuItem = menu.findItem(R.id.action_menu_cancel_all_transfers);
        clearCompletedTransfers = menu.findItem(R.id.action_menu_clear_completed_transfers);
        retryTransfers = menu.findItem(R.id.action_menu_retry_transfers);
        playTransfersMenuIcon = menu.findItem(R.id.action_play);
        pauseTransfersMenuIcon = menu.findItem(R.id.action_pause);
        scanQRcodeMenuItem = menu.findItem(R.id.action_scan_qr);
        returnCallMenuItem = menu.findItem(R.id.action_return_call);
        openMeetingMenuItem = menu.findItem(R.id.action_menu_open_meeting);
        RelativeLayout rootView = (RelativeLayout) returnCallMenuItem.getActionView();
        layoutCallMenuItem = rootView.findViewById(R.id.layout_menu_call);
        chronometerMenuItem = rootView.findViewById(R.id.chrono_menu);
        chronometerMenuItem.setVisibility(View.GONE);
        MenuItem moreMenuItem = menu.findItem(R.id.action_more);
        openLinkMenuItem = menu.findItem(R.id.action_open_link);

        rootView.setOnClickListener(v1 -> onOptionsItemSelected(returnCallMenuItem));

        if (bNV != null) {
            Menu bNVMenu = bNV.getMenu();
            if (bNVMenu != null) {
                if (drawerItem == null) {
                    drawerItem = getStartDrawerItem(this);
                }

                if (drawerItem == DrawerItem.CLOUD_DRIVE) {
                    setBottomNavigationMenuItemChecked(CLOUD_DRIVE_BNV);
                }
            }
        }

        setCallMenuItem(returnCallMenuItem, layoutCallMenuItem, chronometerMenuItem);

        if (isOnline(this)) {
            switch (drawerItem) {
                case CLOUD_DRIVE:
                    if (!isInMDMode) {
                        openLinkMenuItem.setVisible(isFirstNavigationLevel());
                        moreMenuItem.setVisible(!isFirstNavigationLevel());

                        if (isCloudAdded() && fileBrowserFragment.getItemCount() > 0) {
                            searchMenuItem.setVisible(true);
                        }
                    }
                    break;
                case HOMEPAGE:
                    if (mHomepageScreen == HomepageScreen.FULLSCREEN_OFFLINE) {
                        updateFullscreenOfflineFragmentOptionMenu(true);
                    }

                    break;
                case RUBBISH_BIN:
                    moreMenuItem.setVisible(!isFirstNavigationLevel());

                    if (getRubbishBinFragment() != null && rubbishBinFragment.getItemCount() > 0) {
                        clearRubbishBinMenuitem.setVisible(isFirstNavigationLevel());
                        searchMenuItem.setVisible(true);
                    }
                    break;
                case PHOTOS:
                    break;

                case INBOX:
                    moreMenuItem.setVisible(!isFirstNavigationLevel());

                    if (getInboxFragment() != null && inboxFragment.getItemCount() > 0) {
                        searchMenuItem.setVisible(true);
                    }
                    break;

                case SHARED_ITEMS:
                    moreMenuItem.setVisible(!isFirstNavigationLevel());

                    if (getTabItemShares() == INCOMING_TAB && isIncomingAdded()) {
                        if (isIncomingAdded() && incomingSharesFragment.getItemCount() > 0) {
                            searchMenuItem.setVisible(true);
                        }
                    } else if (getTabItemShares() == OUTGOING_TAB && isOutgoingAdded()) {
                        if (isOutgoingAdded() && outgoingSharesFragment.getItemCount() > 0) {
                            searchMenuItem.setVisible(true);
                        }
                    } else if (getTabItemShares() == LINKS_TAB && isLinksAdded()) {
                        if (isLinksAdded() && linksFragment.getItemCount() > 0) {
                            searchMenuItem.setVisible(true);
                        }
                    }
                    break;

                case SEARCH:
                    if (searchExpand) {
                        openSearchView();
                        searchFragment.checkSelectMode();
                    } else {
                        moreMenuItem.setVisible(!isFirstNavigationLevel());
                    }

                    break;

                case TRANSFERS:
                    if (getTabItemTransfers() == PENDING_TAB && isTransfersInProgressAdded() && transfersInProgress.size() > 0) {
                        if (megaApi.areTransfersPaused(MegaTransfer.TYPE_DOWNLOAD) || megaApi.areTransfersPaused(MegaTransfer.TYPE_UPLOAD)) {
                            playTransfersMenuIcon.setVisible(true);
                        } else {
                            pauseTransfersMenuIcon.setVisible(true);
                        }

                        cancelAllTransfersMenuItem.setVisible(true);
                        enableSelectMenuItem.setVisible(true);
                    } else if (getTabItemTransfers() == COMPLETED_TAB && isTransfersInProgressAdded() && completedTransfersFragment.isAnyTransferCompleted()) {
                        clearCompletedTransfers.setVisible(true);
                        retryTransfers.setVisible(thereAreFailedOrCancelledTransfers());
                    }

                    break;

                case CHAT:
                    if (searchExpand) {
                        openSearchView();
                    } else {
                        openMeetingMenuItem.setVisible(true);
                        doNotDisturbMenuItem.setVisible(true);
                        openLinkMenuItem.setVisible(true);

                        if (getChatsFragment() != null && recentChatsFragment.getItemCount() > 0) {
                            searchMenuItem.setVisible(true);
                        }
                    }
                    break;

                case NOTIFICATIONS:
                    break;
            }
        }

        if (drawerItem == DrawerItem.HOMEPAGE) {
            // Get the Searchable again at onCreateOptionsMenu() after screen rotation
            mHomepageSearchable = findHomepageSearchable();

            if (searchExpand) {
                openSearchView();
            } else {
                if (mHomepageSearchable != null) {
                    searchMenuItem.setVisible(mHomepageSearchable.shouldShowSearchMenu());
                }
            }
        }

        Timber.d("Call to super onCreateOptionsMenu");
        return super.onCreateOptionsMenu(menu);
    }

    private void openSearchOnHomepage() {
        viewModel.setIsFirstNavigationLevel(true);
        searchViewModel.setSearchParentHandle(-1L);
        searchViewModel.resetSearchDepth();
        setSearchDrawerItem();
        selectDrawerItem(drawerItem);
        resetActionBar(aB);

        searchViewModel.performSearch(
                viewModel.getState().getValue().getBrowserParentHandle(),
                viewModel.getState().getValue().getRubbishBinParentHandle(),
                viewModel.getState().getValue().getInboxParentHandle(),
                viewModel.getState().getValue().getIncomingParentHandle(),
                viewModel.getState().getValue().getOutgoingParentHandle(),
                viewModel.getState().getValue().getLinksParentHandle(),
                viewModel.getState().getValue().isFirstNavigationLevel()
        );
    }

    private void setFullscreenOfflineFragmentSearchQuery(String searchQuery) {
        if (fullscreenOfflineFragment != null) {
            fullscreenOfflineFragment.setSearchQuery(searchQuery);
        }
    }

    public void updateFullscreenOfflineFragmentOptionMenu(boolean openSearchView) {
        if (fullscreenOfflineFragment == null) {
            return;
        }

        if (searchExpand && openSearchView) {
            openSearchView();
        } else if (!searchExpand) {
            if (isOnline(this)) {
                if (fullscreenOfflineFragment.getItemCount() > 0
                        && !fullscreenOfflineFragment.searchMode() && searchMenuItem != null) {
                    searchMenuItem.setVisible(true);
                }
            } else {
                supportInvalidateOptionsMenu();
            }

            fullscreenOfflineFragment.refreshActionBarTitle();
        }
    }

    private HomepageSearchable findHomepageSearchable() {
        FragmentManager fragmentManager = getSupportFragmentManager();
        Fragment navHostFragment = fragmentManager.findFragmentById(R.id.nav_host_fragment);
        if (navHostFragment != null && navHostFragment.getChildFragmentManager() != null) {
            for (Fragment fragment : navHostFragment.getChildFragmentManager().getFragments()) {
                if (fragment instanceof HomepageSearchable) {
                    return (HomepageSearchable) fragment;
                }
            }
        }

        return null;
    }

    @SuppressWarnings("unchecked")
    public <F extends Fragment> F getFragmentByType(Class<F> fragmentClass) {
        Fragment navHostFragment = getSupportFragmentManager().findFragmentById(R.id.nav_host_fragment);
        if (navHostFragment == null) {
            return null;
        }

        for (Fragment fragment : navHostFragment.getChildFragmentManager().getFragments()) {
            if (fragment.getClass() == fragmentClass) {
                return (F) fragment;
            }
        }

        return null;
    }

    @Override
    public boolean onOptionsItemSelected(MenuItem item) {
        Timber.d("onOptionsItemSelected");
        typesCameraPermission = INVALID_TYPE_PERMISSIONS;

        if (megaApi == null) {
            megaApi = ((MegaApplication) getApplication()).getMegaApi();
        }

        if (megaApi != null) {
            Timber.d("retryPendingConnections");
            megaApi.retryPendingConnections();
        }

        if (megaChatApi != null) {
            megaChatApi.retryPendingConnections(false, null);
        }

        int id = item.getItemId();
        switch (id) {
            case android.R.id.home: {
                if (isFirstNavigationLevel() && drawerItem != DrawerItem.SEARCH) {
                    if (drawerItem == DrawerItem.RUBBISH_BIN || drawerItem == DrawerItem.INBOX
                            || drawerItem == DrawerItem.NOTIFICATIONS || drawerItem == DrawerItem.TRANSFERS) {

                        backToDrawerItem(bottomNavigationCurrentItem);
                        if (transfersToImageViewer) {
                            switchImageViewerToFront();
                        }
                    } else {
                        drawerLayout.openDrawer(nV);
                    }
                } else {
                    Timber.d("NOT firstNavigationLevel");
                    if (drawerItem == DrawerItem.CLOUD_DRIVE) {
                        //Check media discovery mode
                        if (isInMDMode) {
                            onBackPressed();
                        } else {
                            //Cloud Drive
                            if (isCloudAdded()) {
                                fileBrowserFragment.onBackPressed();
                            }
                        }
                    } else if (drawerItem == DrawerItem.RUBBISH_BIN) {
                        rubbishBinFragment = (RubbishBinFragment) getSupportFragmentManager().findFragmentByTag(FragmentTag.RUBBISH_BIN.getTag());
                        if (rubbishBinFragment != null) {
                            rubbishBinFragment.onBackPressed();
                        }
                    } else if (drawerItem == DrawerItem.SHARED_ITEMS) {
                        if (getTabItemShares() == INCOMING_TAB && isIncomingAdded()) {
                            incomingSharesFragment.onBackPressed();
                        } else if (getTabItemShares() == OUTGOING_TAB && isOutgoingAdded()) {
                            outgoingSharesFragment.onBackPressed();
                        } else if (getTabItemShares() == LINKS_TAB && isLinksAdded()) {
                            linksFragment.onBackPressed();
                        }
                    } else if (drawerItem == DrawerItem.PHOTOS) {
                        if (getPhotosFragment() != null) {
                            if (photosFragment.isEnablePhotosFragmentShown()) {
                                photosFragment.onBackPressed();
                                return true;
                            }

                            setToolbarTitle();
                            invalidateOptionsMenu();
                            return true;
                        } else if (isInAlbumContent) {
                            // When current fragment is AlbumContentFragment, the photosFragment will be null due to replaceFragment.
                            onBackPressed();
                        }
                    } else if (drawerItem == DrawerItem.INBOX) {
                        inboxFragment = (InboxFragment) getSupportFragmentManager().findFragmentByTag(FragmentTag.INBOX.getTag());
                        if (inboxFragment != null) {
                            inboxFragment.onBackPressed();
                            return true;
                        }
                    } else if (drawerItem == DrawerItem.SEARCH) {
                        if (getSearchFragment() != null) {
                            onBackPressed();
                            return true;
                        }
                    } else if (drawerItem == DrawerItem.TRANSFERS) {
                        drawerItem = getStartDrawerItem(this);
                        selectDrawerItem(drawerItem);
                        return true;
                    } else if (drawerItem == DrawerItem.HOMEPAGE) {
                        if (mHomepageScreen == HomepageScreen.FULLSCREEN_OFFLINE) {
                            handleBackPressIfFullscreenOfflineFragmentOpened();
                        } else if (mNavController.getCurrentDestination() != null &&
                                mNavController.getCurrentDestination().getId() == R.id.favouritesFolderFragment) {
                            onBackPressed();
                        } else {
                            mNavController.navigateUp();
                        }
                    } else {
                        super.onBackPressed();
                    }
                }
                return true;
            }
            case R.id.action_search: {
<<<<<<< HEAD
                logDebug("Action search selected");
=======
                Timber.d("Action search selected");
>>>>>>> 3f26ba2a
                hideItemsWhenSearchSelected();
                return true;
            }
            case R.id.action_open_link:
                showOpenLinkDialog();
                return true;

            case R.id.action_menu_cancel_all_transfers: {
                showConfirmationCancelAllTransfers();
                return true;
            }
            case R.id.action_menu_clear_completed_transfers: {
                showConfirmationClearCompletedTransfers();
                return true;
            }
            case R.id.action_pause: {
                if (drawerItem == DrawerItem.TRANSFERS) {
                    Timber.d("Click on action_pause - play visible");
                    megaApi.pauseTransfers(true, this);
                    pauseTransfersMenuIcon.setVisible(false);
                    playTransfersMenuIcon.setVisible(true);
                }

                return true;
            }
            case R.id.action_play: {
                Timber.d("Click on action_play - pause visible");
                pauseTransfersMenuIcon.setVisible(true);
                playTransfersMenuIcon.setVisible(false);
                megaApi.pauseTransfers(false, this);

                return true;
            }
            case R.id.action_menu_do_not_disturb:
                if (drawerItem == DrawerItem.CHAT) {
                    if (getGeneralNotification().equals(NOTIFICATIONS_ENABLED)) {
                        createMuteNotificationsChatAlertDialog(this, null);
                    } else {
                        showSnackbar(MUTE_NOTIFICATIONS_SNACKBAR_TYPE, null, -1);
                    }
                }
                return true;

            case R.id.action_select: {
                switch (drawerItem) {
                    case CLOUD_DRIVE:
                        if (isCloudAdded()) {
                            fileBrowserFragment.selectAll();
                        }
                        break;

                    case RUBBISH_BIN:
                        if (getRubbishBinFragment() != null) {
                            rubbishBinFragment.selectAll();
                        }
                        break;

                    case SHARED_ITEMS:
                        switch (getTabItemShares()) {
                            case INCOMING_TAB:
                                if (isIncomingAdded()) {
                                    incomingSharesFragment.selectAll();
                                }
                                break;

                            case OUTGOING_TAB:
                                if (isOutgoingAdded()) {
                                    outgoingSharesFragment.selectAll();
                                }
                                break;

                            case LINKS_TAB:
                                if (isLinksAdded()) {
                                    linksFragment.selectAll();
                                }
                                break;
                        }
                        break;
                    case HOMEPAGE:
                        if (fullscreenOfflineFragment != null) {
                            fullscreenOfflineFragment.selectAll();
                        }
                        break;
                    case CHAT:
                        if (getChatsFragment() != null) {
                            recentChatsFragment.selectAll();
                        }
                        break;

                    case INBOX:
                        if (getInboxFragment() != null) {
                            inboxFragment.selectAll();
                        }
                        break;

                    case SEARCH:
                        if (getSearchFragment() != null) {
                            searchFragment.selectAll();
                        }
                        break;
                }

                return true;
            }
            case R.id.action_menu_clear_rubbish_bin:
                showClearRubbishBinDialog();
                return true;

            case R.id.action_scan_qr: {
                Timber.d("Action menu scan QR code pressed");
                //Check if there is a in progress call:
                checkBeforeOpeningQR(true);
                return true;
            }
            case R.id.action_return_call: {
<<<<<<< HEAD
                logDebug("Action menu return to call in progress pressed");
=======
                Timber.d("Action menu return to call in progress pressed");
>>>>>>> 3f26ba2a
                returnCall();
                return true;
            }
            case R.id.action_menu_retry_transfers:
                retryAllTransfers();
                return true;

            case R.id.action_enable_select:
                if (isTransfersInProgressAdded()) {
                    transfersFragment.activateActionMode();
                }
                return true;
            case R.id.action_menu_open_meeting:
                // Click to enter "create meeting"
                onCreateMeeting();
                return true;

            case R.id.action_more:
                showNodeOptionsPanel(getCurrentParentNode(getCurrentParentHandle(), INVALID_VALUE));
                return true;

            default: {
                return super.onOptionsItemSelected(item);
            }
        }
    }

    private void hideItemsWhenSearchSelected() {
        searchViewModel.setTextSubmitted(false);

        if (searchMenuItem != null) {
            doNotDisturbMenuItem.setVisible(false);
            cancelAllTransfersMenuItem.setVisible(false);
            clearCompletedTransfers.setVisible(false);
            pauseTransfersMenuIcon.setVisible(false);
            playTransfersMenuIcon.setVisible(false);
            clearRubbishBinMenuitem.setVisible(false);
            searchMenuItem.setVisible(false);
            openMeetingMenuItem.setVisible(false);
            openLinkMenuItem.setVisible(false);
        }
    }

    /**
     * Method to return to an ongoing call
     */
    public void returnCall() {
        returnActiveCall(this, passcodeManagement);
    }

    public void checkBeforeOpeningQR(boolean openScanQR) {
        if (isNecessaryDisableLocalCamera() != MEGACHAT_INVALID_HANDLE) {
            showConfirmationOpenCamera(this, ACTION_OPEN_QR, openScanQR);
            return;
        }
        openQR(openScanQR);
    }

    public void openQR(boolean openScanQr) {
        if (openScanQr) {
            getSupportFragmentManager().beginTransaction()
                    .replace(R.id.fragment_container, new ScanCodeFragment()).commitNowAllowingStateLoss();
        }

        Intent intent = new Intent(this, QRCodeActivity.class);
        intent.putExtra(OPEN_SCAN_QR, openScanQr);
        startActivity(intent);
    }

    private void updateView(boolean isList) {
        if (this.isList != isList) {
            this.isList = isList;
            dbH.setPreferredViewList(isList);
        }

        LiveEventBus.get(EVENT_LIST_GRID_CHANGE, Boolean.class).post(isList);

        //Refresh Cloud Fragment
        refreshFragment(FragmentTag.CLOUD_DRIVE.getTag());

        //Refresh Rubbish Fragment
        refreshFragment(FragmentTag.RUBBISH_BIN.getTag());

        //Refresh shares section
        refreshFragment(FragmentTag.INCOMING_SHARES.getTag());

        //Refresh shares section
        refreshFragment(FragmentTag.OUTGOING_SHARES.getTag());

        refreshSharesPageAdapter();

        //Refresh search section
        refreshFragment(FragmentTag.SEARCH.getTag());

        //Refresh inbox section
        refreshFragment(FragmentTag.INBOX.getTag());
    }

    public void refreshAfterMovingToRubbish() {
        Timber.d("refreshAfterMovingToRubbish");

        if (drawerItem == DrawerItem.CLOUD_DRIVE) {
            refreshCloudDrive();
        } else if (drawerItem == DrawerItem.INBOX) {
            onNodesInboxUpdate();
        } else if (drawerItem == DrawerItem.SHARED_ITEMS) {
            onNodesSharedUpdate();
        } else if (drawerItem == DrawerItem.SEARCH) {
            refreshSearch();
        } else if (drawerItem == DrawerItem.HOMEPAGE) {
            LiveEventBus.get(EVENT_NODES_CHANGE).post(false);
        }

        checkCameraUploadFolder(true, null);
        refreshRubbishBin();
        setToolbarTitle();
    }

    /**
     * After nodes on Cloud Drive changed or some nodes are moved to rubbish bin,
     * need to check CU and MU folders' status.
     *
     * @param shouldDisable If CU or MU folder is deleted by current client, then CU should be disabled. Otherwise not.
     * @param updatedNodes  Nodes which have changed.
     */
    private void checkCameraUploadFolder(boolean shouldDisable, List<MegaNode> updatedNodes) {
        // Get CU and MU folder hanlde from local setting.
        long primaryHandle = getPrimaryFolderHandle();
        long secondaryHandle = getSecondaryFolderHandle();

        if (updatedNodes != null) {
            List<Long> handles = new ArrayList<>();
            for (MegaNode node : updatedNodes) {
                handles.add(node.getHandle());
            }
            // If CU and MU folder don't change then return.
            if (!handles.contains(primaryHandle) && !handles.contains(secondaryHandle)) {
                Timber.d("Updated nodes don't include CU/MU, return.");
                return;
            }
        }

        MegaPreferences prefs = dbH.getPreferences();
        boolean isSecondaryEnabled = false;
        if (prefs != null) {
            isSecondaryEnabled = Boolean.parseBoolean(prefs.getSecondaryMediaFolderEnabled());
        }

        // Check if CU and MU folder are moved to rubbish bin.
        boolean isPrimaryFolderInRubbish = isNodeInRubbish(primaryHandle);
        boolean isSecondaryFolderInRubbish = isSecondaryEnabled && isNodeInRubbish(secondaryHandle);

        // If only MU folder is in rubbish bin.
        if (isSecondaryFolderInRubbish && !isPrimaryFolderInRubbish) {
            Timber.d("MU folder is deleted, backup settings and disable MU.");
            if (shouldDisable) {
                // Back up timestamps and disabled MU upload.
                backupTimestampsAndFolderHandle();
                disableMediaUploadProcess();
            } else {
                // Just stop the upload process.
                fireStopCameraUploadJob(app);
            }
        } else if (isPrimaryFolderInRubbish) {
            // If CU folder is in rubbish bin.
            Timber.d("CU folder is deleted, backup settings and disable CU.");
            if (shouldDisable) {
                // Disable both CU and MU.
                backupTimestampsAndFolderHandle();
                disableCameraUploadSettingProcess(false);
                sendBroadcast(new Intent(ACTION_UPDATE_DISABLE_CU_UI_SETTING));
            } else {
                // Just stop the upload process.
                fireStopCameraUploadJob(app);
            }
        }
    }

    public void refreshRubbishBin() {
        rubbishBinFragment = (RubbishBinFragment) getSupportFragmentManager().findFragmentByTag(FragmentTag.RUBBISH_BIN.getTag());
        if (rubbishBinFragment != null) {
            ArrayList<MegaNode> nodes;
<<<<<<< HEAD
            if (viewModel.getRubbishBinParentHandle() == -1) {
                nodes = megaApi.getChildren(megaApi.getRubbishNode(), sortOrderManagement.getOrderCloud());
            } else {
                nodes = megaApi.getChildren(megaApi.getNodeByHandle(viewModel.getRubbishBinParentHandle()),
=======
            if (viewModel.getState().getValue().getRubbishBinParentHandle() == -1) {
                nodes = megaApi.getChildren(megaApi.getRubbishNode(), sortOrderManagement.getOrderCloud());
            } else {
                nodes = megaApi.getChildren(megaApi.getNodeByHandle(viewModel.getState().getValue().getRubbishBinParentHandle()),
>>>>>>> 3f26ba2a
                        sortOrderManagement.getOrderCloud());
            }

            rubbishBinFragment.hideMultipleSelect();
            rubbishBinFragment.setNodes(nodes);
            rubbishBinFragment.getRecyclerView().invalidate();
        }
    }

    public void refreshAfterMoving() {
        Timber.d("refreshAfterMoving");
        if (drawerItem == DrawerItem.CLOUD_DRIVE) {

            //Refresh Cloud Fragment
            refreshCloudDrive();

            //Refresh Rubbish Fragment
            refreshRubbishBin();
        } else if (drawerItem == DrawerItem.RUBBISH_BIN) {
            //Refresh Rubbish Fragment
            refreshRubbishBin();
        } else if (drawerItem == DrawerItem.INBOX) {
            onNodesInboxUpdate();

            refreshCloudDrive();
        } else if (drawerItem == DrawerItem.SHARED_ITEMS) {
            onNodesSharedUpdate();

            //Refresh Cloud Fragment
            refreshCloudDrive();

            //Refresh Rubbish Fragment
            refreshRubbishBin();
        } else if (drawerItem == DrawerItem.SEARCH) {
            refreshSearch();
        }

        setToolbarTitle();
    }

    public void refreshSearch() {
        if (getSearchFragment() != null) {
            searchFragment.hideMultipleSelect();
            searchFragment.refresh();
        }
    }

    public void refreshAfterRemoving() {
        Timber.d("refreshAfterRemoving");

        rubbishBinFragment = (RubbishBinFragment) getSupportFragmentManager().findFragmentByTag(FragmentTag.RUBBISH_BIN.getTag());
        if (rubbishBinFragment != null) {
            rubbishBinFragment.hideMultipleSelect();
            refreshRubbishBin();
        }

        onNodesInboxUpdate();

        refreshSearch();
    }

    @Override
    public void onBackPressed() {
        Timber.d("onBackPressed");

        // Let the PSA web browser fragment (if visible) to consume the back key event
        if (psaWebBrowser != null && psaWebBrowser.consumeBack()) return;

        retryConnectionsAndSignalPresence();

        if (drawerLayout.isDrawerOpen(nV)) {
            drawerLayout.closeDrawer(Gravity.LEFT);
            return;
        }

        dismissAlertDialogIfExists(statusDialog);

        Timber.d("DRAWERITEM: %s", drawerItem);

        if (turnOnNotifications) {
            deleteTurnOnNotificationsFragment();
            return;
        }
        if (onAskingPermissionsFragment || onAskingSMSVerificationFragment) {
            return;
        }

        if (mNavController.getCurrentDestination() != null &&
                mNavController.getCurrentDestination().getId() == R.id.favouritesFolderFragment) {
            super.onBackPressed();
            return;
        }

        if (drawerItem == DrawerItem.CLOUD_DRIVE) {
            if (isInMDMode) {
                changeMDMode(false);
                backToDrawerItem(bottomNavigationCurrentItem);
            } else {
                if (!isCloudAdded() || fileBrowserFragment.onBackPressed() == 0) {
                    performOnBack();
                }
            }
        } else if (drawerItem == DrawerItem.RUBBISH_BIN) {
            rubbishBinFragment = (RubbishBinFragment) getSupportFragmentManager()
                    .findFragmentByTag(FragmentTag.RUBBISH_BIN.getTag());
            if (rubbishBinFragment == null || rubbishBinFragment.onBackPressed() == 0) {
                backToDrawerItem(bottomNavigationCurrentItem);
            }
        } else if (drawerItem == DrawerItem.TRANSFERS) {
            backToDrawerItem(bottomNavigationCurrentItem);

            if (transfersToImageViewer) {
                switchImageViewerToFront();
            }
        } else if (drawerItem == DrawerItem.INBOX) {
            inboxFragment = (InboxFragment) getSupportFragmentManager()
                    .findFragmentByTag(FragmentTag.INBOX.getTag());
            if (inboxFragment == null || inboxFragment.onBackPressed() == 0) {
                backToDrawerItem(bottomNavigationCurrentItem);
            }
        } else if (drawerItem == DrawerItem.NOTIFICATIONS) {
            backToDrawerItem(bottomNavigationCurrentItem);
        } else if (drawerItem == DrawerItem.SHARED_ITEMS) {
            switch (getTabItemShares()) {
                case INCOMING_TAB:
                    if (!isIncomingAdded() || incomingSharesFragment.onBackPressed() == 0) {
                        performOnBack();
                    }
                    break;
                case OUTGOING_TAB:
                    if (!isOutgoingAdded() || outgoingSharesFragment.onBackPressed() == 0) {
                        performOnBack();
                    }
                    break;
                case LINKS_TAB:
                    if (!isLinksAdded() || linksFragment.onBackPressed() == 0) {
                        performOnBack();
                    }
                    break;
                default:
                    performOnBack();
                    break;
            }
        } else if (drawerItem == DrawerItem.CHAT) {
            if (getChatsFragment() != null && isFabExpanded) {
                collapseFab();
            } else {
                performOnBack();
            }
        } else if (drawerItem == DrawerItem.PHOTOS) {
            if (isInAlbumContent) {
                fromAlbumContent = true;
                isInAlbumContent = false;

                backToDrawerItem(bottomNavigationCurrentItem);
                if (photosFragment == null) {
                    backToDrawerItem(bottomNavigationCurrentItem);
                } else {
                    photosFragment.switchToAlbum();
                }
            } else if (getPhotosFragment() == null || photosFragment.onBackPressed() == 0) {
                performOnBack();
            }
        } else if (drawerItem == DrawerItem.SEARCH) {
            if (getSearchFragment() == null || searchFragment.onBackPressed() == 0) {
                closeSearchSection();
            }
        } else if (isInMainHomePage()) {
            HomepageFragment fragment = getFragmentByType(HomepageFragment.class);
            if (fragment != null && fragment.isFabExpanded()) {
                fragment.collapseFab();
            } else {
                performOnBack();
            }
        } else {
            handleBackPressIfFullscreenOfflineFragmentOpened();
        }
    }

    /**
     * This activity was called by {@link mega.privacy.android.app.imageviewer.ImageViewerActivity}
     * by putting itself to the front of the history stack. Switching back to the image viewer requires
     * the same process again (reordering and therefore putting the image viewer to the front).
     */
    private void switchImageViewerToFront() {
        transfersToImageViewer = false;
        startActivity(ImageViewerActivity.getIntentFromBackStack(this));
    }

    /**
     * Closes the app if the current DrawerItem is the same as the preferred one.
     * If not, sets the current DrawerItem as the preferred one.
     */
    private void performOnBack() {
        int startItem = getStartBottomNavigationItem(this);

        if (shouldCloseApp(startItem, drawerItem)) {
            // The Psa requires the activity to load the new PSA even though the app is on the
            // background. So don't call super.onBackPressed() since it will destroy this activity
            // and its embedded web browser fragment.
            moveTaskToBack(false);
        } else {
            backToDrawerItem(startItem);
        }
    }

    private void handleBackPressIfFullscreenOfflineFragmentOpened() {
        if (fullscreenOfflineFragment == null || fullscreenOfflineFragment.onBackPressed() == 0) {
            // workaround for flicker of AppBarLayout: if we go back to homepage from fullscreen
            // offline, and hide AppBarLayout when immediately on go back, we will see the flicker
            // of AppBarLayout, hide AppBarLayout when fullscreen offline is closed is better.
            if (bottomNavigationCurrentItem != HOME_BNV) {
                backToDrawerItem(bottomNavigationCurrentItem);
            } else {
                drawerItem = DrawerItem.HOMEPAGE;
            }
            super.onBackPressed();
        }
    }

    public void adjustTransferWidgetPositionInHomepage() {
        if (isInMainHomePage()) {
            RelativeLayout transfersWidgetLayout = findViewById(R.id.transfers_widget_layout);
            if (transfersWidgetLayout == null) return;

            LinearLayout.LayoutParams params = (LinearLayout.LayoutParams) transfersWidgetLayout.getLayoutParams();
            params.bottomMargin = Util.dp2px(TRANSFER_WIDGET_MARGIN_BOTTOM, outMetrics);
            params.gravity = Gravity.END;
            transfersWidgetLayout.setLayoutParams(params);
        }
    }

    /**
     * Update the PSA view visibility. It should only visible in root homepage tab.
     */
    private void updatePsaViewVisibility() {
        psaViewHolder.toggleVisible(isInMainHomePage());
        if (psaViewHolder.visible()) {
            handler.post(this::updateHomepageFabPosition);
        } else {
            updateHomepageFabPosition();
        }
    }

    public void backToDrawerItem(int item) {
        if (item == CLOUD_DRIVE_BNV) {
            drawerItem = DrawerItem.CLOUD_DRIVE;
            if (isCloudAdded()) {
                fileBrowserFragment.setTransferOverQuotaBannerVisibility();
            }
        } else if (item == PHOTOS_BNV) {
            drawerItem = DrawerItem.PHOTOS;
        } else if (item == CHAT_BNV) {
            drawerItem = DrawerItem.CHAT;
        } else if (item == SHARED_ITEMS_BNV) {
            drawerItem = DrawerItem.SHARED_ITEMS;
        } else if (item == HOME_BNV || item == -1) {
            drawerItem = DrawerItem.HOMEPAGE;
        }

        selectDrawerItem(drawerItem);
    }

    void isFirstTimeCam() {
        if (firstLogin) {
            firstLogin = false;
            dbH.setCamSyncEnabled(false);
            bottomNavigationCurrentItem = CLOUD_DRIVE_BNV;
        }
    }

    private void checkIfShouldCloseSearchView(DrawerItem oldDrawerItem) {
        if (!searchExpand) return;

        if (oldDrawerItem == DrawerItem.CHAT
                || (oldDrawerItem == DrawerItem.HOMEPAGE
                && mHomepageScreen == HomepageScreen.FULLSCREEN_OFFLINE)) {
            searchExpand = false;
        }
    }

    @Override
    public boolean onNavigationItemSelected(MenuItem menuItem) {
        Timber.d("onNavigationItemSelected");

        if (nV != null) {
            Menu nVMenu = nV.getMenu();
            resetNavigationViewMenu(nVMenu);
        }

        DrawerItem oldDrawerItem = drawerItem;

        switch (menuItem.getItemId()) {
            case R.id.bottom_navigation_item_cloud_drive: {
                if (drawerItem == DrawerItem.CLOUD_DRIVE) {
                    if (isInMDMode) {
                        changeMDMode(false);
                    }
                    MegaNode rootNode = megaApi.getRootNode();
                    if (rootNode == null) {
                        Timber.e("Root node is null");
                    }

<<<<<<< HEAD
                    if (viewModel.getBrowserParentHandle() != INVALID_HANDLE
                            && rootNode != null && viewModel.getBrowserParentHandle() != rootNode.getHandle()) {
=======
                    if (viewModel.getState().getValue().getBrowserParentHandle() != INVALID_HANDLE
                            && rootNode != null && viewModel.getState().getValue().getBrowserParentHandle() != rootNode.getHandle()) {
>>>>>>> 3f26ba2a
                        viewModel.setBrowserParentHandle(rootNode.getHandle());
                        refreshFragment(FragmentTag.CLOUD_DRIVE.getTag());
                        if (isCloudAdded()) {
                            fileBrowserFragment.scrollToFirstPosition();
                        }
                    }
                } else {
                    drawerItem = DrawerItem.CLOUD_DRIVE;
                    setBottomNavigationMenuItemChecked(CLOUD_DRIVE_BNV);
                }
                break;
            }
            case R.id.bottom_navigation_item_homepage: {
                drawerItem = DrawerItem.HOMEPAGE;
                if (fullscreenOfflineFragment != null) {
                    super.onBackPressed();
                    return true;
                } else {
                    setBottomNavigationMenuItemChecked(HOME_BNV);
                }
                break;
            }
            case R.id.bottom_navigation_item_camera_uploads: {
                // if pre fragment is the same one, do nothing.
                if (oldDrawerItem != DrawerItem.PHOTOS) {
                    drawerItem = DrawerItem.PHOTOS;
                    setBottomNavigationMenuItemChecked(PHOTOS_BNV);
                }
                break;
            }
            case R.id.bottom_navigation_item_shared_items: {
                if (drawerItem == DrawerItem.SHARED_ITEMS) {
                    if (getTabItemShares() == INCOMING_TAB && viewModel.getState().getValue().getIncomingParentHandle() != INVALID_HANDLE) {
                        viewModel.setIncomingParentHandle(INVALID_HANDLE);
                        refreshFragment(FragmentTag.INCOMING_SHARES.getTag());
                    } else if (getTabItemShares() == OUTGOING_TAB && viewModel.getState().getValue().getOutgoingParentHandle() != INVALID_HANDLE) {
                        viewModel.setOutgoingParentHandle(INVALID_HANDLE);
                        refreshFragment(FragmentTag.OUTGOING_SHARES.getTag());
                    } else if (getTabItemShares() == LINKS_TAB && viewModel.getState().getValue().getLinksParentHandle() != INVALID_HANDLE) {
                        viewModel.setLinksParentHandle(INVALID_HANDLE);
                        refreshFragment(FragmentTag.LINKS.getTag());
                    }

                    refreshSharesPageAdapter();
                } else {
                    drawerItem = DrawerItem.SHARED_ITEMS;
                    setBottomNavigationMenuItemChecked(SHARED_ITEMS_BNV);
                }
                break;
            }
            case R.id.bottom_navigation_item_chat: {
                drawerItem = DrawerItem.CHAT;
                setBottomNavigationMenuItemChecked(CHAT_BNV);
                break;
            }
        }

        checkIfShouldCloseSearchView(oldDrawerItem);
        selectDrawerItem(drawerItem);
        drawerLayout.closeDrawer(Gravity.LEFT);

        return true;
    }

    @Override
    public void showSnackbar(int type, String content, long chatId) {
        showSnackbar(type, fragmentContainer, content, chatId);
    }

    /**
     * Restores a list of nodes from Rubbish Bin to their original parent.
     *
     * @param nodes List of nodes.
     */
    public void restoreFromRubbish(final List<MegaNode> nodes) {
        checkNameCollisionUseCase.checkRestorations(nodes)
                .subscribeOn(Schedulers.io())
                .observeOn(AndroidSchedulers.mainThread())
                .subscribe((result, throwable) -> {
                    if (throwable == null) {
                        ArrayList<NameCollision> collisions = result.getFirst();
                        if (!collisions.isEmpty()) {
                            nameCollisionActivityContract.launch(collisions);
                        }

                        List<MegaNode> nodesWithoutCollisions = result.getSecond();
                        if (!nodesWithoutCollisions.isEmpty()) {
                            proceedWithRestoration(nodesWithoutCollisions);
                        }
                    }
                });
    }

    private void proceedWithRestoration(List<MegaNode> nodes) {
        moveNodeUseCase.restore(nodes)
                .subscribeOn(Schedulers.io())
                .observeOn(AndroidSchedulers.mainThread())
                .subscribe((result, throwable) -> {
                    if (throwable == null) {
                        boolean notValidView = result.isSingleAction() && result.isSuccess()
<<<<<<< HEAD
                                && viewModel.getRubbishBinParentHandle() == nodes.get(0).getHandle();
=======
                                && viewModel.getState().getValue().getRubbishBinParentHandle() == nodes.get(0).getHandle();
>>>>>>> 3f26ba2a

                        showRestorationOrRemovalResult(notValidView, result.getResultText());
                    } else if (throwable instanceof ForeignNodeException) {
                        launchForeignNodeError();
                    }
                });
    }

    /**
     * Shows the final result of a restoration or removal from Rubbish Bin section.
     *
     * @param notValidView True if should update the view, false otherwise.
     * @param message      Text message to show as the request result.
     */
    private void showRestorationOrRemovalResult(boolean notValidView, String message) {
        if (notValidView) {
            viewModel.setRubbishBinParentHandle(INVALID_HANDLE);
            setToolbarTitle();
            refreshRubbishBin();
        }

        dismissAlertDialogIfExists(statusDialog);
        showSnackbar(SNACKBAR_TYPE, message, MEGACHAT_INVALID_HANDLE);
    }

    public void showRenameDialog(final MegaNode document) {
        showRenameNodeDialog(this, document, this, this);
    }

    /**
     * Launches an intent to get the links of the nodes received.
     *
     * @param nodes List of nodes to get their links.
     */
    public void showGetLinkActivity(List<MegaNode> nodes) {
        if (nodes == null || nodes.isEmpty()) {
            showSnackbar(SNACKBAR_TYPE, getString(R.string.general_text_error), MEGACHAT_INVALID_HANDLE);
            return;
        }

        if (nodes.size() == 1) {
            showGetLinkActivity(nodes.get(0).getHandle());
            return;
        }

        long[] handles = new long[nodes.size()];
        for (int i = 0; i < nodes.size(); i++) {
            MegaNode node = nodes.get(i);
            if (showTakenDownNodeActionNotAvailableDialog(node, this)) {
                return;
            }

            handles[i] = node.getHandle();
        }

        LinksUtil.showGetLinkActivity(this, handles);
    }

    public void showGetLinkActivity(long handle) {
        Timber.d("Handle: %s", handle);
        MegaNode node = megaApi.getNodeByHandle(handle);
        if (node == null) {
            showSnackbar(SNACKBAR_TYPE, getString(R.string.warning_node_not_exists_in_cloud), MEGACHAT_INVALID_HANDLE);
            return;
        }


        if (showTakenDownNodeActionNotAvailableDialog(node, this)) {
            return;
        }

        LinksUtil.showGetLinkActivity(this, handle);

        refreshAfterMovingToRubbish();
    }

    /*
     * Display keyboard
     */
    private void showKeyboardDelayed(final View view) {
        Timber.d("showKeyboardDelayed");
        handler.postDelayed(new Runnable() {
            @Override
            public void run() {
                InputMethodManager imm = (InputMethodManager) getSystemService(Context.INPUT_METHOD_SERVICE);
                imm.showSoftInput(view, InputMethodManager.SHOW_IMPLICIT);
            }
        }, 50);
    }

    /**
     * Move folders or files that belong to "My backups"
     *
     * @param handleList handleList handles list of the nodes that selected
     */
    public void moveBackupNode(final ArrayList<Long> handleList) {
        Timber.d("MyBackup + NodeOptionsBottomSheetDialogFragment Move a backup folder or file");
        fileBackupManager.moveBackup(nC, handleList);
    }

    /**
     * Delete folders or files that included "My backup"
     *
     * @param handleList handleList handles list of the nodes that selected
     */
    public void askConfirmationMoveToRubbish(final ArrayList<Long> handleList) {
<<<<<<< HEAD
        logDebug("askConfirmationMoveToRubbish");
=======
        Timber.d("askConfirmationMoveToRubbish");
>>>>>>> 3f26ba2a

        if (handleList != null) {

            if (handleList.size() > 0) {
                Long handle = handleList.get(0);
                MegaNode p = megaApi.getNodeByHandle(handle);
                while (megaApi.getParentNode(p) != null) {
                    p = megaApi.getParentNode(p);
                }
                if (p.getHandle() != megaApi.getRubbishNode().getHandle()) {
                    if (fileBackupManager.removeBackup(moveNodeUseCase, handleList)) {
                        return;
                    }

                    MaterialAlertDialogBuilder builder = new MaterialAlertDialogBuilder(this);
                    if (getPrimaryFolderHandle() == handle && CameraUploadUtil.isPrimaryEnabled()) {
                        builder.setMessage(getResources().getString(R.string.confirmation_move_cu_folder_to_rubbish));
                    } else if (getSecondaryFolderHandle() == handle && CameraUploadUtil.isSecondaryEnabled()) {
                        builder.setMessage(R.string.confirmation_move_mu_folder_to_rubbish);
                    } else {
                        builder.setMessage(getResources().getString(R.string.confirmation_move_to_rubbish));
                    }

                    builder.setPositiveButton(R.string.general_move, (dialog, which) ->
                            moveNodeUseCase.moveToRubbishBin(handleList)
                                    .subscribeOn(Schedulers.io())
                                    .observeOn(AndroidSchedulers.mainThread())
                                    .subscribe((result, throwable) -> {
                                        if (throwable == null) {
                                            showMovementResult(result, handleList.get(0));
                                        }
                                    }));

                    builder.setNegativeButton(R.string.general_cancel, null);
                    builder.show();
                } else {
                    MaterialAlertDialogBuilder builder = new MaterialAlertDialogBuilder(this);
                    builder.setMessage(getResources().getString(R.string.confirmation_delete_from_mega));

                    builder.setPositiveButton(R.string.rubbish_bin_delete_confirmation_dialog_button_delete, (dialog, which) ->
                            removeNodeUseCase.remove(handleList)
                                    .subscribeOn(Schedulers.io())
                                    .observeOn(AndroidSchedulers.mainThread())
                                    .subscribe((result, throwable) -> {
                                        if (throwable == null) {
                                            boolean notValidView = result.isSingleAction()
                                                    && result.isSuccess()
<<<<<<< HEAD
                                                    && viewModel.getRubbishBinParentHandle() == handleList.get(0);
=======
                                                    && viewModel.getState().getValue().getRubbishBinParentHandle() == handleList.get(0);
>>>>>>> 3f26ba2a

                                            showRestorationOrRemovalResult(notValidView, result.getResultText());
                                        }
                                    }));

                    builder.setNegativeButton(R.string.general_cancel, null);
                    builder.show();
                }
            }
        } else {
            Timber.w("handleList NULL");
            return;
        }

    }

    public void showWarningDialogOfShare(final MegaNode p, int nodeType, int actionType) {
        Timber.d("showWarningDialogOfShareFolder");
        if (actionType == ACTION_BACKUP_SHARE_FOLDER) {
            fileBackupManager.shareBackupFolder(nC, p, nodeType, actionType);
        }
    }

    /**
     * Shows the final result of a movement request.
     *
     * @param result Object containing the request result.
     * @param handle Handle of the node to mode.
     */
    private void showMovementResult(MoveRequestResult result, long handle) {
        if (result.isSingleAction() && result.isSuccess() && getCurrentParentHandle() == handle) {
            switch (drawerItem) {
                case CLOUD_DRIVE:
                    viewModel.setBrowserParentHandle(result.getOldParentHandle());
                    refreshCloudDrive();
                    break;

                case INBOX:
                    viewModel.setInboxParentHandle(result.getOldParentHandle());
                    refreshInboxList();
                    break;

                case SHARED_ITEMS:
                    switch (getTabItemShares()) {
                        case INCOMING_TAB:
                            decreaseDeepBrowserTreeIncoming();
                            viewModel.setIncomingParentHandle(deepBrowserTreeIncoming == 0 ? INVALID_HANDLE : result.getOldParentHandle());
                            refreshIncomingShares();
                            break;

                        case OUTGOING_TAB:
                            decreaseDeepBrowserTreeOutgoing();
                            viewModel.setOutgoingParentHandle(deepBrowserTreeOutgoing == 0 ? INVALID_HANDLE : result.getOldParentHandle());

                            if (viewModel.getState().getValue().getOutgoingParentHandle() == INVALID_HANDLE) {
                                hideTabs(false, OUTGOING_TAB);
                            }

                            refreshOutgoingShares();
                            break;

                        case LINKS_TAB:
                            decreaseDeepBrowserTreeLinks();
                            viewModel.setLinksParentHandle(deepBrowserTreeLinks == 0 ? INVALID_HANDLE : result.getOldParentHandle());

                            if (viewModel.getState().getValue().getLinksParentHandle() == INVALID_HANDLE) {
                                hideTabs(false, LINKS_TAB);
                            }

                            refreshLinks();
                            break;
                    }

                case SEARCH:
                    searchViewModel.setSearchParentHandle(searchViewModel.getState().getValue().getSearchDepth() > 0 ? result.getOldParentHandle() : INVALID_HANDLE);
                    searchViewModel.decreaseSearchDepth();
                    refreshSearch();
                    break;

            }

            setToolbarTitle();
        }

        showSnackbar(SNACKBAR_TYPE, result.getResultText(), MEGACHAT_INVALID_HANDLE);
    }

    /**
     * Shows an error in the Open link dialog.
     *
     * @param show  True if should show an error.
     * @param error Error value to identify and show the corresponding error.
     */
    private void showOpenLinkError(boolean show, int error) {
        if (openLinkDialog != null) {
            if (show) {
                openLinkDialogIsErrorShown = true;
                ColorUtils.setErrorAwareInputAppearance(openLinkText, true);
                openLinkError.setVisibility(View.VISIBLE);
                if (drawerItem == DrawerItem.CLOUD_DRIVE) {
                    if (openLinkText.getText().toString().isEmpty()) {
                        openLinkErrorText.setText(R.string.invalid_file_folder_link_empty);
                        return;
                    }
                    switch (error) {
                        case CHAT_LINK: {
                            openLinkText.setTextColor(ColorUtils.getThemeColor(this,
                                    android.R.attr.textColorPrimary));
                            openLinkErrorText.setText(R.string.valid_chat_link);
                            openLinkOpenButton.setText(R.string.action_open_chat_link);
                            break;
                        }
                        case CONTACT_LINK: {
                            openLinkText.setTextColor(ColorUtils.getThemeColor(this,
                                    android.R.attr.textColorPrimary));
                            openLinkErrorText.setText(R.string.valid_contact_link);
                            openLinkOpenButton.setText(R.string.action_open_contact_link);
                            break;
                        }
                        case ERROR_LINK: {
                            openLinkErrorText.setText(R.string.invalid_file_folder_link);
                            break;
                        }
                    }
                } else if (drawerItem == DrawerItem.CHAT) {
                    if (openLinkText.getText().toString().isEmpty()) {
                        openLinkErrorText.setText(chatLinkDialogType == LINK_DIALOG_CHAT ?
                                R.string.invalid_chat_link_empty : R.string.invalid_meeting_link_empty);
                        return;
                    }
                    openLinkErrorText.setText(chatLinkDialogType == LINK_DIALOG_CHAT ?
                            R.string.invalid_chat_link_args : R.string.invalid_meeting_link_args);
                }
            } else {
                openLinkDialogIsErrorShown = false;
                if (openLinkError.getVisibility() == View.VISIBLE) {
                    ColorUtils.setErrorAwareInputAppearance(openLinkText, false);
                    openLinkError.setVisibility(View.GONE);
                    openLinkOpenButton.setText(R.string.context_open_link);
                }
            }
        }
    }

    /**
     * Opens a links via Open link dialog.
     *
     * @param link The link to open.
     */
    private void openLink(String link) {
        // Password link
        if (matchRegexs(link, PASSWORD_LINK_REGEXS)) {
            dismissAlertDialogIfExists(openLinkDialog);
            Intent openLinkIntent = new Intent(this, OpenPasswordLinkActivity.class);
            openLinkIntent.setFlags(Intent.FLAG_ACTIVITY_CLEAR_TOP);
            openLinkIntent.setData(Uri.parse(link));
            startActivity(openLinkIntent);
            return;
        }

        if (drawerItem == DrawerItem.CLOUD_DRIVE) {
            int linkType = nC.importLink(link);
            if (openLinkError.getVisibility() == View.VISIBLE) {
                switch (linkType) {
                    case CHAT_LINK: {
                        Timber.d("Open chat link: correct chat link");
                        // Identify the link is a meeting or normal chat link
                        megaChatApi.checkChatLink(link, new LoadPreviewListener(ManagerActivity.this, ManagerActivity.this, CHECK_LINK_TYPE_UNKNOWN_LINK));
                        dismissAlertDialogIfExists(openLinkDialog);
                        break;
                    }
                    case CONTACT_LINK: {
                        Timber.d("Open contact link: correct contact link");
                        String[] s = link.split("C!");
                        if (s.length > 1) {
                            long handle = MegaApiAndroid.base64ToHandle(s[1].trim());
                            openContactLink(handle);
                            dismissAlertDialogIfExists(openLinkDialog);
                        }
                        break;
                    }
                }
            } else {
                switch (linkType) {
                    case FILE_LINK:
                    case FOLDER_LINK: {
                        Timber.d("Do nothing: correct file or folder link");
                        dismissAlertDialogIfExists(openLinkDialog);
                        break;
                    }
                    case CHAT_LINK:
                    case CONTACT_LINK:
                    case ERROR_LINK: {
                        Timber.w("Show error: invalid link or correct chat or contact link");
                        showOpenLinkError(true, linkType);
                        break;
                    }
                }
            }
        } else if (drawerItem == DrawerItem.CHAT) {
            megaChatApi.checkChatLink(link, new LoadPreviewListener(ManagerActivity.this, ManagerActivity.this, CHECK_LINK_TYPE_UNKNOWN_LINK));
        }
    }

    /**
     * Shows an Open link dialog.
     */
    private void showOpenLinkDialog() {
        MaterialAlertDialogBuilder builder = new MaterialAlertDialogBuilder(this);
        LayoutInflater inflater = getLayoutInflater();
        View v = inflater.inflate(R.layout.dialog_error_hint, null);
        builder.setView(v).setPositiveButton(R.string.context_open_link, null)
                .setNegativeButton(R.string.general_cancel, null);

        openLinkText = v.findViewById(R.id.text);

        openLinkText.addTextChangedListener(new TextWatcher() {
            @Override
            public void beforeTextChanged(CharSequence s, int start, int count, int after) {
            }

            @Override
            public void onTextChanged(CharSequence s, int start, int before, int count) {
            }

            @Override
            public void afterTextChanged(Editable s) {
                showOpenLinkError(false, 0);
            }
        });

        openLinkText.setOnEditorActionListener((v1, actionId, event) -> {
            if (actionId == EditorInfo.IME_ACTION_DONE) {
                hideKeyboardView(managerActivity, v1, 0);
                openLink(openLinkText.getText().toString());
                return true;
            }
            return false;
        });

        Util.showKeyboardDelayed(openLinkText);

        openLinkError = v.findViewById(R.id.error);
        openLinkErrorText = v.findViewById(R.id.error_text);

        if (drawerItem == DrawerItem.CLOUD_DRIVE) {
            builder.setTitle(R.string.action_open_link);
            openLinkText.setHint(R.string.hint_paste_link);
        } else if (drawerItem == DrawerItem.CHAT) {
            Fragment fragment = getSupportFragmentManager()
                    .findFragmentByTag(MeetingBottomSheetDialogFragment.TAG);
            if (fragment != null) {
                builder.setTitle(R.string.paste_meeting_link_guest_dialog_title)
                        .setMessage(StringResourcesUtils.getString(
                                R.string.paste_meeting_link_guest_instruction));
                openLinkText.setHint(R.string.meeting_link);
                chatLinkDialogType = LINK_DIALOG_MEETING;
            } else {
                builder.setTitle(R.string.action_open_chat_link);
                openLinkText.setHint(R.string.hint_enter_chat_link);
                chatLinkDialogType = LINK_DIALOG_CHAT;
            }
        }

        openLinkDialog = builder.create();
        openLinkDialog.setCanceledOnTouchOutside(false);

        try {
            openLinkDialog.show();
            openLinkText.requestFocus();

            // Set onClickListeners for buttons after showing the dialog would prevent
            // the dialog from dismissing automatically on clicking the buttons
            openLinkOpenButton = openLinkDialog.getButton(AlertDialog.BUTTON_POSITIVE);
            openLinkOpenButton.setOnClickListener((view) -> {
                hideKeyboard(managerActivity, 0);
                openLink(openLinkText.getText().toString());
            });
            openLinkDialog.setOnKeyListener((dialog, keyCode, event) -> {
                if (keyCode == KeyEvent.KEYCODE_BACK && event.getRepeatCount() == 0) {
                    dismissAlertDialogIfExists(openLinkDialog);
                    return true;
                }

                return false;
            });
        } catch (Exception e) {
            Timber.e(e, "Exception showing Open Link dialog");
        }
    }

    public void showChatLink(String link) {
        Timber.d("Link: %s", link);
        Intent openChatLinkIntent = new Intent(this, ChatActivity.class);

        if (joiningToChatLink) {
            openChatLinkIntent.setAction(ACTION_JOIN_OPEN_CHAT_LINK);
            resetJoiningChatLink();
        } else {
            openChatLinkIntent.setAction(ACTION_OPEN_CHAT_LINK);
        }

        openChatLinkIntent.setData(Uri.parse(link));
        startActivity(openChatLinkIntent);

        drawerItem = DrawerItem.CHAT;
        selectDrawerItem(drawerItem);
    }

    /**
     * Initializes the variables to join chat by default.
     */
    private void resetJoiningChatLink() {
        joiningToChatLink = false;
        linkJoinToChatLink = null;
    }

    public void showPresenceStatusDialog() {
        Timber.d("showPresenceStatusDialog");

        MaterialAlertDialogBuilder dialogBuilder = new MaterialAlertDialogBuilder(this);
        final CharSequence[] items = {getString(R.string.online_status), getString(R.string.away_status), getString(R.string.busy_status), getString(R.string.offline_status)};
        int statusToShow = megaChatApi.getOnlineStatus();
        switch (statusToShow) {
            case MegaChatApi.STATUS_ONLINE: {
                statusToShow = 0;
                break;
            }
            case MegaChatApi.STATUS_AWAY: {
                statusToShow = 1;
                break;
            }
            case MegaChatApi.STATUS_BUSY: {
                statusToShow = 2;
                break;
            }
            case MegaChatApi.STATUS_OFFLINE: {
                statusToShow = 3;
                break;
            }
        }
        dialogBuilder.setSingleChoiceItems(items, statusToShow, new DialogInterface.OnClickListener() {
            public void onClick(DialogInterface dialog, int item) {

                presenceStatusDialog.dismiss();
                switch (item) {
                    case 0: {
                        megaChatApi.setOnlineStatus(MegaChatApi.STATUS_ONLINE, managerActivity);
                        break;
                    }
                    case 1: {
                        megaChatApi.setOnlineStatus(MegaChatApi.STATUS_AWAY, managerActivity);
                        break;
                    }
                    case 2: {
                        megaChatApi.setOnlineStatus(MegaChatApi.STATUS_BUSY, managerActivity);
                        break;
                    }
                    case 3: {
                        megaChatApi.setOnlineStatus(MegaChatApi.STATUS_OFFLINE, managerActivity);
                        break;
                    }
                }
            }
        });
        dialogBuilder.setTitle(getString(R.string.status_label));
        presenceStatusDialog = dialogBuilder.create();
        presenceStatusDialog.show();
    }

    @Override
    public void uploadFiles() {
        chooseFiles(this);
    }

    @Override
    public void uploadFolder() {
        chooseFolder(this);
    }

    @Override
    public void takePictureAndUpload() {
        if (!hasPermissions(this, Manifest.permission.CAMERA)) {
            setTypesCameraPermission(TAKE_PICTURE_OPTION);
            requestPermission(this, REQUEST_CAMERA, Manifest.permission.CAMERA);
            return;
        }
        if (!hasPermissions(this, Manifest.permission.WRITE_EXTERNAL_STORAGE)) {
            requestPermission(this, REQUEST_WRITE_STORAGE, Manifest.permission.WRITE_EXTERNAL_STORAGE);
            return;
        }
        checkTakePicture(this, TAKE_PHOTO_CODE);
    }

    @Override
    public void scanDocument() {
        String[] saveDestinations = {
                StringResourcesUtils.getString(R.string.section_cloud_drive),
                StringResourcesUtils.getString(R.string.section_chat)
        };
        Intent intent = DocumentScannerActivity.getIntent(this, saveDestinations);
        startActivityForResult(intent, REQUEST_CODE_SCAN_DOCUMENT);
    }

    @Override
    public void showNewFolderDialog(String typedText) {
        newFolderDialog = MegaNodeDialogUtil.showNewFolderDialog(this, this, typedText);
    }

    @Override
    public void showNewTextFileDialog(String typedName) {
        newTextFileDialog = MegaNodeDialogUtil.showNewTxtFileDialog(this,
                getCurrentParentNode(getCurrentParentHandle(), INVALID_VALUE), typedName,
                drawerItem == DrawerItem.HOMEPAGE);
    }

    public long getParentHandleBrowser() {
<<<<<<< HEAD
        if (viewModel.getBrowserParentHandle() == -1) {
            MegaNode rootNode = megaApi.getRootNode();
            viewModel.setBrowserParentHandle(rootNode != null ? rootNode.getParentHandle() : viewModel.getBrowserParentHandle());
        }

        return viewModel.getBrowserParentHandle();
=======
        return viewModel.getSafeBrowserParentHandle();
>>>>>>> 3f26ba2a
    }

    private long getCurrentParentHandle() {
        long parentHandle = -1;

        switch (drawerItem) {
            case HOMEPAGE:
                // For home page, its parent is always the root of cloud drive.
                parentHandle = megaApi.getRootNode().getHandle();
                break;
            case CLOUD_DRIVE:
                parentHandle = viewModel.getSafeBrowserParentHandle();
                break;

            case INBOX:
                parentHandle = viewModel.getState().getValue().getInboxParentHandle();
                break;

            case RUBBISH_BIN:
<<<<<<< HEAD
                parentHandle = viewModel.getRubbishBinParentHandle();
=======
                parentHandle = viewModel.getState().getValue().getRubbishBinParentHandle();
>>>>>>> 3f26ba2a
                break;

            case SHARED_ITEMS:
                if (viewPagerShares == null) break;

                if (getTabItemShares() == INCOMING_TAB) {
                    parentHandle = viewModel.getState().getValue().getIncomingParentHandle();
                } else if (getTabItemShares() == OUTGOING_TAB) {
                    parentHandle = viewModel.getState().getValue().getOutgoingParentHandle();
                } else if (getTabItemShares() == LINKS_TAB) {
                    parentHandle = viewModel.getState().getValue().getLinksParentHandle();
                }
                break;

            case SEARCH:
                if (searchViewModel.getState().getValue().getSearchParentHandle() != -1L) {
                    parentHandle = searchViewModel.getState().getValue().getSearchParentHandle();
                    break;
                }
                if (searchViewModel.getState().getValue().getSearchDrawerItem() != null) {
                    switch (searchViewModel.getState().getValue().getSearchDrawerItem()) {
                        case CLOUD_DRIVE:
                            parentHandle = viewModel.getSafeBrowserParentHandle();
                            break;
                        case SHARED_ITEMS:
                            switch (searchViewModel.getState().getValue().getSearchSharesTab()) {
                                case INCOMING_TAB:
                                    parentHandle = viewModel.getState().getValue().getIncomingParentHandle();
                                    break;
                                case OUTGOING_TAB:
                                    parentHandle = viewModel.getState().getValue().getOutgoingParentHandle();
                                    break;
                                case LINKS_TAB:
                                    parentHandle = viewModel.getState().getValue().getLinksParentHandle();
                                    break;
                            }
                            break;
                        case INBOX:
                            parentHandle = viewModel.getState().getValue().getInboxParentHandle();
                            break;
                    }
                }
                break;

            default:
                return parentHandle;
        }

        return parentHandle;
    }

    private MegaNode getCurrentParentNode(long parentHandle, int error) {
        String errorString = null;

        if (error != -1) {
            errorString = getString(error);
        }

        if (parentHandle == -1 && errorString != null) {
            showSnackbar(SNACKBAR_TYPE, errorString, -1);
            Timber.d("%s: parentHandle == -1", errorString);
            return null;
        }

        MegaNode parentNode = megaApi.getNodeByHandle(parentHandle);

        if (parentNode == null && errorString != null) {
            showSnackbar(SNACKBAR_TYPE, errorString, -1);
            Timber.d("%s: parentNode == null", errorString);
            return null;
        }

        return parentNode;
    }

    @Override
    public void createFolder(@NotNull String title) {
        Timber.d("createFolder");
        if (!isOnline(this)) {
            showSnackbar(SNACKBAR_TYPE, getString(R.string.error_server_connection_problem), -1);
            return;
        }

        if (isFinishing()) {
            return;
        }

        MegaNode parentNode = getCurrentParentNode(getCurrentParentHandle(), R.string.context_folder_no_created);
        if (parentNode == null) return;

        ArrayList<MegaNode> nL = megaApi.getChildren(parentNode);
        for (int i = 0; i < nL.size(); i++) {
            if (title.compareTo(nL.get(i).getName()) == 0) {
                showSnackbar(SNACKBAR_TYPE, getString(R.string.context_folder_already_exists), -1);
                Timber.d("Folder not created: folder already exists");
                return;
            }
        }

        statusDialog = createProgressDialog(this, StringResourcesUtils.getString(R.string.context_creating_folder));
        megaApi.createFolder(title, parentNode, this);
    }

    public void showClearRubbishBinDialog() {
        Timber.d("showClearRubbishBinDialog");

        rubbishBinFragment = (RubbishBinFragment) getSupportFragmentManager().findFragmentByTag(FragmentTag.RUBBISH_BIN.getTag());
        if (rubbishBinFragment != null) {
            if (rubbishBinFragment.isVisible()) {
                rubbishBinFragment.notifyDataSetChanged();
            }
        }

        MaterialAlertDialogBuilder builder = new MaterialAlertDialogBuilder(this);
        builder.setTitle(getString(R.string.context_clear_rubbish));
        builder.setMessage(getString(R.string.clear_rubbish_confirmation));
        builder.setPositiveButton(getString(R.string.general_clear),
                new DialogInterface.OnClickListener() {
                    public void onClick(DialogInterface dialog, int whichButton) {
                        nC.cleanRubbishBin();
                    }
                });
        builder.setNegativeButton(getString(android.R.string.cancel), null);
        clearRubbishBinDialog = builder.create();
        clearRubbishBinDialog.show();
    }

    public void chooseAddContactDialog() {
        Timber.d("chooseAddContactDialog");
        if (megaApi != null && megaApi.getRootNode() != null) {
            Intent intent = new Intent(this, AddContactActivity.class);
            intent.putExtra("contactType", CONTACT_TYPE_MEGA);
            startActivityForResult(intent, REQUEST_CREATE_CHAT);
        } else {
            Timber.w("Online but not megaApi");
            showSnackbar(SNACKBAR_TYPE, getString(R.string.error_server_connection_problem), MEGACHAT_INVALID_HANDLE);
        }
    }

    /**
     * Method to make appropriate actions when clicking on the FAB button
     */
    public void fabMainClickCallback() {
        if (isFabExpanded) {
            collapseFab();
        } else {
            expandFab();
        }
    }

    private void setupFabs() {
        windowContent = this.getWindow().findViewById(Window.ID_ANDROID_CONTENT);
        fabMaskLayout = FabMaskChatLayoutBinding.inflate(getLayoutInflater(), windowContent, false).getRoot();
        fabMaskButton = fabMaskLayout.findViewById(R.id.fab_main);

        fabs.add(fabMaskLayout.findViewById(R.id.fab_chat));
        fabs.add(fabMaskLayout.findViewById(R.id.fab_meeting));
        fabs.add(fabMaskLayout.findViewById(R.id.text_chat));
        fabs.add(fabMaskLayout.findViewById(R.id.text_meeting));

        fabMaskLayout.setOnClickListener(l -> fabMainClickCallback());
        fabMaskButton.setOnClickListener(l -> fabMainClickCallback());

        fabMaskLayout.findViewById(R.id.fab_chat).setOnClickListener(l -> {
            fabMainClickCallback();
            handler.postDelayed(() -> chooseAddContactDialog(), FAB_MASK_OUT_DELAY);
        });

        fabMaskLayout.findViewById(R.id.text_chat).setOnClickListener(l -> {
            fabMainClickCallback();
            handler.postDelayed(() -> chooseAddContactDialog(), FAB_MASK_OUT_DELAY);
        });

        fabMaskLayout.findViewById(R.id.fab_meeting).setOnClickListener(l -> {
            fabMainClickCallback();
            handler.postDelayed(this::showMeetingOptionsPanel, FAB_MASK_OUT_DELAY);
        });

        fabMaskLayout.findViewById(R.id.text_meeting).setOnClickListener(l -> {
            fabMainClickCallback();
            handler.postDelayed(this::showMeetingOptionsPanel, FAB_MASK_OUT_DELAY);
        });

        if (isFabExpanded) {
            expandFab();
        }
    }

    private void collapseFab() {
        rotateFab(false);
        showOut(fabs);
        // After animation completed, then remove mask.
        handler.postDelayed(() -> {
            removeMask();
            fabButton.setVisibility(View.VISIBLE);
            isFabExpanded = false;
        }, FAB_MASK_OUT_DELAY);
    }

    private void expandFab() {
        fabButton.setVisibility(View.GONE);
        addMask();
        // Need to do so, otherwise, fabMaskMain.background is null.
        handler.post(() -> {
            rotateFab(true);
            showIn(fabs);
            isFabExpanded = true;
        });
    }

    /**
     * Showing the full screen mask by adding the mask layout to the window content
     */
    private void addMask() {
        getWindow().setStatusBarColor(ContextCompat.getColor(this, R.color.grey_600_085_dark_grey_070));
        windowContent.addView(fabMaskLayout);
    }

    /**
     * Removing the full screen mask
     */
    private void removeMask() {
        getWindow().setStatusBarColor(ContextCompat.getColor(this, android.R.color.transparent));
        windowContent.removeView(fabMaskLayout);
    }

    private void rotateFab(boolean isExpand) {
        float rotate = FAB_DEFAULT_ANGEL;
        int color = Color.WHITE;
        int bkColor = ColorUtils.getThemeColor(this, R.attr.colorSecondary);
        if (isExpand) {
            rotate = FAB_ROTATE_ANGEL;
            color = Color.BLACK;
            bkColor = Color.WHITE;
        }

        ObjectAnimator rotateAnim = ObjectAnimator.ofFloat(
                fabMaskButton, "rotation", rotate);


        // The tint of the icon in the middle of the FAB
        ObjectAnimator tintAnim = ObjectAnimator.ofArgb(
                fabMaskButton.getDrawable().mutate(), "tint", color);

        // The background tint of the FAB
        ObjectAnimator backgroundTintAnim = ObjectAnimator.ofArgb(
                fabMaskButton.getBackground().mutate(), "tint", bkColor);

        AnimatorSet animatorSet = new AnimatorSet();
        animatorSet.setDuration(FAB_ANIM_DURATION);
        animatorSet.playTogether(rotateAnim, backgroundTintAnim, tintAnim);
        animatorSet.start();
    }

    /**
     * Hide the expanded FABs with animated transition
     */
    private void showOut(ArrayList<View> fabs) {
        for (int i = 0; i < fabs.size(); i++) {
            View fab = fabs.get(i);
            fab.animate()
                    .setDuration(FAB_ANIM_DURATION)
                    .translationY(fab.getHeight())
                    .setListener(new AnimatorListenerAdapter() {
                        @Override
                        public void onAnimationEnd(Animator animation) {
                            fab.setVisibility(View.GONE);
                            super.onAnimationEnd(animation);
                        }
                    }).alpha(ALPHA_TRANSPARENT)
                    .start();
        }
    }

    /**
     * Present the expanded FABs with animated transition
     */
    private void showIn(ArrayList<View> fabs) {
        for (int i = 0; i < fabs.size(); i++) {
            View fab = fabs.get(i);
            fab.setVisibility(View.VISIBLE);
            fab.setAlpha(ALPHA_TRANSPARENT);
            fab.setTranslationY(fab.getHeight());

            fab.animate()
                    .setDuration(FAB_ANIM_DURATION)
                    .translationY(0f)
                    .setListener(new AnimatorListenerAdapter() {
                    })
                    .alpha(ALPHA_OPAQUE)
                    .start();
        }
    }

    @Override
    public void onJoinMeeting() {
        MEETING_TYPE = MEETING_ACTION_JOIN;

        if (CallUtil.participatingInACall()) {
            showConfirmationInACall(this, StringResourcesUtils.getString(R.string.text_join_call), passcodeManagement);
        } else {
            showOpenLinkDialog();
        }
    }

    @Override
    public void onCreateMeeting() {
        MEETING_TYPE = MEETING_ACTION_CREATE;
        if (CallUtil.participatingInACall()) {
            showConfirmationInACall(this, StringResourcesUtils.getString(R.string.ongoing_call_content), passcodeManagement);
        } else {
            // For android 12, need android.permission.BLUETOOTH_CONNECT permission
            if (requestBluetoothPermission()) return;

            openMeetingToCreate(this);
        }
    }

    /**
     * Request Bluetooth Connect Permission for Meeting and Call when SDK >= 31
     *
     * @return false : permission granted, needn't request / true: should request permission
     */
    private boolean requestBluetoothPermission() {
        if (Build.VERSION.SDK_INT >= Build.VERSION_CODES.S) {
            boolean hasPermission = hasPermissions(this, Manifest.permission.BLUETOOTH_CONNECT);
            if (!hasPermission) {
                requestPermission(this, REQUEST_BT_CONNECT, Manifest.permission.BLUETOOTH_CONNECT);
                return true;
            }
        }
        return false;
    }

    public void showConfirmationRemoveAllSharingContacts(final List<MegaNode> shares) {
        if (shares.size() == 1) {
            showConfirmationRemoveAllSharingContacts(megaApi.getOutShares(shares.get(0)), shares.get(0));
            return;
        }

        MaterialAlertDialogBuilder builder = new MaterialAlertDialogBuilder(this);
        builder.setMessage(getString(R.string.alert_remove_several_shares, shares.size()))
                .setPositiveButton(R.string.general_remove, (dialog, which) -> nC.removeSeveralFolderShares(shares))
                .setNegativeButton(R.string.general_cancel, (dialog, which) -> {
                })
                .show();
    }

    public void showConfirmationRemoveAllSharingContacts(final ArrayList<MegaShare> shareList, final MegaNode n) {
        MaterialAlertDialogBuilder builder = new MaterialAlertDialogBuilder(this);
        int size = shareList.size();
        String message = getResources().getQuantityString(R.plurals.confirmation_remove_outgoing_shares, size, size);

        builder.setMessage(message)
                .setPositiveButton(R.string.general_remove, (dialog, which) -> nC.removeShares(shareList, n))
                .setNegativeButton(R.string.general_cancel, (dialog, which) -> {
                })
                .show();
    }

    /**
     * Save nodes to device.
     *
     * @param nodes           nodes to save
     * @param highPriority    whether this download is high priority or not
     * @param isFolderLink    whether this download is a folder link
     * @param fromMediaViewer whether this download is from media viewer
     * @param fromChat        whether this download is from chat
     */
    public void saveNodesToDevice(List<MegaNode> nodes, boolean highPriority, boolean isFolderLink,
                                  boolean fromMediaViewer, boolean fromChat) {
        nodeSaver.saveNodes(nodes, highPriority, isFolderLink, fromMediaViewer, fromChat);
    }

    /**
     * Upon a node is tapped, if it cannot be previewed in-app,
     * then download it first, this download will be marked as "download by tap".
     *
     * @param node Node to be downloaded.
     */
    public Unit saveNodeByTap(MegaNode node) {
        nodeSaver.saveNodes(Collections.singletonList(node), true, false, false, false, true);
        return null;
    }

    /**
     * Save nodes to device.
     *
     * @param handles         handles of nodes to save
     * @param highPriority    whether this download is high priority or not
     * @param isFolderLink    whether this download is a folder link
     * @param fromMediaViewer whether this download is from media viewer
     * @param fromChat        whether this download is from chat
     */
    public void saveHandlesToDevice(List<Long> handles, boolean highPriority, boolean isFolderLink,
                                    boolean fromMediaViewer, boolean fromChat) {
        nodeSaver.saveHandles(handles, highPriority, isFolderLink, fromMediaViewer, fromChat);
    }

    /**
     * Save offline nodes to device.
     *
     * @param nodes nodes to save
     */
    public void saveOfflineNodesToDevice(List<MegaOffline> nodes) {
        nodeSaver.saveOfflineNodes(nodes, false);
    }

    /**
     * Attach node to chats, only used by NodeOptionsBottomSheetDialogFragment.
     *
     * @param node node to attach
     */
    public void attachNodeToChats(MegaNode node) {
        nodeAttacher.attachNode(node);
    }

    /**
     * Attach nodes to chats, used by ActionMode of manager fragments.
     *
     * @param nodes nodes to attach
     */
    public void attachNodesToChats(List<MegaNode> nodes) {
        nodeAttacher.attachNodes(nodes);
    }

    public void showConfirmationRemovePublicLink(final MegaNode n) {
        Timber.d("showConfirmationRemovePublicLink");

        if (showTakenDownNodeActionNotAvailableDialog(n, this)) {
            return;
        }

        ArrayList<MegaNode> nodes = new ArrayList<>();
        nodes.add(n);
        showConfirmationRemoveSeveralPublicLinks(nodes);
    }

    public void showConfirmationRemoveSeveralPublicLinks(ArrayList<MegaNode> nodes) {
        if (nodes == null) {
            Timber.w("nodes == NULL");
        }

        String message;
        MegaNode node = null;

        if (nodes.size() == 1) {
            node = nodes.get(0);
            message = getResources().getQuantityString(R.plurals.remove_links_warning_text, 1);
        } else {
            message = getResources().getQuantityString(R.plurals.remove_links_warning_text, nodes.size());
        }

        MaterialAlertDialogBuilder builder = new MaterialAlertDialogBuilder(this);
        MegaNode finalNode = node;
        builder.setMessage(message)
                .setPositiveButton(R.string.general_remove, (dialog, which) -> {
                    if (finalNode != null) {
                        if (!isOnline(managerActivity)) {
                            showSnackbar(SNACKBAR_TYPE, getString(R.string.error_server_connection_problem), -1);
                            return;
                        }
                        nC.removeLink(finalNode, new ExportListener(managerActivity, 1));
                    } else {
                        nC.removeLinks(nodes);
                    }
                })
                .setNegativeButton(R.string.general_cancel, (dialog, which) -> {
                })
                .show();

        refreshAfterMovingToRubbish();
    }

    @Override
    public void confirmLeaveChat(long chatId) {
        megaChatApi.leaveChat(chatId, new RemoveFromChatRoomListener(this));
    }

    @Override
    public void confirmLeaveChats(@NotNull List<? extends MegaChatListItem> chats) {
        if (getChatsFragment() != null) {
            recentChatsFragment.clearSelections();
            recentChatsFragment.hideMultipleSelect();
        }

        for (MegaChatListItem chat : chats) {
            if (chat != null) {
                megaChatApi.leaveChat(chat.getChatId(), new RemoveFromChatRoomListener(this));
            }
        }
    }

    @Override
    public void leaveChatSuccess() {
        // No update needed.
    }

    public void cameraUploadsClicked() {
        Timber.d("cameraUplaodsClicked");
        drawerItem = DrawerItem.PHOTOS;
        setBottomNavigationMenuItemChecked(PHOTOS_BNV);
        selectDrawerItem(drawerItem);
    }

    public void skipInitialCUSetup() {
        setFirstLogin(false);
        drawerItem = getStartDrawerItem(this);
        selectDrawerItem(drawerItem);
    }

    /**
     * Refresh PhotosFragment's UI after CU is enabled.
     */
    public void refreshTimelineFragment() {
        drawerItem = DrawerItem.PHOTOS;
        setBottomNavigationMenuItemChecked(PHOTOS_BNV);
        setToolbarTitle();

        PhotosFragment f = (PhotosFragment) getSupportFragmentManager().findFragmentByTag(FragmentTag.PHOTOS.getTag());
        if (f != null) {
            f.refreshViewLayout();
        }
    }

    /**
     * Checks if should update some cu view visibility.
     *
     * @param visibility New requested visibility update.
     * @return True if should apply the visibility update, false otherwise.
     */
    private boolean rightCUVisibilityChange(int visibility) {
        return drawerItem == DrawerItem.PHOTOS || visibility == View.GONE;
    }

    /**
     * Updates cuViewTypes view visibility.
     *
     * @param visibility New visibility value to set.
     */
    public void updateCUViewTypes(int visibility) {
        if (rightCUVisibilityChange(visibility)) {
            cuViewTypes.setVisibility(visibility);
        }
    }

    /**
     * Shows the bottom sheet to manage a completed transfer.
     *
     * @param transfer the completed transfer to manage.
     */
    public void showManageTransferOptionsPanel(AndroidCompletedTransfer transfer) {
        if (transfer == null || isBottomSheetDialogShown(bottomSheetDialogFragment)) return;

        selectedTransfer = transfer;
        bottomSheetDialogFragment = new ManageTransferBottomSheetDialogFragment();
        bottomSheetDialogFragment.show(getSupportFragmentManager(), bottomSheetDialogFragment.getTag());
    }

    public void showNodeOptionsPanel(MegaNode node) {
        showNodeOptionsPanel(node, NodeOptionsBottomSheetDialogFragment.DEFAULT_MODE);
    }

    public void showNodeOptionsPanel(MegaNode node, int mode) {
        Timber.d("showNodeOptionsPanel");

        if (node == null || isBottomSheetDialogShown(bottomSheetDialogFragment)) return;

        selectedNode = node;
        bottomSheetDialogFragment = new NodeOptionsBottomSheetDialogFragment(mode);
        bottomSheetDialogFragment.show(getSupportFragmentManager(), bottomSheetDialogFragment.getTag());
    }

    public void showNodeLabelsPanel(@NonNull MegaNode node) {
        Timber.d("showNodeLabelsPanel");

        if (isBottomSheetDialogShown(bottomSheetDialogFragment)) {
            bottomSheetDialogFragment.dismiss();
        }

        selectedNode = node;
        bottomSheetDialogFragment = NodeLabelBottomSheetDialogFragment.newInstance(node.getHandle());
        bottomSheetDialogFragment.show(getSupportFragmentManager(), bottomSheetDialogFragment.getTag());
    }

    public void showOptionsPanel(MegaOffline sNode) {
        Timber.d("showNodeOptionsPanel-Offline");

        if (sNode == null || isBottomSheetDialogShown(bottomSheetDialogFragment)) return;

        selectedOfflineNode = sNode;
        bottomSheetDialogFragment = new OfflineOptionsBottomSheetDialogFragment();
        bottomSheetDialogFragment.show(getSupportFragmentManager(), bottomSheetDialogFragment.getTag());
    }

    public void showNewSortByPanel(int orderType) {
        if (isBottomSheetDialogShown(bottomSheetDialogFragment)) {
            return;
        }

        if (orderType == ORDER_OTHERS && deepBrowserTreeIncoming > 0) {
            orderType = ORDER_CLOUD;
        }

        bottomSheetDialogFragment = SortByBottomSheetDialogFragment.newInstance(orderType);

        bottomSheetDialogFragment.show(getSupportFragmentManager(),
                bottomSheetDialogFragment.getTag());
    }

    public void showOfflineFileInfo(MegaOffline node) {
        Intent intent = new Intent(this, OfflineFileInfoActivity.class);
        intent.putExtra(HANDLE, node.getHandle());
        startActivity(intent);
    }

    public void showMeetingOptionsPanel() {
        if (CallUtil.participatingInACall()) {
            showConfirmationInACall(this, StringResourcesUtils.getString(R.string.ongoing_call_content), passcodeManagement);
        } else {
            bottomSheetDialogFragment = new MeetingBottomSheetDialogFragment();
            bottomSheetDialogFragment.show(getSupportFragmentManager(), MeetingBottomSheetDialogFragment.TAG);
        }
    }

    /**
     * Shows the GENERAL_UPLOAD upload bottom sheet fragment.
     */
    public void showUploadPanel() {
        showUploadPanel(drawerItem == DrawerItem.HOMEPAGE ? HOMEPAGE_UPLOAD : GENERAL_UPLOAD);
    }

    /**
     * Shows the upload bottom sheet fragment taking into account the upload type received as param.
     *
     * @param uploadType Indicates the type of upload:
     *                   - GENERAL_UPLOAD if nothing special has to be taken into account.
     *                   - DOCUMENTS_UPLOAD if an upload from Documents section.
     */
    public void showUploadPanel(int uploadType) {
        if (!hasPermissions(this, Manifest.permission.WRITE_EXTERNAL_STORAGE)) {
            requestPermission(this, REQUEST_READ_WRITE_STORAGE, Manifest.permission.WRITE_EXTERNAL_STORAGE, Manifest.permission.READ_EXTERNAL_STORAGE);
            return;
        }

        if (isBottomSheetDialogShown(bottomSheetDialogFragment)) return;

        bottomSheetDialogFragment = UploadBottomSheetDialogFragment.newInstance(uploadType);
        bottomSheetDialogFragment.show(getSupportFragmentManager(), bottomSheetDialogFragment.getTag());
    }

    /**
     * Shows the upload bottom sheet fragment taking into account the upload type received as param.
     *
     * @param uploadType Indicates the type of upload:
     *                   - GENERAL_UPLOAD if nothing special has to be taken into account.
     *                   - DOCUMENTS_UPLOAD if an upload from Documents section.
     * @param actionType Indicates the action to backup folder or file (move, remove, add, create etc.)
     */
    public void showUploadPanelForBackup(int uploadType, int actionType) {
        if (!hasPermissions(this, Manifest.permission.WRITE_EXTERNAL_STORAGE)) {
            requestPermission(this, REQUEST_READ_WRITE_STORAGE, Manifest.permission.WRITE_EXTERNAL_STORAGE, Manifest.permission.READ_EXTERNAL_STORAGE);
            return;
        }

        // isInBackup Indicates if the current node is under "My backup"
        if (fileBackupManager.fabForBackup(fileBrowserFragment.getNodeList(), getCurrentParentNode(getCurrentParentHandle(), INVALID_VALUE), actionType)) {
            return;
        }

        showUploadPanel(uploadType);
    }

    public void updateAccountDetailsVisibleInfo() {
        Timber.d("updateAccountDetailsVisibleInfo");
        if (isFinishing()) {
            return;
        }

        View settingsSeparator = null;

        if (nV != null) {
            settingsSeparator = nV.findViewById(R.id.settings_separator);
        }

        if (usedSpaceLayout != null) {
            if (megaApi.isBusinessAccount()) {
                usedSpaceLayout.setVisibility(View.GONE);
                upgradeAccount.setVisibility(View.GONE);
                if (settingsSeparator != null) {
                    settingsSeparator.setVisibility(View.GONE);
                }
                if (megaApi.isBusinessAccount()) {
                    businessLabel.setVisibility(View.VISIBLE);
                }
            } else {
                businessLabel.setVisibility(View.GONE);
                upgradeAccount.setVisibility(View.VISIBLE);
                if (settingsSeparator != null) {
                    settingsSeparator.setVisibility(View.GONE);
                }

                String textToShow = String.format(getResources().getString(R.string.used_space), myAccountInfo.getUsedFormatted(), myAccountInfo.getTotalFormatted());
                String colorString = ColorUtils.getThemeColorHexString(this, R.attr.colorSecondary);
                switch (storageState) {
                    case MegaApiJava.STORAGE_STATE_GREEN:
                        break;
                    case MegaApiJava.STORAGE_STATE_ORANGE:
                        colorString = ColorUtils.getColorHexString(this, R.color.amber_600_amber_300);
                        break;
                    case MegaApiJava.STORAGE_STATE_RED:
                    case MegaApiJava.STORAGE_STATE_PAYWALL:
                        colorString = ColorUtils.getColorHexString(this, R.color.red_600_red_300);
                        break;
                }

                try {
                    textToShow = textToShow.replace("[A]", "<font color=\'"
                            + colorString
                            + "\'>");
                    textToShow = textToShow.replace("[/A]", "</font>");
                    textToShow = textToShow.replace("[B]", "<font color=\'"
                            + ColorUtils.getThemeColorHexString(this, android.R.attr.textColorPrimary)
                            + "\'>");
                    textToShow = textToShow.replace("[/B]", "</font>");
                } catch (Exception e) {
                    Timber.w(e, "Exception formatting string");
                }
                spaceTV.setText(HtmlCompat.fromHtml(textToShow, HtmlCompat.FROM_HTML_MODE_LEGACY));
                int progress = myAccountInfo.getUsedPercentage();
                long usedSpace = myAccountInfo.getUsedStorage();
                Timber.d("Progress: %d, Used space: %d", progress, usedSpace);
                usedSpacePB.setProgress(progress);
                if (progress >= 0 && usedSpace >= 0) {
                    usedSpaceLayout.setVisibility(View.VISIBLE);
                } else {
                    usedSpaceLayout.setVisibility(View.GONE);
                }
            }
        } else {
            Timber.w("usedSpaceLayout is NULL");
        }

        updateSubscriptionLevel(myAccountInfo, dbH, megaApi);

        int resId = R.drawable.custom_progress_bar_horizontal_ok;
        switch (storageState) {
            case MegaApiJava.STORAGE_STATE_GREEN:
                break;
            case MegaApiJava.STORAGE_STATE_ORANGE:
                resId = R.drawable.custom_progress_bar_horizontal_warning;
                break;
            case MegaApiJava.STORAGE_STATE_RED:
            case MegaApiJava.STORAGE_STATE_PAYWALL:
                resId = R.drawable.custom_progress_bar_horizontal_exceed;
                break;
        }
        Drawable drawable = ResourcesCompat.getDrawable(getResources(), resId, null);
        usedSpacePB.setProgressDrawable(drawable);
    }

    public void refreshCloudDrive() {
        if (rootNode == null) {
            rootNode = megaApi.getRootNode();
        }

        if (rootNode == null) {
            Timber.w("Root node is NULL. Maybe user is not logged in");
            return;
        }

        MegaNode parentNode = rootNode;

        if (isCloudAdded()) {
            ArrayList<MegaNode> nodes;
<<<<<<< HEAD
            if (viewModel.getBrowserParentHandle() == -1) {
                nodes = megaApi.getChildren(parentNode, sortOrderManagement.getOrderCloud());
            } else {
                parentNode = megaApi.getNodeByHandle(viewModel.getBrowserParentHandle());
=======
            if (viewModel.getState().getValue().getBrowserParentHandle() == -1) {
                nodes = megaApi.getChildren(parentNode, sortOrderManagement.getOrderCloud());
            } else {
                parentNode = megaApi.getNodeByHandle(viewModel.getState().getValue().getBrowserParentHandle());
>>>>>>> 3f26ba2a
                if (parentNode == null) return;

                nodes = megaApi.getChildren(parentNode, sortOrderManagement.getOrderCloud());
            }
            Timber.d("Nodes: %s", nodes.size());
            if (comesFromNotificationChildNodeHandleList == null) {
                fileBrowserFragment.hideMultipleSelect();
            }
            fileBrowserFragment.setNodes(nodes);
            fileBrowserFragment.getRecyclerView().invalidate();
        }
    }

    private void refreshSharesPageAdapter() {
        if (sharesPageAdapter != null) {
            sharesPageAdapter.notifyDataSetChanged();
            setSharesTabIcons(getTabItemShares());
        }
    }

    public void refreshCloudOrder(int order) {
        //Refresh Cloud Fragment
        refreshCloudDrive();

        //Refresh Rubbish Fragment
        refreshRubbishBin();

        onNodesSharedUpdate();

        if (getInboxFragment() != null) {
            MegaNode inboxNode = megaApi.getInboxNode();
            if (inboxNode != null) {
                ArrayList<MegaNode> nodes = megaApi.getChildren(inboxNode, order);
                inboxFragment.setNodes(nodes);
                inboxFragment.getRecyclerView().invalidate();
            }
        }

        refreshSearch();
    }

    public void refreshOthersOrder() {
        refreshSharesPageAdapter();
        refreshSearch();
    }

    public void refreshCUNodes() {
        if (getPhotosFragment() != null) {
            photosFragment.loadPhotos();
        }
    }

    public void setFirstNavigationLevel(boolean firstNavigationLevel) {
        Timber.d("Set value to: %s", firstNavigationLevel);
        viewModel.setIsFirstNavigationLevel(firstNavigationLevel);
    }

    public boolean isFirstNavigationLevel() {
        return viewModel.getState().getValue().isFirstNavigationLevel();
    }

    public void setParentHandleBrowser(long parentHandleBrowser) {
        Timber.d("Set value to:%s", parentHandleBrowser);

        viewModel.setBrowserParentHandle(parentHandleBrowser);
    }

    public void setParentHandleRubbish(long parentHandleRubbish) {
<<<<<<< HEAD
        logDebug("setParentHandleRubbish");
        viewModel.setRubbishBinParentHandle(parentHandleRubbish);
    }

    public void setParentHandleSearch(long parentHandleSearch) {
        logDebug("setParentHandleSearch");
        this.parentHandleSearch = parentHandleSearch;
=======
        Timber.d("setParentHandleRubbish");
        viewModel.setRubbishBinParentHandle(parentHandleRubbish);
>>>>>>> 3f26ba2a
    }

    public void setParentHandleIncoming(long parentHandleIncoming) {
        Timber.d("setParentHandleIncoming: %s", parentHandleIncoming);
        viewModel.setIncomingParentHandle(parentHandleIncoming);
    }

    public void setParentHandleInbox(long parentHandleInbox) {
        Timber.d("setParentHandleInbox: %s", parentHandleInbox);
        viewModel.setInboxParentHandle(parentHandleInbox);
    }

    public void setParentHandleOutgoing(long parentHandleOutgoing) {
        Timber.d("Outgoing parent handle: %s", parentHandleOutgoing);
        viewModel.setOutgoingParentHandle(parentHandleOutgoing);
    }

    @Override
    protected void onNewIntent(Intent intent) {
        Timber.d("onNewIntent");

        if (intent != null) {
            if (Intent.ACTION_SEARCH.equals(intent.getAction())) {
                searchViewModel.setSearchQuery(intent.getStringExtra(SearchManager.QUERY));
                searchViewModel.setSearchParentHandle(-1L);
                setToolbarTitle();
                isSearching = true;

                if (searchMenuItem != null) {
                    MenuItemCompat.collapseActionView(searchMenuItem);
                }
                return;
            } else if (ACTION_SHOW_UPGRADE_ACCOUNT.equals(intent.getAction())) {
                navigateToUpgradeAccount();
                return;
            } else if (ACTION_SHOW_TRANSFERS.equals(intent.getAction())) {
                if (intent.getBooleanExtra(OPENED_FROM_CHAT, false)) {
                    sendBroadcast(new Intent(ACTION_CLOSE_CHAT_AFTER_OPEN_TRANSFERS));
                }
                if (intent.getBooleanExtra(OPENED_FROM_IMAGE_VIEWER, false)) {
                    transfersToImageViewer = true;
                }

                drawerItem = DrawerItem.TRANSFERS;
                indexTransfers = intent.getIntExtra(TRANSFERS_TAB, ERROR_TAB);
                selectDrawerItem(drawerItem);
                return;
            }

        }
        super.onNewIntent(intent);
        setIntent(intent);
    }

    public void navigateToUpgradeAccount() {
        if (nV != null && drawerLayout != null && drawerLayout.isDrawerOpen(nV)) {
            drawerLayout.closeDrawer(Gravity.LEFT);
        }

        startActivity(new Intent(this, UpgradeAccountActivity.class));
        myAccountInfo.setUpgradeOpenedFrom(MyAccountInfo.UpgradeFrom.MANAGER);
    }

    public void navigateToAchievements() {
        Timber.d("navigateToAchievements");
        getProLayout.setVisibility(View.GONE);
        showMyAccount(ACTION_OPEN_ACHIEVEMENTS, null, null);
    }

    public void navigateToContacts() {
        drawerLayout.closeDrawer(Gravity.LEFT);
        startActivity(ContactsActivity.getListIntent(this));
    }

    public void navigateToContactRequests() {
        drawerLayout.closeDrawer(Gravity.LEFT);
        startActivity(ContactsActivity.getReceivedRequestsIntent(this));
    }

    public void navigateToMyAccount() {
        Timber.d("navigateToMyAccount");
        getProLayout.setVisibility(View.GONE);
        showMyAccount();
    }

    @Override
    public void onClick(View v) {
        Timber.d("onClick");

        DrawerItem oldDrawerItem = drawerItem;
        boolean sectionClicked = false;

        switch (v.getId()) {
            case R.id.navigation_drawer_add_phone_number_button: {
                Intent intent = new Intent(this, SMSVerificationActivity.class);
                startActivity(intent);
                break;
            }
            case R.id.btnLeft_cancel: {
                getProLayout.setVisibility(View.GONE);
                break;
            }
            case R.id.btnRight_upgrade: {
                //Add navigation to Upgrade Account
                Timber.d("Click on Upgrade in pro panel!");
                navigateToUpgradeAccount();
                break;
            }
            case R.id.enable_2fa_button: {
                if (enable2FADialog != null) {
                    enable2FADialog.dismiss();
                }
                isEnable2FADialogShown = false;
                Intent intent = new Intent(this, TwoFactorAuthenticationActivity.class);
                intent.putExtra(EXTRA_NEW_ACCOUNT, true);
                startActivity(intent);
                break;
            }
            case R.id.skip_enable_2fa_button: {
                isEnable2FADialogShown = false;
                if (enable2FADialog != null) {
                    enable2FADialog.dismiss();
                }
                break;
            }
            case R.id.navigation_drawer_account_section:
            case R.id.my_account_section: {
                if (isOnline(this) && megaApi.getRootNode() != null) {
                    showMyAccount();
                }
                break;
            }
            case R.id.inbox_section: {
                sectionClicked = true;
                drawerItem = DrawerItem.INBOX;
                break;
            }
            case R.id.contacts_section: {
                navigateToContacts();
                break;
            }
            case R.id.notifications_section: {
                sectionClicked = true;
                drawerItem = DrawerItem.NOTIFICATIONS;
                break;
            }
            case R.id.offline_section: {
                sectionClicked = true;
                bottomItemBeforeOpenFullscreenOffline = bottomNavigationCurrentItem;
                openFullscreenOfflineFragment(getPathNavigationOffline());
                break;
            }
            case R.id.transfers_section:
                sectionClicked = true;
                drawerItem = DrawerItem.TRANSFERS;
                break;

            case R.id.rubbish_bin_section:
                sectionClicked = true;
                drawerItem = DrawerItem.RUBBISH_BIN;
                break;

            case R.id.settings_section: {
                sectionClicked = true;
                navigateToSettingsActivity(null);
                break;
            }
            case R.id.upgrade_navigation_view: {
                navigateToUpgradeAccount();
                break;
            }
            case R.id.lost_authentication_device: {
                try {
                    Intent openTermsIntent = new Intent(this, WebViewActivity.class);
                    openTermsIntent.setFlags(Intent.FLAG_ACTIVITY_CLEAR_TOP);
                    openTermsIntent.setData(Uri.parse(RECOVERY_URL));
                    startActivity(openTermsIntent);
                } catch (Exception e) {
                    Intent viewIntent = new Intent(Intent.ACTION_VIEW);
                    viewIntent.setData(Uri.parse(RECOVERY_URL));
                    startActivity(viewIntent);
                }
                break;
            }

            case R.id.call_in_progress_layout: {
                returnCall();
                break;
            }
        }

        if (sectionClicked) {
            isFirstTimeCam();
            checkIfShouldCloseSearchView(oldDrawerItem);
            selectDrawerItem(drawerItem);
        }
    }

    void exportRecoveryKey() {
        AccountController.saveRkToFileSystem(this);
    }

    public void showConfirmationRemoveFromOffline(MegaOffline node, Runnable onConfirmed) {
        Timber.d("showConfirmationRemoveFromOffline");

        new MaterialAlertDialogBuilder(this)
                .setMessage(R.string.confirmation_delete_from_save_for_offline)
                .setPositiveButton(R.string.general_remove, new DialogInterface.OnClickListener() {
                    @Override
                    public void onClick(DialogInterface dialog, int which) {
                        removeOffline(node, dbH, managerActivity);
                        onConfirmed.run();
                        refreshOfflineNodes();

                        if (isCloudAdded()) {
                            String handle = node.getHandle();
                            if (handle != null && !handle.equals("")) {
                                fileBrowserFragment.refresh(Long.parseLong(handle));
                            }
                        }

                        onNodesSharedUpdate();
                        LiveEventBus.get(EVENT_NODES_CHANGE).post(false);
                        Util.showSnackbar(ManagerActivity.this,
                                getResources().getString(R.string.file_removed_offline));
                    }
                })
                .setNegativeButton(R.string.general_cancel, null)
                .show();
    }

    public void showConfirmationRemoveSomeFromOffline(List<MegaOffline> documents,
                                                      Runnable onConfirmed) {
        Timber.d("showConfirmationRemoveSomeFromOffline");

        new MaterialAlertDialogBuilder(this)
                .setMessage(R.string.confirmation_delete_from_save_for_offline)
                .setPositiveButton(R.string.general_remove, new DialogInterface.OnClickListener() {
                    @Override
                    public void onClick(DialogInterface dialog, int which) {
                        for (MegaOffline node : documents) {
                            removeOffline(node, dbH, managerActivity);
                        }

                        refreshOfflineNodes();
                        onConfirmed.run();
                    }
                })
                .setNegativeButton(R.string.general_cancel, null)
                .show();
    }

    @Override
    protected boolean manageCopyMoveException(Throwable throwable) {
        if (throwable instanceof ForeignNodeException) {
            launchForeignNodeError();
            return true;
        } else if (throwable instanceof QuotaExceededMegaException) {
            showOverquotaAlert(false);
            return true;
        } else if (throwable instanceof NotEnoughQuotaMegaException) {
            showOverquotaAlert(true);
            return true;
        }

        return false;
    }

    @Override
    protected void onActivityResult(int requestCode, int resultCode, Intent intent) {
        Timber.d("Request code: %d, Result code:%d", requestCode, resultCode);

        if (nodeSaver.handleActivityResult(this, requestCode, resultCode, intent)) {
            return;
        }

        if (nodeAttacher.handleActivityResult(requestCode, resultCode, intent, this)) {
            return;
        }

        if (resultCode == RESULT_FIRST_USER) {
            showSnackbar(SNACKBAR_TYPE, getString(R.string.context_no_destination_folder), -1);
            return;
        }

        if (requestCode == REQUEST_CODE_GET_FILES && resultCode == RESULT_OK) {
            if (intent == null) {
                Timber.w("Intent NULL");
                return;
            }

            Timber.d("Intent action: %s", intent.getAction());
            Timber.d("Intent type: %s", intent.getType());

            intent.setAction(Intent.ACTION_GET_CONTENT);
            processFileDialog = showProcessFileDialog(this, intent);

            filePrepareUseCase.prepareFiles(intent)
                    .subscribeOn(Schedulers.io())
                    .observeOn(AndroidSchedulers.mainThread())
                    .subscribe((shareInfo, throwable) -> {
                        if (throwable == null) {
                            onIntentProcessed(shareInfo);
                        }
                    });
        } else if (requestCode == REQUEST_CODE_GET_FOLDER) {
            getFolder(this, resultCode, intent, getCurrentParentHandle());
        } else if (requestCode == REQUEST_CODE_GET_FOLDER_CONTENT) {
            if (intent != null && resultCode == RESULT_OK) {
                String result = intent.getStringExtra(EXTRA_ACTION_RESULT);
                if (isTextEmpty(result)) {
                    return;
                }

                showSnackbar(SNACKBAR_TYPE, result, MEGACHAT_INVALID_HANDLE);
            }
        } else if (requestCode == WRITE_SD_CARD_REQUEST_CODE && resultCode == RESULT_OK) {

            if (!hasPermissions(this, Manifest.permission.WRITE_EXTERNAL_STORAGE)) {
                requestPermission(this,
                        REQUEST_WRITE_STORAGE,
                        Manifest.permission.WRITE_EXTERNAL_STORAGE);
            }

            if (app.getStorageState() == STORAGE_STATE_PAYWALL) {
                showOverDiskQuotaPaywallWarning();
                return;
            }

            Uri treeUri = intent.getData();
            Timber.d("Create the document : %s", treeUri);
            long handleToDownload = intent.getLongExtra("handleToDownload", -1);
            Timber.d("The recovered handle is: %s", handleToDownload);
            //Now, call to the DownloadService

            if (handleToDownload != 0 && handleToDownload != -1) {
                Intent service = new Intent(this, DownloadService.class);
                service.putExtra(DownloadService.EXTRA_HASH, handleToDownload);
                service.putExtra(DownloadService.EXTRA_CONTENT_URI, treeUri.toString());
                File tempFolder = CacheFolderManager.getCacheFolder(this, CacheFolderManager.TEMPORARY_FOLDER);
                if (!isFileAvailable(tempFolder)) {
                    showSnackbar(SNACKBAR_TYPE, getString(R.string.general_error), -1);
                    return;
                }
                service.putExtra(DownloadService.EXTRA_PATH, tempFolder.getAbsolutePath());
                startService(service);
            }
        } else if (requestCode == REQUEST_CODE_SELECT_FILE && resultCode == RESULT_OK) {
            Timber.d("requestCode == REQUEST_CODE_SELECT_FILE");

            if (intent == null) {
                Timber.w("Intent NULL");
                return;
            }

            nodeAttacher.handleSelectFileResult(intent, this);
        } else if (requestCode == REQUEST_CODE_SELECT_FOLDER && resultCode == RESULT_OK) {
            Timber.d("REQUEST_CODE_SELECT_FOLDER");

            if (intent == null) {
                Timber.d("Intent NULL");
                return;
            }

            final ArrayList<String> selectedContacts = intent.getStringArrayListExtra(SELECTED_CONTACTS);
            final long folderHandle = intent.getLongExtra("SELECT", 0);

            MaterialAlertDialogBuilder dialogBuilder = new MaterialAlertDialogBuilder(this);
            dialogBuilder.setTitle(getString(R.string.file_properties_shared_folder_permissions));
            final CharSequence[] items = {getString(R.string.file_properties_shared_folder_read_only), getString(R.string.file_properties_shared_folder_read_write), getString(R.string.file_properties_shared_folder_full_access)};
            dialogBuilder.setSingleChoiceItems(items, -1, new DialogInterface.OnClickListener() {
                public void onClick(DialogInterface dialog, int item) {
                    permissionsDialog.dismiss();
                    nC.shareFolder(megaApi.getNodeByHandle(folderHandle), selectedContacts, item);
                }
            });
            dialogBuilder.setTitle(getString(R.string.dialog_select_permissions));
            permissionsDialog = dialogBuilder.create();
            permissionsDialog.show();

        } else if (requestCode == REQUEST_CODE_SELECT_CONTACT && resultCode == RESULT_OK) {
            Timber.d("onActivityResult REQUEST_CODE_SELECT_CONTACT OK");

            if (intent == null) {
                Timber.w("Intent NULL");
                return;
            }

            final ArrayList<String> contactsData = intent.getStringArrayListExtra(AddContactActivity.EXTRA_CONTACTS);
            megaContacts = intent.getBooleanExtra(AddContactActivity.EXTRA_MEGA_CONTACTS, true);

            final int multiselectIntent = intent.getIntExtra("MULTISELECT", -1);

            if (multiselectIntent == 0) {
                //One file to share
                final long nodeHandle = intent.getLongExtra(AddContactActivity.EXTRA_NODE_HANDLE, -1);

                if (fileBackupManager.shareFolder(nC, new long[]{nodeHandle}, contactsData, ACCESS_READ)) {
                    return;
                }

                MaterialAlertDialogBuilder dialogBuilder = new MaterialAlertDialogBuilder(this);
                dialogBuilder.setTitle(getString(R.string.file_properties_shared_folder_permissions));
                final CharSequence[] items = {getString(R.string.file_properties_shared_folder_read_only), getString(R.string.file_properties_shared_folder_read_write), getString(R.string.file_properties_shared_folder_full_access)};
                dialogBuilder.setSingleChoiceItems(items, -1, (dialog, item) -> {
                    permissionsDialog.dismiss();
                    nC.shareFolder(megaApi.getNodeByHandle(nodeHandle), contactsData, item);
                });
                dialogBuilder.setTitle(getString(R.string.dialog_select_permissions));
                permissionsDialog = dialogBuilder.create();
                permissionsDialog.show();
            } else if (multiselectIntent == 1) {
                //Several folders to share
                final long[] nodeHandles = intent.getLongArrayExtra(AddContactActivity.EXTRA_NODE_HANDLE);

                if (fileBackupManager.shareFolder(nC, nodeHandles, contactsData, ACCESS_READ)) {
                    return;
                }

                MaterialAlertDialogBuilder dialogBuilder = new MaterialAlertDialogBuilder(this);
                dialogBuilder.setTitle(getString(R.string.file_properties_shared_folder_permissions));
                final CharSequence[] items = {getString(R.string.file_properties_shared_folder_read_only), getString(R.string.file_properties_shared_folder_read_write), getString(R.string.file_properties_shared_folder_full_access)};
                dialogBuilder.setSingleChoiceItems(items, -1, new DialogInterface.OnClickListener() {
                    public void onClick(DialogInterface dialog, int item) {
                        permissionsDialog.dismiss();
                        nC.shareFolders(nodeHandles, contactsData, item);
                    }
                });
                dialogBuilder.setTitle(getString(R.string.dialog_select_permissions));
                permissionsDialog = dialogBuilder.create();
                permissionsDialog.show();
            }
        } else if (requestCode == REQUEST_CODE_SELECT_FOLDER_TO_MOVE && resultCode == RESULT_OK) {

            if (intent == null) {
                Timber.d("Intent NULL");
                return;
            }

            final long[] moveHandles = intent.getLongArrayExtra("MOVE_HANDLES");
            final long toHandle = intent.getLongExtra("MOVE_TO", 0);

            if (fileBackupManager.moveToBackup(moveNodeUseCase, moveHandles, toHandle)) {
                return;
            }

            checkNameCollisionUseCase.checkHandleList(moveHandles, toHandle, NameCollisionType.MOVE)
                    .subscribeOn(Schedulers.io())
                    .observeOn(AndroidSchedulers.mainThread())
                    .subscribe((result, throwable) -> {
                        if (throwable == null) {
                            ArrayList<NameCollision> collisions = result.getFirst();

                            if (!collisions.isEmpty()) {
                                dismissAlertDialogIfExists(statusDialog);
                                nameCollisionActivityContract.launch(collisions);
                            }

                            long[] handlesWithoutCollision = result.getSecond();

                            if (handlesWithoutCollision.length > 0) {
                                moveNodeUseCase.move(handlesWithoutCollision, toHandle)
                                        .subscribeOn(Schedulers.io())
                                        .observeOn(AndroidSchedulers.mainThread())
                                        .subscribe((moveResult, moveThrowable) -> {
                                            if (!manageCopyMoveException(moveThrowable)) {
                                                showMovementResult(moveResult, handlesWithoutCollision[0]);
                                            }
                                        });
                            }
                        }
                    });
        } else if (requestCode == REQUEST_CODE_SELECT_FOLDER_TO_COPY && resultCode == RESULT_OK) {
            Timber.d("REQUEST_CODE_SELECT_COPY_FOLDER");

            if (intent == null) {
                Timber.w("Intent NULL");
                return;
            }
            final long[] copyHandles = intent.getLongArrayExtra("COPY_HANDLES");
            final long toHandle = intent.getLongExtra("COPY_TO", 0);

            if (fileBackupManager.copyNodesToBackups(nC, copyHandles, toHandle)) {
                return;
            }

            checkNameCollisionUseCase.checkHandleList(copyHandles, toHandle, NameCollisionType.COPY)
                    .subscribeOn(Schedulers.io())
                    .observeOn(AndroidSchedulers.mainThread())
                    .subscribe((result, throwable) -> {
                        if (throwable == null) {
                            ArrayList<NameCollision> collisions = result.getFirst();

                            if (!collisions.isEmpty()) {
                                dismissAlertDialogIfExists(statusDialog);
                                nameCollisionActivityContract.launch(collisions);
                            }

                            long[] handlesWithoutCollision = result.getSecond();

                            if (handlesWithoutCollision.length > 0) {
                                copyNodeUseCase.copy(handlesWithoutCollision, toHandle)
                                        .subscribeOn(Schedulers.io())
                                        .observeOn(AndroidSchedulers.mainThread())
                                        .subscribe((copyResult, copyThrowable) -> {
                                            dismissAlertDialogIfExists(statusDialog);
                                            if (!manageCopyMoveException(copyThrowable)) {
                                                showCopyResult(copyResult);
                                            }
                                        });
                            }
                        }
                    });
        } else if (requestCode == REQUEST_CODE_REFRESH_API_SERVER && resultCode == RESULT_OK) {
            Timber.d("Resfresh DONE");

            if (intent == null) {
                Timber.w("Intent NULL");
                return;
            }

            ((MegaApplication) getApplication()).askForFullAccountInfo();
            ((MegaApplication) getApplication()).askForExtendedAccountDetails();

            if (drawerItem == DrawerItem.CLOUD_DRIVE) {
                viewModel.setBrowserParentHandle(intent.getLongExtra(INTENT_EXTRA_KEY_PARENT_HANDLE, INVALID_HANDLE));
<<<<<<< HEAD
                MegaNode parentNode = megaApi.getNodeByHandle(viewModel.getBrowserParentHandle());
=======
                MegaNode parentNode = megaApi.getNodeByHandle(viewModel.getState().getValue().getBrowserParentHandle());
>>>>>>> 3f26ba2a

                ArrayList<MegaNode> nodes = megaApi.getChildren(parentNode != null
                                ? parentNode
                                : megaApi.getRootNode(),
                        sortOrderManagement.getOrderCloud());

                fileBrowserFragment.setNodes(nodes);
                fileBrowserFragment.getRecyclerView().invalidate();
            } else if (drawerItem == DrawerItem.SHARED_ITEMS) {
                refreshIncomingShares();
            }

        } else if (requestCode == TAKE_PHOTO_CODE) {
            Timber.d("TAKE_PHOTO_CODE");
            if (resultCode == Activity.RESULT_OK) {
                long parentHandle = getCurrentParentHandle();
                File file = getTemporalTakePictureFile(this);
                if (file != null) {
                    checkNameCollisionUseCase.check(file.getName(), parentHandle)
                            .subscribeOn(Schedulers.io())
                            .observeOn(AndroidSchedulers.mainThread())
                            .subscribe(handle -> {
                                        ArrayList<NameCollision> list = new ArrayList<>();
                                        list.add(NameCollision.Upload.getUploadCollision(handle,
                                                file, parentHandle));
                                        nameCollisionActivityContract.launch(list);
                                    },
                                    throwable -> {
                                        if (throwable instanceof MegaNodeException.ParentDoesNotExistException) {
                                            showSnackbar(SNACKBAR_TYPE, StringResourcesUtils.getString(R.string.general_error), MEGACHAT_INVALID_HANDLE);
                                        } else if (throwable instanceof MegaNodeException.ChildDoesNotExistsException) {
                                            uploadUseCase.upload(this, file, parentHandle)
                                                    .subscribeOn(Schedulers.io())
                                                    .observeOn(AndroidSchedulers.mainThread())
<<<<<<< HEAD
                                                    .subscribe(() -> logDebug("Upload started"));
=======
                                                    .subscribe(() -> Timber.d("Upload started"));
>>>>>>> 3f26ba2a
                                        }
                                    });
                }
            } else {
                Timber.w("TAKE_PHOTO_CODE--->ERROR!");
            }
        } else if (requestCode == REQUEST_CODE_SORT_BY && resultCode == RESULT_OK) {

            if (intent == null) {
                Timber.w("Intent NULL");
                return;
            }

            int orderGetChildren = intent.getIntExtra("ORDER_GET_CHILDREN", 1);
            if (drawerItem == DrawerItem.CLOUD_DRIVE) {
<<<<<<< HEAD
                MegaNode parentNode = megaApi.getNodeByHandle(viewModel.getBrowserParentHandle());
=======
                MegaNode parentNode = megaApi.getNodeByHandle(viewModel.getState().getValue().getBrowserParentHandle());
>>>>>>> 3f26ba2a
                if (parentNode != null) {
                    if (isCloudAdded()) {
                        ArrayList<MegaNode> nodes = megaApi.getChildren(parentNode, orderGetChildren);
                        fileBrowserFragment.setNodes(nodes);
                        fileBrowserFragment.getRecyclerView().invalidate();
                    }
                } else {
                    if (isCloudAdded()) {
                        ArrayList<MegaNode> nodes = megaApi.getChildren(megaApi.getRootNode(), orderGetChildren);
                        fileBrowserFragment.setNodes(nodes);
                        fileBrowserFragment.getRecyclerView().invalidate();
                    }
                }
            } else if (drawerItem == DrawerItem.SHARED_ITEMS) {
                onNodesSharedUpdate();
            }
        } else if (requestCode == REQUEST_CREATE_CHAT && resultCode == RESULT_OK) {
            Timber.d("REQUEST_CREATE_CHAT OK");

            if (intent == null) {
                Timber.w("Intent NULL");
                return;
            }
            boolean isMeeting = intent.getBooleanExtra(AddContactActivity.EXTRA_MEETING, false);
            if (isMeeting) {
                handler.post(() -> showMeetingOptionsPanel());
                return;
            }
            final ArrayList<String> contactsData = intent.getStringArrayListExtra(AddContactActivity.EXTRA_CONTACTS);

            final boolean isGroup = intent.getBooleanExtra(AddContactActivity.EXTRA_GROUP_CHAT, false);

            if (contactsData != null) {
                if (!isGroup) {
                    Timber.d("Create one to one chat");
                    MegaUser user = megaApi.getContact(contactsData.get(0));
                    if (user != null) {
                        Timber.d("Chat with contact: %s", contactsData.size());
                        startOneToOneChat(user);
                    }
                } else {
                    Timber.d("Create GROUP chat");
                    MegaChatPeerList peers = MegaChatPeerList.createInstance();
                    for (int i = 0; i < contactsData.size(); i++) {
                        MegaUser user = megaApi.getContact(contactsData.get(i));
                        if (user != null) {
                            peers.addPeer(user.getHandle(), MegaChatPeerList.PRIV_STANDARD);
                        }
                    }
                    final String chatTitle = intent.getStringExtra(AddContactActivity.EXTRA_CHAT_TITLE);
                    boolean isEKR = intent.getBooleanExtra(AddContactActivity.EXTRA_EKR, false);
                    boolean chatLink = false;
                    if (!isEKR) {
                        chatLink = intent.getBooleanExtra(AddContactActivity.EXTRA_CHAT_LINK, false);
                    }

                    createGroupChat(peers, chatTitle, chatLink, isEKR);
                }
            }
        } else if (requestCode == REQUEST_INVITE_CONTACT_FROM_DEVICE && resultCode == RESULT_OK) {
            Timber.d("REQUEST_INVITE_CONTACT_FROM_DEVICE OK");

            if (intent == null) {
                Timber.w("Intent NULL");
                return;
            }

            final ArrayList<String> contactsData = intent.getStringArrayListExtra(AddContactActivity.EXTRA_CONTACTS);
            megaContacts = intent.getBooleanExtra(AddContactActivity.EXTRA_MEGA_CONTACTS, true);

            if (contactsData != null) {
                cC.inviteMultipleContacts(contactsData);
            }
        } else if (requestCode == REQUEST_DOWNLOAD_FOLDER && resultCode == RESULT_OK) {
            String parentPath = intent.getStringExtra(FileStorageActivity.EXTRA_PATH);

            if (parentPath != null) {
                String path = parentPath + File.separator + getRecoveryKeyFileName();

                Timber.d("REQUEST_DOWNLOAD_FOLDER:path to download: %s", path);
                AccountController ac = new AccountController(this);
                ac.exportMK(path);
            }
        } else if (requestCode == REQUEST_CODE_FILE_INFO && resultCode == RESULT_OK) {
            if (isCloudAdded()) {
                long handle = intent.getLongExtra(NODE_HANDLE, -1);
                fileBrowserFragment.refresh(handle);
            }

            onNodesSharedUpdate();
        } else if (requestCode == REQUEST_CODE_SCAN_DOCUMENT) {
            if (resultCode == RESULT_OK) {
                String savedDestination = intent.getStringExtra(DocumentScannerActivity.EXTRA_PICKED_SAVE_DESTINATION);
                Intent fileIntent = new Intent(this, FileExplorerActivity.class);
                if (StringResourcesUtils.getString(R.string.section_chat).equals(savedDestination)) {
                    fileIntent.setAction(FileExplorerActivity.ACTION_UPLOAD_TO_CHAT);
                } else {
                    fileIntent.setAction(FileExplorerActivity.ACTION_SAVE_TO_CLOUD);
                    fileIntent.putExtra(FileExplorerActivity.EXTRA_PARENT_HANDLE, getCurrentParentHandle());
                }
                fileIntent.putExtra(Intent.EXTRA_STREAM, intent.getData());
                fileIntent.setType(intent.getType());
                startActivity(fileIntent);
            }
        } else if (requestCode == REQUEST_WRITE_STORAGE || requestCode == REQUEST_READ_WRITE_STORAGE) {
            if (Build.VERSION.SDK_INT >= Build.VERSION_CODES.R) {
                switch (requestCode) {
                    case REQUEST_WRITE_STORAGE:
                        // Take picture scenarios
                        if (typesCameraPermission == TAKE_PICTURE_OPTION) {
                            if (!hasPermissions(this, Manifest.permission.CAMERA)) {
                                requestPermission(this, REQUEST_CAMERA, Manifest.permission.CAMERA);
                            } else {
                                checkTakePicture(this, TAKE_PHOTO_CODE);
                                typesCameraPermission = INVALID_TYPE_PERMISSIONS;
                            }
                            break;
                        }

                        // General download scenario
                        nodeSaver.handleRequestPermissionsResult(requestCode);
                        break;

                    case REQUEST_READ_WRITE_STORAGE:
                        // Upload scenario
                        new Handler(Looper.getMainLooper()).post(this::showUploadPanel);
                        break;
                }
            }
        } else if (requestCode == REQUEST_CODE_DELETE_VERSIONS_HISTORY && resultCode == RESULT_OK) {
            if (!isOnline(this)) {
                Util.showErrorAlertDialog(getString(R.string.error_server_connection_problem), false, this);
                return;
            }
            if (intent.getBooleanExtra(VersionsFileActivity.KEY_DELETE_VERSION_HISTORY, false)) {
                MegaNode node = megaApi.getNodeByHandle(intent.getLongExtra(VersionsFileActivity.KEY_DELETE_NODE_HANDLE, 0));
                ArrayList<MegaNode> versions = megaApi.getVersions(node);
                versionsToRemove = versions.size() - 1;
                for (int i = 1; i < versions.size(); i++) {
                    megaApi.removeVersion(versions.get(i), this);
                }
            }
        } else {
            Timber.w("No request code processed");
            super.onActivityResult(requestCode, resultCode, intent);
        }
    }

    /**
     * Shows the copy result.
     *
     * @param result Object containing the request result.
     */
    private void showCopyResult(CopyRequestResult result) {
        showSnackbar(SNACKBAR_TYPE, result.getResultText(), MEGACHAT_INVALID_HANDLE);

        if (result.getSuccessCount() <= 0) {
            return;
        }

        if (drawerItem == DrawerItem.CLOUD_DRIVE) {
            if (isCloudAdded()) {
<<<<<<< HEAD
                ArrayList<MegaNode> nodes = megaApi.getChildren(megaApi.getNodeByHandle(viewModel.getBrowserParentHandle()),
=======
                ArrayList<MegaNode> nodes = megaApi.getChildren(megaApi.getNodeByHandle(viewModel.getState().getValue().getBrowserParentHandle()),
>>>>>>> 3f26ba2a
                        sortOrderManagement.getOrderCloud());
                fileBrowserFragment.setNodes(nodes);
                fileBrowserFragment.getRecyclerView().invalidate();
            }
        } else if (drawerItem == DrawerItem.RUBBISH_BIN) {
            refreshRubbishBin();
        } else if (drawerItem == DrawerItem.INBOX) {
            refreshInboxList();
        }
    }

    public void createGroupChat(MegaChatPeerList peers, String chatTitle, boolean chatLink, boolean isEKR) {

        Timber.d("Create group chat with participants: %s", peers.size());

        if (isEKR) {
            megaChatApi.createChat(true, peers, chatTitle, this);
        } else {
            if (chatLink) {
                if (chatTitle != null && !chatTitle.isEmpty()) {
                    CreateGroupChatWithPublicLink listener = new CreateGroupChatWithPublicLink(this, chatTitle);
                    megaChatApi.createPublicChat(peers, chatTitle, listener);
                } else {
                    showAlert(this, getString(R.string.message_error_set_title_get_link), null);
                }
            } else {
                megaChatApi.createPublicChat(peers, chatTitle, this);
            }
        }
    }

    public void startOneToOneChat(MegaUser user) {
        Timber.d("User Handle: %s", user.getHandle());
        MegaChatRoom chat = megaChatApi.getChatRoomByUser(user.getHandle());
        MegaChatPeerList peers = MegaChatPeerList.createInstance();
        if (chat == null) {
            Timber.d("No chat, create it!");
            peers.addPeer(user.getHandle(), MegaChatPeerList.PRIV_STANDARD);
            megaChatApi.createChat(false, peers, this);
        } else {
            Timber.d("There is already a chat, open it!");
            Intent intentOpenChat = new Intent(this, ChatActivity.class);
            intentOpenChat.setAction(ACTION_CHAT_SHOW_MESSAGES);
            intentOpenChat.putExtra(CHAT_ID, chat.getChatId());
            this.startActivity(intentOpenChat);
        }
    }

    void disableNavigationViewMenu(Menu menu) {
        Timber.d("disableNavigationViewMenu");

        MenuItem mi = menu.findItem(R.id.bottom_navigation_item_cloud_drive);
        if (mi != null) {
            mi.setChecked(false);
            mi.setEnabled(false);
        }
        mi = menu.findItem(R.id.bottom_navigation_item_camera_uploads);
        if (mi != null) {
            mi.setChecked(false);
            mi.setEnabled(false);
        }
        mi = menu.findItem(R.id.bottom_navigation_item_chat);
        if (mi != null) {
            mi.setChecked(false);
        }
        mi = menu.findItem(R.id.bottom_navigation_item_shared_items);
        if (mi != null) {
            mi.setChecked(false);
            mi.setEnabled(false);
        }
        mi = menu.findItem(R.id.bottom_navigation_item_homepage);
        if (mi != null) {
            mi.setChecked(false);
        }

        disableNavigationViewLayout();
    }

    void disableNavigationViewLayout() {
        if (myAccountSection != null) {
            myAccountSection.setEnabled(false);
            ((TextView) myAccountSection.findViewById(R.id.my_account_section_text)).setTextColor(ContextCompat.getColor(this, R.color.grey_038_white_038));
        }

        viewModel.checkInboxSectionVisibility();

        if (contactsSection != null) {
            contactsSection.setEnabled(false);

            if (contactsSectionText == null) {
                contactsSectionText = contactsSection.findViewById(R.id.contacts_section_text);
            }

            contactsSectionText.setAlpha(0.38F);
            setContactTitleSection();
        }

        if (notificationsSection != null) {
            notificationsSection.setEnabled(false);

            if (notificationsSectionText == null) {
                notificationsSectionText = notificationsSection.findViewById(R.id.contacts_section_text);
            }

            notificationsSectionText.setAlpha(0.38F);
            viewModel.checkNumUnreadUserAlerts(UnreadUserAlertsCheckType.NOTIFICATIONS_TITLE);
        }

        if (rubbishBinSection != null) {
            rubbishBinSection.setEnabled(false);
            ((TextView) rubbishBinSection.findViewById(R.id.rubbish_bin_section_text)).setAlpha(0.38F);
        }

        if (upgradeAccount != null) {
            upgradeAccount.setEnabled(false);
        }
    }

    void resetNavigationViewMenu(Menu menu) {
        Timber.d("resetNavigationViewMenu()");

        if (!isOnline(this) || megaApi == null || megaApi.getRootNode() == null) {
            disableNavigationViewMenu(menu);
            return;
        }

        MenuItem mi = menu.findItem(R.id.bottom_navigation_item_cloud_drive);

        if (mi != null) {
            mi.setChecked(false);
            mi.setEnabled(true);
        }
        mi = menu.findItem(R.id.bottom_navigation_item_camera_uploads);
        if (mi != null) {
            mi.setChecked(false);
            mi.setEnabled(true);
        }
        mi = menu.findItem(R.id.bottom_navigation_item_chat);
        if (mi != null) {
            mi.setChecked(false);
            mi.setEnabled(true);
        }
        mi = menu.findItem(R.id.bottom_navigation_item_shared_items);
        if (mi != null) {
            mi.setChecked(false);
            mi.setEnabled(true);
        }

        resetNavigationViewLayout();
    }

    public void resetNavigationViewLayout() {
        if (myAccountSection != null) {
            myAccountSection.setEnabled(true);
            ((TextView) myAccountSection.findViewById(R.id.my_account_section_text)).setTextColor(
                    ColorUtils.getThemeColor(this, android.R.attr.textColorPrimary));
        }

        if (inboxSection != null) {
            viewModel.checkInboxSectionVisibility();
        }

        if (contactsSection != null) {
            contactsSection.setEnabled(true);

            if (contactsSectionText == null) {
                contactsSectionText = contactsSection.findViewById(R.id.contacts_section_text);
            }

            contactsSectionText.setAlpha(1F);
            setContactTitleSection();
        }

        if (notificationsSection != null) {
            notificationsSection.setEnabled(true);

            if (notificationsSectionText == null) {
                notificationsSectionText = notificationsSection.findViewById(R.id.notification_section_text);
            }

            notificationsSectionText.setAlpha(1F);
            viewModel.checkNumUnreadUserAlerts(UnreadUserAlertsCheckType.NOTIFICATIONS_TITLE);
        }

        if (rubbishBinSection != null) {
            rubbishBinSection.setEnabled(true);
            ((TextView) rubbishBinSection.findViewById(R.id.rubbish_bin_section_text)).setAlpha(1F);
        }

        if (upgradeAccount != null) {
            upgradeAccount.setEnabled(true);
        }
    }

    public void setInboxNavigationDrawer() {
        Timber.d("setInboxNavigationDrawer");
        if (nV != null && inboxSection != null) {
            viewModel.checkInboxSectionVisibility();
        }
    }

    public void showProPanel() {
        Timber.d("showProPanel");
        //Left and Right margin
        LinearLayout.LayoutParams proTextParams = (LinearLayout.LayoutParams) getProText.getLayoutParams();
        proTextParams.setMargins(scaleWidthPx(24, outMetrics), scaleHeightPx(23, outMetrics), scaleWidthPx(24, outMetrics), scaleHeightPx(23, outMetrics));
        getProText.setLayoutParams(proTextParams);

        rightUpgradeButton.setOnClickListener(this);
        android.view.ViewGroup.LayoutParams paramsb2 = rightUpgradeButton.getLayoutParams();
        //Left and Right margin
        LinearLayout.LayoutParams optionTextParams = (LinearLayout.LayoutParams) rightUpgradeButton.getLayoutParams();
        optionTextParams.setMargins(scaleWidthPx(6, outMetrics), 0, scaleWidthPx(8, outMetrics), 0);
        rightUpgradeButton.setLayoutParams(optionTextParams);

        leftCancelButton.setOnClickListener(this);
        android.view.ViewGroup.LayoutParams paramsb1 = leftCancelButton.getLayoutParams();
        leftCancelButton.setLayoutParams(paramsb1);
        //Left and Right margin
        LinearLayout.LayoutParams cancelTextParams = (LinearLayout.LayoutParams) leftCancelButton.getLayoutParams();
        cancelTextParams.setMargins(scaleWidthPx(6, outMetrics), 0, scaleWidthPx(6, outMetrics), 0);
        leftCancelButton.setLayoutParams(cancelTextParams);

        getProLayout.setVisibility(View.VISIBLE);
        getProLayout.bringToFront();
    }

    /**
     * Check the current storage state.
     *
     * @param onCreate Flag to indicate if the method was called from "onCreate" or not.
     */
    private void checkCurrentStorageStatus(boolean onCreate) {
        // If the current storage state is not initialized is because the app received the
        // event informing about the storage state  during login, the ManagerActivity
        // wasn't active and for this reason the value is stored in the MegaApplication object.
        int storageStateToCheck = (storageState != MegaApiJava.STORAGE_STATE_UNKNOWN) ?
                storageState : app.getStorageState();

        checkStorageStatus(storageStateToCheck, onCreate);
    }

    /**
     * Check the storage state provided as first parameter.
     *
     * @param newStorageState Storage state to check.
     * @param onCreate        Flag to indicate if the method was called from "onCreate" or not.
     */
    private void checkStorageStatus(int newStorageState, boolean onCreate) {
        Intent intent = new Intent(this, UploadService.class);
        switch (newStorageState) {
            case MegaApiJava.STORAGE_STATE_GREEN:
                Timber.d("STORAGE STATE GREEN");

                intent.setAction(ACTION_STORAGE_STATE_CHANGED);

                // TODO: WORKAROUND, NEED TO IMPROVE AND REMOVE THE TRY-CATCH
                try {
                    ContextCompat.startForegroundService(this, intent);
                } catch (Exception e) {
                    Timber.e(e, "Exception starting UploadService");
                }

                if (myAccountInfo.getAccountType() == MegaAccountDetails.ACCOUNT_TYPE_FREE) {
                    Timber.d("ACCOUNT TYPE FREE");
                    if (showMessageRandom()) {
                        Timber.d("Show message random: TRUE");
                        showProPanel();
                    }
                }
                storageState = newStorageState;
                fireCameraUploadJob(ManagerActivity.this, false);
                break;

            case MegaApiJava.STORAGE_STATE_ORANGE:
                Timber.w("STORAGE STATE ORANGE");

                intent.setAction(ACTION_STORAGE_STATE_CHANGED);

                // TODO: WORKAROUND, NEED TO IMPROVE AND REMOVE THE TRY-CATCH
                try {
                    ContextCompat.startForegroundService(this, intent);
                } catch (Exception e) {
                    Timber.e(e, "Exception starting UploadService");
                    e.printStackTrace();
                }

                if (onCreate && isStorageStatusDialogShown) {
                    isStorageStatusDialogShown = false;
                    showStorageAlmostFullDialog();
                } else if (newStorageState > storageState) {
                    showStorageAlmostFullDialog();
                }
                storageState = newStorageState;
                Timber.d("Try to start CU, false.");
                fireCameraUploadJob(ManagerActivity.this, false);
                break;

            case MegaApiJava.STORAGE_STATE_RED:
                Timber.w("STORAGE STATE RED");
                if (onCreate && isStorageStatusDialogShown) {
                    isStorageStatusDialogShown = false;
                    showStorageFullDialog();
                } else if (newStorageState > storageState) {
                    showStorageFullDialog();
                }
                break;

            case MegaApiJava.STORAGE_STATE_PAYWALL:
                Timber.w("STORAGE STATE PAYWALL");
                break;

            default:
                return;
        }

        storageState = newStorageState;
        app.setStorageState(storageState);
    }

    /**
     * Show a dialog to indicate that the storage space is almost full.
     */
    public void showStorageAlmostFullDialog() {
        Timber.d("showStorageAlmostFullDialog");
        showStorageStatusDialog(MegaApiJava.STORAGE_STATE_ORANGE, false, false);
    }

    /**
     * Show a dialog to indicate that the storage space is full.
     */
    public void showStorageFullDialog() {
        Timber.d("showStorageFullDialog");
        showStorageStatusDialog(MegaApiJava.STORAGE_STATE_RED, false, false);
    }

    /**
     * Show an overquota alert dialog.
     *
     * @param preWarning Flag to indicate if is a pre-overquota alert or not.
     */
    public void showOverquotaAlert(boolean preWarning) {
        Timber.d("preWarning: %s", preWarning);
        showStorageStatusDialog(
                preWarning ? MegaApiJava.STORAGE_STATE_ORANGE : MegaApiJava.STORAGE_STATE_RED,
                true, preWarning);
    }

    public void showSMSVerificationDialog() {
        isSMSDialogShowing = true;
        smsDialogTimeChecker.update();
        MaterialAlertDialogBuilder dialogBuilder = new MaterialAlertDialogBuilder(this);
        LayoutInflater inflater = getLayoutInflater();
        final View dialogView = inflater.inflate(R.layout.sms_verification_dialog_layout, null);
        dialogBuilder.setView(dialogView);

        TextView msg = dialogView.findViewById(R.id.sv_dialog_msg);
        boolean isAchievementUser = megaApi.isAchievementsEnabled();
        Timber.d("is achievement user: %s", isAchievementUser);
        if (isAchievementUser) {
            String message = String.format(getString(R.string.sms_add_phone_number_dialog_msg_achievement_user), myAccountInfo.getBonusStorageSMS());
            msg.setText(message);
        } else {
            msg.setText(R.string.sms_add_phone_number_dialog_msg_non_achievement_user);
        }

        dialogBuilder.setPositiveButton(R.string.general_add, (dialog, which) -> {
            startActivity(new Intent(getApplicationContext(), SMSVerificationActivity.class));
            alertDialogSMSVerification.dismiss();
        }).setNegativeButton(R.string.verify_account_not_now_button, (dialog, which) -> {
            alertDialogSMSVerification.dismiss();
        });

        if (alertDialogSMSVerification == null) {
            alertDialogSMSVerification = dialogBuilder.create();
            alertDialogSMSVerification.setCancelable(false);
            alertDialogSMSVerification.setOnDismissListener(dialog -> isSMSDialogShowing = false);
            alertDialogSMSVerification.setCanceledOnTouchOutside(false);
        }
        alertDialogSMSVerification.show();
    }

    /**
     * Method to show a dialog to indicate the storage status.
     *
     * @param storageState   Storage status.
     * @param overquotaAlert Flag to indicate that is an overquota alert or not.
     * @param preWarning     Flag to indicate if is a pre-overquota alert or not.
     */
    private void showStorageStatusDialog(int storageState, boolean overquotaAlert, boolean preWarning) {
        Timber.d("showStorageStatusDialog");

        if (myAccountInfo.getAccountType() == -1) {
            Timber.w("Do not show dialog, not info of the account received yet");
            return;
        }

        if (isStorageStatusDialogShown) {
            Timber.d("Storage status dialog already shown");
            return;
        }

        MaterialAlertDialogBuilder dialogBuilder = new MaterialAlertDialogBuilder(this);

        LayoutInflater inflater = this.getLayoutInflater();
        View dialogView = inflater.inflate(R.layout.storage_status_dialog_layout, null);
        dialogBuilder.setView(dialogView);

        TextView title = (TextView) dialogView.findViewById(R.id.storage_status_title);
        title.setText(getString(R.string.action_upgrade_account));

        ImageView image = (ImageView) dialogView.findViewById(R.id.image_storage_status);
        TextView text = (TextView) dialogView.findViewById(R.id.text_storage_status);

        Product pro3 = getPRO3OneMonth();
        String storageString = "";
        String transferString = "";
        if (pro3 != null) {
            storageString = getSizeStringGBBased(pro3.getStorage());
            transferString = getSizeStringGBBased(pro3.getTransfer());
        }

        switch (storageState) {
            case MegaApiJava.STORAGE_STATE_GREEN:
                Timber.d("STORAGE STATE GREEN");
                return;

            case MegaApiJava.STORAGE_STATE_ORANGE:
                image.setImageResource(R.drawable.ic_storage_almost_full);
                text.setText(String.format(getString(R.string.text_almost_full_warning), storageString, transferString));
                break;

            case MegaApiJava.STORAGE_STATE_RED:
                image.setImageResource(R.drawable.ic_storage_full);
                text.setText(String.format(getString(R.string.text_storage_full_warning), storageString, transferString));
                break;

            default:
                Timber.w("STORAGE STATE INVALID VALUE: %d", storageState);
                return;
        }

        if (overquotaAlert) {
            if (!preWarning)
                title.setText(getString(R.string.overquota_alert_title));

            text.setText(getString(preWarning ? R.string.pre_overquota_alert_text :
                    R.string.overquota_alert_text));
        }

        LinearLayout horizontalButtonsLayout = (LinearLayout) dialogView.findViewById(R.id.horizontal_buttons_storage_status_layout);
        LinearLayout verticalButtonsLayout = (LinearLayout) dialogView.findViewById(R.id.vertical_buttons_storage_status_layout);

        final OnClickListener dismissClickListener = new OnClickListener() {
            public void onClick(View v) {
                alertDialogStorageStatus.dismiss();
                isStorageStatusDialogShown = false;
            }
        };

        final OnClickListener upgradeClickListener = new OnClickListener() {
            public void onClick(View v) {
                alertDialogStorageStatus.dismiss();
                isStorageStatusDialogShown = false;
                navigateToUpgradeAccount();
            }
        };

        final OnClickListener achievementsClickListener = new OnClickListener() {
            public void onClick(View v) {
                alertDialogStorageStatus.dismiss();
                isStorageStatusDialogShown = false;
                Timber.d("Go to achievements section");
                navigateToAchievements();
            }
        };

        final OnClickListener customPlanClickListener = v -> {
            alertDialogStorageStatus.dismiss();
            isStorageStatusDialogShown = false;
            askForCustomizedPlan(this, megaApi.getMyEmail(), myAccountInfo.getAccountType());
        };

        Button verticalDismissButton = (Button) dialogView.findViewById(R.id.vertical_storage_status_button_dissmiss);
        verticalDismissButton.setOnClickListener(dismissClickListener);
        Button horizontalDismissButton = (Button) dialogView.findViewById(R.id.horizontal_storage_status_button_dissmiss);
        horizontalDismissButton.setOnClickListener(dismissClickListener);

        Button verticalActionButton = (Button) dialogView.findViewById(R.id.vertical_storage_status_button_action);
        Button horizontalActionButton = (Button) dialogView.findViewById(R.id.horizontal_storage_status_button_payment);

        Button achievementsButton = (Button) dialogView.findViewById(R.id.vertical_storage_status_button_achievements);
        achievementsButton.setOnClickListener(achievementsClickListener);

        switch (myAccountInfo.getAccountType()) {
            case MegaAccountDetails.ACCOUNT_TYPE_PROIII:
                Timber.d("Show storage status dialog for USER PRO III");
                if (!overquotaAlert) {
                    if (storageState == MegaApiJava.STORAGE_STATE_ORANGE) {
                        text.setText(getString(R.string.text_almost_full_warning_pro3_account));
                    } else if (storageState == MegaApiJava.STORAGE_STATE_RED) {
                        text.setText(getString(R.string.text_storage_full_warning_pro3_account));
                    }
                }
                horizontalActionButton.setText(getString(R.string.button_custom_almost_full_warning));
                horizontalActionButton.setOnClickListener(customPlanClickListener);
                verticalActionButton.setText(getString(R.string.button_custom_almost_full_warning));
                verticalActionButton.setOnClickListener(customPlanClickListener);
                break;

            case MegaAccountDetails.ACCOUNT_TYPE_LITE:
            case MegaAccountDetails.ACCOUNT_TYPE_PROI:
            case MegaAccountDetails.ACCOUNT_TYPE_PROII:
                Timber.d("Show storage status dialog for USER PRO");
                if (!overquotaAlert) {
                    if (storageState == MegaApiJava.STORAGE_STATE_ORANGE) {
                        text.setText(String.format(getString(R.string.text_almost_full_warning_pro_account), storageString, transferString));
                    } else if (storageState == MegaApiJava.STORAGE_STATE_RED) {
                        text.setText(String.format(getString(R.string.text_storage_full_warning_pro_account), storageString, transferString));
                    }
                }
                horizontalActionButton.setText(getString(R.string.my_account_upgrade_pro));
                horizontalActionButton.setOnClickListener(upgradeClickListener);
                verticalActionButton.setText(getString(R.string.my_account_upgrade_pro));
                verticalActionButton.setOnClickListener(upgradeClickListener);
                break;

            case MegaAccountDetails.ACCOUNT_TYPE_FREE:
            default:
                Timber.d("Show storage status dialog for FREE USER");
                horizontalActionButton.setText(getString(R.string.button_plans_almost_full_warning));
                horizontalActionButton.setOnClickListener(upgradeClickListener);
                verticalActionButton.setText(getString(R.string.button_plans_almost_full_warning));
                verticalActionButton.setOnClickListener(upgradeClickListener);
                break;
        }

        if (megaApi.isAchievementsEnabled()) {
            horizontalButtonsLayout.setVisibility(View.GONE);
            verticalButtonsLayout.setVisibility(View.VISIBLE);
        } else {
            horizontalButtonsLayout.setVisibility(View.VISIBLE);
            verticalButtonsLayout.setVisibility(View.GONE);
        }

        alertDialogStorageStatus = dialogBuilder.create();
        alertDialogStorageStatus.setCancelable(false);
        alertDialogStorageStatus.setCanceledOnTouchOutside(false);

        isStorageStatusDialogShown = true;

        alertDialogStorageStatus.show();
    }

    private Product getPRO3OneMonth() {
        List<Product> products = myAccountInfo.getProductAccounts();
        if (products != null) {
            for (Product product : products) {
                if (product != null && product.getLevel() == PRO_III && product.getMonths() == 1) {
                    return product;
                }
            }
        } else {
            // Edge case: when this method is called, TYPE_GET_PRICING hasn't finished yet.
            Timber.w("Products haven't been initialized!");
        }
        return null;
    }

    private void refreshOfflineNodes() {
        Timber.d("updateOfflineView");
        if (fullscreenOfflineFragment != null) {
            fullscreenOfflineFragment.refreshNodes();
        } else if (pagerOfflineFragment != null) {
            pagerOfflineFragment.refreshNodes();
        }
    }

    /**
     * Handle processed upload intent.
     *
     * @param infos List<ShareInfo> containing all the upload info.
     */
    private void onIntentProcessed(List<ShareInfo> infos) {
<<<<<<< HEAD
        logDebug("onIntentProcessed");
=======
        Timber.d("onIntentProcessed");
>>>>>>> 3f26ba2a

        MegaNode parentNode = getCurrentParentNode(getCurrentParentHandle(), -1);
        if (parentNode == null) {
            dismissAlertDialogIfExists(statusDialog);
            dismissAlertDialogIfExists(processFileDialog);
            showSnackbar(SNACKBAR_TYPE, StringResourcesUtils.getString(R.string.error_temporary_unavaible), -1);
            return;
        }

        if (infos == null) {
            dismissAlertDialogIfExists(statusDialog);
            dismissAlertDialogIfExists(processFileDialog);
            showSnackbar(SNACKBAR_TYPE, StringResourcesUtils.getString(R.string.upload_can_not_open), MEGACHAT_INVALID_HANDLE);
            return;
        }

        if (app.getStorageState() == STORAGE_STATE_PAYWALL) {
            dismissAlertDialogIfExists(statusDialog);
            dismissAlertDialogIfExists(processFileDialog);
            showOverDiskQuotaPaywallWarning();
            return;
        }

        checkNameCollisionUseCase.checkShareInfoList(infos, parentNode)
                .subscribeOn(Schedulers.io())
                .observeOn(AndroidSchedulers.mainThread())
                .subscribe((result, throwable) -> {
                    dismissAlertDialogIfExists(statusDialog);
                    dismissAlertDialogIfExists(processFileDialog);

                    if (throwable != null) {
                        showSnackbar(SNACKBAR_TYPE, StringResourcesUtils.getString(R.string.error_temporary_unavaible), MEGACHAT_INVALID_HANDLE);
                    } else {
                        ArrayList<NameCollision> collisions = result.getFirst();
                        List<ShareInfo> withoutCollisions = result.getSecond();

                        if (!collisions.isEmpty()) {
                            nameCollisionActivityContract.launch(collisions);
                        }

                        if (!withoutCollisions.isEmpty()) {
                            showSnackbar(SNACKBAR_TYPE, StringResourcesUtils.getQuantityString(R.plurals.upload_began, withoutCollisions.size(), withoutCollisions.size()), MEGACHAT_INVALID_HANDLE);

                            for (ShareInfo info : withoutCollisions) {
                                if (info.isContact) {
                                    requestContactsPermissions(info, parentNode);
                                } else {
                                    uploadUseCase.upload(this, info, null, parentNode.getHandle())
                                            .subscribeOn(Schedulers.io())
                                            .observeOn(AndroidSchedulers.mainThread())
<<<<<<< HEAD
                                            .subscribe(() -> logDebug("Upload started"));
=======
                                            .subscribe(() -> Timber.d("Upload started"));
>>>>>>> 3f26ba2a
                                }
                            }
                        }
                    }
                });
    }

    public void requestContactsPermissions(ShareInfo info, MegaNode parentNode) {
        Timber.d("requestContactsPermissions");
        if (!hasPermissions(this, Manifest.permission.READ_CONTACTS)) {
            Timber.w("No read contacts permission");
            infoManager = info;
            parentNodeManager = parentNode;
            requestPermission(this, REQUEST_UPLOAD_CONTACT, Manifest.permission.READ_CONTACTS);
        } else {
            uploadContactInfo(info, parentNode);
        }
    }

    public void uploadContactInfo(ShareInfo info, MegaNode parentNode) {
        Timber.d("Upload contact info");

        Cursor cursorID = getContentResolver().query(info.contactUri, null, null, null, null);

        if (cursorID != null) {
            if (cursorID.moveToFirst()) {
                Timber.d("It is a contact");

                String id = cursorID.getString(cursorID.getColumnIndex(ContactsContract.Contacts._ID));
                String name = cursorID.getString(cursorID.getColumnIndex(ContactsContract.Contacts.DISPLAY_NAME));
                int hasPhone = cursorID.getInt(cursorID.getColumnIndex(ContactsContract.Contacts.HAS_PHONE_NUMBER));

                // get the user's email address
                String email = null;
                Cursor ce = getContentResolver().query(ContactsContract.CommonDataKinds.Email.CONTENT_URI, null,
                        ContactsContract.CommonDataKinds.Email.CONTACT_ID + " = ?", new String[]{id}, null);
                if (ce != null && ce.moveToFirst()) {
                    email = ce.getString(ce.getColumnIndex(ContactsContract.CommonDataKinds.Email.DATA));
                    ce.close();
                }

                // get the user's phone number
                String phone = null;
                if (hasPhone > 0) {
                    Cursor cp = getContentResolver().query(ContactsContract.CommonDataKinds.Phone.CONTENT_URI, null,
                            ContactsContract.CommonDataKinds.Phone.CONTACT_ID + " = ?", new String[]{id}, null);
                    if (cp != null && cp.moveToFirst()) {
                        phone = cp.getString(cp.getColumnIndex(ContactsContract.CommonDataKinds.Phone.NUMBER));
                        cp.close();
                    }
                }

                StringBuilder data = new StringBuilder();
                data.append(name);
                if (phone != null) {
                    data.append(", " + phone);
                }

                if (email != null) {
                    data.append(", " + email);
                }

                createFile(name, data.toString(), parentNode);
            }
            cursorID.close();
        } else {
            showSnackbar(SNACKBAR_TYPE, getString(R.string.error_temporary_unavaible), -1);
        }
    }

    private void createFile(String name, String data, MegaNode parentNode) {
        if (app.getStorageState() == STORAGE_STATE_PAYWALL) {
            showOverDiskQuotaPaywallWarning();
            return;
        }

        File file = createTemporalTextFile(this, name, data);
        if (file == null) {
            showSnackbar(SNACKBAR_TYPE, getString(R.string.general_text_error), MEGACHAT_INVALID_HANDLE);
            return;
        }

        checkNameCollisionUseCase.check(file.getName(), parentNode)
                .subscribeOn(Schedulers.io())
                .observeOn(AndroidSchedulers.mainThread())
                .subscribe(handle -> {
                            ArrayList<NameCollision> list = new ArrayList<>();
                            list.add(NameCollision.Upload.getUploadCollision(handle,
                                    file, parentNode.getHandle()));
                            nameCollisionActivityContract.launch(list);
                        },
                        throwable -> {
                            if (throwable instanceof MegaNodeException.ParentDoesNotExistException) {
                                showSnackbar(SNACKBAR_TYPE, StringResourcesUtils.getString(R.string.general_error), MEGACHAT_INVALID_HANDLE);
                            } else if (throwable instanceof MegaNodeException.ChildDoesNotExistsException) {
                                String text = StringResourcesUtils.getQuantityString(R.plurals.upload_began, 1, 1);

                                uploadUseCase.upload(this, file, parentNode.getHandle())
                                        .subscribeOn(Schedulers.io())
                                        .observeOn(AndroidSchedulers.mainThread())
                                        .subscribe(() -> showSnackbar(SNACKBAR_TYPE, text, MEGACHAT_INVALID_HANDLE));
                            }
                        });
    }

    @Override
    public void onRequestStart(MegaChatApiJava api, MegaChatRequest request) {
        Timber.d("onRequestStart(CHAT): %s", request.getRequestString());
    }

    @Override
    public void onRequestUpdate(MegaChatApiJava api, MegaChatRequest request) {

    }

    @Override
    public void onRequestFinish(MegaChatApiJava api, MegaChatRequest request, MegaChatError e) {
        Timber.d("onRequestFinish(CHAT): %s_%d", request.getRequestString(), e.getErrorCode());

        if (request.getType() == MegaChatRequest.TYPE_CREATE_CHATROOM) {
            Timber.d("Create chat request finish");
            onRequestFinishCreateChat(e.getErrorCode(), request.getChatHandle());
        } else if (request.getType() == MegaChatRequest.TYPE_DISCONNECT) {
            if (e.getErrorCode() == MegaChatError.ERROR_OK) {
                Timber.d("DISConnected from chat!");
            } else {
                Timber.e("ERROR WHEN DISCONNECTING %s", e.getErrorString());
            }
        } else if (request.getType() == MegaChatRequest.TYPE_LOGOUT) {
            Timber.e("onRequestFinish(CHAT): %d", MegaChatRequest.TYPE_LOGOUT);

            if (e.getErrorCode() != MegaError.API_OK) {
                Timber.e("MegaChatRequest.TYPE_LOGOUT:ERROR");
            }

            if (app != null) {
                app.disableMegaChatApi();
            }
            loggingSettings.resetLoggerSDK();
        } else if (request.getType() == MegaChatRequest.TYPE_SET_ONLINE_STATUS) {
            if (e.getErrorCode() == MegaChatError.ERROR_OK) {
                Timber.d("Status changed to: %s", request.getNumber());
            } else if (e.getErrorCode() == MegaChatError.ERROR_ARGS) {
                Timber.w("Status not changed, the chosen one is the same");
            } else {
                Timber.e("ERROR WHEN TYPE_SET_ONLINE_STATUS %s", e.getErrorString());
                showSnackbar(SNACKBAR_TYPE, getString(R.string.changing_status_error), -1);
            }
        } else if (request.getType() == MegaChatRequest.TYPE_ARCHIVE_CHATROOM) {
            long chatHandle = request.getChatHandle();
            MegaChatRoom chat = megaChatApi.getChatRoom(chatHandle);
            String chatTitle = getTitleChat(chat);

            if (chatTitle == null) {
                chatTitle = "";
            } else if (!chatTitle.isEmpty() && chatTitle.length() > 60) {
                chatTitle = chatTitle.substring(0, 59) + "...";
            }

            if (!chatTitle.isEmpty() && chat.isGroup() && !chat.hasCustomTitle()) {
                chatTitle = "\"" + chatTitle + "\"";
            }

            if (e.getErrorCode() == MegaChatError.ERROR_OK) {
                if (request.getFlag()) {
                    Timber.d("Chat archived");
                    showSnackbar(SNACKBAR_TYPE, getString(R.string.success_archive_chat, chatTitle), -1);
                } else {
                    Timber.d("Chat unarchived");
                    showSnackbar(SNACKBAR_TYPE, getString(R.string.success_unarchive_chat, chatTitle), -1);
                }
            } else {
                if (request.getFlag()) {
                    Timber.e("ERROR WHEN ARCHIVING CHAT %s", e.getErrorString());
                    showSnackbar(SNACKBAR_TYPE, getString(R.string.error_archive_chat, chatTitle), -1);
                } else {
                    Timber.e("ERROR WHEN UNARCHIVING CHAT %s", e.getErrorString());
                    showSnackbar(SNACKBAR_TYPE, getString(R.string.error_unarchive_chat, chatTitle), -1);
                }
            }
        } else if (request.getType() == MegaChatRequest.TYPE_SET_LAST_GREEN_VISIBLE) {
            if (e.getErrorCode() == MegaChatError.ERROR_OK) {
                Timber.d("MegaChatRequest.TYPE_SET_LAST_GREEN_VISIBLE: %s", request.getFlag());
            } else {
                Timber.e("MegaChatRequest.TYPE_SET_LAST_GREEN_VISIBLE:error: %d", e.getErrorType());
            }
        }
    }

    @Override
    public void onRequestTemporaryError(MegaChatApiJava api, MegaChatRequest request, MegaChatError e) {

    }

    public void onRequestFinishCreateChat(int errorCode, long chatHandle) {
        if (errorCode == MegaChatError.ERROR_OK) {
            Timber.d("Chat CREATED.");

            //Update chat view
            Timber.d("Open new chat: %s", chatHandle);
            Intent intent = new Intent(this, ChatActivity.class);
            intent.setAction(ACTION_CHAT_SHOW_MESSAGES);
            intent.putExtra(CHAT_ID, chatHandle);
            this.startActivity(intent);
        } else {
            Timber.e("ERROR WHEN CREATING CHAT %d", errorCode);
            showSnackbar(SNACKBAR_TYPE, getString(R.string.create_chat_error), -1);
        }
    }

    @Override
    public void onRequestStart(MegaApiJava api, MegaRequest request) {
        Timber.d("onRequestStart: %s", request.getRequestString());
    }

    @Override
    public void onRequestUpdate(MegaApiJava api, MegaRequest request) {
        Timber.d("onRequestUpdate: %s", request.getRequestString());
    }

    @SuppressLint("NewApi")
    @Override
    public void onRequestFinish(MegaApiJava api, MegaRequest request, MegaError e) {
        Timber.d("onRequestFinish: %s_%d", request.getRequestString(), e.getErrorCode());
        if (request.getType() == MegaRequest.TYPE_LOGOUT) {
            Timber.d("onRequestFinish: %s", MegaRequest.TYPE_LOGOUT);

            if (e.getErrorCode() == MegaError.API_OK) {
                Timber.d("onRequestFinish:OK:%s", MegaRequest.TYPE_LOGOUT);
                Timber.d("END logout sdk request - wait chat logout");
            } else if (e.getErrorCode() != MegaError.API_ESID) {
                showSnackbar(SNACKBAR_TYPE, getString(R.string.general_text_error), -1);
            }
        } else if (request.getType() == MegaRequest.TYPE_GET_ACHIEVEMENTS) {
            if (e.getErrorCode() == MegaError.API_OK) {
                myAccountInfo.setBonusStorageSMS(getSizeString(request.getMegaAchievementsDetails()
                        .getClassStorage(MegaAchievementsDetails.MEGA_ACHIEVEMENT_ADD_PHONE)));
            }
            showAddPhoneNumberInMenu();
            checkBeforeShowSMSVerificationDialog();
        } else if (request.getType() == MegaRequest.TYPE_SET_ATTR_USER) {
            if (request.getParamType() == MegaApiJava.USER_ATTR_PWD_REMINDER) {
                Timber.d("MK exported - USER_ATTR_PWD_REMINDER finished");
                if (e.getErrorCode() == MegaError.API_OK || e.getErrorCode() == MegaError.API_ENOENT) {
                    Timber.d("New value of attribute USER_ATTR_PWD_REMINDER: %s", request.getText());
                }
            }
        } else if (request.getType() == MegaRequest.TYPE_GET_ATTR_USER) {
            if (request.getParamType() == MegaApiJava.USER_ATTR_AVATAR) {
                Timber.d("Request avatar");
                if (e.getErrorCode() == MegaError.API_OK) {
                    setProfileAvatar();
                } else if (e.getErrorCode() == MegaError.API_ENOENT) {
                    setDefaultAvatar();
                } else if (e.getErrorCode() == MegaError.API_EARGS) {
                    Timber.e("Error changing avatar: ");
                }

                LiveEventBus.get(EVENT_AVATAR_CHANGE, Boolean.class).post(false);
            } else if (request.getParamType() == MegaApiJava.USER_ATTR_FIRSTNAME) {
                updateMyData(true, request.getText(), e);
            } else if (request.getParamType() == MegaApiJava.USER_ATTR_LASTNAME) {
                updateMyData(false, request.getText(), e);
            } else if (request.getParamType() == MegaApiJava.USER_ATTR_GEOLOCATION) {

                if (e.getErrorCode() == MegaError.API_OK) {
                    Timber.d("Attribute USER_ATTR_GEOLOCATION enabled");
                    MegaApplication.setEnabledGeoLocation(true);
                } else {
                    Timber.d("Attribute USER_ATTR_GEOLOCATION disabled");
                    MegaApplication.setEnabledGeoLocation(false);
                }
            } else if (request.getParamType() == MegaApiJava.USER_ATTR_DISABLE_VERSIONS) {
                MegaApplication.setDisableFileVersions(request.getFlag());
            } else if (request.getParamType() == USER_ATTR_MY_BACKUPS_FOLDER) {
                if (e.getErrorCode() == MegaError.API_OK) {
                    Timber.d("requesting myBackupHandle");
                    MegaNodeUtil.myBackupHandle = request.getNodeHandle();
                }
            }
        } else if (request.getType() == MegaRequest.TYPE_GET_CANCEL_LINK) {
            Timber.d("TYPE_GET_CANCEL_LINK");
            hideKeyboard(managerActivity, 0);

            if (e.getErrorCode() == MegaError.API_OK) {
                Timber.d("Cancelation link received!");
                showAlert(this, getString(R.string.email_verification_text), getString(R.string.email_verification_title));
            } else {
                Timber.e("Error when asking for the cancellation link: %s___%s", e.getErrorCode(), e.getErrorString());
                showAlert(this, getString(R.string.general_text_error), getString(R.string.general_error_word));
            }
        } else if (request.getType() == MegaRequest.TYPE_REMOVE_CONTACT) {

            if (e.getErrorCode() == MegaError.API_OK) {
                showSnackbar(SNACKBAR_TYPE, getString(R.string.context_contact_removed), -1);
            } else if (e.getErrorCode() == MegaError.API_EMASTERONLY) {
                showSnackbar(SNACKBAR_TYPE, getString(R.string.error_remove_business_contact, request.getEmail()), -1);
            } else {
                Timber.e("Error deleting contact");
                showSnackbar(SNACKBAR_TYPE, getString(R.string.context_contact_not_removed), -1);
            }
        } else if (request.getType() == MegaRequest.TYPE_INVITE_CONTACT) {
            Timber.d("MegaRequest.TYPE_INVITE_CONTACT finished: %s", request.getNumber());

            dismissAlertDialogIfExists(statusDialog);

            if (request.getNumber() == MegaContactRequest.INVITE_ACTION_REMIND) {
                showSnackbar(SNACKBAR_TYPE, getString(R.string.context_contact_invitation_resent), -1);
            } else {
                if (e.getErrorCode() == MegaError.API_OK) {
                    Timber.d("OK INVITE CONTACT: %s", request.getEmail());
                    if (request.getNumber() == MegaContactRequest.INVITE_ACTION_ADD) {
                        showSnackbar(SNACKBAR_TYPE, getString(R.string.context_contact_request_sent, request.getEmail()), -1);
                    } else if (request.getNumber() == MegaContactRequest.INVITE_ACTION_DELETE) {
                        showSnackbar(SNACKBAR_TYPE, getString(R.string.context_contact_invitation_deleted), -1);
                    }
                } else {
                    Timber.e("ERROR invite contact: %s___%s", e.getErrorCode(), e.getErrorString());
                    if (e.getErrorCode() == MegaError.API_EEXIST) {
                        boolean found = false;
                        ArrayList<MegaContactRequest> outgoingContactRequests = megaApi.getOutgoingContactRequests();
                        if (outgoingContactRequests != null) {
                            for (int i = 0; i < outgoingContactRequests.size(); i++) {
                                if (outgoingContactRequests.get(i).getTargetEmail().equals(request.getEmail())) {
                                    found = true;
                                    break;
                                }
                            }
                        }
                        if (found) {
                            showSnackbar(SNACKBAR_TYPE, getString(R.string.invite_not_sent_already_sent, request.getEmail()), -1);
                        } else {
                            showSnackbar(SNACKBAR_TYPE, getString(R.string.context_contact_already_exists, request.getEmail()), -1);
                        }
                    } else if (request.getNumber() == MegaContactRequest.INVITE_ACTION_ADD && e.getErrorCode() == MegaError.API_EARGS) {
                        showSnackbar(SNACKBAR_TYPE, getString(R.string.error_own_email_as_contact), -1);
                    } else {
                        showSnackbar(SNACKBAR_TYPE, getString(R.string.general_error), -1);
                    }
                }
            }
        } else if (request.getType() == MegaRequest.TYPE_PAUSE_TRANSFERS) {
            Timber.d("MegaRequest.TYPE_PAUSE_TRANSFERS");
            //force update the pause notification to prevent missed onTransferUpdate
            sendBroadcast(new Intent(BROADCAST_ACTION_INTENT_UPDATE_PAUSE_NOTIFICATION));

            if (e.getErrorCode() == MegaError.API_OK) {
                updateTransfersWidgetState();

                if (drawerItem == DrawerItem.TRANSFERS && isTransfersInProgressAdded()) {
                    boolean paused = megaApi.areTransfersPaused(MegaTransfer.TYPE_DOWNLOAD) || megaApi.areTransfersPaused(MegaTransfer.TYPE_UPLOAD);
                    refreshFragment(FragmentTag.TRANSFERS.getTag());
                    mTabsAdapterTransfers.notifyDataSetChanged();

                    pauseTransfersMenuIcon.setVisible(!paused);
                    playTransfersMenuIcon.setVisible(paused);
                }

                // Update CU backup state.
                int newBackupState = megaApi.areTransfersPaused(MegaTransfer.TYPE_UPLOAD)
                        ? CameraUploadSyncManager.State.CU_SYNC_STATE_PAUSE_UP
                        : CameraUploadSyncManager.State.CU_SYNC_STATE_ACTIVE;

                CameraUploadSyncManager.INSTANCE.updatePrimaryBackupState(newBackupState);
                CameraUploadSyncManager.INSTANCE.updateSecondaryBackupState(newBackupState);
            }
        } else if (request.getType() == MegaRequest.TYPE_PAUSE_TRANSFER) {
            Timber.d("One MegaRequest.TYPE_PAUSE_TRANSFER");

            if (e.getErrorCode() == MegaError.API_OK) {
                int transferTag = request.getTransferTag();

                if (request.getFlag()) {
                    transfersManagement.addPausedTransfers(transferTag);
                } else {
                    transfersManagement.removePausedTransfers(transferTag);
                }

                if (isTransfersInProgressAdded()) {
                    transfersFragment.changeStatusButton(request.getTransferTag());
                }
            } else {
                showSnackbar(SNACKBAR_TYPE, getString(R.string.error_general_nodes), -1);
            }
        } else if (request.getType() == MegaRequest.TYPE_CANCEL_TRANSFER) {
            if (e.getErrorCode() == MegaError.API_OK) {
                transfersManagement.removePausedTransfers(request.getTransferTag());
                updateTransfersWidget();
                supportInvalidateOptionsMenu();
            } else {
                showSnackbar(SNACKBAR_TYPE, getString(R.string.error_general_nodes), MEGACHAT_INVALID_HANDLE);
            }
        } else if (request.getType() == MegaRequest.TYPE_CANCEL_TRANSFERS) {
            Timber.d("MegaRequest.TYPE_CANCEL_TRANSFERS");
            //After cancelling all the transfers
            if (e.getErrorCode() == MegaError.API_OK) {
                hideTransfersWidget();

                if (drawerItem == DrawerItem.TRANSFERS && isTransfersInProgressAdded()) {
                    pauseTransfersMenuIcon.setVisible(false);
                    playTransfersMenuIcon.setVisible(false);
                    cancelAllTransfersMenuItem.setVisible(false);
                }

                transfersManagement.resetPausedTransfers();
            } else {
                showSnackbar(SNACKBAR_TYPE, getString(R.string.error_general_nodes), -1);
            }
        } else if (request.getType() == MegaRequest.TYPE_CREATE_FOLDER) {
            dismissAlertDialogIfExists(statusDialog);

            if (e.getErrorCode() == MegaError.API_OK) {
                showSnackbar(SNACKBAR_TYPE, getString(R.string.context_folder_created), -1);

<<<<<<< HEAD
                MegaNode folderNode =  megaApi.getNodeByHandle(request.getNodeHandle());
=======
                MegaNode folderNode = megaApi.getNodeByHandle(request.getNodeHandle());
>>>>>>> 3f26ba2a
                if (folderNode == null) {
                    return;
                }

                if (drawerItem == DrawerItem.CLOUD_DRIVE) {
                    if (isCloudAdded()) {
                        fileBrowserFragment.setFolderInfoNavigation(folderNode);
                    }
                } else if (drawerItem == DrawerItem.SHARED_ITEMS) {
                    switch (getTabItemShares()) {
                        case INCOMING_TAB:
                            if (isIncomingAdded()) {
                                incomingSharesFragment.navigateToFolder(folderNode);
                            }
                            break;

                        case OUTGOING_TAB:
                            if (isOutgoingAdded()) {
                                outgoingSharesFragment.navigateToFolder(folderNode);
                            }
                            break;

                        case LINKS_TAB:
                            if (isLinksAdded()) {
                                linksFragment.navigateToFolder(folderNode);
                            }
                            break;
                    }
                }
            } else {
                Timber.e("TYPE_CREATE_FOLDER ERROR: %s___%s", e.getErrorCode(), e.getErrorString());
                showSnackbar(SNACKBAR_TYPE, getString(R.string.context_folder_no_created), -1);
            }
        } else if (request.getType() == MegaRequest.TYPE_SUBMIT_PURCHASE_RECEIPT) {
            if (e.getErrorCode() == MegaError.API_OK) {
                Timber.d("PURCHASE CORRECT!");
                drawerItem = DrawerItem.CLOUD_DRIVE;
                selectDrawerItem(drawerItem);
            } else {
                Timber.e("PURCHASE WRONG: %s (%d)", e.getErrorString(), e.getErrorCode());
            }
        } else if (request.getType() == MegaRequest.TYPE_REGISTER_PUSH_NOTIFICATION) {
            if (e.getErrorCode() == MegaError.API_OK) {
                Timber.d("FCM OK TOKEN MegaRequest.TYPE_REGISTER_PUSH_NOTIFICATION");
            } else {
                Timber.e("FCM ERROR TOKEN TYPE_REGISTER_PUSH_NOTIFICATION: %d__%s", e.getErrorCode(), e.getErrorString());
            }
        } else if (request.getType() == MegaRequest.TYPE_FOLDER_INFO) {
            if (e.getErrorCode() == MegaError.API_OK) {
                MegaFolderInfo info = request.getMegaFolderInfo();
                int numVersions = info.getNumVersions();
                Timber.d("Num versions: %s", numVersions);
                long previousVersions = info.getVersionsSize();
                Timber.d("Previous versions: %s", previousVersions);

                myAccountInfo.setNumVersions(numVersions);
                myAccountInfo.setPreviousVersionsSize(previousVersions);

            } else {
                Timber.e("ERROR requesting version info of the account");
            }
        } else if (request.getType() == MegaRequest.TYPE_REMOVE) {
            if (versionsToRemove > 0) {
                Timber.d("Remove request finished");
                if (e.getErrorCode() == MegaError.API_OK) {
                    versionsRemoved++;
                } else {
                    errorVersionRemove++;
                }

                if (versionsRemoved + errorVersionRemove == versionsToRemove) {
                    if (versionsRemoved == versionsToRemove) {
                        showSnackbar(SNACKBAR_TYPE, getString(R.string.version_history_deleted), -1);
                    } else {
                        showSnackbar(SNACKBAR_TYPE, getString(R.string.version_history_deleted_erroneously)
                                        + "\n" + getQuantityString(R.plurals.versions_deleted_succesfully, versionsRemoved, versionsRemoved)
                                        + "\n" + getQuantityString(R.plurals.versions_not_deleted, errorVersionRemove, errorVersionRemove),
                                MEGACHAT_INVALID_HANDLE);
                    }
                    versionsToRemove = 0;
                    versionsRemoved = 0;
                    errorVersionRemove = 0;
                }
            } else {
                Timber.d("Remove request finished");
                if (e.getErrorCode() == MegaError.API_OK) {
                    finish();
                } else if (e.getErrorCode() == MegaError.API_EMASTERONLY) {
                    showSnackbar(SNACKBAR_TYPE, e.getErrorString(), -1);
                } else {
                    showSnackbar(SNACKBAR_TYPE, getString(R.string.context_no_removed), -1);
                }
            }
        }
    }

    /**
     * Updates own firstName/lastName and fullName data in UI and DB.
     *
     * @param firstName True if the update makes reference to the firstName, false it to the lastName.
     * @param newName   New firstName/lastName text.
     * @param e         MegaError of the request.
     */
    private void updateMyData(boolean firstName, String newName, MegaError e) {
        myAccountInfo.updateMyData(firstName, newName, e);
        updateUserNameNavigationView(myAccountInfo.getFullName());
        LiveEventBus.get(EVENT_USER_NAME_UPDATED, Boolean.class).post(true);
    }

    public void updateAccountStorageInfo() {
        Timber.d("updateAccountStorageInfo");
        megaApi.getFolderInfo(megaApi.getRootNode(), this);
    }

    @Override
    public void onRequestTemporaryError(MegaApiJava api, MegaRequest request,
                                        MegaError e) {
        Timber.w("onRequestTemporaryError: %s__%d__%s", request.getRequestString(), e.getErrorCode(), e.getErrorString());
    }

    public void updateUsers(List<MegaUser> users) {
        if (users != null) {
            Timber.d("users.size(): %s", users.size());
            for (int i = 0; i < users.size(); i++) {
                MegaUser user = users.get(i);

                if (user != null) {
                    // 0 if the change is external.
                    // >0 if the change is the result of an explicit request
                    // -1 if the change is the result of an implicit request made by the SDK internally

                    if (user.isOwnChange() > 0) {
                        Timber.d("isOwnChange!!!: %s", user.getEmail());
                        if (user.hasChanged(MegaUser.CHANGE_TYPE_RICH_PREVIEWS)) {
                            Timber.d("Change on CHANGE_TYPE_RICH_PREVIEWS");
                            megaApi.shouldShowRichLinkWarning(this);
                            megaApi.isRichPreviewsEnabled(this);
                        }
                    } else {
                        Timber.d("NOT OWN change");

                        Timber.d("Changes: %s", user.getChanges());

                        if (user.hasChanged(MegaUser.CHANGE_TYPE_FIRSTNAME)) {
                            if (user.getEmail().equals(megaApi.getMyUser().getEmail())) {
                                Timber.d("I change my first name");
                                megaApi.getUserAttribute(user, MegaApiJava.USER_ATTR_FIRSTNAME, this);
                            } else {
                                Timber.d("The user: %dchanged his first name", user.getHandle());
                                megaApi.getUserAttribute(user, MegaApiJava.USER_ATTR_FIRSTNAME, new GetAttrUserListener(this));
                            }
                        }

                        if (user.hasChanged(MegaUser.CHANGE_TYPE_LASTNAME)) {
                            if (user.getEmail().equals(megaApi.getMyUser().getEmail())) {
                                Timber.d("I change my last name");
                                megaApi.getUserAttribute(user, MegaApiJava.USER_ATTR_LASTNAME, this);
                            } else {
                                Timber.d("The user: %dchanged his last name", user.getHandle());
                                megaApi.getUserAttribute(user, MegaApiJava.USER_ATTR_LASTNAME, new GetAttrUserListener(this));
                            }
                        }

                        if (user.hasChanged(MegaUser.CHANGE_TYPE_ALIAS)) {
                            Timber.d("I changed the user: %d nickname", user.getHandle());
                            megaApi.getUserAttribute(user, MegaApiJava.USER_ATTR_ALIAS, new GetAttrUserListener(this));
                        }

                        if (user.hasChanged(MegaUser.CHANGE_TYPE_AVATAR)) {
                            Timber.d("The user: %dchanged his AVATAR", user.getHandle());

                            File avatar = CacheFolderManager.buildAvatarFile(this, user.getEmail() + ".jpg");
                            Bitmap bitmap = null;
                            if (isFileAvailable(avatar)) {
                                avatar.delete();
                            }

                            if (user.getEmail().equals(megaApi.getMyUser().getEmail())) {
                                Timber.d("I change my avatar");
                                String destinationPath = CacheFolderManager.buildAvatarFile(this, megaApi.getMyEmail() + ".jpg").getAbsolutePath();
                                megaApi.getUserAvatar(megaApi.getMyUser(), destinationPath, this);
                            }
                        }

                        if (user.hasChanged(MegaUser.CHANGE_TYPE_EMAIL)) {
                            Timber.d("CHANGE_TYPE_EMAIL");
                            if (user.getEmail().equals(megaApi.getMyUser().getEmail())) {
                                Timber.d("I change my mail");
                                updateMyEmail(user.getEmail());
                            } else {
                                Timber.d("The contact: %d changes the mail.", user.getHandle());
                                if (dbH.findContactByHandle(String.valueOf(user.getHandle())) == null) {
                                    Timber.w("The contact NOT exists -> DB inconsistency! -> Clear!");
                                    if (dbH.getContactsSize() != megaApi.getContacts().size()) {
                                        dbH.clearContacts();
                                        FillDBContactsTask fillDBContactsTask = new FillDBContactsTask(this);
                                        fillDBContactsTask.execute();
                                    }
                                } else {
                                    Timber.d("The contact already exists -> update");
                                    dbH.setContactMail(user.getHandle(), user.getEmail());
                                }
                            }
                        }
                    }
                } else {
                    Timber.w("user == null --> Continue...");
                    continue;
                }
            }
        }
    }

    /**
     * Open location based on where parent node is located
     *
     * @param nodeHandle          parent node handle
     * @param childNodeHandleList list of child nodes handles if comes from notfication about new added nodes to shared folder
     */
    public void openLocation(long nodeHandle, long[] childNodeHandleList) {
        Timber.d("Node handle: %s", nodeHandle);

        MegaNode node = megaApi.getNodeByHandle(nodeHandle);
        if (node == null) {
            return;
        }
        comesFromNotifications = true;
        comesFromNotificationHandle = nodeHandle;
        comesFromNotificationChildNodeHandleList = childNodeHandleList;
        MegaNode parent = nC.getParent(node);
        if (parent.getHandle() == megaApi.getRootNode().getHandle()) {
            //Cloud Drive
            drawerItem = DrawerItem.CLOUD_DRIVE;
            openFolderRefresh = true;
<<<<<<< HEAD
            comesFromNotificationHandleSaved = viewModel.getBrowserParentHandle();
            setParentHandleBrowser(nodeHandle);
=======
            comesFromNotificationHandleSaved = viewModel.getState().getValue().getBrowserParentHandle();
            viewModel.setBrowserParentHandle(nodeHandle);
>>>>>>> 3f26ba2a
            selectDrawerItem(drawerItem);
        } else if (parent.getHandle() == megaApi.getRubbishNode().getHandle()) {
            //Rubbish
            drawerItem = DrawerItem.RUBBISH_BIN;
            openFolderRefresh = true;
<<<<<<< HEAD
            comesFromNotificationHandleSaved = viewModel.getRubbishBinParentHandle();
            setParentHandleRubbish(nodeHandle);
=======
            comesFromNotificationHandleSaved = viewModel.getState().getValue().getRubbishBinParentHandle();
            viewModel.setRubbishBinParentHandle(nodeHandle);
>>>>>>> 3f26ba2a
            selectDrawerItem(drawerItem);
        } else if (parent.getHandle() == megaApi.getInboxNode().getHandle()) {
            //Inbox
            drawerItem = DrawerItem.INBOX;
            openFolderRefresh = true;
            comesFromNotificationHandleSaved = viewModel.getState().getValue().getInboxParentHandle();
            viewModel.setInboxParentHandle(nodeHandle);
            selectDrawerItem(drawerItem);
        } else {
            //Incoming Shares
            drawerItem = DrawerItem.SHARED_ITEMS;
            comesFromNotificationSharedIndex = viewPagerShares.getCurrentItem();
            indexShares = INCOMING_TAB;
            comesFromNotificationDeepBrowserTreeIncoming = deepBrowserTreeIncoming;
            comesFromNotificationHandleSaved = viewModel.getState().getValue().getIncomingParentHandle();
            if (parent != null) {
                comesFromNotificationsLevel = deepBrowserTreeIncoming = calculateDeepBrowserTreeIncoming(node, this);
            }
            openFolderRefresh = true;
            viewModel.setIncomingParentHandle(nodeHandle);
            selectDrawerItem(drawerItem);
        }
    }

    public void updateUserAlerts(List<MegaUserAlert> userAlerts) {
        viewModel.checkNumUnreadUserAlerts(UnreadUserAlertsCheckType.NOTIFICATIONS_TITLE_AND_TOOLBAR_ICON);
        notificationsFragment = (NotificationsFragment) getSupportFragmentManager().findFragmentByTag(FragmentTag.NOTIFICATIONS.getTag());
        if (notificationsFragment != null && userAlerts != null) {
            notificationsFragment.updateNotifications(userAlerts);
        }
    }

    public void updateMyEmail(String email) {
        LiveEventBus.get(EVENT_USER_EMAIL_UPDATED, Boolean.class).post(true);

        Timber.d("New email: %s", email);
        nVEmail.setText(email);
        String oldEmail = dbH.getMyEmail();
        if (oldEmail != null) {
            Timber.d("Old email: %s", oldEmail);
            try {
                File avatarFile = CacheFolderManager.buildAvatarFile(this, oldEmail + ".jpg");
                if (isFileAvailable(avatarFile)) {
                    File newFile = CacheFolderManager.buildAvatarFile(this, email + ".jpg");
                    if (newFile != null) {
                        boolean result = avatarFile.renameTo(newFile);
                        if (result) {
                            Timber.d("The avatar file was correctly renamed");
                        }
                    }
                }
            } catch (Exception e) {
                Timber.e(e, "EXCEPTION renaming the avatar on changing email");
            }
        } else {
            Timber.e("ERROR: Old email is NULL");
        }

        dbH.saveMyEmail(email);
    }

    public void onNodesCloudDriveUpdate() {
        Timber.d("onNodesCloudDriveUpdate");

        rubbishBinFragment = (RubbishBinFragment) getSupportFragmentManager().findFragmentByTag(FragmentTag.RUBBISH_BIN.getTag());
        if (rubbishBinFragment != null) {
            rubbishBinFragment.hideMultipleSelect();

            refreshRubbishBin();
        }
        if (pagerOfflineFragment != null) {
            pagerOfflineFragment.refreshNodes();
        }

        refreshCloudDrive();
    }

    public void onNodesInboxUpdate() {
        inboxFragment = (InboxFragment) getSupportFragmentManager().findFragmentByTag(FragmentTag.INBOX.getTag());
        if (inboxFragment != null) {
            inboxFragment.hideMultipleSelect();
            inboxFragment.refresh();
        }
    }

    public void onNodesSearchUpdate() {
        if (getSearchFragment() != null) {
            //stop from query for empty string.
            searchViewModel.setTextSubmitted(true);
            searchFragment.refresh();
        }
    }

    public void refreshIncomingShares() {
        if (!isIncomingAdded()) return;

        incomingSharesFragment.hideMultipleSelect();
        incomingSharesFragment.refresh();
    }

    private void refreshOutgoingShares() {
        if (!isOutgoingAdded()) return;

        outgoingSharesFragment.hideMultipleSelect();
        outgoingSharesFragment.refresh();
    }

    private void refreshLinks() {
        if (!isLinksAdded()) return;

        linksFragment.refresh();
    }

    public void refreshInboxList() {
        inboxFragment = (InboxFragment) getSupportFragmentManager().findFragmentByTag(FragmentTag.INBOX.getTag());
        if (inboxFragment != null) {
            inboxFragment.getRecyclerView().invalidate();
        }
    }

    public void onNodesSharedUpdate() {
        Timber.d("onNodesSharedUpdate");

        refreshOutgoingShares();
        refreshIncomingShares();
        refreshLinks();

        refreshSharesPageAdapter();
    }

    public void updateNodes(@NonNull List<MegaNode> updatedNodes) {
        dismissAlertDialogIfExists(statusDialog);

        boolean updateContacts = false;

        //Verify is it is a new item to the inbox
        for (int i = 0; i < updatedNodes.size(); i++) {
            MegaNode updatedNode = updatedNodes.get(i);

            if (!updateContacts) {
                if (updatedNode.isInShare()) {
                    updateContacts = true;

                    if (drawerItem == DrawerItem.SHARED_ITEMS
<<<<<<< HEAD
                            && getTabItemShares() == INCOMING_TAB && parentHandleIncoming == updatedNode.getHandle()) {
                        getNodeUseCase.get(parentHandleIncoming)
=======
                            && getTabItemShares() == INCOMING_TAB && viewModel.getState().getValue().getIncomingParentHandle() == updatedNode.getHandle()) {
                        getNodeUseCase.get(viewModel.getState().getValue().getIncomingParentHandle())
>>>>>>> 3f26ba2a
                                .subscribeOn(Schedulers.io())
                                .observeOn(AndroidSchedulers.mainThread())
                                .subscribe((result, throwable) -> {
                                    if (throwable != null) {
                                        decreaseDeepBrowserTreeIncoming();
<<<<<<< HEAD
                                        parentHandleIncoming = INVALID_HANDLE;
=======
                                        viewModel.setIncomingParentHandle(INVALID_HANDLE);
>>>>>>> 3f26ba2a
                                        hideTabs(false, INCOMING_TAB);
                                        refreshIncomingShares();
                                    }
                                });
                    }
                }
            }

            if (updatedNode.getParentHandle() == inboxNode.getHandle()) {
<<<<<<< HEAD
                logDebug("New element to Inbox!!");
=======
                Timber.d("New element to Inbox!!");
>>>>>>> 3f26ba2a
                setInboxNavigationDrawer();
            }
        }

<<<<<<< HEAD
        onNodesSearchUpdate();

=======
>>>>>>> 3f26ba2a
        onNodesSharedUpdate();

        onNodesInboxUpdate();

        checkCameraUploadFolder(false, updatedNodes);

        refreshCUNodes();

        LiveEventBus.get(EVENT_NODES_CHANGE).post(true);

        // Invalidate the menu will collapse/expand the search view and set the query text to ""
        // (call onQueryTextChanged) (BTW, SearchFragment uses textSubmitted to avoid the query
        // text changed to "" for once)
        if (drawerItem == DrawerItem.HOMEPAGE) return;

        setToolbarTitle();
        supportInvalidateOptionsMenu();
    }

    public void updateContactRequests(List<MegaContactRequest> requests) {
        Timber.d("onContactRequestsUpdate");

        if (requests != null) {
            for (int i = 0; i < requests.size(); i++) {
                MegaContactRequest req = requests.get(i);
                if (req.isOutgoing()) {
                    Timber.d("SENT REQUEST");
                    Timber.d("STATUS: %d, Contact Handle: %d", req.getStatus(), req.getHandle());
                    if (req.getStatus() == MegaContactRequest.STATUS_ACCEPTED) {
                        cC.addContactDB(req.getTargetEmail());
                    }
                } else {
                    Timber.d("RECEIVED REQUEST");
                    setContactTitleSection();
                    Timber.d("STATUS: %d Contact Handle: %d", req.getStatus(), req.getHandle());
                    if (req.getStatus() == MegaContactRequest.STATUS_ACCEPTED) {
                        cC.addContactDB(req.getSourceEmail());
                    }
                }
            }
        }

        viewModel.checkNumUnreadUserAlerts(UnreadUserAlertsCheckType.NAVIGATION_TOOLBAR_ICON);
    }

    /**
     * Pauses a transfer.
     *
     * @param mT the transfer to pause
     */
    public void pauseIndividualTransfer(MegaTransfer mT) {
        if (mT == null) {
            Timber.w("Transfer object is null.");
            return;
        }

        Timber.d("Resume transfer - Node handle: %s", mT.getNodeHandle());
        megaApi.pauseTransfer(mT, mT.getState() != MegaTransfer.STATE_PAUSED, managerActivity);
    }

    /**
     * Shows a warning to ensure if it is sure of remove all completed transfers.
     */
    public void showConfirmationClearCompletedTransfers() {
        MaterialAlertDialogBuilder builder = new MaterialAlertDialogBuilder(this);
        builder.setMessage(R.string.confirmation_to_clear_completed_transfers)
                .setPositiveButton(R.string.general_clear, (dialog, which) -> {
                    dbH.emptyCompletedTransfers();

                    if (isTransfersCompletedAdded()) {
                        completedTransfersFragment.clearCompletedTransfers();
                    }
                    supportInvalidateOptionsMenu();
                })
                .setNegativeButton(R.string.general_dismiss, null);

        confirmationTransfersDialog = builder.create();
        setConfirmationTransfersDialogNotCancellableAndShow();
    }

    /**
     * Shows a warning to ensure if it is sure of cancel selected transfers.
     */
    public void showConfirmationCancelSelectedTransfers(List<MegaTransfer> selectedTransfers) {
        if (selectedTransfers == null || selectedTransfers.isEmpty()) {
            return;
        }

        MaterialAlertDialogBuilder builder = new MaterialAlertDialogBuilder(this);
        builder.setMessage(getResources().getQuantityString(R.plurals.cancel_selected_transfers, selectedTransfers.size()))
                .setPositiveButton(R.string.button_continue, (dialog, which) -> {
                    CancelTransferListener cancelTransferListener = new CancelTransferListener(managerActivity);
                    cancelTransferListener.cancelTransfers(selectedTransfers);

                    if (isTransfersInProgressAdded()) {
                        transfersFragment.destroyActionMode();
                    }
                })
                .setNegativeButton(R.string.general_dismiss, null);

        confirmationTransfersDialog = builder.create();
        setConfirmationTransfersDialogNotCancellableAndShow();
    }

    /**
     * Shows a warning to ensure if it is sure of cancel all transfers.
     */
    public void showConfirmationCancelAllTransfers() {
        MaterialAlertDialogBuilder builder = new MaterialAlertDialogBuilder(this);
        builder.setMessage(getResources().getString(R.string.cancel_all_transfer_confirmation))
                .setPositiveButton(R.string.cancel_all_action, (dialog, which) -> {
                    megaApi.cancelTransfers(MegaTransfer.TYPE_DOWNLOAD, managerActivity);
                    megaApi.cancelTransfers(MegaTransfer.TYPE_UPLOAD, managerActivity);
                    fireCancelCameraUploadJob(ManagerActivity.this);
                    refreshFragment(FragmentTag.TRANSFERS.getTag());
                    refreshFragment(FragmentTag.COMPLETED_TRANSFERS.getTag());
                })
                .setNegativeButton(R.string.general_dismiss, null);

        confirmationTransfersDialog = builder.create();
        setConfirmationTransfersDialogNotCancellableAndShow();
    }

    private void setConfirmationTransfersDialogNotCancellableAndShow() {
        if (confirmationTransfersDialog != null) {
            confirmationTransfersDialog.setCancelable(false);
            confirmationTransfersDialog.setCanceledOnTouchOutside(false);
            confirmationTransfersDialog.show();
        }
    }

    @Override
    public void onTransferStart(MegaApiJava api, MegaTransfer transfer) {
        Timber.d("onTransferStart: %d-%d - %d", transfer.getNotificationNumber(), transfer.getNodeHandle(), transfer.getTag());

        if (transfer.isStreamingTransfer() || isBackgroundTransfer(transfer)) {
            return;
        }

        if (transferCallback < transfer.getNotificationNumber()) {
            transferCallback = transfer.getNotificationNumber();
            long now = Calendar.getInstance().getTimeInMillis();
            lastTimeOnTransferUpdate = now;

            if (!transfer.isFolderTransfer()) {
                transfersInProgress.add(transfer.getTag());

                if (isTransfersInProgressAdded()) {
                    transfersFragment.transferStart(transfer);
                }
            }
        }
    }

    @Override
    public void onTransferFinish(MegaApiJava api, MegaTransfer transfer, MegaError e) {
        Timber.d("onTransferFinish: %d - %d- %d", transfer.getNodeHandle(), transfer.getTag(), transfer.getNotificationNumber());
        if (transfer.isStreamingTransfer() || isBackgroundTransfer(transfer)) {
            return;
        }

        if (transferCallback < transfer.getNotificationNumber()) {

            transferCallback = transfer.getNotificationNumber();
            long now = Calendar.getInstance().getTimeInMillis();
            lastTimeOnTransferUpdate = now;

            if (!transfer.isFolderTransfer()) {
                ListIterator li = transfersInProgress.listIterator();
                int index = 0;
                while (li.hasNext()) {
                    Integer next = (Integer) li.next();
                    if (next == transfer.getTag()) {
                        index = li.previousIndex();
                        break;
                    }
                }

                if (!transfersInProgress.isEmpty()) {
                    transfersInProgress.remove(index);
                    Timber.d("The transfer with index %d has been removed, left: %d", index, transfersInProgress.size());
                } else {
                    Timber.d("The transferInProgress is EMPTY");
                }

                int pendingTransfers = megaApi.getNumPendingDownloads() + megaApi.getNumPendingUploads();

                if (pendingTransfers <= 0) {
                    if (pauseTransfersMenuIcon != null) {
                        pauseTransfersMenuIcon.setVisible(false);
                        playTransfersMenuIcon.setVisible(false);
                        cancelAllTransfersMenuItem.setVisible(false);
                    }
                }

                onNodesCloudDriveUpdate();
                onNodesInboxUpdate();
                onNodesSearchUpdate();
                onNodesSharedUpdate();
                LiveEventBus.get(EVENT_NODES_CHANGE).post(false);

                if (isTransfersInProgressAdded()) {
                    transfersFragment.transferFinish(transfer.getTag());
                }
            }
        }
    }

    @Override
    public void onTransferUpdate(MegaApiJava api, MegaTransfer transfer) {

        if (transfer.isStreamingTransfer() || isBackgroundTransfer(transfer)) {
            return;
        }

        long now = Calendar.getInstance().getTimeInMillis();
        if ((now - lastTimeOnTransferUpdate) > ONTRANSFERUPDATE_REFRESH_MILLIS) {
            Timber.d("Update onTransferUpdate: %d - %d - %d", transfer.getNodeHandle(), transfer.getTag(), transfer.getNotificationNumber());
            lastTimeOnTransferUpdate = now;

            if (!transfer.isFolderTransfer() && transferCallback < transfer.getNotificationNumber()) {
                transferCallback = transfer.getNotificationNumber();

                if (isTransfersInProgressAdded()) {
                    transfersFragment.transferUpdate(transfer);
                }
            }
        }
    }

    @Override
    public void onTransferTemporaryError(MegaApiJava api, MegaTransfer transfer, MegaError e) {
        Timber.w("onTransferTemporaryError: %d - %d", transfer.getNodeHandle(), transfer.getTag());

        if (e.getErrorCode() == MegaError.API_EOVERQUOTA) {
            if (e.getValue() != 0) {
<<<<<<< HEAD
                logDebug("TRANSFER OVERQUOTA ERROR: " + e.getErrorCode());
=======
                Timber.d("TRANSFER OVERQUOTA ERROR: %s", e.getErrorCode());
>>>>>>> 3f26ba2a
                updateTransfersWidget();
            } else {
                Timber.w("STORAGE OVERQUOTA ERROR: %d", e.getErrorCode());
                //work around - SDK does not return over quota error for folder upload,
                //so need to be notified from global listener
                if (transfer.getType() == MegaTransfer.TYPE_UPLOAD) {
                    if (transfer.isForeignOverquota()) {
                        return;
                    }

                    Timber.d("Over quota");
                    Intent intent = new Intent(this, UploadService.class);
                    intent.setAction(ACTION_OVERQUOTA_STORAGE);
                    ContextCompat.startForegroundService(this, intent);
                }
            }
        }
    }

    @Override
    public boolean onTransferData(MegaApiJava api, MegaTransfer transfer, byte[] buffer) {
        Timber.d("onTransferData");
        return true;
    }

    public boolean isList() {
        return isList;
    }

    public void setList(boolean isList) {
        this.isList = isList;
    }

    public boolean isListCameraUploads() {
        return false;
    }

    public boolean getFirstLogin() {
        return firstLogin;
    }

    public void setFirstLogin(boolean flag) {
        firstLogin = flag;
    }

    public boolean getAskPermissions() {
        return askPermissions;
    }

    public String getPathNavigationOffline() {
        return pathNavigationOffline;
    }

    public void setPathNavigationOffline(String pathNavigationOffline) {
        Timber.d("setPathNavigationOffline: %s", pathNavigationOffline);
        this.pathNavigationOffline = pathNavigationOffline;
    }

    public int getDeepBrowserTreeIncoming() {
        return deepBrowserTreeIncoming;
    }

    public void setDeepBrowserTreeIncoming(int deep) {
        deepBrowserTreeIncoming = deep;
    }

    public void increaseDeepBrowserTreeIncoming() {
        deepBrowserTreeIncoming++;
    }

    public void decreaseDeepBrowserTreeIncoming() {
        deepBrowserTreeIncoming--;
    }

    public int getDeepBrowserTreeOutgoing() {
        return deepBrowserTreeOutgoing;
    }

    public void setDeepBrowserTreeOutgoing(int deep) {
        this.deepBrowserTreeOutgoing = deep;
    }

    public void increaseDeepBrowserTreeOutgoing() {
        deepBrowserTreeOutgoing++;
    }

    public void decreaseDeepBrowserTreeOutgoing() {
        deepBrowserTreeOutgoing--;
    }

    public void setDeepBrowserTreeLinks(int deepBrowserTreeLinks) {
        this.deepBrowserTreeLinks = deepBrowserTreeLinks;
    }

    public int getDeepBrowserTreeLinks() {
        return deepBrowserTreeLinks;
    }

    public void increaseDeepBrowserTreeLinks() {
        deepBrowserTreeLinks++;
    }

    public void decreaseDeepBrowserTreeLinks() {
        deepBrowserTreeLinks--;
    }

    public DrawerItem getDrawerItem() {
        return drawerItem;
    }

    public void setDrawerItem(DrawerItem drawerItem) {
        this.drawerItem = drawerItem;
    }

    public int getTabItemShares() {
        if (viewPagerShares == null) return ERROR_TAB;

        return viewPagerShares.getCurrentItem();
    }

    private int getTabItemTransfers() {
        return viewPagerTransfers == null ? ERROR_TAB : viewPagerTransfers.getCurrentItem();
    }

    public void setTabItemShares(int index) {
        viewPagerShares.setCurrentItem(index);
    }

    public void showChatPanel(MegaChatListItem chat) {
        Timber.d("showChatPanel");

        if (chat == null || isBottomSheetDialogShown(bottomSheetDialogFragment)) return;

        selectedChatItemId = chat.getChatId();
        bottomSheetDialogFragment = new ChatBottomSheetDialogFragment();
        bottomSheetDialogFragment.show(getSupportFragmentManager(), bottomSheetDialogFragment.getTag());
    }

    public void updateUserNameNavigationView(String fullName) {
        Timber.d("updateUserNameNavigationView");

        nVDisplayName.setText(fullName);
        setProfileAvatar();
    }

    public void hideFabButton() {
        initFabButtonShow = false;
        fabButton.hide();
    }

    /**
     * Hides the fabButton icon when scrolling.
     */
    public void hideFabButtonWhenScrolling() {
        fabButton.hide();
    }

    /**
     * Shows the fabButton icon.
     */
    public void showFabButtonAfterScrolling() {
        fabButton.show();
    }

    /**
     * Updates the fabButton icon and shows it.
     */
    private void updateFabAndShow() {
        fabButton.setImageDrawable(ContextCompat.getDrawable(this, R.drawable.ic_add_white));
        fabButton.show();
    }

    /**
     * Shows or hides the fabButton depending on the current section.
     */
    public void showFabButton() {
        initFabButtonShow = true;

        if (drawerItem == null) {
            return;
        }

        switch (drawerItem) {
            case CLOUD_DRIVE:
                if (!isInMDMode) {
                    updateFabAndShow();
                }
                break;

            case SHARED_ITEMS:
                switch (getTabItemShares()) {
                    case INCOMING_TAB:
                        if (!isIncomingAdded()) break;

                        MegaNode parentNodeInSF = megaApi.getNodeByHandle(viewModel.getState().getValue().getIncomingParentHandle());
                        if (deepBrowserTreeIncoming <= 0 || parentNodeInSF == null) {
                            hideFabButton();
                            break;
                        }

                        switch (megaApi.getAccess(parentNodeInSF)) {
                            case MegaShare.ACCESS_OWNER:
                            case MegaShare.ACCESS_READWRITE:
                            case MegaShare.ACCESS_FULL:
                                updateFabAndShow();
                                break;

                            case ACCESS_READ:
                                hideFabButton();
                                break;
                        }
                        break;

                    case OUTGOING_TAB:
                        if (!isOutgoingAdded()) break;

                        if (deepBrowserTreeOutgoing <= 0) {
                            hideFabButton();
                        } else {
                            updateFabAndShow();
                        }
                        break;

                    case LINKS_TAB:
                        if (!isLinksAdded()) break;

                        if (deepBrowserTreeLinks <= 0) {
                            hideFabButton();
                        } else {
                            updateFabAndShow();
                        }
                        break;

                    default:
                        hideFabButton();
                }
                break;

            case CHAT:
                if (megaChatApi == null) {
                    hideFabButton();
                    break;
                }

                updateFabAndShow();
                break;

            default:
                hideFabButton();
        }
    }

    public AndroidCompletedTransfer getSelectedTransfer() {
        return selectedTransfer;
    }

    public MegaNode getSelectedNode() {
        return selectedNode;
    }

    public void setSelectedNode(MegaNode selectedNode) {
        this.selectedNode = selectedNode;
    }

    public MegaContactAdapter getSelectedUser() {
        return selectedUser;
    }


    public MegaContactRequest getSelectedRequest() {
        return selectedRequest;
    }

    public MegaOffline getSelectedOfflineNode() {
        return selectedOfflineNode;
    }

    public void setSelectedAccountType(int selectedAccountType) {
        this.selectedAccountType = selectedAccountType;
    }

    private void onChatListItemUpdate(MegaChatListItem item) {
        if (item != null) {
            Timber.d("Chat ID:%s", item.getChatId());
            if (item.isPreview()) {
                return;
            }
        } else {
            Timber.w("Item NULL");
            return;
        }

        recentChatsFragment = (RecentChatsFragment) getSupportFragmentManager().findFragmentByTag(FragmentTag.RECENT_CHAT.getTag());
        if (recentChatsFragment != null) {
            recentChatsFragment.listItemUpdate(item);
        }

        if (item.hasChanged(MegaChatListItem.CHANGE_TYPE_UNREAD_COUNT)) {
            Timber.d("Change unread count: %s", item.getUnreadCount());
            setChatBadge();
            viewModel.checkNumUnreadUserAlerts(UnreadUserAlertsCheckType.NAVIGATION_TOOLBAR_ICON);
        }
    }

    private void onChatOnlineStatusUpdate(long userHandle, int status, boolean inProgress) {
        Timber.d("Status: %d, In Progress: %s", status, inProgress);
        if (inProgress) {
            status = -1;
        }

        if (megaChatApi != null) {
            recentChatsFragment = (RecentChatsFragment) getSupportFragmentManager().findFragmentByTag(FragmentTag.RECENT_CHAT.getTag());
            if (userHandle == megaChatApi.getMyUserHandle()) {
                Timber.d("My own status update");
                setContactStatus();
                if (drawerItem == DrawerItem.CHAT) {
                    if (recentChatsFragment != null) {
                        recentChatsFragment.onlineStatusUpdate(status);
                    }
                }
            } else {
                Timber.d("Status update for the user: %s", userHandle);
                recentChatsFragment = (RecentChatsFragment) getSupportFragmentManager().findFragmentByTag(FragmentTag.RECENT_CHAT.getTag());
                if (recentChatsFragment != null) {
                    Timber.d("Update Recent chats view");
                    recentChatsFragment.contactStatusUpdate(userHandle, status);
                }
            }
        }
    }

    private void onChatConnectionStateUpdate(long chatid, int newState) {
<<<<<<< HEAD
        logDebug("Chat ID: " + chatid + ", New state: " + newState);
        if (newState == MegaChatApi.CHAT_CONNECTION_ONLINE && chatid == -1) {
            logDebug("Online Connection: " + chatid);
=======
        Timber.d("Chat ID: %d, New state: %d", chatid, newState);
        if (newState == MegaChatApi.CHAT_CONNECTION_ONLINE && chatid == -1) {
            Timber.d("Online Connection: %s", chatid);
>>>>>>> 3f26ba2a
            recentChatsFragment = (RecentChatsFragment) getSupportFragmentManager().findFragmentByTag(FragmentTag.RECENT_CHAT.getTag());
            if (recentChatsFragment != null) {
                recentChatsFragment.setChats();
                if (drawerItem == DrawerItem.CHAT) {
                    recentChatsFragment.setStatus();
                }
            }
        }
    }

    public void copyError() {
        try {
            dismissAlertDialogIfExists(statusDialog);
            showSnackbar(SNACKBAR_TYPE, getString(R.string.context_no_copied), -1);
        } catch (Exception ex) {
        }
    }

    public void setDrawerLockMode(boolean locked) {
        if (locked) {
            drawerLayout.setDrawerLockMode(DrawerLayout.LOCK_MODE_LOCKED_CLOSED);
        } else {
            drawerLayout.setDrawerLockMode(DrawerLayout.LOCK_MODE_UNLOCKED);
        }
    }

    /**
     * This method is used to change the elevation of the AppBarLayout when
     * scrolling the RecyclerView
     *
     * @param withElevation true if need elevation, false otherwise
     */
    public void changeAppBarElevation(boolean withElevation) {
        changeAppBarElevation(withElevation, ELEVATION_SCROLL);
    }

    /**
     * This method is used to change the elevation of the AppBarLayout for some reason
     *
     * @param withElevation true if need elevation, false otherwise
     * @param cause         for what cause adding/removing elevation. Only if mElevationCause(cause bitmap)
     *                      is zero will the elevation being eliminated
     */
    public void changeAppBarElevation(boolean withElevation, int cause) {
        if (withElevation) {
            mElevationCause |= cause;
        } else if ((mElevationCause & cause) > 0) {
            mElevationCause ^= cause;
        }

        // In landscape mode, if no call in progress layout ("Tap to return call"), then don't show elevation
        if (mElevationCause == ELEVATION_CALL_IN_PROGRESS && callInProgressLayout.getVisibility() != View.VISIBLE)
            return;

        // If any Tablayout is visible, set the background of the toolbar to transparent (or its elevation
        // overlay won't be correctly set via AppBarLayout) and then set the elevation of AppBarLayout,
        // in this way, both Toolbar and TabLayout would have expected elevation overlay.
        // If TabLayout is invisible, directly set toolbar's color for the elevation effect. Set AppBarLayout
        // elevation in this case, a crack would appear between toolbar and ChatRecentFragment's Appbarlayout, for example.
        float elevation = getResources().getDimension(R.dimen.toolbar_elevation);
        int toolbarElevationColor = ColorUtils.getColorForElevation(this, elevation);
        int transparentColor = ContextCompat.getColor(this, android.R.color.transparent);
        boolean onlySetToolbar = Util.isDarkMode(this) && !mShowAnyTabLayout;

        if (mElevationCause > 0) {
            if (onlySetToolbar) {
                toolbar.setBackgroundColor(toolbarElevationColor);
            } else {
                toolbar.setBackgroundColor(transparentColor);
                abL.setElevation(elevation);
            }
        } else {
            toolbar.setBackgroundColor(transparentColor);
            abL.setElevation(0);
        }

        ColorUtils.changeStatusBarColorForElevation(this,
                mElevationCause > 0 && !isInMainHomePage());
    }

    public long getParentHandleInbox() {
        return viewModel.getState().getValue().getInboxParentHandle();
    }

    public void setContactTitleSection() {
        ArrayList<MegaContactRequest> requests = megaApi.getIncomingContactRequests();

        if (contactsSectionText != null) {
            if (requests != null) {
                int pendingRequest = requests.size();
                if (pendingRequest == 0) {
                    contactsSectionText.setText(getString(R.string.section_contacts));
                } else {
                    setFormattedContactTitleSection(pendingRequest, true);
                }
            }
        }
    }

    void setFormattedContactTitleSection(int pendingRequest, boolean enable) {
        String textToShow = String.format(getString(R.string.section_contacts_with_notification), pendingRequest);
        try {
            if (enable) {
                textToShow = textToShow.replace("[A]", "<font color=\'" + ColorUtils.getColorHexString(this, R.color.red_600_red_300) + "\'>");
            } else {
                textToShow = textToShow.replace("[A]", "<font color=\'#ffcccc\'>");
            }
            textToShow = textToShow.replace("[/A]", "</font>");
        } catch (Exception e) {
            Timber.e(e, "Formatted string: %s", textToShow);
        }

        Spanned result = null;
        if (Build.VERSION.SDK_INT >= Build.VERSION_CODES.N) {
            result = Html.fromHtml(textToShow, Html.FROM_HTML_MODE_LEGACY);
        } else {
            result = Html.fromHtml(textToShow);
        }
        contactsSectionText.setText(result);
    }

    public void setNotificationsTitleSection(int unread) {
        if (unread == 0) {
            notificationsSectionText.setText(getString(R.string.title_properties_chat_contact_notifications));
        } else {
            setFormattedNotificationsTitleSection(unread, true);
        }
    }

    void setFormattedNotificationsTitleSection(int unread, boolean enable) {
        String textToShow = String.format(getString(R.string.section_notification_with_unread), unread);
        try {
            if (enable) {
                textToShow = textToShow.replace("[A]", "<font color=\'"
                        + ColorUtils.getColorHexString(this, R.color.red_600_red_300)
                        + "\'>");
            } else {
                textToShow = textToShow.replace("[A]", "<font color=\'#ffcccc\'>");
            }
            textToShow = textToShow.replace("[/A]", "</font>");
        } catch (Exception e) {
            Timber.e(e, "Formatted string: %s", textToShow);
        }

        Spanned result = null;
        if (Build.VERSION.SDK_INT >= Build.VERSION_CODES.N) {
            result = Html.fromHtml(textToShow, Html.FROM_HTML_MODE_LEGACY);
        } else {
            result = Html.fromHtml(textToShow);
        }
        notificationsSectionText.setText(result);
    }

    public void setChatBadge() {
        if (megaChatApi != null) {
            int numberUnread = megaChatApi.getUnreadChats();
            if (numberUnread == 0) {
                chatBadge.setVisibility(View.GONE);
            } else {
                chatBadge.setVisibility(View.VISIBLE);
                if (numberUnread > 9) {
                    ((TextView) chatBadge.findViewById(R.id.chat_badge_text)).setText("9+");
                } else {
                    ((TextView) chatBadge.findViewById(R.id.chat_badge_text)).setText("" + numberUnread);
                }
            }
        } else {
            chatBadge.setVisibility(View.GONE);
        }
    }

    private void setCallBadge() {
        if (!isOnline(this) || megaChatApi == null || megaChatApi.getNumCalls() <= 0 || (megaChatApi.getNumCalls() == 1 && participatingInACall())) {
            callBadge.setVisibility(View.GONE);
            return;
        }

        callBadge.setVisibility(View.VISIBLE);
    }

    public String getDeviceName() {
        String manufacturer = Build.MANUFACTURER;
        String model = Build.MODEL;
        if (model.startsWith(manufacturer)) {
            return capitalize(model);
        } else {
            return capitalize(manufacturer) + " " + model;
        }
    }

    private String capitalize(String s) {
        if (s == null || s.length() == 0) {
            return "";
        }
        char first = s.charAt(0);
        if (Character.isUpperCase(first)) {
            return s;
        } else {
            return Character.toUpperCase(first) + s.substring(1);
        }
    }

    public void refreshMenu() {
        Timber.d("refreshMenu");
        supportInvalidateOptionsMenu();
    }

    public boolean is2FAEnabled() {
        return is2FAEnabled;
    }

    /**
     * Sets or removes the layout behaviour to hide the bottom view when scrolling.
     *
     * @param enable True if should set the behaviour, false if should remove it.
     */
    public void enableHideBottomViewOnScroll(boolean enable) {
        LinearLayout layout = findViewById(R.id.container_bottom);
        if (layout == null || isInImagesPage()) {
            return;
        }

        final CoordinatorLayout.LayoutParams fParams
                = new CoordinatorLayout.LayoutParams(ViewGroup.LayoutParams.MATCH_PARENT, ViewGroup.LayoutParams.MATCH_PARENT);
        fParams.setMargins(0, 0, 0, enable ? 0 : getResources().getDimensionPixelSize(R.dimen.bottom_navigation_view_height));
        fragmentLayout.setLayoutParams(fParams);

        CoordinatorLayout.LayoutParams params = (CoordinatorLayout.LayoutParams) layout.getLayoutParams();
        params.setBehavior(enable ? new CustomHideBottomViewOnScrollBehaviour<LinearLayout>() : null);
        layout.setLayoutParams(params);
    }

    /**
     * Shows all the content of bottom view.
     */
    public void showBottomView() {
        LinearLayout bottomView = findViewById(R.id.container_bottom);
        if (bottomView == null || fragmentLayout == null || isInImagesPage()) {
            return;
        }

        bottomView.animate().translationY(0).setDuration(175)
                .withStartAction(() -> bottomView.setVisibility(View.VISIBLE))
                .start();
    }

    /**
     * Shows or hides the bottom view and animates the transition.
     *
     * @param hide True if should hide it, false if should show it.
     */
    public void animateBottomView(boolean hide) {
        LinearLayout bottomView = findViewById(R.id.container_bottom);
        if (bottomView == null || fragmentLayout == null) {
            return;
        }

        CoordinatorLayout.LayoutParams params = (CoordinatorLayout.LayoutParams) fragmentLayout.getLayoutParams();

        if (hide && bottomView.getVisibility() == View.VISIBLE) {
            bottomView.animate().translationY(bottomView.getHeight()).setDuration(ANIMATION_DURATION)
                    .withStartAction(() -> params.bottomMargin = 0)
                    .withEndAction(() -> bottomView.setVisibility(View.GONE)).start();
        } else if (!hide && bottomView.getVisibility() == View.GONE) {
            int bottomMargin = getResources().getDimensionPixelSize(R.dimen.bottom_navigation_view_height);

            bottomView.animate().translationY(0).setDuration(ANIMATION_DURATION)
                    .withStartAction(() -> bottomView.setVisibility(View.VISIBLE))
                    .withEndAction(() -> params.bottomMargin = bottomMargin)
                    .start();
        }
    }

    public void showHideBottomNavigationView(boolean hide) {
        if (bNV == null) return;

        final CoordinatorLayout.LayoutParams params = new CoordinatorLayout.LayoutParams(ViewGroup.LayoutParams.MATCH_PARENT, ViewGroup.LayoutParams.MATCH_PARENT);
        int height = getResources().getDimensionPixelSize(R.dimen.bottom_navigation_view_height);

        if (hide && bNV.getVisibility() == View.VISIBLE) {
            updateMiniAudioPlayerVisibility(false);
            params.setMargins(0, 0, 0, 0);
            fragmentLayout.setLayoutParams(params);
            bNV.animate().translationY(height).setDuration(ANIMATION_DURATION).withEndAction(() ->
                    bNV.setVisibility(View.GONE)
            ).start();
        } else if (!hide && bNV.getVisibility() == View.GONE) {
            bNV.animate().translationY(0).setDuration(ANIMATION_DURATION).withStartAction(() ->
                    bNV.setVisibility(View.VISIBLE)
            ).withEndAction(() -> {
                updateMiniAudioPlayerVisibility(true);
                params.setMargins(0, 0, 0, height);
                fragmentLayout.setLayoutParams(params);
            }).start();
        }

        updateTransfersWidgetPosition(hide);
    }

    public void markNotificationsSeen(boolean fromAndroidNotification) {
        Timber.d("fromAndroidNotification: %s", fromAndroidNotification);

        if (fromAndroidNotification) {
            megaApi.acknowledgeUserAlerts();
        } else {
            if (drawerItem == DrawerItem.NOTIFICATIONS && app.isActivityVisible()) {
                megaApi.acknowledgeUserAlerts();
            }
        }
    }

    public void showKeyboardForSearch() {
        if (searchView != null) {
            showKeyboardDelayed(searchView.findViewById(R.id.search_src_text));
            searchView.requestFocus();
        }
    }

    public void hideKeyboardSearch() {
        hideKeyboard(this);
        if (searchView != null) {
            searchView.clearFocus();
        }
    }

    public void openSearchView() {
        if (searchMenuItem != null) {
            searchMenuItem.expandActionView();
            if (searchView != null) {
                searchView.setQuery(searchViewModel.getState().getValue().getSearchQuery(), false);
            }
        }
    }

    public void clearSearchViewFocus() {
        if (searchView != null) {
            searchView.clearFocus();
        }
    }

    public void requestSearchViewFocus() {
        if (searchView == null || searchViewModel.getState().getValue().getTextSubmitted()) {
            return;
        }

        searchView.setIconified(false);
    }

    public void openSearchFolder(MegaNode node) {
        switch (drawerItem) {
            case HOMEPAGE:
                // Redirect to Cloud drive.
                selectDrawerItem(DrawerItem.CLOUD_DRIVE);
            case CLOUD_DRIVE:
                viewModel.setBrowserParentHandle(node.getHandle());
                refreshFragment(FragmentTag.CLOUD_DRIVE.getTag());
                break;
            case SHARED_ITEMS:
                if (viewPagerShares == null || sharesPageAdapter == null) break;

                if (getTabItemShares() == INCOMING_TAB) {
                    viewModel.setIncomingParentHandle(node.getHandle());
                    increaseDeepBrowserTreeIncoming();
                } else if (getTabItemShares() == OUTGOING_TAB) {
                    viewModel.setOutgoingParentHandle(node.getHandle());
                    increaseDeepBrowserTreeOutgoing();
                } else if (getTabItemShares() == LINKS_TAB) {
                    viewModel.setLinksParentHandle(node.getHandle());
                    increaseDeepBrowserTreeLinks();
                }
                refreshSharesPageAdapter();

                break;
            case INBOX:
                viewModel.setInboxParentHandle(node.getHandle());
                refreshFragment(FragmentTag.INBOX.getTag());
                break;
        }
    }

    public void closeSearchView() {
        searchViewModel.setTextSubmitted(true);
        if (searchMenuItem != null && searchMenuItem.isActionViewExpanded()) {
            searchMenuItem.collapseActionView();
        }
    }

    public void setTextSubmitted() {
        if (searchView != null) {
            if (!searchViewModel.isSearchQueryValid()) return;
            searchView.setQuery(searchViewModel.getState().getValue().getSearchQuery(), true);
        }
    }

    public boolean isSearchOpen() {
        return searchViewModel.getState().getValue().getSearchQuery() != null && searchExpand;
    }

    private void refreshAddPhoneNumberButton() {
        navigationDrawerAddPhoneContainer.setVisibility(View.GONE);
    }

    public void showAddPhoneNumberInMenu() {
        if (megaApi == null) {
            return;
        }
        if (canVoluntaryVerifyPhoneNumber()) {
            if (megaApi.isAchievementsEnabled()) {
                String message = String.format(getString(R.string.sms_add_phone_number_dialog_msg_achievement_user), myAccountInfo.getBonusStorageSMS());
                addPhoneNumberLabel.setText(message);
            } else {
                addPhoneNumberLabel.setText(R.string.sms_add_phone_number_dialog_msg_non_achievement_user);
            }
            navigationDrawerAddPhoneContainer.setVisibility(View.VISIBLE);
        } else {
            navigationDrawerAddPhoneContainer.setVisibility(View.GONE);
        }
    }

    @Override
    public void onTrimMemory(int level) {
        // Determine which lifecycle or system event was raised.
        //we will stop creating thumbnails while the phone is running low on memory to prevent OOM
        Timber.d("Level: %s", level);
        if (level >= ComponentCallbacks2.TRIM_MEMORY_RUNNING_CRITICAL) {
            Timber.w("Low memory");
            ThumbnailUtils.isDeviceMemoryLow = true;
        } else {
            Timber.d("Memory OK");
            ThumbnailUtils.isDeviceMemoryLow = false;
        }
    }

    private void setSearchDrawerItem() {
        if (drawerItem == DrawerItem.SEARCH) return;

        searchViewModel.setSearchDrawerItem(drawerItem);
        searchViewModel.setSearchSharedTab(SharesTab.Companion.fromPosition(getTabItemShares()));

        drawerItem = DrawerItem.SEARCH;
    }

    /**
     * This method sets "Tap to return to call" banner when there is a call in progress
     * and it is in Cloud Drive section, Recents section, Incoming section, Outgoing section or in the chats list.
     */
    private void setCallWidget() {
        setCallBadge();

        if (drawerItem == DrawerItem.SEARCH
                || drawerItem == DrawerItem.TRANSFERS || drawerItem == DrawerItem.NOTIFICATIONS
                || drawerItem == DrawerItem.HOMEPAGE || !isScreenInPortrait(this)) {
            hideCallWidget(this, callInProgressChrono, callInProgressLayout);
            return;
        }

        showCallLayout(this, callInProgressLayout, callInProgressChrono, callInProgressText);
    }

    public void homepageToSearch() {
        hideItemsWhenSearchSelected();
        searchMenuItem.expandActionView();
    }

    public void setSearchQuery(String searchQuery) {
        searchViewModel.setSearchQuery(searchQuery);
        if (this.searchView != null) {
            this.searchView.setQuery(searchQuery, false);
        }
    }

    public long getParentHandleIncoming() {
        return viewModel.getState().getValue().getIncomingParentHandle();
    }

    public long getParentHandleOutgoing() {
<<<<<<< HEAD
        return parentHandleOutgoing;
    }

    public long getParentHandleSearch() {
        return parentHandleSearch;
=======
        return viewModel.getState().getValue().getOutgoingParentHandle();
>>>>>>> 3f26ba2a
    }

    public long getParentHandleLinks() {
        return viewModel.getState().getValue().getLinksParentHandle();
    }

    public void setParentHandleLinks(long parentHandleLinks) {
        viewModel.setLinksParentHandle(parentHandleLinks);
    }

    private SearchFragment getSearchFragment() {
        return searchFragment = (SearchFragment) getSupportFragmentManager().findFragmentByTag(FragmentTag.SEARCH.getTag());
    }

    /**
     * Removes a completed transfer from Completed tab in Transfers section.
     *
     * @param transfer the completed transfer to remove
     */
    public void removeCompletedTransfer(AndroidCompletedTransfer transfer) {
        dbH.deleteTransfer(transfer.getId());

        if (isTransfersCompletedAdded()) {
            completedTransfersFragment.transferRemoved(transfer);
        }
    }

    /**
     * Retries a transfer that finished wrongly.
     *
     * @param transfer the transfer to retry
     */
    private void retryTransfer(AndroidCompletedTransfer transfer) {
        if (transfer.getType() == MegaTransfer.TYPE_DOWNLOAD) {
            MegaNode node = megaApi.getNodeByHandle(Long.parseLong(transfer.getNodeHandle()));
            if (node == null) {
                Timber.w("Node is null, not able to retry");
                return;
            }

            if (transfer.getIsOfflineFile()) {
                File offlineFile = new File(transfer.getOriginalPath());
                saveOffline(offlineFile.getParentFile(), node, ManagerActivity.this);
            } else {
                downloadNodeUseCase.download(this, node, transfer.getPath())
                        .subscribeOn(Schedulers.io())
                        .observeOn(AndroidSchedulers.mainThread())
                        .subscribe(() -> Timber.d("Transfer retried: %s", node.getHandle()),
                                throwable -> Timber.e(throwable, "Retry transfer failed."));
            }
        } else if (transfer.getType() == MegaTransfer.TYPE_UPLOAD) {
            File file = new File(transfer.getOriginalPath());
            uploadUseCase.upload(this, file, transfer.getParentHandle())
                    .subscribeOn(Schedulers.io())
                    .observeOn(AndroidSchedulers.mainThread())
<<<<<<< HEAD
                    .subscribe(() -> logDebug("Transfer retried."));
=======
                    .subscribe(() -> Timber.d("Transfer retried."));
>>>>>>> 3f26ba2a
        }

        removeCompletedTransfer(transfer);
    }

    /**
     * Opens a location of a transfer.
     *
     * @param transfer the transfer to open its location
     */
    public void openTransferLocation(AndroidCompletedTransfer transfer) {
        if (transfer.getType() == MegaTransfer.TYPE_DOWNLOAD) {
            if (transfer.getIsOfflineFile()) {
                selectDrawerItem(drawerItem = DrawerItem.HOMEPAGE);
                openFullscreenOfflineFragment(
                        removeInitialOfflinePath(transfer.getPath()) + SEPARATOR);
            } else {
                File file = new File(transfer.getPath());

                if (!isFileAvailable(file)) {
                    showSnackbar(SNACKBAR_TYPE, StringResourcesUtils.getString(R.string.location_not_exist), MEGACHAT_INVALID_HANDLE);
                    return;
                }

                Intent intent = new Intent(this, FileStorageActivity.class);
                intent.setAction(FileStorageActivity.Mode.BROWSE_FILES.getAction());
                intent.putExtra(FileStorageActivity.EXTRA_PATH, transfer.getPath());
                startActivity(intent);
            }
        } else if (transfer.getType() == MegaTransfer.TYPE_UPLOAD) {
            MegaNode node = megaApi.getNodeByHandle(Long.parseLong(transfer.getNodeHandle()));
            if (node == null) {
                showSnackbar(SNACKBAR_TYPE, getString(!isOnline(this) ? R.string.error_server_connection_problem
                        : R.string.warning_folder_not_exists), MEGACHAT_INVALID_HANDLE);
                return;
            }

            viewNodeInFolder(node);
        }
    }

    /**
     * Opens the location of a node.
     *
     * @param node the node to open its location
     */
    public void viewNodeInFolder(MegaNode node) {
        MegaNode parentNode = MegaNodeUtil.getRootParentNode(megaApi, node);
        if (parentNode.getHandle() == megaApi.getRootNode().getHandle()) {
            viewModel.setBrowserParentHandle(node.getParentHandle());
            refreshFragment(FragmentTag.CLOUD_DRIVE.getTag());
            selectDrawerItem(DrawerItem.CLOUD_DRIVE);
        } else if (parentNode.getHandle() == megaApi.getRubbishNode().getHandle()) {
            viewModel.setRubbishBinParentHandle(node.getParentHandle());
            refreshFragment(FragmentTag.RUBBISH_BIN.getTag());
            selectDrawerItem(DrawerItem.RUBBISH_BIN);
        } else if (parentNode.isInShare()) {
            viewModel.setIncomingParentHandle(node.getParentHandle());
            deepBrowserTreeIncoming = calculateDeepBrowserTreeIncoming(megaApi.getParentNode(node),
                    this);
            refreshFragment(FragmentTag.INCOMING_SHARES.getTag());
            indexShares = INCOMING_TAB;
            if (viewPagerShares != null) {
                viewPagerShares.setCurrentItem(indexShares);
                if (sharesPageAdapter != null) {
                    sharesPageAdapter.notifyDataSetChanged();
                }
            }
            selectDrawerItem(DrawerItem.SHARED_ITEMS);
        }
    }

    public int getStorageState() {
        return storageState;
    }

    /**
     * Shows a "transfer over quota" warning.
     */
    public void showTransfersTransferOverQuotaWarning() {
        MaterialAlertDialogBuilder builder = new MaterialAlertDialogBuilder(this);
        int messageResource = R.string.warning_transfer_over_quota;

        transferOverQuotaWarning = builder.setTitle(R.string.label_transfer_over_quota)
                .setMessage(getString(messageResource, getHumanizedTime(megaApi.getBandwidthOverquotaDelay())))
                .setPositiveButton(R.string.my_account_upgrade_pro, (dialog, which) -> {
                    navigateToUpgradeAccount();
                })
                .setNegativeButton(R.string.general_dismiss, null)
                .setCancelable(false)
                .setOnDismissListener(dialog -> isTransferOverQuotaWarningShown = false)
                .create();

        transferOverQuotaWarning.setCanceledOnTouchOutside(false);
        TimeUtils.createAndShowCountDownTimer(messageResource, transferOverQuotaWarning);
        transferOverQuotaWarning.show();
        isTransferOverQuotaWarningShown = true;
    }

    /**
     * Updates the position of the transfers widget.
     *
     * @param bNVHidden true if the bottom navigation view is hidden, false otherwise
     */
    public void updateTransfersWidgetPosition(boolean bNVHidden) {
        RelativeLayout transfersWidgetLayout = findViewById(R.id.transfers_widget_layout);
        if (transfersWidgetLayout == null) return;

        LinearLayout.LayoutParams params = (LinearLayout.LayoutParams) transfersWidgetLayout.getLayoutParams();
        params.gravity = Gravity.END;

        if (!bNVHidden && isInMainHomePage()) {
            params.bottomMargin = Util.dp2px(TRANSFER_WIDGET_MARGIN_BOTTOM, outMetrics);
        } else {
            params.bottomMargin = 0;
        }

        transfersWidgetLayout.setLayoutParams(params);
    }

    /**
     * Updates values of TransfersManagement object after the activity comes from background.
     */
    private void checkTransferOverQuotaOnResume() {
        transfersManagement.setOnTransfersSection(drawerItem == DrawerItem.TRANSFERS);

        if (transfersManagement.isTransferOverQuotaNotificationShown()) {
            transfersManagement.setTransferOverQuotaBannerShown(true);
            transfersManagement.setTransferOverQuotaNotificationShown(false);
        }
    }

    /**
     * Gets the failed and cancelled transfers.
     *
     * @return A list with the failed and cancelled transfers.
     */
    public ArrayList<AndroidCompletedTransfer> getFailedAndCancelledTransfers() {
        return dbH.getFailedOrCancelledTransfers();
    }

    /**
     * Retries all the failed and cancelled transfers.
     */
    private void retryAllTransfers() {
        ArrayList<AndroidCompletedTransfer> failedOrCancelledTransfers = getFailedAndCancelledTransfers();
        dbH.removeFailedOrCancelledTransfers();
        for (AndroidCompletedTransfer transfer : failedOrCancelledTransfers) {
            if (isTransfersCompletedAdded()) {
                completedTransfersFragment.transferRemoved(transfer);
            }

            retryTransfer(transfer);
        }
    }


    /**
     * Retry a single transfer.
     *
     * @param transfer AndroidCompletedTransfer to retry.
     */
    public void retrySingleTransfer(AndroidCompletedTransfer transfer) {
        removeCompletedTransfer(transfer);
        retryTransfer(transfer);
    }

    /**
     * Checks if there are failed or cancelled transfers.
     *
     * @return True if there are failed or cancelled transfers, false otherwise.
     */
    private boolean thereAreFailedOrCancelledTransfers() {
        ArrayList<AndroidCompletedTransfer> failedOrCancelledTransfers = getFailedAndCancelledTransfers();
        return failedOrCancelledTransfers.size() > 0;
    }

    private RubbishBinFragment getRubbishBinFragment() {
        return rubbishBinFragment = (RubbishBinFragment) getSupportFragmentManager().findFragmentByTag(FragmentTag.RUBBISH_BIN.getTag());
    }

    private PhotosFragment getPhotosFragment() {
        return photosFragment = (PhotosFragment) getSupportFragmentManager()
                .findFragmentByTag(FragmentTag.PHOTOS.getTag());
    }

    private InboxFragment getInboxFragment() {
        return inboxFragment = (InboxFragment) getSupportFragmentManager().findFragmentByTag(FragmentTag.INBOX.getTag());
    }

    private RecentChatsFragment getChatsFragment() {
        return recentChatsFragment = (RecentChatsFragment) getSupportFragmentManager().findFragmentByTag(FragmentTag.RECENT_CHAT.getTag());
    }

    private PermissionsFragment getPermissionsFragment() {
        return permissionsFragment = (PermissionsFragment) getSupportFragmentManager().findFragmentByTag(FragmentTag.PERMISSIONS.getTag());
    }

    public MediaDiscoveryFragment getMDFragment() {
        return mediaDiscoveryFragment;
    }

    public AlbumContentFragment getAlbumContentFragment() {
        return albumContentFragment;
    }

    /**
     * Checks whether the current screen is the main of Homepage or Documents.
     * Video / Audio / Photos do not need Fab button
     *
     * @param isShow True if Fab button should be display, False if Fab button should be hidden
     */
    private void controlFabInHomepage(Boolean isShow) {
        if (mHomepageScreen == HomepageScreen.HOMEPAGE) {
            // Control the Fab in homepage
            HomepageFragment fragment = getFragmentByType(HomepageFragment.class);
            if (fragment != null) {
                if (isShow) {
                    fragment.showFabButton();
                } else {
                    fragment.hideFabButton();
                }
            }
        } else if (mHomepageScreen == HomepageScreen.DOCUMENTS) {
            // Control the Fab in documents
            DocumentsFragment docFragment = getFragmentByType(DocumentsFragment.class);
            if (docFragment != null) {
                if (isShow) {
                    docFragment.showFabButton();
                } else {
                    docFragment.hideFabButton();
                }
            }
        }
    }

    @Override
    public void finishRenameActionWithSuccess(@NonNull String newName) {
        switch (drawerItem) {
            case CLOUD_DRIVE:
                refreshCloudDrive();
                break;
            case RUBBISH_BIN:
                refreshRubbishBin();
                break;
            case INBOX:
                refreshInboxList();
                break;
            case SHARED_ITEMS:
                onNodesSharedUpdate();
                break;
            case HOMEPAGE:
                refreshOfflineNodes();
        }
    }

    @Override
    public void actionConfirmed() {
        //No update needed
    }

    @Override
    public void onPreviewLoaded(MegaChatRequest request, boolean alreadyExist) {
        long chatId = request.getChatHandle();
        boolean isFromOpenChatPreview = request.getFlag();
        int type = request.getParamType();
        String link = request.getLink();
        if (joiningToChatLink && isTextEmpty(link) && chatId == MEGACHAT_INVALID_HANDLE) {
            showSnackbar(SNACKBAR_TYPE, getString(R.string.error_chat_link_init_error), MEGACHAT_INVALID_HANDLE);
            resetJoiningChatLink();
            return;
        }

        if (type == LINK_IS_FOR_MEETING) {
            Timber.d("It's a meeting");
            boolean linkInvalid = TextUtil.isTextEmpty(link) && chatId == MEGACHAT_INVALID_HANDLE;
            if (linkInvalid) {
                Timber.e("Invalid link");
                return;
            }

            if (isMeetingEnded(request.getMegaHandleList())) {
                Timber.d("It's a meeting, open dialog: Meeting has ended");
                new MeetingHasEndedDialogFragment(new MeetingHasEndedDialogFragment.ClickCallback() {
                    @Override
                    public void onViewMeetingChat() {
                        showChatLink(link);
                    }

                    @Override
                    public void onLeave() {
                    }
                }, false).show(getSupportFragmentManager(),
                        MeetingHasEndedDialogFragment.TAG);
            } else {
                CallUtil.checkMeetingInProgress(ManagerActivity.this, ManagerActivity.this, chatId, isFromOpenChatPreview, link, request.getMegaHandleList(), request.getText(), alreadyExist, request.getUserHandle(), passcodeManagement);
            }
        } else {
            Timber.d("It's a chat");
            showChatLink(link);
        }

        dismissAlertDialogIfExists(openLinkDialog);
    }

    @Override
    public void onErrorLoadingPreview(int errorCode) {
        if (errorCode == MegaChatError.ERROR_NOENT) {
            dismissAlertDialogIfExists(openLinkDialog);
            showAlert(this, getString(R.string.invalid_chat_link), getString(R.string.title_alert_chat_link_error));
        } else {
            showOpenLinkError(true, 0);
        }
    }

    /**
     * Checks if the current screen is the main of Home.
     *
     * @return True if the current screen is the main of Home, false otherwise.
     */
    public boolean isInMainHomePage() {
        return drawerItem == DrawerItem.HOMEPAGE && mHomepageScreen == HomepageScreen.HOMEPAGE;
    }

    /**
     * Checks if the current screen is photos section of Homepage.
     *
     * @return True if the current screen is the photos, false otherwise.
     */
    public boolean isInImagesPage() {
        return drawerItem == DrawerItem.HOMEPAGE && mHomepageScreen == HomepageScreen.IMAGES;
    }

    /**
     * Checks if the current screen is Album content page.
     *
     * @return True if the current screen is Album content page, false otherwise.
     */
    public boolean isInAlbumContentPage() {
        return drawerItem == DrawerItem.PHOTOS && isInAlbumContent;
    }

    /**
     * Checks if the current screen is Photos.
     *
     * @return True if the current screen is Photos, false otherwise.
     */
    public boolean isInPhotosPage() {
        return drawerItem == DrawerItem.PHOTOS;
    }

    /**
     * Checks if the current screen is Media discovery page.
     *
     * @return True if the current screen is Media discovery page, false otherwise.
     */
    public boolean isInMDPage() {
        return drawerItem == DrawerItem.CLOUD_DRIVE && isInMDMode;
    }

    /**
     * Create the instance of FileBackupManager
     */
    private void initFileBackupManager() {
        fileBackupManager = new FileBackupManager(this, (actionType, operationType, result, handle) -> {
            if (actionType == ACTION_MOVE_TO_BACKUP) {
                if (operationType == OPERATION_EXECUTE) {
                    showMovementResult(result, handle);
                }
            } else if (actionType == ACTION_BACKUP_FAB) {
                if (operationType == OPERATION_EXECUTE) {
                    if (isBottomSheetDialogShown(bottomSheetDialogFragment)) return;
                    bottomSheetDialogFragment = UploadBottomSheetDialogFragment.newInstance(GENERAL_UPLOAD);
                    bottomSheetDialogFragment.show(getSupportFragmentManager(), bottomSheetDialogFragment.getTag());
                }
            } else {
<<<<<<< HEAD
                logDebug("Nothing to do for actionType = " + actionType);
=======
                Timber.d("Nothing to do for actionType = %s", actionType);
>>>>>>> 3f26ba2a
            }
        });
    }

    /**
     * Receive changes to OnChatListItemUpdate, OnChatOnlineStatusUpdate and OnChatConnectionStateUpdate and make the necessary changes
     */
    private void checkChatChanges() {
        Disposable chatSubscription = getChatChangesUseCase.get()
                .subscribeOn(Schedulers.io())
                .observeOn(AndroidSchedulers.mainThread())
                .subscribe((next) -> {
                    if (next instanceof GetChatChangesUseCase.Result.OnChatListItemUpdate) {
                        MegaChatListItem item = ((GetChatChangesUseCase.Result.OnChatListItemUpdate) next).component1();
                        onChatListItemUpdate(item);
                    }

                    if (next instanceof GetChatChangesUseCase.Result.OnChatOnlineStatusUpdate) {
                        long userHandle = ((GetChatChangesUseCase.Result.OnChatOnlineStatusUpdate) next).component1();
                        int status = ((GetChatChangesUseCase.Result.OnChatOnlineStatusUpdate) next).component2();
                        boolean inProgress = ((GetChatChangesUseCase.Result.OnChatOnlineStatusUpdate) next).component3();
                        onChatOnlineStatusUpdate(userHandle, status, inProgress);
                    }

                    if (next instanceof GetChatChangesUseCase.Result.OnChatConnectionStateUpdate) {
                        long chatid = ((GetChatChangesUseCase.Result.OnChatConnectionStateUpdate) next).component1();
                        int newState = ((GetChatChangesUseCase.Result.OnChatConnectionStateUpdate) next).component2();
                        onChatConnectionStateUpdate(chatid, newState);
                    }
                }, Timber::e);

        composite.add(chatSubscription);
    }

    /**
     * Create list of positions of each new node which was added to share folder
     *
     * @param nodes Share folder nodes' list
     * @return positions list
     */
    public ArrayList<Integer> getPositionsList(List<MegaNode> nodes) {
        ArrayList<Integer> positions = new ArrayList<>();
        if (comesFromNotificationChildNodeHandleList != null) {
            long[] childNodeHandleList = comesFromNotificationChildNodeHandleList;
            for (long childNodeHandle : childNodeHandleList) {
                for (int i = 1; i < nodes.size(); i++) {
                    var shareNode = nodes.get(i);
                    if (shareNode != null && shareNode.getHandle() == childNodeHandle) {
                        positions.add(i);
                    }
                }
            }
        }
        return positions;
    }

    /**
     * Updates the UI related to unread user alerts as per the [UnreadUserAlertsCheckType] received.
     *
     * @param result Pair containing the type of the request and the number of unread user alerts.
     */
    private void updateNumUnreadUserAlerts(kotlin.Pair<UnreadUserAlertsCheckType, Integer> result) {
        UnreadUserAlertsCheckType type = result.getFirst();
        int numUnreadUserAlerts = result.getSecond();

        if (type == UnreadUserAlertsCheckType.NAVIGATION_TOOLBAR_ICON) {
            updateNavigationToolbarIcon(numUnreadUserAlerts);
        } else if (type == UnreadUserAlertsCheckType.NOTIFICATIONS_TITLE) {
            setNotificationsTitleSection(numUnreadUserAlerts);
        } else {
            updateNavigationToolbarIcon(numUnreadUserAlerts);
            setNotificationsTitleSection(numUnreadUserAlerts);
        }
    }

    /**
     * Updates the Shares section tab as per the indexShares.
     */
    public void updateSharesTab() {
        if (indexShares == ERROR_TAB) {
            Timber.d("indexShares is -1");
            return;
        }

        Timber.d("The index of the TAB Shares is: %s", indexShares);

        if (viewPagerShares != null) {
            switch (indexShares) {
                case INCOMING_TAB:
                case OUTGOING_TAB:
                case LINKS_TAB:
                    viewPagerShares.setCurrentItem(indexShares);
                    break;
            }
        }

        indexShares = ERROR_TAB;
    }

    /**
     * Restores the Shares section after opening it from a notification in the Notifications section.
     */
    public void restoreSharesAfterComingFromNotifications() {
        selectDrawerItem(DrawerItem.NOTIFICATIONS);
        comesFromNotifications = false;
        comesFromNotificationsLevel = 0;
        comesFromNotificationHandle = INVALID_VALUE;
        indexShares = comesFromNotificationSharedIndex;
        updateSharesTab();
        comesFromNotificationSharedIndex = INVALID_VALUE;
        setDeepBrowserTreeIncoming(comesFromNotificationDeepBrowserTreeIncoming);
        comesFromNotificationDeepBrowserTreeIncoming = INVALID_VALUE;
        setParentHandleIncoming(comesFromNotificationHandleSaved);
        comesFromNotificationHandleSaved = INVALID_VALUE;
        refreshIncomingShares();
    }

    /**
     * Updates Inbox section visibility depending on if it has children.
     *
     * @param hasChildren True if the Inbox node has children, false otherwise.
     */
    private void updateInboxSectionVisibility(boolean hasChildren) {
        if (inboxSection == null) {
            return;
        }

        if (hasChildren) {
            inboxSection.setEnabled(true);
            inboxSection.setVisibility(View.VISIBLE);
            ((TextView) inboxSection.findViewById(R.id.inbox_section_text)).setTextColor(
                    ColorUtils.getThemeColor(this, android.R.attr.textColorPrimary));
        } else {
            inboxSection.setVisibility(View.GONE);
        }
    }
}<|MERGE_RESOLUTION|>--- conflicted
+++ resolved
@@ -284,22 +284,6 @@
 import mega.privacy.android.app.OpenPasswordLinkActivity;
 import mega.privacy.android.app.Product;
 import mega.privacy.android.app.R;
-<<<<<<< HEAD
-
-import mega.privacy.android.app.namecollision.data.NameCollision;
-import mega.privacy.android.app.databinding.FabMaskChatLayoutBinding;
-import mega.privacy.android.app.di.ApplicationScope;
-import mega.privacy.android.app.fragments.managerFragments.cu.PhotosFragment;
-import mega.privacy.android.app.fragments.managerFragments.cu.album.AlbumContentFragment;
-import mega.privacy.android.app.gallery.ui.MediaDiscoveryFragment;
-import mega.privacy.android.app.namecollision.data.NameCollisionType;
-import mega.privacy.android.app.objects.PasscodeManagement;
-import mega.privacy.android.app.fragments.homepage.documents.DocumentsFragment;
-import mega.privacy.android.app.generalusecase.FilePrepareUseCase;
-import mega.privacy.android.app.smsVerification.SMSVerificationActivity;
-import mega.privacy.android.app.imageviewer.ImageViewerActivity;
-=======
->>>>>>> 3f26ba2a
 import mega.privacy.android.app.ShareInfo;
 import mega.privacy.android.app.TransfersManagementActivity;
 import mega.privacy.android.app.UploadService;
@@ -405,17 +389,9 @@
 import mega.privacy.android.app.usecase.MoveNodeUseCase;
 import mega.privacy.android.app.usecase.RemoveNodeUseCase;
 import mega.privacy.android.app.usecase.UploadUseCase;
-<<<<<<< HEAD
-import mega.privacy.android.app.usecase.data.CopyRequestResult;
-=======
->>>>>>> 3f26ba2a
 import mega.privacy.android.app.usecase.chat.GetChatChangesUseCase;
 import mega.privacy.android.app.usecase.data.CopyRequestResult;
 import mega.privacy.android.app.usecase.data.MoveRequestResult;
-<<<<<<< HEAD
-import mega.privacy.android.app.namecollision.usecase.CheckNameCollisionUseCase;
-=======
->>>>>>> 3f26ba2a
 import mega.privacy.android.app.usecase.exception.ForeignNodeException;
 import mega.privacy.android.app.usecase.exception.MegaNodeException;
 import mega.privacy.android.app.usecase.exception.NotEnoughQuotaMegaException;
@@ -577,11 +553,8 @@
     UploadUseCase uploadUseCase;
     @Inject
     CopyNodeUseCase copyNodeUseCase;
-<<<<<<< HEAD
-=======
     @Inject
     LegacyLoggingSettings loggingSettings;
->>>>>>> 3f26ba2a
 
     public ArrayList<Integer> transfersInProgress;
     public MegaTransferData transferData;
@@ -785,14 +758,6 @@
 
     public boolean isList = true;
 
-<<<<<<< HEAD
-    private long parentHandleIncoming;
-    private long parentHandleLinks;
-    private long parentHandleOutgoing;
-    private long parentHandleSearch;
-    private long parentHandleInbox;
-=======
->>>>>>> 3f26ba2a
     private String pathNavigationOffline;
     public int deepBrowserTreeIncoming = 0;
     public int deepBrowserTreeOutgoing = 0;
@@ -1001,29 +966,6 @@
         }
     };
 
-<<<<<<< HEAD
-=======
-    /**
-     * Broadcast to show a "transfer over quota" warning if it is on Transfers section.
-     */
-    private BroadcastReceiver transferOverQuotaUpdateReceiver = new BroadcastReceiver() {
-        @Override
-        public void onReceive(Context context, Intent intent) {
-            updateTransfersWidget(intent);
-
-            if (intent == null) return;
-
-            if (intent.getAction() != null && intent.getAction().equals(ACTION_TRANSFER_OVER_QUOTA) && drawerItem == DrawerItem.TRANSFERS && isActivityInForeground()) {
-                showTransfersTransferOverQuotaWarning();
-            }
-
-            if (transfersManagement.getAreFailedTransfers() && drawerItem == DrawerItem.TRANSFERS && getTabItemTransfers() == COMPLETED_TAB && !retryTransfers.isVisible()) {
-                retryTransfers.setVisible(true);
-            }
-        }
-    };
-
->>>>>>> 3f26ba2a
     private BroadcastReceiver chatArchivedReceiver = new BroadcastReceiver() {
         @Override
         public void onReceive(Context context, Intent intent) {
@@ -1192,11 +1134,7 @@
         }
 
         if (drawerItem == DrawerItem.CLOUD_DRIVE) {
-<<<<<<< HEAD
-            MegaNode parentNode = megaApi.getNodeByHandle(viewModel.getBrowserParentHandle());
-=======
             MegaNode parentNode = megaApi.getNodeByHandle(viewModel.getState().getValue().getBrowserParentHandle());
->>>>>>> 3f26ba2a
 
             ArrayList<MegaNode> nodes = megaApi.getChildren(parentNode != null
                             ? parentNode
@@ -1366,15 +1304,6 @@
             Timber.w("DrawerItem is null");
         }
         super.onSaveInstanceState(outState);
-<<<<<<< HEAD
-        outState.putLong("parentHandleIncoming", parentHandleIncoming);
-        logDebug("IN BUNDLE -> parentHandleOutgoing: " + parentHandleOutgoing);
-        outState.putLong(PARENT_HANDLE_LINKS, parentHandleLinks);
-        outState.putLong("parentHandleOutgoing", parentHandleOutgoing);
-        outState.putLong("parentHandleSearch", parentHandleSearch);
-        outState.putLong("parentHandleInbox", parentHandleInbox);
-=======
->>>>>>> 3f26ba2a
         outState.putSerializable("drawerItem", drawerItem);
         outState.putInt(BOTTOM_ITEM_BEFORE_OPEN_FULLSCREEN_OFFLINE,
                 bottomItemBeforeOpenFullscreenOffline);
@@ -1511,10 +1440,7 @@
         Timber.d("onCreate after call super");
 
         viewModel = new ViewModelProvider(this).get(ManagerViewModel.class);
-<<<<<<< HEAD
-=======
         searchViewModel = new ViewModelProvider(this).get(SearchViewModel.class);
->>>>>>> 3f26ba2a
         viewModel.getUpdateUsers().observe(this,
                 new EventObserver<>(users -> {
                     updateUsers(users);
@@ -1535,8 +1461,6 @@
                     updateContactRequests(contactRequests);
                     return null;
                 }));
-<<<<<<< HEAD
-=======
 
         viewModel.onGetNumUnreadUserAlerts().observe(this, this::updateNumUnreadUserAlerts);
 
@@ -1546,7 +1470,6 @@
                 updateInboxSectionVisibility(hasChildren);
             }
         });
->>>>>>> 3f26ba2a
 
         // This block for solving the issue below:
         // Android is installed for the first time. Press the “Open” button on the system installation dialog, press the home button to switch the app to background,
@@ -1569,18 +1492,7 @@
         boolean openLinkDialogIsShown = false;
 
         if (savedInstanceState != null) {
-<<<<<<< HEAD
-            logDebug("Bundle is NOT NULL");
-            parentHandleIncoming = savedInstanceState.getLong("parentHandleIncoming", -1);
-            logDebug("savedInstanceState -> parentHandleIncoming: " + parentHandleIncoming);
-            parentHandleOutgoing = savedInstanceState.getLong("parentHandleOutgoing", -1);
-            logDebug("savedInstanceState -> parentHandleOutgoing: " + parentHandleOutgoing);
-            parentHandleLinks = savedInstanceState.getLong(PARENT_HANDLE_LINKS, INVALID_HANDLE);
-            parentHandleSearch = savedInstanceState.getLong("parentHandleSearch", -1);
-            parentHandleInbox = savedInstanceState.getLong("parentHandleInbox", -1);
-=======
             Timber.d("Bundle is NOT NULL");
->>>>>>> 3f26ba2a
             deepBrowserTreeIncoming = savedInstanceState.getInt("deepBrowserTreeIncoming", 0);
             deepBrowserTreeOutgoing = savedInstanceState.getInt("deepBrowserTreeOutgoing", 0);
             deepBrowserTreeLinks = savedInstanceState.getInt(DEEP_BROWSER_TREE_LINKS, 0);
@@ -1646,16 +1558,7 @@
                 showNewFolderDialog(savedInstanceState.getString(NEW_FOLDER_DIALOG_TEXT));
             }
         } else {
-<<<<<<< HEAD
-            logDebug("Bundle is NULL");
-            parentHandleIncoming = -1;
-            parentHandleOutgoing = -1;
-            parentHandleLinks = INVALID_HANDLE;
-            parentHandleSearch = -1;
-            parentHandleInbox = -1;
-=======
             Timber.d("Bundle is NULL");
->>>>>>> 3f26ba2a
             deepBrowserTreeIncoming = 0;
             deepBrowserTreeOutgoing = 0;
             deepBrowserTreeLinks = 0;
@@ -3539,11 +3442,7 @@
     }
 
     public void setDefaultAvatar() {
-<<<<<<< HEAD
-        logDebug("setDefaultAvatar");
-=======
         Timber.d("setDefaultAvatar");
->>>>>>> 3f26ba2a
         nVPictureProfile.setImageBitmap(getDefaultAvatar(getColorAvatar(megaApi.getMyUser()), megaChatApi.getMyFullname(), AVATAR_SIZE, true));
     }
 
@@ -3796,19 +3695,11 @@
         switch (drawerItem) {
             case CLOUD_DRIVE: {
                 aB.setSubtitle(null);
-<<<<<<< HEAD
-                logDebug("Cloud Drive SECTION");
-                MegaNode parentNode = megaApi.getNodeByHandle(viewModel.getBrowserParentHandle());
-                if (parentNode != null) {
-                    if (megaApi.getRootNode() != null) {
-                        if (parentNode.getHandle() == megaApi.getRootNode().getHandle() || viewModel.getBrowserParentHandle() == -1) {
-=======
                 Timber.d("Cloud Drive SECTION");
                 MegaNode parentNode = megaApi.getNodeByHandle(viewModel.getState().getValue().getBrowserParentHandle());
                 if (parentNode != null) {
                     if (megaApi.getRootNode() != null) {
                         if (parentNode.getHandle() == megaApi.getRootNode().getHandle() || viewModel.getState().getValue().getBrowserParentHandle() == -1) {
->>>>>>> 3f26ba2a
                             aB.setTitle(getString(R.string.section_cloud_drive).toUpperCase());
                             viewModel.setIsFirstNavigationLevel(true);
                         } else {
@@ -3825,32 +3716,19 @@
                         viewModel.setIsFirstNavigationLevel(true);
                     } else {
                         viewModel.setBrowserParentHandle(-1);
-<<<<<<< HEAD
-                        firstNavigationLevel = true;
-=======
                         viewModel.setIsFirstNavigationLevel(true);
->>>>>>> 3f26ba2a
                     }
                 }
                 break;
             }
             case RUBBISH_BIN: {
                 aB.setSubtitle(null);
-<<<<<<< HEAD
-                MegaNode node = megaApi.getNodeByHandle(viewModel.getRubbishBinParentHandle());
-                MegaNode rubbishNode = megaApi.getRubbishNode();
-                if (rubbishNode == null) {
-                    viewModel.setRubbishBinParentHandle(INVALID_HANDLE);
-                    firstNavigationLevel = true;
-                } else if (viewModel.getRubbishBinParentHandle() == INVALID_HANDLE || node == null || node.getHandle() == rubbishNode.getHandle()) {
-=======
                 MegaNode node = megaApi.getNodeByHandle(viewModel.getState().getValue().getRubbishBinParentHandle());
                 MegaNode rubbishNode = megaApi.getRubbishNode();
                 if (rubbishNode == null) {
                     viewModel.setRubbishBinParentHandle(INVALID_HANDLE);
                     viewModel.setIsFirstNavigationLevel(true);
                 } else if (viewModel.getState().getValue().getRubbishBinParentHandle() == INVALID_HANDLE || node == null || node.getHandle() == rubbishNode.getHandle()) {
->>>>>>> 3f26ba2a
                     aB.setTitle(StringResourcesUtils.getString(R.string.section_rubbish_bin).toUpperCase());
                     viewModel.setIsFirstNavigationLevel(true);
                 } else {
@@ -5637,11 +5515,7 @@
                 return true;
             }
             case R.id.action_search: {
-<<<<<<< HEAD
-                logDebug("Action search selected");
-=======
                 Timber.d("Action search selected");
->>>>>>> 3f26ba2a
                 hideItemsWhenSearchSelected();
                 return true;
             }
@@ -5757,11 +5631,7 @@
                 return true;
             }
             case R.id.action_return_call: {
-<<<<<<< HEAD
-                logDebug("Action menu return to call in progress pressed");
-=======
                 Timber.d("Action menu return to call in progress pressed");
->>>>>>> 3f26ba2a
                 returnCall();
                 return true;
             }
@@ -5944,17 +5814,10 @@
         rubbishBinFragment = (RubbishBinFragment) getSupportFragmentManager().findFragmentByTag(FragmentTag.RUBBISH_BIN.getTag());
         if (rubbishBinFragment != null) {
             ArrayList<MegaNode> nodes;
-<<<<<<< HEAD
-            if (viewModel.getRubbishBinParentHandle() == -1) {
-                nodes = megaApi.getChildren(megaApi.getRubbishNode(), sortOrderManagement.getOrderCloud());
-            } else {
-                nodes = megaApi.getChildren(megaApi.getNodeByHandle(viewModel.getRubbishBinParentHandle()),
-=======
             if (viewModel.getState().getValue().getRubbishBinParentHandle() == -1) {
                 nodes = megaApi.getChildren(megaApi.getRubbishNode(), sortOrderManagement.getOrderCloud());
             } else {
                 nodes = megaApi.getChildren(megaApi.getNodeByHandle(viewModel.getState().getValue().getRubbishBinParentHandle()),
->>>>>>> 3f26ba2a
                         sortOrderManagement.getOrderCloud());
             }
 
@@ -6258,13 +6121,8 @@
                         Timber.e("Root node is null");
                     }
 
-<<<<<<< HEAD
-                    if (viewModel.getBrowserParentHandle() != INVALID_HANDLE
-                            && rootNode != null && viewModel.getBrowserParentHandle() != rootNode.getHandle()) {
-=======
                     if (viewModel.getState().getValue().getBrowserParentHandle() != INVALID_HANDLE
                             && rootNode != null && viewModel.getState().getValue().getBrowserParentHandle() != rootNode.getHandle()) {
->>>>>>> 3f26ba2a
                         viewModel.setBrowserParentHandle(rootNode.getHandle());
                         refreshFragment(FragmentTag.CLOUD_DRIVE.getTag());
                         if (isCloudAdded()) {
@@ -6365,11 +6223,7 @@
                 .subscribe((result, throwable) -> {
                     if (throwable == null) {
                         boolean notValidView = result.isSingleAction() && result.isSuccess()
-<<<<<<< HEAD
-                                && viewModel.getRubbishBinParentHandle() == nodes.get(0).getHandle();
-=======
                                 && viewModel.getState().getValue().getRubbishBinParentHandle() == nodes.get(0).getHandle();
->>>>>>> 3f26ba2a
 
                         showRestorationOrRemovalResult(notValidView, result.getResultText());
                     } else if (throwable instanceof ForeignNodeException) {
@@ -6476,11 +6330,7 @@
      * @param handleList handleList handles list of the nodes that selected
      */
     public void askConfirmationMoveToRubbish(final ArrayList<Long> handleList) {
-<<<<<<< HEAD
-        logDebug("askConfirmationMoveToRubbish");
-=======
         Timber.d("askConfirmationMoveToRubbish");
->>>>>>> 3f26ba2a
 
         if (handleList != null) {
 
@@ -6528,11 +6378,7 @@
                                         if (throwable == null) {
                                             boolean notValidView = result.isSingleAction()
                                                     && result.isSuccess()
-<<<<<<< HEAD
-                                                    && viewModel.getRubbishBinParentHandle() == handleList.get(0);
-=======
                                                     && viewModel.getState().getValue().getRubbishBinParentHandle() == handleList.get(0);
->>>>>>> 3f26ba2a
 
                                             showRestorationOrRemovalResult(notValidView, result.getResultText());
                                         }
@@ -6950,16 +6796,7 @@
     }
 
     public long getParentHandleBrowser() {
-<<<<<<< HEAD
-        if (viewModel.getBrowserParentHandle() == -1) {
-            MegaNode rootNode = megaApi.getRootNode();
-            viewModel.setBrowserParentHandle(rootNode != null ? rootNode.getParentHandle() : viewModel.getBrowserParentHandle());
-        }
-
-        return viewModel.getBrowserParentHandle();
-=======
         return viewModel.getSafeBrowserParentHandle();
->>>>>>> 3f26ba2a
     }
 
     private long getCurrentParentHandle() {
@@ -6979,11 +6816,7 @@
                 break;
 
             case RUBBISH_BIN:
-<<<<<<< HEAD
-                parentHandle = viewModel.getRubbishBinParentHandle();
-=======
                 parentHandle = viewModel.getState().getValue().getRubbishBinParentHandle();
->>>>>>> 3f26ba2a
                 break;
 
             case SHARED_ITEMS:
@@ -7759,17 +7592,10 @@
 
         if (isCloudAdded()) {
             ArrayList<MegaNode> nodes;
-<<<<<<< HEAD
-            if (viewModel.getBrowserParentHandle() == -1) {
-                nodes = megaApi.getChildren(parentNode, sortOrderManagement.getOrderCloud());
-            } else {
-                parentNode = megaApi.getNodeByHandle(viewModel.getBrowserParentHandle());
-=======
             if (viewModel.getState().getValue().getBrowserParentHandle() == -1) {
                 nodes = megaApi.getChildren(parentNode, sortOrderManagement.getOrderCloud());
             } else {
                 parentNode = megaApi.getNodeByHandle(viewModel.getState().getValue().getBrowserParentHandle());
->>>>>>> 3f26ba2a
                 if (parentNode == null) return;
 
                 nodes = megaApi.getChildren(parentNode, sortOrderManagement.getOrderCloud());
@@ -7838,18 +7664,8 @@
     }
 
     public void setParentHandleRubbish(long parentHandleRubbish) {
-<<<<<<< HEAD
-        logDebug("setParentHandleRubbish");
-        viewModel.setRubbishBinParentHandle(parentHandleRubbish);
-    }
-
-    public void setParentHandleSearch(long parentHandleSearch) {
-        logDebug("setParentHandleSearch");
-        this.parentHandleSearch = parentHandleSearch;
-=======
         Timber.d("setParentHandleRubbish");
         viewModel.setRubbishBinParentHandle(parentHandleRubbish);
->>>>>>> 3f26ba2a
     }
 
     public void setParentHandleIncoming(long parentHandleIncoming) {
@@ -8376,11 +8192,7 @@
 
             if (drawerItem == DrawerItem.CLOUD_DRIVE) {
                 viewModel.setBrowserParentHandle(intent.getLongExtra(INTENT_EXTRA_KEY_PARENT_HANDLE, INVALID_HANDLE));
-<<<<<<< HEAD
-                MegaNode parentNode = megaApi.getNodeByHandle(viewModel.getBrowserParentHandle());
-=======
                 MegaNode parentNode = megaApi.getNodeByHandle(viewModel.getState().getValue().getBrowserParentHandle());
->>>>>>> 3f26ba2a
 
                 ArrayList<MegaNode> nodes = megaApi.getChildren(parentNode != null
                                 ? parentNode
@@ -8415,11 +8227,7 @@
                                             uploadUseCase.upload(this, file, parentHandle)
                                                     .subscribeOn(Schedulers.io())
                                                     .observeOn(AndroidSchedulers.mainThread())
-<<<<<<< HEAD
-                                                    .subscribe(() -> logDebug("Upload started"));
-=======
                                                     .subscribe(() -> Timber.d("Upload started"));
->>>>>>> 3f26ba2a
                                         }
                                     });
                 }
@@ -8435,11 +8243,7 @@
 
             int orderGetChildren = intent.getIntExtra("ORDER_GET_CHILDREN", 1);
             if (drawerItem == DrawerItem.CLOUD_DRIVE) {
-<<<<<<< HEAD
-                MegaNode parentNode = megaApi.getNodeByHandle(viewModel.getBrowserParentHandle());
-=======
                 MegaNode parentNode = megaApi.getNodeByHandle(viewModel.getState().getValue().getBrowserParentHandle());
->>>>>>> 3f26ba2a
                 if (parentNode != null) {
                     if (isCloudAdded()) {
                         ArrayList<MegaNode> nodes = megaApi.getChildren(parentNode, orderGetChildren);
@@ -8602,11 +8406,7 @@
 
         if (drawerItem == DrawerItem.CLOUD_DRIVE) {
             if (isCloudAdded()) {
-<<<<<<< HEAD
-                ArrayList<MegaNode> nodes = megaApi.getChildren(megaApi.getNodeByHandle(viewModel.getBrowserParentHandle()),
-=======
                 ArrayList<MegaNode> nodes = megaApi.getChildren(megaApi.getNodeByHandle(viewModel.getState().getValue().getBrowserParentHandle()),
->>>>>>> 3f26ba2a
                         sortOrderManagement.getOrderCloud());
                 fileBrowserFragment.setNodes(nodes);
                 fileBrowserFragment.getRecyclerView().invalidate();
@@ -9191,11 +8991,7 @@
      * @param infos List<ShareInfo> containing all the upload info.
      */
     private void onIntentProcessed(List<ShareInfo> infos) {
-<<<<<<< HEAD
-        logDebug("onIntentProcessed");
-=======
         Timber.d("onIntentProcessed");
->>>>>>> 3f26ba2a
 
         MegaNode parentNode = getCurrentParentNode(getCurrentParentHandle(), -1);
         if (parentNode == null) {
@@ -9246,11 +9042,7 @@
                                     uploadUseCase.upload(this, info, null, parentNode.getHandle())
                                             .subscribeOn(Schedulers.io())
                                             .observeOn(AndroidSchedulers.mainThread())
-<<<<<<< HEAD
-                                            .subscribe(() -> logDebug("Upload started"));
-=======
                                             .subscribe(() -> Timber.d("Upload started"));
->>>>>>> 3f26ba2a
                                 }
                             }
                         }
@@ -9665,11 +9457,7 @@
             if (e.getErrorCode() == MegaError.API_OK) {
                 showSnackbar(SNACKBAR_TYPE, getString(R.string.context_folder_created), -1);
 
-<<<<<<< HEAD
-                MegaNode folderNode =  megaApi.getNodeByHandle(request.getNodeHandle());
-=======
                 MegaNode folderNode = megaApi.getNodeByHandle(request.getNodeHandle());
->>>>>>> 3f26ba2a
                 if (folderNode == null) {
                     return;
                 }
@@ -9904,25 +9692,15 @@
             //Cloud Drive
             drawerItem = DrawerItem.CLOUD_DRIVE;
             openFolderRefresh = true;
-<<<<<<< HEAD
-            comesFromNotificationHandleSaved = viewModel.getBrowserParentHandle();
-            setParentHandleBrowser(nodeHandle);
-=======
             comesFromNotificationHandleSaved = viewModel.getState().getValue().getBrowserParentHandle();
             viewModel.setBrowserParentHandle(nodeHandle);
->>>>>>> 3f26ba2a
             selectDrawerItem(drawerItem);
         } else if (parent.getHandle() == megaApi.getRubbishNode().getHandle()) {
             //Rubbish
             drawerItem = DrawerItem.RUBBISH_BIN;
             openFolderRefresh = true;
-<<<<<<< HEAD
-            comesFromNotificationHandleSaved = viewModel.getRubbishBinParentHandle();
-            setParentHandleRubbish(nodeHandle);
-=======
             comesFromNotificationHandleSaved = viewModel.getState().getValue().getRubbishBinParentHandle();
             viewModel.setRubbishBinParentHandle(nodeHandle);
->>>>>>> 3f26ba2a
             selectDrawerItem(drawerItem);
         } else if (parent.getHandle() == megaApi.getInboxNode().getHandle()) {
             //Inbox
@@ -10067,23 +9845,14 @@
                     updateContacts = true;
 
                     if (drawerItem == DrawerItem.SHARED_ITEMS
-<<<<<<< HEAD
-                            && getTabItemShares() == INCOMING_TAB && parentHandleIncoming == updatedNode.getHandle()) {
-                        getNodeUseCase.get(parentHandleIncoming)
-=======
                             && getTabItemShares() == INCOMING_TAB && viewModel.getState().getValue().getIncomingParentHandle() == updatedNode.getHandle()) {
                         getNodeUseCase.get(viewModel.getState().getValue().getIncomingParentHandle())
->>>>>>> 3f26ba2a
                                 .subscribeOn(Schedulers.io())
                                 .observeOn(AndroidSchedulers.mainThread())
                                 .subscribe((result, throwable) -> {
                                     if (throwable != null) {
                                         decreaseDeepBrowserTreeIncoming();
-<<<<<<< HEAD
-                                        parentHandleIncoming = INVALID_HANDLE;
-=======
                                         viewModel.setIncomingParentHandle(INVALID_HANDLE);
->>>>>>> 3f26ba2a
                                         hideTabs(false, INCOMING_TAB);
                                         refreshIncomingShares();
                                     }
@@ -10093,20 +9862,11 @@
             }
 
             if (updatedNode.getParentHandle() == inboxNode.getHandle()) {
-<<<<<<< HEAD
-                logDebug("New element to Inbox!!");
-=======
                 Timber.d("New element to Inbox!!");
->>>>>>> 3f26ba2a
                 setInboxNavigationDrawer();
             }
         }
 
-<<<<<<< HEAD
-        onNodesSearchUpdate();
-
-=======
->>>>>>> 3f26ba2a
         onNodesSharedUpdate();
 
         onNodesInboxUpdate();
@@ -10343,11 +10103,7 @@
 
         if (e.getErrorCode() == MegaError.API_EOVERQUOTA) {
             if (e.getValue() != 0) {
-<<<<<<< HEAD
-                logDebug("TRANSFER OVERQUOTA ERROR: " + e.getErrorCode());
-=======
                 Timber.d("TRANSFER OVERQUOTA ERROR: %s", e.getErrorCode());
->>>>>>> 3f26ba2a
                 updateTransfersWidget();
             } else {
                 Timber.w("STORAGE OVERQUOTA ERROR: %d", e.getErrorCode());
@@ -10680,15 +10436,9 @@
     }
 
     private void onChatConnectionStateUpdate(long chatid, int newState) {
-<<<<<<< HEAD
-        logDebug("Chat ID: " + chatid + ", New state: " + newState);
-        if (newState == MegaChatApi.CHAT_CONNECTION_ONLINE && chatid == -1) {
-            logDebug("Online Connection: " + chatid);
-=======
         Timber.d("Chat ID: %d, New state: %d", chatid, newState);
         if (newState == MegaChatApi.CHAT_CONNECTION_ONLINE && chatid == -1) {
             Timber.d("Online Connection: %s", chatid);
->>>>>>> 3f26ba2a
             recentChatsFragment = (RecentChatsFragment) getSupportFragmentManager().findFragmentByTag(FragmentTag.RECENT_CHAT.getTag());
             if (recentChatsFragment != null) {
                 recentChatsFragment.setChats();
@@ -11165,15 +10915,7 @@
     }
 
     public long getParentHandleOutgoing() {
-<<<<<<< HEAD
-        return parentHandleOutgoing;
-    }
-
-    public long getParentHandleSearch() {
-        return parentHandleSearch;
-=======
         return viewModel.getState().getValue().getOutgoingParentHandle();
->>>>>>> 3f26ba2a
     }
 
     public long getParentHandleLinks() {
@@ -11229,11 +10971,7 @@
             uploadUseCase.upload(this, file, transfer.getParentHandle())
                     .subscribeOn(Schedulers.io())
                     .observeOn(AndroidSchedulers.mainThread())
-<<<<<<< HEAD
-                    .subscribe(() -> logDebug("Transfer retried."));
-=======
                     .subscribe(() -> Timber.d("Transfer retried."));
->>>>>>> 3f26ba2a
         }
 
         removeCompletedTransfer(transfer);
@@ -11610,11 +11348,7 @@
                     bottomSheetDialogFragment.show(getSupportFragmentManager(), bottomSheetDialogFragment.getTag());
                 }
             } else {
-<<<<<<< HEAD
-                logDebug("Nothing to do for actionType = " + actionType);
-=======
                 Timber.d("Nothing to do for actionType = %s", actionType);
->>>>>>> 3f26ba2a
             }
         });
     }
