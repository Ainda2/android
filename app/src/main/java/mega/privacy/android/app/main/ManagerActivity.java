package mega.privacy.android.app.main;

import static mega.privacy.android.app.constants.BroadcastConstants.ACTION_CLOSE_CHAT_AFTER_OPEN_TRANSFERS;
import static mega.privacy.android.app.constants.BroadcastConstants.ACTION_TRANSFER_OVER_QUOTA;
import static mega.privacy.android.app.constants.BroadcastConstants.ACTION_TYPE;
import static mega.privacy.android.app.constants.BroadcastConstants.ACTION_UPDATE_CREDENTIALS;
import static mega.privacy.android.app.constants.BroadcastConstants.ACTION_UPDATE_DISABLE_CU_SETTING;
import static mega.privacy.android.app.constants.BroadcastConstants.ACTION_UPDATE_DISABLE_CU_UI_SETTING;
import static mega.privacy.android.app.constants.BroadcastConstants.ACTION_UPDATE_FIRST_NAME;
import static mega.privacy.android.app.constants.BroadcastConstants.ACTION_UPDATE_LAST_NAME;
import static mega.privacy.android.app.constants.BroadcastConstants.ACTION_UPDATE_NICKNAME;
import static mega.privacy.android.app.constants.BroadcastConstants.ACTION_UPDATE_PUSH_NOTIFICATION_SETTING;
import static mega.privacy.android.app.constants.BroadcastConstants.BROADCAST_ACTION_INTENT_CU_ATTR_CHANGE;
import static mega.privacy.android.app.constants.BroadcastConstants.BROADCAST_ACTION_INTENT_FILTER_CONTACT_UPDATE;
import static mega.privacy.android.app.constants.BroadcastConstants.BROADCAST_ACTION_INTENT_TRANSFER_UPDATE;
import static mega.privacy.android.app.constants.BroadcastConstants.BROADCAST_ACTION_TRANSFER_FINISH;
import static mega.privacy.android.app.constants.BroadcastConstants.COMPLETED_TRANSFER;
import static mega.privacy.android.app.constants.BroadcastConstants.EXTRA_USER_HANDLE;
import static mega.privacy.android.app.constants.BroadcastConstants.INVALID_ACTION;
import static mega.privacy.android.app.constants.EventConstants.EVENT_CALL_ON_HOLD_CHANGE;
import static mega.privacy.android.app.constants.EventConstants.EVENT_CALL_STATUS_CHANGE;
import static mega.privacy.android.app.constants.EventConstants.EVENT_FINISH_ACTIVITY;
import static mega.privacy.android.app.constants.EventConstants.EVENT_MY_BACKUPS_FOLDER_CHANGED;
import static mega.privacy.android.app.constants.EventConstants.EVENT_NETWORK_CHANGE;
import static mega.privacy.android.app.constants.EventConstants.EVENT_REFRESH;
import static mega.privacy.android.app.constants.EventConstants.EVENT_REFRESH_PHONE_NUMBER;
import static mega.privacy.android.app.constants.EventConstants.EVENT_SESSION_ON_HOLD_CHANGE;
import static mega.privacy.android.app.constants.EventConstants.EVENT_UPDATE_VIEW_MODE;
import static mega.privacy.android.app.constants.EventConstants.EVENT_USER_EMAIL_UPDATED;
import static mega.privacy.android.app.constants.EventConstants.EVENT_USER_NAME_UPDATED;
import static mega.privacy.android.app.constants.IntentConstants.ACTION_OPEN_ACHIEVEMENTS;
import static mega.privacy.android.app.constants.IntentConstants.EXTRA_ACCOUNT_TYPE;
import static mega.privacy.android.app.constants.IntentConstants.EXTRA_ASK_PERMISSIONS;
import static mega.privacy.android.app.constants.IntentConstants.EXTRA_FIRST_LOGIN;
import static mega.privacy.android.app.constants.IntentConstants.EXTRA_NEW_ACCOUNT;
import static mega.privacy.android.app.constants.IntentConstants.EXTRA_UPGRADE_ACCOUNT;
import static mega.privacy.android.app.fragments.settingsFragments.startSceen.util.StartScreenUtil.CHAT_BNV;
import static mega.privacy.android.app.fragments.settingsFragments.startSceen.util.StartScreenUtil.CLOUD_DRIVE_BNV;
import static mega.privacy.android.app.fragments.settingsFragments.startSceen.util.StartScreenUtil.HOME_BNV;
import static mega.privacy.android.app.fragments.settingsFragments.startSceen.util.StartScreenUtil.NO_BNV;
import static mega.privacy.android.app.fragments.settingsFragments.startSceen.util.StartScreenUtil.PHOTOS_BNV;
import static mega.privacy.android.app.fragments.settingsFragments.startSceen.util.StartScreenUtil.SHARED_ITEMS_BNV;
import static mega.privacy.android.app.fragments.settingsFragments.startSceen.util.StartScreenUtil.getStartBottomNavigationItem;
import static mega.privacy.android.app.fragments.settingsFragments.startSceen.util.StartScreenUtil.getStartDrawerItem;
import static mega.privacy.android.app.fragments.settingsFragments.startSceen.util.StartScreenUtil.setStartScreenTimeStamp;
import static mega.privacy.android.app.fragments.settingsFragments.startSceen.util.StartScreenUtil.shouldCloseApp;
import static mega.privacy.android.app.main.FileInfoActivity.NODE_HANDLE;
import static mega.privacy.android.app.main.PermissionsFragment.PERMISSIONS_FRAGMENT;
import static mega.privacy.android.app.meeting.activity.MeetingActivity.MEETING_ACTION_CREATE;
import static mega.privacy.android.app.meeting.activity.MeetingActivity.MEETING_ACTION_JOIN;
import static mega.privacy.android.app.modalbottomsheet.ModalBottomSheetUtil.isBottomSheetDialogShown;
import static mega.privacy.android.app.modalbottomsheet.UploadBottomSheetDialogFragment.GENERAL_UPLOAD;
import static mega.privacy.android.app.modalbottomsheet.UploadBottomSheetDialogFragment.HOMEPAGE_UPLOAD;
import static mega.privacy.android.app.sync.fileBackups.FileBackupManager.BackupDialogState.BACKUP_DIALOG_SHOW_CONFIRM;
import static mega.privacy.android.app.sync.fileBackups.FileBackupManager.BackupDialogState.BACKUP_DIALOG_SHOW_NONE;
import static mega.privacy.android.app.sync.fileBackups.FileBackupManager.BackupDialogState.BACKUP_DIALOG_SHOW_WARNING;
import static mega.privacy.android.app.sync.fileBackups.FileBackupManager.OperationType.OPERATION_EXECUTE;
import static mega.privacy.android.app.utils.AlertDialogUtil.dismissAlertDialogIfExists;
import static mega.privacy.android.app.utils.AlertDialogUtil.isAlertDialogShown;
import static mega.privacy.android.app.utils.AlertsAndWarnings.askForCustomizedPlan;
import static mega.privacy.android.app.utils.AlertsAndWarnings.showOverDiskQuotaPaywallWarning;
import static mega.privacy.android.app.utils.AvatarUtil.getColorAvatar;
import static mega.privacy.android.app.utils.AvatarUtil.getDefaultAvatar;
import static mega.privacy.android.app.utils.CallUtil.hideCallMenuItem;
import static mega.privacy.android.app.utils.CallUtil.hideCallWidget;
import static mega.privacy.android.app.utils.CallUtil.isMeetingEnded;
import static mega.privacy.android.app.utils.CallUtil.isNecessaryDisableLocalCamera;
import static mega.privacy.android.app.utils.CallUtil.openMeetingToCreate;
import static mega.privacy.android.app.utils.CallUtil.participatingInACall;
import static mega.privacy.android.app.utils.CallUtil.returnActiveCall;
import static mega.privacy.android.app.utils.CallUtil.setCallMenuItem;
import static mega.privacy.android.app.utils.CallUtil.showCallLayout;
import static mega.privacy.android.app.utils.CallUtil.showConfirmationInACall;
import static mega.privacy.android.app.utils.CallUtil.showConfirmationOpenCamera;
import static mega.privacy.android.app.utils.CameraUploadUtil.backupTimestampsAndFolderHandle;
import static mega.privacy.android.app.utils.CameraUploadUtil.disableCameraUploadSettingProcess;
import static mega.privacy.android.app.utils.CameraUploadUtil.disableMediaUploadProcess;
import static mega.privacy.android.app.utils.CameraUploadUtil.getPrimaryFolderHandle;
import static mega.privacy.android.app.utils.CameraUploadUtil.getSecondaryFolderHandle;
import static mega.privacy.android.app.utils.ChatUtil.StatusIconLocation;
import static mega.privacy.android.app.utils.ChatUtil.createMuteNotificationsChatAlertDialog;
import static mega.privacy.android.app.utils.ChatUtil.getGeneralNotification;
import static mega.privacy.android.app.utils.ChatUtil.getTitleChat;
import static mega.privacy.android.app.utils.ColorUtils.tintIcon;
import static mega.privacy.android.app.utils.Constants.*;
import static mega.privacy.android.app.utils.ConstantsUrl.RECOVERY_URL;
import static mega.privacy.android.app.utils.FileUtil.JPG_EXTENSION;
import static mega.privacy.android.app.utils.FileUtil.OLD_MK_FILE;
import static mega.privacy.android.app.utils.FileUtil.OLD_RK_FILE;
import static mega.privacy.android.app.utils.FileUtil.buildExternalStorageFile;
import static mega.privacy.android.app.utils.FileUtil.createTemporalTextFile;
import static mega.privacy.android.app.utils.FileUtil.getRecoveryKeyFileName;
import static mega.privacy.android.app.utils.FileUtil.isFileAvailable;
import static mega.privacy.android.app.utils.JobUtil.fireCameraUploadJob;
import static mega.privacy.android.app.utils.JobUtil.fireCancelCameraUploadJob;
import static mega.privacy.android.app.utils.JobUtil.fireStopCameraUploadJob;
import static mega.privacy.android.app.utils.JobUtil.stopCameraUploadSyncHeartbeatWorkers;
import static mega.privacy.android.app.utils.LogUtil.logDebug;
import static mega.privacy.android.app.utils.LogUtil.logError;
import static mega.privacy.android.app.utils.LogUtil.logInfo;
import static mega.privacy.android.app.utils.LogUtil.logWarning;
import static mega.privacy.android.app.utils.LogUtil.resetLoggerSDK;
import static mega.privacy.android.app.utils.MegaApiUtils.calculateDeepBrowserTreeIncoming;
import static mega.privacy.android.app.utils.MegaNodeDialogUtil.ACTION_BACKUP_FAB;
import static mega.privacy.android.app.utils.MegaNodeDialogUtil.ACTION_BACKUP_SHARE_FOLDER;
import static mega.privacy.android.app.utils.MegaNodeDialogUtil.ACTION_MOVE_TO_BACKUP;
import static mega.privacy.android.app.utils.MegaNodeDialogUtil.BACKUP_ACTION_TYPE;
import static mega.privacy.android.app.utils.MegaNodeDialogUtil.BACKUP_DIALOG_WARN;
import static mega.privacy.android.app.utils.MegaNodeDialogUtil.BACKUP_HANDLED_ITEM;
import static mega.privacy.android.app.utils.MegaNodeDialogUtil.BACKUP_HANDLED_NODE;
import static mega.privacy.android.app.utils.MegaNodeDialogUtil.BACKUP_NODE_TYPE;
import static mega.privacy.android.app.utils.MegaNodeDialogUtil.IS_NEW_FOLDER_DIALOG_SHOWN;
import static mega.privacy.android.app.utils.MegaNodeDialogUtil.IS_NEW_TEXT_FILE_SHOWN;
import static mega.privacy.android.app.utils.MegaNodeDialogUtil.NEW_FOLDER_DIALOG_TEXT;
import static mega.privacy.android.app.utils.MegaNodeDialogUtil.NEW_TEXT_FILE_TEXT;
import static mega.privacy.android.app.utils.MegaNodeDialogUtil.checkNewFolderDialogState;
import static mega.privacy.android.app.utils.MegaNodeDialogUtil.checkNewTextFileDialogState;
import static mega.privacy.android.app.utils.MegaNodeDialogUtil.showRenameNodeDialog;
import static mega.privacy.android.app.utils.MegaNodeUtil.isNodeInRubbish;
import static mega.privacy.android.app.utils.MegaNodeUtil.showTakenDownNodeActionNotAvailableDialog;
import static mega.privacy.android.app.utils.MegaProgressDialogUtil.createProgressDialog;
import static mega.privacy.android.app.utils.MegaProgressDialogUtil.showProcessFileDialog;
import static mega.privacy.android.app.utils.MegaTransferUtils.isBackgroundTransfer;
import static mega.privacy.android.app.utils.OfflineUtils.removeInitialOfflinePath;
import static mega.privacy.android.app.utils.OfflineUtils.removeOffline;
import static mega.privacy.android.app.utils.OfflineUtils.saveOffline;
import static mega.privacy.android.app.utils.StringResourcesUtils.getQuantityString;
import static mega.privacy.android.app.utils.TextUtil.isTextEmpty;
import static mega.privacy.android.app.utils.TimeUtils.getHumanizedTime;
import static mega.privacy.android.app.utils.UploadUtil.chooseFiles;
import static mega.privacy.android.app.utils.UploadUtil.chooseFolder;
import static mega.privacy.android.app.utils.UploadUtil.getFolder;
import static mega.privacy.android.app.utils.UploadUtil.getTemporalTakePictureFile;
import static mega.privacy.android.app.utils.Util.ONTRANSFERUPDATE_REFRESH_MILLIS;
import static mega.privacy.android.app.utils.Util.canVoluntaryVerifyPhoneNumber;
import static mega.privacy.android.app.utils.Util.checkTakePicture;
import static mega.privacy.android.app.utils.Util.dp2px;
import static mega.privacy.android.app.utils.Util.getSizeString;
import static mega.privacy.android.app.utils.Util.getSizeStringGBBased;
import static mega.privacy.android.app.utils.Util.getVersion;
import static mega.privacy.android.app.utils.Util.hideKeyboard;
import static mega.privacy.android.app.utils.Util.hideKeyboardView;
import static mega.privacy.android.app.utils.Util.isOnline;
import static mega.privacy.android.app.utils.Util.isScreenInPortrait;
import static mega.privacy.android.app.utils.Util.isTablet;
import static mega.privacy.android.app.utils.Util.matchRegexs;
import static mega.privacy.android.app.utils.Util.mutateIconSecondary;
import static mega.privacy.android.app.utils.Util.resetActionBar;
import static mega.privacy.android.app.utils.Util.scaleHeightPx;
import static mega.privacy.android.app.utils.Util.scaleWidthPx;
import static mega.privacy.android.app.utils.Util.setStatusBarColor;
import static mega.privacy.android.app.utils.Util.showAlert;
import static mega.privacy.android.app.utils.Util.showMessageRandom;
import static mega.privacy.android.app.utils.billing.PaymentUtils.updateSubscriptionLevel;
import static mega.privacy.android.app.utils.permission.PermissionUtils.hasPermissions;
import static mega.privacy.android.app.utils.permission.PermissionUtils.requestPermission;
import static nz.mega.sdk.MegaApiJava.BUSINESS_STATUS_EXPIRED;
import static nz.mega.sdk.MegaApiJava.BUSINESS_STATUS_GRACE_PERIOD;
import static nz.mega.sdk.MegaApiJava.INVALID_HANDLE;
import static nz.mega.sdk.MegaApiJava.ORDER_DEFAULT_ASC;
import static nz.mega.sdk.MegaApiJava.STORAGE_STATE_PAYWALL;
import static nz.mega.sdk.MegaApiJava.USER_ATTR_MY_BACKUPS_FOLDER;
import static nz.mega.sdk.MegaChatApiJava.MEGACHAT_INVALID_HANDLE;
import static nz.mega.sdk.MegaShare.ACCESS_READ;

import android.Manifest;
import android.animation.Animator;
import android.animation.AnimatorListenerAdapter;
import android.animation.AnimatorSet;
import android.animation.ObjectAnimator;
import android.annotation.SuppressLint;
import android.app.Activity;
import android.app.NotificationManager;
import android.app.SearchManager;
import android.content.BroadcastReceiver;
import android.content.ComponentCallbacks2;
import android.content.Context;
import android.content.DialogInterface;
import android.content.Intent;
import android.content.IntentFilter;
import android.content.pm.ActivityInfo;
import android.content.pm.PackageManager;
import android.database.Cursor;
import android.graphics.Bitmap;
import android.graphics.Color;
import android.graphics.drawable.Drawable;
import android.net.Uri;
import android.os.Build;
import android.os.Bundle;
import android.os.Handler;
import android.os.Looper;
import android.provider.ContactsContract;
import android.text.Editable;
import android.text.Html;
import android.text.Layout;
import android.text.Spanned;
import android.text.TextUtils;
import android.text.TextWatcher;
import android.util.DisplayMetrics;
import android.util.Pair;
import android.view.Display;
import android.view.Gravity;
import android.view.KeyEvent;
import android.view.LayoutInflater;
import android.view.Menu;
import android.view.MenuInflater;
import android.view.MenuItem;
import android.view.View;
import android.view.View.OnClickListener;
import android.view.ViewGroup;
import android.view.ViewTreeObserver;
import android.view.Window;
import android.view.inputmethod.EditorInfo;
import android.view.inputmethod.InputMethodManager;
import android.widget.Button;
import android.widget.Chronometer;
import android.widget.EditText;
import android.widget.ImageView;
import android.widget.LinearLayout;
import android.widget.ProgressBar;
import android.widget.RelativeLayout;
import android.widget.TextView;

import androidx.annotation.NonNull;
import androidx.appcompat.app.ActionBar;
import androidx.appcompat.app.AlertDialog;
import androidx.appcompat.widget.SearchView;
import androidx.coordinatorlayout.widget.CoordinatorLayout;
import androidx.core.app.ActivityCompat;
import androidx.core.app.NotificationManagerCompat;
import androidx.core.content.ContextCompat;
import androidx.core.content.res.ResourcesCompat;
import androidx.core.text.HtmlCompat;
import androidx.core.view.MenuItemCompat;
import androidx.drawerlayout.widget.DrawerLayout;
import androidx.fragment.app.Fragment;
import androidx.fragment.app.FragmentContainerView;
import androidx.fragment.app.FragmentManager;
import androidx.fragment.app.FragmentTransaction;
import androidx.lifecycle.Lifecycle;
import androidx.lifecycle.Observer;
import androidx.lifecycle.ViewModelProvider;
import androidx.navigation.NavController;
import androidx.navigation.NavOptions;
import androidx.navigation.fragment.NavHostFragment;
import androidx.viewpager.widget.ViewPager;

import com.google.android.material.appbar.AppBarLayout;
import com.google.android.material.appbar.MaterialToolbar;
import com.google.android.material.bottomnavigation.BottomNavigationItemView;
import com.google.android.material.bottomnavigation.BottomNavigationMenuView;
import com.google.android.material.bottomnavigation.BottomNavigationView;
import com.google.android.material.bottomsheet.BottomSheetDialogFragment;
import com.google.android.material.dialog.MaterialAlertDialogBuilder;
import com.google.android.material.floatingactionbutton.FloatingActionButton;
import com.google.android.material.navigation.NavigationView;
import com.google.android.material.navigation.NavigationView.OnNavigationItemSelectedListener;
import com.google.android.material.tabs.TabLayout;
import com.jeremyliao.liveeventbus.LiveEventBus;

import org.jetbrains.annotations.NotNull;

import java.io.File;
import java.util.ArrayList;
import java.util.Calendar;
import java.util.Collections;
import java.util.List;
import java.util.ListIterator;
import java.util.Locale;

import javax.inject.Inject;

import dagger.hilt.android.AndroidEntryPoint;
import io.reactivex.rxjava3.android.schedulers.AndroidSchedulers;
import io.reactivex.rxjava3.disposables.CompositeDisposable;
import io.reactivex.rxjava3.disposables.Disposable;
import io.reactivex.rxjava3.schedulers.Schedulers;
import kotlin.Unit;
import kotlinx.coroutines.CoroutineScope;
import mega.privacy.android.app.AndroidCompletedTransfer;
import mega.privacy.android.app.BusinessExpiredAlertActivity;
import mega.privacy.android.app.DatabaseHandler;
import mega.privacy.android.app.DownloadService;
import mega.privacy.android.app.MegaApplication;
import mega.privacy.android.app.MegaAttributes;
import mega.privacy.android.app.MegaContactAdapter;
import mega.privacy.android.app.MegaOffline;
import mega.privacy.android.app.MegaPreferences;
import mega.privacy.android.app.OpenPasswordLinkActivity;
import mega.privacy.android.app.Product;
import mega.privacy.android.app.R;

import mega.privacy.android.app.namecollision.data.NameCollision;
import mega.privacy.android.app.databinding.FabMaskChatLayoutBinding;
import mega.privacy.android.app.di.ApplicationScope;
import mega.privacy.android.app.fragments.managerFragments.cu.PhotosFragment;
import mega.privacy.android.app.fragments.managerFragments.cu.album.AlbumContentFragment;
import mega.privacy.android.app.gallery.ui.MediaDiscoveryFragment;
import mega.privacy.android.app.namecollision.data.NameCollisionType;
import mega.privacy.android.app.objects.PasscodeManagement;
import mega.privacy.android.app.fragments.homepage.documents.DocumentsFragment;
import mega.privacy.android.app.generalusecase.FilePrepareUseCase;
import mega.privacy.android.app.smsVerification.SMSVerificationActivity;
import mega.privacy.android.app.ShareInfo;
import mega.privacy.android.app.TransfersManagementActivity;
import mega.privacy.android.app.UploadService;
import mega.privacy.android.app.UserCredentials;
import mega.privacy.android.app.activities.OfflineFileInfoActivity;
import mega.privacy.android.app.activities.WebViewActivity;
import mega.privacy.android.app.components.CustomViewPager;
import mega.privacy.android.app.components.RoundedImageView;
import mega.privacy.android.app.components.attacher.MegaAttacher;
import mega.privacy.android.app.components.saver.NodeSaver;
import mega.privacy.android.app.components.twemoji.EmojiTextView;
import mega.privacy.android.app.contacts.ContactsActivity;
import mega.privacy.android.app.contacts.usecase.InviteContactUseCase;
import mega.privacy.android.app.exportRK.ExportRecoveryKeyActivity;
import mega.privacy.android.app.fragments.homepage.HomepageSearchable;
import mega.privacy.android.app.fragments.homepage.main.HomepageFragment;
import mega.privacy.android.app.fragments.homepage.main.HomepageFragmentDirections;
import mega.privacy.android.app.fragments.managerFragments.LinksFragment;
import mega.privacy.android.app.fragments.managerFragments.cu.CustomHideBottomViewOnScrollBehaviour;
import mega.privacy.android.app.fragments.offline.OfflineFragment;
import mega.privacy.android.app.fragments.recent.RecentsFragment;
import mega.privacy.android.app.fragments.settingsFragments.cookie.CookieDialogHandler;
import mega.privacy.android.app.globalmanagement.MyAccountInfo;
import mega.privacy.android.app.globalmanagement.SortOrderManagement;
import mega.privacy.android.app.interfaces.ActionNodeCallback;
import mega.privacy.android.app.interfaces.ChatManagementCallback;
import mega.privacy.android.app.interfaces.MeetingBottomSheetDialogActionListener;
import mega.privacy.android.app.interfaces.SnackbarShower;
import mega.privacy.android.app.interfaces.UploadBottomSheetDialogActionListener;
import mega.privacy.android.app.listeners.CancelTransferListener;
import mega.privacy.android.app.listeners.ExportListener;
import mega.privacy.android.app.listeners.GetAttrUserListener;
import mega.privacy.android.app.listeners.LoadPreviewListener;
import mega.privacy.android.app.listeners.RemoveFromChatRoomListener;
import mega.privacy.android.app.main.adapters.SharesPageAdapter;
import mega.privacy.android.app.main.adapters.TransfersPageAdapter;
import mega.privacy.android.app.main.controllers.AccountController;
import mega.privacy.android.app.main.controllers.ContactController;
import mega.privacy.android.app.main.controllers.NodeController;
import mega.privacy.android.app.main.listeners.CreateGroupChatWithPublicLink;
import mega.privacy.android.app.main.listeners.FabButtonListener;
import mega.privacy.android.app.main.managerSections.CompletedTransfersFragment;
import mega.privacy.android.app.main.managerSections.FileBrowserFragment;
import mega.privacy.android.app.main.managerSections.InboxFragment;
import mega.privacy.android.app.main.managerSections.IncomingSharesFragment;
import mega.privacy.android.app.main.managerSections.NotificationsFragment;
import mega.privacy.android.app.main.managerSections.OutgoingSharesFragment;
import mega.privacy.android.app.main.managerSections.RubbishBinFragment;
import mega.privacy.android.app.main.managerSections.SearchFragment;
import mega.privacy.android.app.main.managerSections.TransfersFragment;
import mega.privacy.android.app.main.managerSections.TurnOnNotificationsFragment;
import mega.privacy.android.app.main.megachat.BadgeDrawerArrowDrawable;
import mega.privacy.android.app.main.megachat.ChatActivity;
import mega.privacy.android.app.main.megachat.RecentChatsFragment;
import mega.privacy.android.app.main.qrcode.QRCodeActivity;
import mega.privacy.android.app.main.qrcode.ScanCodeFragment;
import mega.privacy.android.app.main.tasks.CheckOfflineNodesTask;
import mega.privacy.android.app.main.tasks.FillDBContactsTask;
import mega.privacy.android.app.mediaplayer.miniplayer.MiniAudioPlayerController;
import mega.privacy.android.app.meeting.fragments.MeetingHasEndedDialogFragment;
import mega.privacy.android.app.meeting.fragments.MeetingParticipantBottomSheetDialogFragment;
import mega.privacy.android.app.modalbottomsheet.ManageTransferBottomSheetDialogFragment;
import mega.privacy.android.app.modalbottomsheet.MeetingBottomSheetDialogFragment;
import mega.privacy.android.app.modalbottomsheet.NodeOptionsBottomSheetDialogFragment;
import mega.privacy.android.app.modalbottomsheet.OfflineOptionsBottomSheetDialogFragment;
import mega.privacy.android.app.modalbottomsheet.SortByBottomSheetDialogFragment;
import mega.privacy.android.app.modalbottomsheet.UploadBottomSheetDialogFragment;
import mega.privacy.android.app.modalbottomsheet.chatmodalbottomsheet.ChatBottomSheetDialogFragment;
import mega.privacy.android.app.modalbottomsheet.nodelabel.NodeLabelBottomSheetDialogFragment;
import mega.privacy.android.app.myAccount.MyAccountActivity;
import mega.privacy.android.app.myAccount.usecase.CheckPasswordReminderUseCase;
import mega.privacy.android.app.presentation.manager.ManagerViewModel;
import mega.privacy.android.app.presentation.settings.model.TargetPreference;
import mega.privacy.android.app.psa.Psa;
import mega.privacy.android.app.psa.PsaManager;
import mega.privacy.android.app.psa.PsaViewHolder;
import mega.privacy.android.app.service.iar.RatingHandlerImpl;
import mega.privacy.android.app.service.push.MegaMessageService;
import mega.privacy.android.app.sync.camerauploads.CameraUploadSyncManager;
import mega.privacy.android.app.sync.fileBackups.FileBackupManager;
import mega.privacy.android.app.upgradeAccount.UpgradeAccountActivity;
import mega.privacy.android.app.usecase.CopyNodeUseCase;
import mega.privacy.android.app.usecase.DownloadNodeUseCase;
import mega.privacy.android.app.usecase.GetNodeUseCase;
import mega.privacy.android.app.usecase.MoveNodeUseCase;
import mega.privacy.android.app.usecase.RemoveNodeUseCase;
import mega.privacy.android.app.usecase.UploadUseCase;
import mega.privacy.android.app.usecase.data.CopyRequestResult;
import mega.privacy.android.app.usecase.chat.GetChatChangesUseCase;
import mega.privacy.android.app.usecase.data.MoveRequestResult;
import mega.privacy.android.app.namecollision.usecase.CheckNameCollisionUseCase;
import mega.privacy.android.app.usecase.exception.ForeignNodeException;
import mega.privacy.android.app.usecase.exception.MegaNodeException;
import mega.privacy.android.app.usecase.exception.NotEnoughQuotaMegaException;
import mega.privacy.android.app.usecase.exception.QuotaExceededMegaException;
import mega.privacy.android.app.utils.AlertsAndWarnings;
import mega.privacy.android.app.utils.AvatarUtil;
import mega.privacy.android.app.utils.CacheFolderManager;
import mega.privacy.android.app.utils.CallUtil;
import mega.privacy.android.app.utils.CameraUploadUtil;
import mega.privacy.android.app.utils.ChatUtil;
import mega.privacy.android.app.utils.ColorUtils;
import mega.privacy.android.app.utils.ContactUtil;
import mega.privacy.android.app.utils.LastShowSMSDialogTimeChecker;
import mega.privacy.android.app.utils.LinksUtil;
import mega.privacy.android.app.utils.MegaNodeDialogUtil;
import mega.privacy.android.app.utils.MegaNodeUtil;
import mega.privacy.android.app.utils.StringResourcesUtils;
import mega.privacy.android.app.utils.TextUtil;
import mega.privacy.android.app.utils.ThumbnailUtils;
import mega.privacy.android.app.utils.TimeUtils;
import mega.privacy.android.app.utils.Util;
import mega.privacy.android.app.utils.contacts.MegaContactGetter;
import mega.privacy.android.app.zippreview.ui.ZipBrowserActivity;
import nz.mega.documentscanner.DocumentScannerActivity;
import nz.mega.sdk.MegaAccountDetails;
import nz.mega.sdk.MegaAchievementsDetails;
import nz.mega.sdk.MegaApiAndroid;
import nz.mega.sdk.MegaApiJava;
import nz.mega.sdk.MegaChatApi;
import nz.mega.sdk.MegaChatApiAndroid;
import nz.mega.sdk.MegaChatApiJava;
import nz.mega.sdk.MegaChatCall;
import nz.mega.sdk.MegaChatError;
import nz.mega.sdk.MegaChatListItem;
import nz.mega.sdk.MegaChatPeerList;
import nz.mega.sdk.MegaChatRequest;
import nz.mega.sdk.MegaChatRequestListenerInterface;
import nz.mega.sdk.MegaChatRoom;
import nz.mega.sdk.MegaContactRequest;
import nz.mega.sdk.MegaError;
import nz.mega.sdk.MegaFolderInfo;
import nz.mega.sdk.MegaNode;
import nz.mega.sdk.MegaRequest;
import nz.mega.sdk.MegaRequestListenerInterface;
import nz.mega.sdk.MegaShare;
import nz.mega.sdk.MegaTransfer;
import nz.mega.sdk.MegaTransferData;
import nz.mega.sdk.MegaTransferListenerInterface;
import nz.mega.sdk.MegaUser;
import nz.mega.sdk.MegaUserAlert;

@AndroidEntryPoint
@SuppressWarnings("deprecation")
public class ManagerActivity extends TransfersManagementActivity
		implements MegaRequestListenerInterface, MegaChatRequestListenerInterface, OnNavigationItemSelectedListener,
        MegaTransferListenerInterface, OnClickListener,
		BottomNavigationView.OnNavigationItemSelectedListener, UploadBottomSheetDialogActionListener,
		ChatManagementCallback, ActionNodeCallback, SnackbarShower,
		MeetingBottomSheetDialogActionListener, LoadPreviewListener.OnPreviewLoadedCallback {

    private static final String TRANSFER_OVER_QUOTA_SHOWN = "TRANSFER_OVER_QUOTA_SHOWN";

    public static final String TRANSFERS_TAB = "TRANSFERS_TAB";
    private static final String SEARCH_SHARED_TAB = "SEARCH_SHARED_TAB";
    private static final String SEARCH_DRAWER_ITEM = "SEARCH_DRAWER_ITEM";
    private static final String BOTTOM_ITEM_BEFORE_OPEN_FULLSCREEN_OFFLINE = "BOTTOM_ITEM_BEFORE_OPEN_FULLSCREEN_OFFLINE";

    private static final String BUSINESS_GRACE_ALERT_SHOWN = "BUSINESS_GRACE_ALERT_SHOWN";
    private static final String BUSINESS_CU_ALERT_SHOWN = "BUSINESS_CU_ALERT_SHOWN";

    private static final String DEEP_BROWSER_TREE_LINKS = "DEEP_BROWSER_TREE_LINKS";
    private static final String PARENT_HANDLE_LINKS = "PARENT_HANDLE_LINKS";
    public static final String NEW_CREATION_ACCOUNT = "NEW_CREATION_ACCOUNT";
    public static final String JOINING_CHAT_LINK = "JOINING_CHAT_LINK";
    public static final String LINK_JOINING_CHAT_LINK = "LINK_JOINING_CHAT_LINK";
    private static final String PROCESS_FILE_DIALOG_SHOWN = "PROGRESS_DIALOG_SHOWN";
    private static final String OPEN_LINK_DIALOG_SHOWN = "OPEN_LINK_DIALOG_SHOWN";
    private static final String OPEN_LINK_TEXT = "OPEN_LINK_TEXT";
    private static final String OPEN_LINK_ERROR = "OPEN_LINK_ERROR";

    public static final int ERROR_TAB = -1;
    public static final int INCOMING_TAB = 0;
    public static final int OUTGOING_TAB = 1;
    public static final int LINKS_TAB = 2;
    public static final int PENDING_TAB = 0;
    public static final int COMPLETED_TAB = 1;

    // 8dp + 56dp(Fab's size) + 8dp
    public static final int TRANSFER_WIDGET_MARGIN_BOTTOM = 72;

    /**
     * The causes of elevating the app bar
     */
    public static final int ELEVATION_SCROLL = 0x01;
    public static final int ELEVATION_CALL_IN_PROGRESS = 0x02;
    /**
     * The cause bitmap of elevating the app bar
     */
    private int mElevationCause;
    /**
     * True if any TabLayout is visible
     */
    private boolean mShowAnyTabLayout;

    private LastShowSMSDialogTimeChecker smsDialogTimeChecker;

    private ManagerViewModel viewModel;

    @Inject
    CheckPasswordReminderUseCase checkPasswordReminderUseCase;
    @Inject
    CookieDialogHandler cookieDialogHandler;
    @Inject
    SortOrderManagement sortOrderManagement;
    @Inject
    MyAccountInfo myAccountInfo;
    @Inject
    InviteContactUseCase inviteContactUseCase;
    @Inject
    FilePrepareUseCase filePrepareUseCase;
    @Inject
    PasscodeManagement passcodeManagement;
    @Inject
    MoveNodeUseCase moveNodeUseCase;
    @Inject
    RemoveNodeUseCase removeNodeUseCase;
    @Inject
    GetNodeUseCase getNodeUseCase;
    @Inject
    GetChatChangesUseCase getChatChangesUseCase;
    @Inject
    DownloadNodeUseCase downloadNodeUseCase;
    @ApplicationScope
    @Inject
    CoroutineScope sharingScope;
    @Inject
    CheckNameCollisionUseCase checkNameCollisionUseCase;
    @Inject
    UploadUseCase uploadUseCase;
    @Inject
    CopyNodeUseCase copyNodeUseCase;

    public ArrayList<Integer> transfersInProgress;
    public MegaTransferData transferData;

    public long transferCallback = 0;

    //GET PRO ACCOUNT PANEL
    LinearLayout getProLayout = null;
    TextView getProText;
    TextView leftCancelButton;
    TextView rightUpgradeButton;
    Button addPhoneNumberButton;
    TextView addPhoneNumberLabel;
    FloatingActionButton fabButton;
    FloatingActionButton fabMaskButton;

    MegaNode inboxNode = null;

    MegaNode rootNode = null;

    NodeController nC;
    ContactController cC;
    AccountController aC;

    private final MegaAttacher nodeAttacher = new MegaAttacher(this);
    private final NodeSaver nodeSaver = new NodeSaver(this, this, this,
            AlertsAndWarnings.showSaveToDeviceConfirmDialog(this));

    private AndroidCompletedTransfer selectedTransfer;
    MegaNode selectedNode;
    MegaOffline selectedOfflineNode;
    MegaContactAdapter selectedUser;
    MegaContactRequest selectedRequest;

    public long selectedChatItemId;

    private BadgeDrawerArrowDrawable badgeDrawable;

    MegaPreferences prefs = null;
    MegaAttributes attr = null;
    static ManagerActivity managerActivity = null;
    MegaApplication app = null;
    MegaApiAndroid megaApi;
    MegaChatApiAndroid megaChatApi;
    Handler handler;
    DisplayMetrics outMetrics;
    FragmentContainerView fragmentContainer;
    ActionBar aB;
    MaterialToolbar toolbar;
    AppBarLayout abL;

    int selectedAccountType;

    ShareInfo infoManager;
    MegaNode parentNodeManager;

    boolean firstNavigationLevel = true;
    public DrawerLayout drawerLayout;
    ArrayList<MegaUser> contacts = new ArrayList<>();
    ArrayList<MegaUser> visibleContacts = new ArrayList<>();

    public boolean openFolderRefresh = false;

    public boolean openSettingsStartScreen;
    public boolean openSettingsStorage = false;
    public boolean openSettingsQR = false;
    boolean newAccount = false;
    public boolean newCreationAccount;

    private int storageState = MegaApiJava.STORAGE_STATE_UNKNOWN; //Default value
    private int storageStateFromBroadcast = MegaApiJava.STORAGE_STATE_UNKNOWN; //Default value
    private boolean showStorageAlertWithDelay;

    private boolean isStorageStatusDialogShown = false;

    private boolean isTransferOverQuotaWarningShown;
    private AlertDialog transferOverQuotaWarning;
    private AlertDialog confirmationTransfersDialog;

    private AlertDialog reconnectDialog;
    private AlertDialog inviteContactDialog;

    private RelativeLayout navigationDrawerAddPhoneContainer;
    int orientationSaved;

    private boolean isSMSDialogShowing;
    private final static String STATE_KEY_SMS_DIALOG = "isSMSDialogShowing";

    // Determine if open this activity from meeting page, if true, will finish this activity when user click back icon
    private boolean isFromMeeting = false;

    private static final String STATE_KEY_IS_IN_MD_MODE = "isInMDMode";
    // Determine if in Media discovery page, if it is true, it must in CD drawerItem tab
    private boolean isInMDMode = false;

    private static final String STATE_KEY_IS_IN_ALBUM_CONTENT = "isInAlbumContent";
    private boolean isInAlbumContent;
    public boolean fromAlbumContent = false;

    public enum FragmentTag {
        CLOUD_DRIVE, HOMEPAGE, PHOTOS, INBOX, INCOMING_SHARES, OUTGOING_SHARES, SEARCH, TRANSFERS, COMPLETED_TRANSFERS,
        RECENT_CHAT, RUBBISH_BIN, NOTIFICATIONS, TURN_ON_NOTIFICATIONS, PERMISSIONS, SMS_VERIFICATION,
        LINKS, MEDIA_DISCOVERY, ALBUM_CONTENT;

        public String getTag() {
            switch (this) {
                case CLOUD_DRIVE:
                    return "fileBrowserFragment";
                case HOMEPAGE:
                    return "homepageFragment";
                case RUBBISH_BIN:
                    return "rubbishBinFragment";
                case PHOTOS:
                    return "photosFragment";
                case INBOX:
                    return "inboxFragment";
                case INCOMING_SHARES:
                    return "incomingSharesFragment";
                case OUTGOING_SHARES:
                    return "outgoingSharesFragment";
                case SEARCH:
                    return "searchFragment";
                case TRANSFERS:
                    return "android:switcher:" + R.id.transfers_tabs_pager + ":" + 0;
                case COMPLETED_TRANSFERS:
                    return "android:switcher:" + R.id.transfers_tabs_pager + ":" + 1;
                case RECENT_CHAT:
                    return "recentChatsFragment";
                case NOTIFICATIONS:
                    return "notificationsFragment";
                case TURN_ON_NOTIFICATIONS:
                    return "turnOnNotificationsFragment";
                case PERMISSIONS:
                    return "permissionsFragment";
                case SMS_VERIFICATION:
                    return "smsVerificationFragment";
                case LINKS:
                    return "linksFragment";
                case MEDIA_DISCOVERY:
                    return "mediaDiscoveryFragment";
                case ALBUM_CONTENT:
                    return "fragmentAlbumContent";
            }
            return null;
        }
    }

    public boolean turnOnNotifications = false;

    private int searchSharedTab = -1;
    private DrawerItem searchDrawerItem = null;
    private DrawerItem drawerItem;
    static MenuItem drawerMenuItem = null;
    LinearLayout fragmentLayout;
    BottomNavigationView bNV;
    NavigationView nV;
    RelativeLayout usedSpaceLayout;
    private EmojiTextView nVDisplayName;
    TextView nVEmail;
    TextView businessLabel;
    RoundedImageView nVPictureProfile;
    TextView spaceTV;
    ProgressBar usedSpacePB;

    private MiniAudioPlayerController miniAudioPlayerController;

    private LinearLayout cuViewTypes;

    //Tabs in Shares
    private TabLayout tabLayoutShares;
    private SharesPageAdapter sharesPageAdapter;
    private CustomViewPager viewPagerShares;

    //Tabs in Transfers
    private TabLayout tabLayoutTransfers;
    private TransfersPageAdapter mTabsAdapterTransfers;
    private CustomViewPager viewPagerTransfers;

    private RelativeLayout callInProgressLayout;
    private Chronometer callInProgressChrono;
    private TextView callInProgressText;
    private LinearLayout microOffLayout;
    private LinearLayout videoOnLayout;

    boolean firstTimeAfterInstallation = true;
    SearchView searchView;
    public boolean searchExpand = false;
    private String searchQuery = "";
    public boolean textSubmitted = false;
    public boolean textsearchQuery = false;
    boolean isSearching = false;
    public int levelsSearch = -1;
    boolean openLink = false;

    long lastTimeOnTransferUpdate = Calendar.getInstance().getTimeInMillis();

    boolean firstLogin = false;
    private boolean askPermissions = false;

    boolean megaContacts = true;

    private HomepageScreen mHomepageScreen = HomepageScreen.HOMEPAGE;

    private enum HomepageScreen {
        HOMEPAGE, IMAGES, FAVOURITES, DOCUMENTS, AUDIO, VIDEO,
        FULLSCREEN_OFFLINE, OFFLINE_FILE_INFO, RECENT_BUCKET
    }

    public boolean isList = true;

    private long parentHandleIncoming;
    private long parentHandleLinks;
    private long parentHandleOutgoing;
    private long parentHandleSearch;
    private long parentHandleInbox;
    private String pathNavigationOffline;
    public int deepBrowserTreeIncoming = 0;
    public int deepBrowserTreeOutgoing = 0;
    private int deepBrowserTreeLinks;

    int indexShares = -1;
    int indexTransfers = -1;

    // Fragments
    private FileBrowserFragment fileBrowserFragment;
    private RubbishBinFragment rubbishBinFragment;
    private InboxFragment inboxFragment;
    private IncomingSharesFragment incomingSharesFragment;
    private OutgoingSharesFragment outgoingSharesFragment;
    private LinksFragment linksFragment;
    private TransfersFragment transfersFragment;
    private CompletedTransfersFragment completedTransfersFragment;
    private SearchFragment searchFragment;
    private PhotosFragment photosFragment;
    private AlbumContentFragment albumContentFragment;
    private RecentChatsFragment recentChatsFragment;
    private NotificationsFragment notificationsFragment;
    private TurnOnNotificationsFragment turnOnNotificationsFragment;
    private PermissionsFragment permissionsFragment;
    private SMSVerificationFragment smsVerificationFragment;
    private MediaDiscoveryFragment mediaDiscoveryFragment;

    private boolean mStopped = true;
    private int bottomItemBeforeOpenFullscreenOffline = INVALID_VALUE;
    private OfflineFragment fullscreenOfflineFragment;
    private OfflineFragment pagerOfflineFragment;
    private RecentsFragment pagerRecentsFragment;

    AlertDialog statusDialog;
    private AlertDialog processFileDialog;

    private AlertDialog permissionsDialog;
    private AlertDialog presenceStatusDialog;
    private AlertDialog alertNotPermissionsUpload;
    private AlertDialog clearRubbishBinDialog;
    private AlertDialog insertPassDialog;
    private AlertDialog changeUserAttributeDialog;
    private AlertDialog alertDialogStorageStatus;
    private AlertDialog alertDialogSMSVerification;
    private AlertDialog newTextFileDialog;
    private AlertDialog newFolderDialog;

    private MenuItem searchMenuItem;
    private MenuItem enableSelectMenuItem;
    private MenuItem doNotDisturbMenuItem;
    private MenuItem clearRubbishBinMenuitem;
    private MenuItem cancelAllTransfersMenuItem;
    private MenuItem playTransfersMenuIcon;
    private MenuItem pauseTransfersMenuIcon;
    private MenuItem retryTransfers;
    private MenuItem clearCompletedTransfers;
    private MenuItem scanQRcodeMenuItem;
    private MenuItem returnCallMenuItem;
    private MenuItem openMeetingMenuItem;
    private MenuItem openLinkMenuItem;
    private Chronometer chronometerMenuItem;
    private LinearLayout layoutCallMenuItem;

    private int typesCameraPermission = INVALID_TYPE_PERMISSIONS;
    AlertDialog enable2FADialog;
    boolean isEnable2FADialogShown = false;
    Button enable2FAButton;
    Button skip2FAButton;

    private boolean is2FAEnabled = false;

    public boolean comesFromNotifications = false;
    public int comesFromNotificationsLevel = 0;
    public long comesFromNotificationHandle = -1;
    public long comesFromNotificationHandleSaved = -1;
    public int comesFromNotificationDeepBrowserTreeIncoming = -1;

    RelativeLayout myAccountHeader;
    ImageView contactStatus;
    RelativeLayout myAccountSection;
    RelativeLayout inboxSection;
    RelativeLayout contactsSection;
    RelativeLayout notificationsSection;
    private RelativeLayout rubbishBinSection;
    RelativeLayout settingsSection;
    Button upgradeAccount;
    TextView contactsSectionText;
    TextView notificationsSectionText;
    int bottomNavigationCurrentItem = -1;
    View chatBadge;
    View callBadge;

    private boolean joiningToChatLink;
    private String linkJoinToChatLink;

    private boolean onAskingPermissionsFragment = false;
    public boolean onAskingSMSVerificationFragment = false;

    private View mNavHostView;
    private NavController mNavController;
    private HomepageSearchable mHomepageSearchable;

    private Boolean initFabButtonShow = false;

    private Observer<Boolean> fabChangeObserver = isShow -> {
        if (drawerItem == DrawerItem.HOMEPAGE) {
            controlFabInHomepage(isShow);
        } else if (isInMDMode) {
            hideFabButton();
        } else {
            if (initFabButtonShow) {
                if (isShow) {
                    showFabButtonAfterScrolling();
                } else {
                    hideFabButtonWhenScrolling();
                }
            }
        }
    };

    private final Observer<Boolean> refreshAddPhoneNumberButtonObserver = new Observer<Boolean>() {
        @Override
        public void onChanged(Boolean aBoolean) {
            if (drawerLayout != null) {
                drawerLayout.closeDrawer(Gravity.LEFT);
            }
            refreshAddPhoneNumberButton();
        }
    };

    private final Observer<Boolean> fileBackupChangedObserver = change -> {
        if (change) {
            megaApi.getMyBackupsFolder(this);
        }
    };

    private boolean isBusinessGraceAlertShown;
    private AlertDialog businessGraceAlert;
    private boolean isBusinessCUAlertShown;
    private AlertDialog businessCUAlert;

    private BottomSheetDialogFragment bottomSheetDialogFragment;
    private PsaViewHolder psaViewHolder;

    private AlertDialog openLinkDialog;
    private boolean openLinkDialogIsErrorShown = false;
    private EditText openLinkText;
    private RelativeLayout openLinkError;
    private TextView openLinkErrorText;
    private Button openLinkOpenButton;
    private static final int LINK_DIALOG_MEETING = 1;
    private static final int LINK_DIALOG_CHAT = 2;
    private int chatLinkDialogType = LINK_DIALOG_CHAT;

    // for Meeting
    boolean isFabExpanded = false;
    private static long FAB_ANIM_DURATION = 200L;
    private static long FAB_MASK_OUT_DELAY = 200L;
    private static float ALPHA_TRANSPARENT = 0f;
    private static float ALPHA_OPAQUE = 1f;
    private static float FAB_DEFAULT_ANGEL = 0f;
    private static float FAB_ROTATE_ANGEL = 135f;
    private static String KEY_IS_FAB_EXPANDED = "isFabExpanded";
    private static String MEETING_TYPE = MEETING_ACTION_CREATE;
    private View fabMaskLayout;
    private ViewGroup windowContent;
    private final ArrayList<View> fabs = new ArrayList<>();
    // end for Meeting

    // Backup warning dialog
    private AlertDialog backupWarningDialog;
    private ArrayList<Long> backupHandleList;
    private int backupDialogType = BACKUP_DIALOG_SHOW_NONE;
    private Long backupNodeHandle;
    private int backupNodeType;
    private int backupActionType;

    // Version removed
    private int versionsToRemove = 0;
    private int versionsRemoved = 0;
    private int errorVersionRemove = 0;

    /**
     * Broadcast to update the completed transfers tab.
     */
    private BroadcastReceiver transferFinishReceiver = new BroadcastReceiver() {
        @Override
        public void onReceive(Context context, Intent intent) {
            if (!isTransfersCompletedAdded()) {
                return;
            }

            if (intent == null || intent.getAction() == null
                    || !intent.getAction().equals(BROADCAST_ACTION_TRANSFER_FINISH)) {
                return;
            }

            AndroidCompletedTransfer completedTransfer = intent.getParcelableExtra(COMPLETED_TRANSFER);
            if (completedTransfer == null) {
                return;
            }

            completedTransfersFragment.transferFinish(completedTransfer);
        }
    };

    /**
     * Broadcast to show a "transfer over quota" warning if it is on Transfers section.
     */
    private BroadcastReceiver transferOverQuotaUpdateReceiver = new BroadcastReceiver() {
        @Override
        public void onReceive(Context context, Intent intent) {
            updateTransfersWidget(intent);

            if (intent == null) return;

            if (intent.getAction() != null && intent.getAction().equals(ACTION_TRANSFER_OVER_QUOTA) && drawerItem == DrawerItem.TRANSFERS && isActivityInForeground()) {
                showTransfersTransferOverQuotaWarning();
            }

            if (transfersManagement.getAreFailedTransfers() && drawerItem == DrawerItem.TRANSFERS && getTabItemTransfers() == COMPLETED_TAB && !retryTransfers.isVisible()) {
                retryTransfers.setVisible(true);
            }
        }
    };

    private BroadcastReceiver chatArchivedReceiver = new BroadcastReceiver() {
        @Override
        public void onReceive(Context context, Intent intent) {
            if (intent == null) return;

            String title = intent.getStringExtra(CHAT_TITLE);
            if (title != null) {
                showSnackbar(SNACKBAR_TYPE, getString(R.string.success_archive_chat, title), -1);
            }
        }
    };

    private BroadcastReceiver updateMyAccountReceiver = new BroadcastReceiver() {
        @Override
        public void onReceive(Context context, Intent intent) {
            if (intent != null) {
                if (ACTION_STORAGE_STATE_CHANGED.equals(intent.getAction())) {
                    storageStateFromBroadcast = intent.getIntExtra(EXTRA_STORAGE_STATE, MegaApiJava.STORAGE_STATE_UNKNOWN);
                    if (!showStorageAlertWithDelay) {
                        checkStorageStatus(storageStateFromBroadcast != MegaApiJava.STORAGE_STATE_UNKNOWN ?
                                storageStateFromBroadcast : app.getStorageState(), false);
                    }
                    updateAccountDetailsVisibleInfo();
                    return;
                }

                int actionType = intent.getIntExtra(ACTION_TYPE, INVALID_ACTION);

                if (actionType == UPDATE_ACCOUNT_DETAILS) {
                    logDebug("BROADCAST TO UPDATE AFTER UPDATE_ACCOUNT_DETAILS");
                    if (isFinishing()) {
                        return;
                    }

                    updateAccountDetailsVisibleInfo();

                    if (megaApi.isBusinessAccount()) {
                        supportInvalidateOptionsMenu();
                    }
                } else if (actionType == UPDATE_PAYMENT_METHODS) {
                    logDebug("BROADCAST TO UPDATE AFTER UPDATE_PAYMENT_METHODS");
                }
            }
        }
    };

    private final BroadcastReceiver receiverUpdateOrder = new BroadcastReceiver() {
        @Override
        public void onReceive(Context context, Intent intent) {
            if (intent == null || !BROADCAST_ACTION_INTENT_UPDATE_ORDER.equals(intent.getAction())) {
                return;
            }

            if (intent.getBooleanExtra(IS_CLOUD_ORDER, true)) {
                refreshCloudOrder(intent.getIntExtra(NEW_ORDER, ORDER_DEFAULT_ASC));
            } else {
                refreshOthersOrder();
            }
        }
    };

    private BroadcastReceiver receiverCUAttrChanged = new BroadcastReceiver() {
        @Override
        public void onReceive(Context context, Intent intent) {

            synchronized (this) {
                if (drawerItem == DrawerItem.PHOTOS) {
                    cameraUploadsClicked();
                }

                //update folder icon
                onNodesCloudDriveUpdate();
            }
        }
    };

    private BroadcastReceiver networkReceiver = new BroadcastReceiver() {
        @Override
        public void onReceive(Context context, Intent intent) {
            logDebug("Network broadcast received!");
            int actionType;

            if (intent != null) {
                actionType = intent.getIntExtra(ACTION_TYPE, INVALID_ACTION);

                if (actionType == GO_OFFLINE) {
                    //stop cu process
                    fireStopCameraUploadJob(ManagerActivity.this);
                    showOfflineMode();
                    LiveEventBus.get(EVENT_NETWORK_CHANGE, Boolean.class).post(false);
                } else if (actionType == GO_ONLINE) {
                    showOnlineMode();
                    LiveEventBus.get(EVENT_NETWORK_CHANGE, Boolean.class).post(true);
                } else if (actionType == START_RECONNECTION) {
                    refreshSession();
                }
            }
        }
    };

    private BroadcastReceiver contactUpdateReceiver = new BroadcastReceiver() {
        @Override
        public void onReceive(Context context, Intent intent) {
            if (intent == null || intent.getAction() == null)
                return;


            long userHandle = intent.getLongExtra(EXTRA_USER_HANDLE, INVALID_HANDLE);

            if (intent.getAction().equals(ACTION_UPDATE_NICKNAME)
                    || intent.getAction().equals(ACTION_UPDATE_FIRST_NAME)
                    || intent.getAction().equals(ACTION_UPDATE_LAST_NAME)) {

                if (isIncomingAdded() && incomingSharesFragment.getItemCount() > 0) {
                    incomingSharesFragment.updateContact(userHandle);
                }

                if (isOutgoingAdded() && outgoingSharesFragment.getItemCount() > 0) {
                    outgoingSharesFragment.updateContact(userHandle);
                }
            }
        }
    };

    private final Observer<MegaChatCall> callStatusObserver = call -> {
        int callStatus = call.getStatus();
        switch (callStatus) {
            case MegaChatCall.CALL_STATUS_CONNECTING:
            case MegaChatCall.CALL_STATUS_IN_PROGRESS:
            case MegaChatCall.CALL_STATUS_TERMINATING_USER_PARTICIPATION:
            case MegaChatCall.CALL_STATUS_DESTROYED:
            case MegaChatCall.CALL_STATUS_USER_NO_PRESENT:
                updateVisibleCallElements(call.getChatid());
                if (call.getStatus() == MegaChatCall.CALL_STATUS_TERMINATING_USER_PARTICIPATION &&
                        call.getTermCode() == MegaChatCall.TERM_CODE_TOO_MANY_PARTICIPANTS) {
                    showSnackbar(SNACKBAR_TYPE, StringResourcesUtils.getString(R.string.call_error_too_many_participants), MEGACHAT_INVALID_HANDLE);
                }
                break;
        }
    };

    private final Observer<MegaChatCall> callOnHoldObserver = call -> updateVisibleCallElements(call.getChatid());

    private final Observer<Pair> sessionOnHoldObserver = sessionAndCall -> {
        MegaChatCall call = megaChatApi.getChatCallByCallId((long) sessionAndCall.first);
        updateVisibleCallElements(call.getChatid());
    };

    private BroadcastReceiver chatRoomMuteUpdateReceiver = new BroadcastReceiver() {
        @Override
        public void onReceive(Context context, Intent intent) {
            if (intent == null || intent.getAction() == null)
                return;

            if (intent.getAction().equals(ACTION_UPDATE_PUSH_NOTIFICATION_SETTING)) {
                if (getChatsFragment() != null) {
                    recentChatsFragment.notifyPushChanged();
                }
            }
        }
    };

    private final Observer<Boolean> refreshObserver = refreshed -> {
        if (!refreshed) {
            return;
        }

        if (drawerItem == DrawerItem.CLOUD_DRIVE) {
            MegaNode parentNode = megaApi.getNodeByHandle(viewModel.getBrowserParentHandle());

            ArrayList<MegaNode> nodes = megaApi.getChildren(parentNode != null
                            ? parentNode
                            : megaApi.getRootNode(),
                    sortOrderManagement.getOrderCloud());

            fileBrowserFragment.setNodes(nodes);
            fileBrowserFragment.getRecyclerView().invalidate();
        } else if (drawerItem == DrawerItem.SHARED_ITEMS) {
            refreshIncomingShares();
        }
    };

    private final Observer<Boolean> finishObserver = finish -> {
        if (finish) finish();
    };

    private FileBackupManager fileBackupManager;

    /**
     * Method for updating the visible elements related to a call.
     *
     * @param chatIdReceived The chat ID of a call.
     */
    private void updateVisibleCallElements(long chatIdReceived) {
        if (getChatsFragment() != null && recentChatsFragment.isVisible()) {
            recentChatsFragment.refreshNode(megaChatApi.getChatListItem(chatIdReceived));
        }

        if (isScreenInPortrait(ManagerActivity.this)) {
            setCallWidget();
        } else {
            supportInvalidateOptionsMenu();
        }
    }

    @Override
    public void onRequestPermissionsResult(int requestCode, @NonNull String[] permissions, @NonNull int[] grantResults) {
        super.onRequestPermissionsResult(requestCode, permissions, grantResults);
        switch (requestCode) {
            case REQUEST_UPLOAD_CONTACT: {
                uploadContactInfo(infoManager, parentNodeManager);
                break;
            }
            case REQUEST_CAMERA: {
                if (typesCameraPermission == TAKE_PICTURE_OPTION) {
                    logDebug("TAKE_PICTURE_OPTION");
                    if (grantResults.length > 0 && grantResults[0] == PackageManager.PERMISSION_GRANTED) {
                        if (!hasPermissions(this, Manifest.permission.WRITE_EXTERNAL_STORAGE)) {
                            requestPermission(this,
                                    REQUEST_WRITE_STORAGE,
                                    Manifest.permission.WRITE_EXTERNAL_STORAGE);
                        } else {
                            checkTakePicture(this, TAKE_PHOTO_CODE);
                            typesCameraPermission = INVALID_TYPE_PERMISSIONS;
                        }
                    }
                }
                break;
            }
            case REQUEST_READ_WRITE_STORAGE: {
                if (grantResults.length > 0 && grantResults[0] == PackageManager.PERMISSION_GRANTED) {
                    showUploadPanel();
                }
                break;
            }
            case REQUEST_WRITE_STORAGE: {
                if (firstLogin) {
                    logDebug("The first time");
                    if (grantResults.length > 0 && grantResults[0] == PackageManager.PERMISSION_GRANTED) {
                        if (typesCameraPermission == TAKE_PICTURE_OPTION) {
                            logDebug("TAKE_PICTURE_OPTION");
                            if (!hasPermissions(this, Manifest.permission.CAMERA)) {
                                requestPermission(this, REQUEST_CAMERA, Manifest.permission.CAMERA);
                            } else {
                                checkTakePicture(this, TAKE_PHOTO_CODE);
                                typesCameraPermission = INVALID_TYPE_PERMISSIONS;
                            }

                            break;
                        }
                    }
                } else {
                    if (typesCameraPermission == TAKE_PICTURE_OPTION) {
                        logDebug("TAKE_PICTURE_OPTION");
                        if (!hasPermissions(this, Manifest.permission.CAMERA)) {
                            requestPermission(this,
                                    REQUEST_CAMERA,
                                    Manifest.permission.CAMERA);
                        } else {
                            checkTakePicture(this, TAKE_PHOTO_CODE);
                            typesCameraPermission = INVALID_TYPE_PERMISSIONS;
                        }
                    } else {
                        refreshOfflineNodes();
                    }

                    break;
                }

                nodeSaver.handleRequestPermissionsResult(requestCode);
                break;
            }

            case REQUEST_CAMERA_UPLOAD:
            case REQUEST_CAMERA_ON_OFF:
                if (grantResults.length > 0 && grantResults[0] == PackageManager.PERMISSION_GRANTED) {
                    checkIfShouldShowBusinessCUAlert();
                } else {
                    stopCameraUploadSyncHeartbeatWorkers(this);
                    showSnackbar(SNACKBAR_TYPE, getString(R.string.on_refuse_storage_permission), INVALID_HANDLE);
                }

                break;

            case REQUEST_CAMERA_ON_OFF_FIRST_TIME:
                if (permissions.length == 0) {
                    return;
                }
                if (grantResults[0] == PackageManager.PERMISSION_GRANTED) {
                    checkIfShouldShowBusinessCUAlert();
                } else {
                    if (!ActivityCompat.shouldShowRequestPermissionRationale(this, permissions[0])) {
                        if (getPhotosFragment() != null) {
                            photosFragment.onStoragePermissionRefused();
                        }
                    } else {
                        showSnackbar(SNACKBAR_TYPE, getString(R.string.on_refuse_storage_permission), INVALID_HANDLE);
                    }
                }

                break;

            case PERMISSIONS_FRAGMENT: {
                if (getPermissionsFragment() != null) {
                    permissionsFragment.setNextPermission();
                }
                break;
            }

            case REQUEST_BT_CONNECT:
                logDebug("get Bluetooth Connect permission");
                if (permissions.length == 0) {
                    return;
                }
                if (grantResults[0] == PackageManager.PERMISSION_GRANTED) {
                    if (MEETING_TYPE.equals(MEETING_ACTION_CREATE)) {
                        openMeetingToCreate(this);
                    }
                } else {
                    showSnackbar(PERMISSIONS_TYPE, getString(R.string.meeting_bluetooth_connect_required_permissions_warning), INVALID_HANDLE);
                }
                break;
        }
    }

    public void setTypesCameraPermission(int typesCameraPermission) {
        this.typesCameraPermission = typesCameraPermission;
    }

    @Override
    public void onSaveInstanceState(Bundle outState) {
        logDebug("onSaveInstanceState");
        if (drawerItem != null) {
            logDebug("DrawerItem = " + drawerItem);
        } else {
            logWarning("DrawerItem is null");
        }
        super.onSaveInstanceState(outState);
        outState.putLong("parentHandleIncoming", parentHandleIncoming);
        logDebug("IN BUNDLE -> parentHandleOutgoing: " + parentHandleOutgoing);
        outState.putLong(PARENT_HANDLE_LINKS, parentHandleLinks);
        outState.putLong("parentHandleOutgoing", parentHandleOutgoing);
        outState.putLong("parentHandleSearch", parentHandleSearch);
        outState.putLong("parentHandleInbox", parentHandleInbox);
        outState.putSerializable("drawerItem", drawerItem);
        outState.putInt(BOTTOM_ITEM_BEFORE_OPEN_FULLSCREEN_OFFLINE,
                bottomItemBeforeOpenFullscreenOffline);
        outState.putSerializable(SEARCH_DRAWER_ITEM, searchDrawerItem);
        outState.putSerializable(SEARCH_SHARED_TAB, searchSharedTab);
        outState.putBoolean(EXTRA_FIRST_LOGIN, firstLogin);
        outState.putBoolean(STATE_KEY_SMS_DIALOG, isSMSDialogShowing);

        if (parentHandleIncoming != INVALID_HANDLE) {
            outState.putInt("deepBrowserTreeIncoming", deepBrowserTreeIncoming);
        }

        if (parentHandleOutgoing != INVALID_HANDLE) {
            outState.putInt("deepBrowserTreeOutgoing", deepBrowserTreeOutgoing);
        }

        if (parentHandleLinks != INVALID_HANDLE) {
            outState.putInt(DEEP_BROWSER_TREE_LINKS, deepBrowserTreeLinks);
        }

        if (viewPagerShares != null) {
            indexShares = viewPagerShares.getCurrentItem();
        }
        outState.putInt("indexShares", indexShares);

        outState.putString("pathNavigationOffline", pathNavigationOffline);

        if (searchQuery != null) {
            outState.putInt("levelsSearch", levelsSearch);
            outState.putString("searchQuery", searchQuery);
            textsearchQuery = true;
            outState.putBoolean("textsearchQuery", textsearchQuery);
        } else {
            textsearchQuery = false;
        }

        if (turnOnNotifications) {
            outState.putBoolean("turnOnNotifications", turnOnNotifications);
        }

        outState.putInt("orientationSaved", orientationSaved);
        outState.putBoolean("isEnable2FADialogShown", isEnable2FADialogShown);
        outState.putInt("bottomNavigationCurrentItem", bottomNavigationCurrentItem);
        outState.putBoolean("searchExpand", searchExpand);
        outState.putBoolean("comesFromNotifications", comesFromNotifications);
        outState.putInt("comesFromNotificationsLevel", comesFromNotificationsLevel);
        outState.putLong("comesFromNotificationHandle", comesFromNotificationHandle);
        outState.putLong("comesFromNotificationHandleSaved", comesFromNotificationHandleSaved);
        outState.putBoolean("onAskingPermissionsFragment", onAskingPermissionsFragment);
        permissionsFragment = (PermissionsFragment) getSupportFragmentManager().findFragmentByTag(FragmentTag.PERMISSIONS.getTag());
        if (onAskingPermissionsFragment && permissionsFragment != null) {
            getSupportFragmentManager().putFragment(outState, FragmentTag.PERMISSIONS.getTag(), permissionsFragment);
        }
        outState.putBoolean("onAskingSMSVerificationFragment", onAskingSMSVerificationFragment);
        smsVerificationFragment = (SMSVerificationFragment) getSupportFragmentManager().findFragmentByTag(FragmentTag.SMS_VERIFICATION.getTag());
        if (onAskingSMSVerificationFragment && smsVerificationFragment != null) {
            getSupportFragmentManager().putFragment(outState, FragmentTag.SMS_VERIFICATION.getTag(), smsVerificationFragment);
        }
        outState.putInt("elevation", mElevationCause);
        outState.putInt("storageState", storageState);
        outState.putBoolean("isStorageStatusDialogShown", isStorageStatusDialogShown);
        outState.putInt("comesFromNotificationDeepBrowserTreeIncoming", comesFromNotificationDeepBrowserTreeIncoming);

        if (isAlertDialogShown(openLinkDialog)) {
            outState.putBoolean(OPEN_LINK_DIALOG_SHOWN, true);
            outState.putBoolean(OPEN_LINK_ERROR, openLinkDialogIsErrorShown);
            outState.putString(OPEN_LINK_TEXT, openLinkText != null && openLinkText.getText() != null
                    ? openLinkText.getText().toString() : "");
        }

        outState.putBoolean(BUSINESS_GRACE_ALERT_SHOWN, isBusinessGraceAlertShown);
        if (isBusinessCUAlertShown) {
            outState.putBoolean(BUSINESS_CU_ALERT_SHOWN, isBusinessCUAlertShown);
        }

        outState.putBoolean(TRANSFER_OVER_QUOTA_SHOWN, isTransferOverQuotaWarningShown);
        outState.putInt(TYPE_CALL_PERMISSION, typesCameraPermission);
        outState.putBoolean(JOINING_CHAT_LINK, joiningToChatLink);
        outState.putString(LINK_JOINING_CHAT_LINK, linkJoinToChatLink);
        outState.putBoolean(KEY_IS_FAB_EXPANDED, isFabExpanded);

        if (getPhotosFragment() != null) {
            getSupportFragmentManager().putFragment(outState, FragmentTag.PHOTOS.getTag(), photosFragment);
        }

        checkNewTextFileDialogState(newTextFileDialog, outState);

        nodeAttacher.saveState(outState);
        nodeSaver.saveState(outState);

        outState.putBoolean(PROCESS_FILE_DIALOG_SHOWN, isAlertDialogShown(processFileDialog));

        outState.putBoolean(STATE_KEY_IS_IN_MD_MODE, isInMDMode);
        mediaDiscoveryFragment = (MediaDiscoveryFragment) getSupportFragmentManager().findFragmentByTag(FragmentTag.MEDIA_DISCOVERY.getTag());
        if (mediaDiscoveryFragment != null) {
            getSupportFragmentManager().putFragment(outState, FragmentTag.MEDIA_DISCOVERY.getTag(), mediaDiscoveryFragment);
        }

        outState.putBoolean(STATE_KEY_IS_IN_ALBUM_CONTENT, isInAlbumContent);
        albumContentFragment = (AlbumContentFragment) getSupportFragmentManager().findFragmentByTag(FragmentTag.ALBUM_CONTENT.getTag());
        if (albumContentFragment != null) {
            getSupportFragmentManager().putFragment(outState, FragmentTag.ALBUM_CONTENT.getTag(), albumContentFragment);
        }

        backupWarningDialog = fileBackupManager.getBackupWarningDialog();
        if (backupWarningDialog != null && backupWarningDialog.isShowing()) {
            backupHandleList = fileBackupManager.getBackupHandleList();
            backupNodeHandle = fileBackupManager.getBackupNodeHandle();
            backupNodeType = fileBackupManager.getBackupNodeType();
            backupActionType = fileBackupManager.getBackupActionType();
            backupDialogType = fileBackupManager.getBackupDialogType();

            if (backupHandleList != null) {
                outState.putSerializable(BACKUP_HANDLED_ITEM, backupHandleList);
            }

            outState.putLong(BACKUP_HANDLED_NODE, backupNodeHandle);
            outState.putInt(BACKUP_NODE_TYPE, backupNodeType);
            outState.putInt(BACKUP_ACTION_TYPE, backupActionType);
            outState.putInt(BACKUP_DIALOG_WARN, backupDialogType);
            backupWarningDialog.dismiss();
        }

        checkNewFolderDialogState(newFolderDialog, outState);
    }

    @Override
    public void onStart() {
        logDebug("onStart");

        mStopped = false;

        super.onStart();
    }

    @SuppressLint("NewApi")
    @Override
    protected void onCreate(Bundle savedInstanceState) {
        logDebug("onCreate");
//		Fragments are restored during the Activity's onCreate().
//		Importantly though, they are restored in the base Activity class's onCreate().
//		Thus if you call super.onCreate() first, all of the rest of your onCreate() method will execute after your Fragments have been restored.
        super.onCreate(savedInstanceState);
        logDebug("onCreate after call super");

        viewModel = new ViewModelProvider(this).get(ManagerViewModel.class);
        viewModel.getUpdateUsers().observe(this, this::updateUsers);
        viewModel.getUpdateUserAlerts().observe(this, this::updateUserAlerts);
        viewModel.getUpdateNodes().observe(this, this::updateNodes);
        viewModel.getUpdateContactsRequests().observe(this, this::updateContactRequests);

        // This block for solving the issue below:
        // Android is installed for the first time. Press the “Open” button on the system installation dialog, press the home button to switch the app to background,
        // and then switch the app to foreground, causing the app to create a new instantiation.
        if (!isTaskRoot()) {
            Intent intent = getIntent();
            if (intent != null) {
                String action = intent.getAction();
                if (intent.hasCategory(Intent.CATEGORY_LAUNCHER) && Intent.ACTION_MAIN.equals(action)) {
                    finish();
                    return;
                }
            }
        }

        boolean selectDrawerItemPending = true;

        getLifecycle().addObserver(cookieDialogHandler);

        boolean openLinkDialogIsShown = false;

        if (savedInstanceState != null) {
            logDebug("Bundle is NOT NULL");
            parentHandleIncoming = savedInstanceState.getLong("parentHandleIncoming", -1);
            logDebug("savedInstanceState -> parentHandleIncoming: " + parentHandleIncoming);
            parentHandleOutgoing = savedInstanceState.getLong("parentHandleOutgoing", -1);
            logDebug("savedInstanceState -> parentHandleOutgoing: " + parentHandleOutgoing);
            parentHandleLinks = savedInstanceState.getLong(PARENT_HANDLE_LINKS, INVALID_HANDLE);
            parentHandleSearch = savedInstanceState.getLong("parentHandleSearch", -1);
            parentHandleInbox = savedInstanceState.getLong("parentHandleInbox", -1);
            deepBrowserTreeIncoming = savedInstanceState.getInt("deepBrowserTreeIncoming", 0);
            deepBrowserTreeOutgoing = savedInstanceState.getInt("deepBrowserTreeOutgoing", 0);
            deepBrowserTreeLinks = savedInstanceState.getInt(DEEP_BROWSER_TREE_LINKS, 0);
            isSMSDialogShowing = savedInstanceState.getBoolean(STATE_KEY_SMS_DIALOG, false);
            firstLogin = savedInstanceState.getBoolean(EXTRA_FIRST_LOGIN);
            askPermissions = savedInstanceState.getBoolean(EXTRA_ASK_PERMISSIONS);
            drawerItem = (DrawerItem) savedInstanceState.getSerializable("drawerItem");
            bottomItemBeforeOpenFullscreenOffline = savedInstanceState.getInt(BOTTOM_ITEM_BEFORE_OPEN_FULLSCREEN_OFFLINE);
            searchDrawerItem = (DrawerItem) savedInstanceState.getSerializable(SEARCH_DRAWER_ITEM);
            searchSharedTab = savedInstanceState.getInt(SEARCH_SHARED_TAB);
            indexShares = savedInstanceState.getInt("indexShares", indexShares);
            logDebug("savedInstanceState -> indexShares: " + indexShares);
            pathNavigationOffline = savedInstanceState.getString("pathNavigationOffline", pathNavigationOffline);
            logDebug("savedInstanceState -> pathNavigationOffline: " + pathNavigationOffline);
            selectedAccountType = savedInstanceState.getInt("selectedAccountType", -1);
            searchQuery = savedInstanceState.getString("searchQuery");
            textsearchQuery = savedInstanceState.getBoolean("textsearchQuery");
            levelsSearch = savedInstanceState.getInt("levelsSearch");
            turnOnNotifications = savedInstanceState.getBoolean("turnOnNotifications", false);
            orientationSaved = savedInstanceState.getInt("orientationSaved");
            isEnable2FADialogShown = savedInstanceState.getBoolean("isEnable2FADialogShown", false);
            bottomNavigationCurrentItem = savedInstanceState.getInt("bottomNavigationCurrentItem", -1);
            searchExpand = savedInstanceState.getBoolean("searchExpand", false);
            comesFromNotifications = savedInstanceState.getBoolean("comesFromNotifications", false);
            comesFromNotificationsLevel = savedInstanceState.getInt("comesFromNotificationsLevel", 0);
            comesFromNotificationHandle = savedInstanceState.getLong("comesFromNotificationHandle", -1);
            comesFromNotificationHandleSaved = savedInstanceState.getLong("comesFromNotificationHandleSaved", -1);
            onAskingPermissionsFragment = savedInstanceState.getBoolean("onAskingPermissionsFragment", false);
            if (onAskingPermissionsFragment) {
                permissionsFragment = (PermissionsFragment) getSupportFragmentManager().getFragment(savedInstanceState, FragmentTag.PERMISSIONS.getTag());
            }
            onAskingSMSVerificationFragment = savedInstanceState.getBoolean("onAskingSMSVerificationFragment", false);
            if (onAskingSMSVerificationFragment) {
                smsVerificationFragment = (SMSVerificationFragment) getSupportFragmentManager().getFragment(savedInstanceState, FragmentTag.SMS_VERIFICATION.getTag());
            }
            mElevationCause = savedInstanceState.getInt("elevation", 0);
            storageState = savedInstanceState.getInt("storageState", MegaApiJava.STORAGE_STATE_UNKNOWN);
            isStorageStatusDialogShown = savedInstanceState.getBoolean("isStorageStatusDialogShown", false);
            comesFromNotificationDeepBrowserTreeIncoming = savedInstanceState.getInt("comesFromNotificationDeepBrowserTreeIncoming", -1);
            openLinkDialogIsShown = savedInstanceState.getBoolean(OPEN_LINK_DIALOG_SHOWN, false);
            isBusinessGraceAlertShown = savedInstanceState.getBoolean(BUSINESS_GRACE_ALERT_SHOWN, false);
            isBusinessCUAlertShown = savedInstanceState.getBoolean(BUSINESS_CU_ALERT_SHOWN, false);
            isTransferOverQuotaWarningShown = savedInstanceState.getBoolean(TRANSFER_OVER_QUOTA_SHOWN, false);
            typesCameraPermission = savedInstanceState.getInt(TYPE_CALL_PERMISSION, INVALID_TYPE_PERMISSIONS);
            joiningToChatLink = savedInstanceState.getBoolean(JOINING_CHAT_LINK, false);
            linkJoinToChatLink = savedInstanceState.getString(LINK_JOINING_CHAT_LINK);
            isFabExpanded = savedInstanceState.getBoolean(KEY_IS_FAB_EXPANDED, false);
            isInMDMode = savedInstanceState.getBoolean(STATE_KEY_IS_IN_MD_MODE, false);
            isInAlbumContent = savedInstanceState.getBoolean(STATE_KEY_IS_IN_ALBUM_CONTENT, false);

            nodeAttacher.restoreState(savedInstanceState);
            nodeSaver.restoreState(savedInstanceState);

            //upload from device, progress dialog should show when screen orientation changes.
            if (savedInstanceState.getBoolean(PROCESS_FILE_DIALOG_SHOWN, false)) {
                processFileDialog = showProcessFileDialog(this, null);
            }

            // Backup warning dialog
            backupHandleList = (ArrayList<Long>) savedInstanceState.getSerializable(BACKUP_HANDLED_ITEM);
            backupNodeHandle = savedInstanceState.getLong(BACKUP_HANDLED_NODE, -1);
            backupNodeType = savedInstanceState.getInt(BACKUP_NODE_TYPE, -1);
            backupActionType = savedInstanceState.getInt(BACKUP_ACTION_TYPE, -1);
            backupDialogType = savedInstanceState.getInt(BACKUP_DIALOG_WARN, BACKUP_DIALOG_SHOW_NONE);

            if (savedInstanceState.getBoolean(IS_NEW_FOLDER_DIALOG_SHOWN, false)) {
                showNewFolderDialog(savedInstanceState.getString(NEW_FOLDER_DIALOG_TEXT));
            }
        } else {
            logDebug("Bundle is NULL");
            parentHandleIncoming = -1;
            parentHandleOutgoing = -1;
            parentHandleLinks = INVALID_HANDLE;
            parentHandleSearch = -1;
            parentHandleInbox = -1;
            deepBrowserTreeIncoming = 0;
            deepBrowserTreeOutgoing = 0;
            deepBrowserTreeLinks = 0;
            this.setPathNavigationOffline(OFFLINE_ROOT);
        }

        IntentFilter contactUpdateFilter = new IntentFilter(BROADCAST_ACTION_INTENT_FILTER_CONTACT_UPDATE);
        contactUpdateFilter.addAction(ACTION_UPDATE_NICKNAME);
        contactUpdateFilter.addAction(ACTION_UPDATE_FIRST_NAME);
        contactUpdateFilter.addAction(ACTION_UPDATE_LAST_NAME);
        contactUpdateFilter.addAction(ACTION_UPDATE_CREDENTIALS);
        registerReceiver(contactUpdateReceiver, contactUpdateFilter);

        IntentFilter filter = new IntentFilter(BROADCAST_ACTION_INTENT_UPDATE_ACCOUNT_DETAILS);
        filter.addAction(ACTION_STORAGE_STATE_CHANGED);
        registerReceiver(updateMyAccountReceiver, filter);

        registerReceiver(networkReceiver,
                new IntentFilter(BROADCAST_ACTION_INTENT_CONNECTIVITY_CHANGE));

        registerReceiver(receiverCUAttrChanged,
                new IntentFilter(BROADCAST_ACTION_INTENT_CU_ATTR_CHANGE));

        registerReceiver(receiverUpdateOrder, new IntentFilter(BROADCAST_ACTION_INTENT_UPDATE_ORDER));

        LiveEventBus.get(EVENT_UPDATE_VIEW_MODE, Boolean.class)
                .observe(this, this::updateView);

        registerReceiver(chatArchivedReceiver, new IntentFilter(BROADCAST_ACTION_INTENT_CHAT_ARCHIVED));

        LiveEventBus.get(EVENT_REFRESH_PHONE_NUMBER, Boolean.class)
                .observeForever(refreshAddPhoneNumberButtonObserver);

        IntentFilter filterTransfers = new IntentFilter(BROADCAST_ACTION_INTENT_TRANSFER_UPDATE);
        filterTransfers.addAction(ACTION_TRANSFER_OVER_QUOTA);
        registerReceiver(transferOverQuotaUpdateReceiver, filterTransfers);

        registerReceiver(transferFinishReceiver, new IntentFilter(BROADCAST_ACTION_TRANSFER_FINISH));

        LiveEventBus.get(EVENT_CALL_STATUS_CHANGE, MegaChatCall.class).observe(this, callStatusObserver);
        LiveEventBus.get(EVENT_CALL_ON_HOLD_CHANGE, MegaChatCall.class).observe(this, callOnHoldObserver);
        LiveEventBus.get(EVENT_SESSION_ON_HOLD_CHANGE, Pair.class).observe(this, sessionOnHoldObserver);

        registerReceiver(chatRoomMuteUpdateReceiver, new IntentFilter(ACTION_UPDATE_PUSH_NOTIFICATION_SETTING));

        LiveEventBus.get(EVENT_REFRESH, Boolean.class).observeForever(refreshObserver);

        LiveEventBus.get(EVENT_FINISH_ACTIVITY, Boolean.class).observeForever(finishObserver);

        LiveEventBus.get(EVENT_MY_BACKUPS_FOLDER_CHANGED, Boolean.class).observeForever(fileBackupChangedObserver);

        smsDialogTimeChecker = new LastShowSMSDialogTimeChecker(this);
        nC = new NodeController(this);
        cC = new ContactController(this);
        aC = new AccountController(this);

        CacheFolderManager.createCacheFolders(this);

        dbH = DatabaseHandler.getDbHandler(getApplicationContext());

        managerActivity = this;
        app = (MegaApplication) getApplication();
        megaApi = app.getMegaApi();

        megaChatApi = app.getMegaChatApi();

        checkChatChanges();

        if (megaChatApi != null) {
            logDebug("retryChatPendingConnections()");
            megaChatApi.retryPendingConnections(false, null);
        }

        MegaApplication.getPushNotificationSettingManagement().getPushNotificationSetting();

        transfersInProgress = new ArrayList<Integer>();

        //sync local contacts to see who's on mega.
        if (hasPermissions(this, Manifest.permission.READ_CONTACTS) && app.getStorageState() != STORAGE_STATE_PAYWALL) {
            logDebug("sync mega contacts");
            MegaContactGetter getter = new MegaContactGetter(this);
            getter.getMegaContacts(megaApi, TimeUtils.WEEK, this);
        }

        Display display = getWindowManager().getDefaultDisplay();
        outMetrics = new DisplayMetrics();
        display.getMetrics(outMetrics);
        float density = getResources().getDisplayMetrics().density;

        initFileBackupManager();

        if (dbH.getEphemeral() != null) {
            refreshSession();
            return;
        }

        if (dbH.getCredentials() == null) {
            Intent newIntent = getIntent();

            if (newIntent != null) {
                if (newIntent.getAction() != null) {
                    if (newIntent.getAction().equals(ACTION_EXPORT_MASTER_KEY) || newIntent.getAction().equals(ACTION_OPEN_MEGA_LINK) || newIntent.getAction().equals(ACTION_OPEN_MEGA_FOLDER_LINK)) {
                        openLink = true;
                    } else if (newIntent.getAction().equals(ACTION_CANCEL_CAM_SYNC)) {
                        fireStopCameraUploadJob(getApplicationContext());
                        finish();
                        return;
                    }
                }
            }

            if (!openLink) {
                Intent intent = new Intent(this, LoginActivity.class);
                intent.putExtra(VISIBLE_FRAGMENT, TOUR_FRAGMENT);
                intent.addFlags(Intent.FLAG_ACTIVITY_CLEAR_TASK);
                startActivity(intent);
                finish();
            }
            return;
        }

        prefs = dbH.getPreferences();
        if (prefs == null) {
            firstTimeAfterInstallation = true;
            isList = true;
        } else {
            if (prefs.getFirstTime() == null) {
                firstTimeAfterInstallation = true;
            } else {
                firstTimeAfterInstallation = Boolean.parseBoolean(prefs.getFirstTime());
            }
            if (prefs.getPreferredViewList() == null) {
                isList = true;
            } else {
                isList = Boolean.parseBoolean(prefs.getPreferredViewList());
            }
        }

        if (firstTimeAfterInstallation) {
            setStartScreenTimeStamp(this);
        }

        logDebug("Preferred View List: " + isList);

        LiveEventBus.get(EVENT_LIST_GRID_CHANGE, Boolean.class).post(isList);

        handler = new Handler();

        logDebug("Set view");
        setContentView(R.layout.activity_manager);

        observePsa();

        megaApi.getMyBackupsFolder(this);

        //Set toolbar
        abL = (AppBarLayout) findViewById(R.id.app_bar_layout);

        toolbar = findViewById(R.id.toolbar);
        setSupportActionBar(toolbar);
        aB = getSupportActionBar();

        aB.setHomeButtonEnabled(true);
        aB.setDisplayHomeAsUpEnabled(true);

        fragmentLayout = (LinearLayout) findViewById(R.id.fragment_layout);

        bNV = (BottomNavigationView) findViewById(R.id.bottom_navigation_view);
        bNV.setOnNavigationItemSelectedListener(this);

        miniAudioPlayerController = new MiniAudioPlayerController(
                findViewById(R.id.mini_audio_player),
                () -> {
                    // we need update fragmentLayout's layout params when player view is closed.
                    if (bNV.getVisibility() == View.VISIBLE) {
                        showBNVImmediate();
                    }

                    return Unit.INSTANCE;
                });
        getLifecycle().addObserver(miniAudioPlayerController);

        //Set navigation view
        drawerLayout = (DrawerLayout) findViewById(R.id.drawer_layout);
        drawerLayout.addDrawerListener(new DrawerLayout.DrawerListener() {
            @Override
            public void onDrawerSlide(@NonNull View drawerView, float slideOffset) {
                refreshDrawerInfo(false);
            }

            @Override
            public void onDrawerOpened(@NonNull View drawerView) {
                refreshDrawerInfo(storageState == MegaApiAndroid.STORAGE_STATE_UNKNOWN);

                // Sync the account info after changing account information settings to keep the data the same
                updateAccountDetailsVisibleInfo();
            }

            @Override
            public void onDrawerClosed(@NonNull View drawerView) {

            }

            @Override
            public void onDrawerStateChanged(int newState) {

            }

            /**
             * Method to refresh the info displayed in the drawer menu.
             *
             * @param refreshStorageInfo Parameter to indicate if refresh the storage info.
             */
            private void refreshDrawerInfo(boolean refreshStorageInfo) {
                if (!isOnline(managerActivity) || megaApi == null || megaApi.getRootNode() == null) {
                    disableNavigationViewLayout();
                } else {
                    resetNavigationViewLayout();
                }

                setContactStatus();

                if (!refreshStorageInfo) return;
                showAddPhoneNumberInMenu();
                refreshAccountInfo();
            }
        });
        nV = (NavigationView) findViewById(R.id.navigation_view);

        myAccountHeader = findViewById(R.id.navigation_drawer_account_section);
        myAccountHeader.setOnClickListener(this);
        contactStatus = (ImageView) findViewById(R.id.contact_state);
        myAccountSection = findViewById(R.id.my_account_section);
        myAccountSection.setOnClickListener(this);
        inboxSection = findViewById(R.id.inbox_section);
        inboxSection.setOnClickListener(this);
        contactsSection = findViewById(R.id.contacts_section);
        contactsSection.setOnClickListener(this);
        notificationsSection = findViewById(R.id.notifications_section);
        notificationsSection.setOnClickListener(this);
        notificationsSectionText = (TextView) findViewById(R.id.notification_section_text);
        contactsSectionText = (TextView) findViewById(R.id.contacts_section_text);
        findViewById(R.id.offline_section).setOnClickListener(this);
        RelativeLayout transfersSection = findViewById(R.id.transfers_section);
        transfersSection.setOnClickListener(this);
        rubbishBinSection = findViewById(R.id.rubbish_bin_section);
        rubbishBinSection.setOnClickListener(this);
        settingsSection = findViewById(R.id.settings_section);
        settingsSection.setOnClickListener(this);
        upgradeAccount = (Button) findViewById(R.id.upgrade_navigation_view);
        upgradeAccount.setOnClickListener(this);

        navigationDrawerAddPhoneContainer = findViewById(R.id.navigation_drawer_add_phone_number_container);

        addPhoneNumberButton = findViewById(R.id.navigation_drawer_add_phone_number_button);
        addPhoneNumberButton.getViewTreeObserver().addOnPreDrawListener(
                new ViewTreeObserver.OnPreDrawListener() {
                    @Override
                    public boolean onPreDraw() {
                        Layout buttonLayout = addPhoneNumberButton.getLayout();
                        if (buttonLayout != null) {
                            if (buttonLayout.getLineCount() > 1) {
                                findViewById(R.id.navigation_drawer_add_phone_number_icon).setVisibility(View.GONE);
                            }
                            addPhoneNumberButton.getViewTreeObserver().removeOnPreDrawListener(this);
                        }

                        return true;
                    }
                }
        );
        addPhoneNumberButton.setOnClickListener(this);

        addPhoneNumberLabel = findViewById(R.id.navigation_drawer_add_phone_number_label);
        megaApi.getAccountAchievements(this);

        badgeDrawable = new BadgeDrawerArrowDrawable(managerActivity, R.color.red_600_red_300,
                R.color.white_dark_grey, R.color.white_dark_grey);

        BottomNavigationMenuView menuView = (BottomNavigationMenuView) bNV.getChildAt(0);
        // Navi button Chat
        BottomNavigationItemView itemView = (BottomNavigationItemView) menuView.getChildAt(3);
        chatBadge = LayoutInflater.from(this).inflate(R.layout.bottom_chat_badge, menuView, false);
        itemView.addView(chatBadge);
        setChatBadge();

        callBadge = LayoutInflater.from(this).inflate(R.layout.bottom_call_badge, menuView, false);
        itemView.addView(callBadge);
        callBadge.setVisibility(View.GONE);
        setCallBadge();

        usedSpaceLayout = findViewById(R.id.nv_used_space_layout);

        //FAB Button
        fabButton = (FloatingActionButton) findViewById(R.id.floating_button);
        fabButton.setOnClickListener(new FabButtonListener(this));
        setupFabs();

        //PRO PANEL
        getProLayout = (LinearLayout) findViewById(R.id.get_pro_account);
        getProLayout.setBackgroundColor(Util.isDarkMode(this)
                ? ColorUtils.getColorForElevation(this, 8f) : Color.WHITE);
        String getProTextString = getString(R.string.get_pro_account);
        try {
            getProTextString = getProTextString.replace("[A]", "\n");
        } catch (Exception e) {
            logError("Formatted string: " + getProTextString, e);
        }

        getProText = (TextView) findViewById(R.id.get_pro_account_text);
        getProText.setText(getProTextString);
        rightUpgradeButton = (TextView) findViewById(R.id.btnRight_upgrade);
        leftCancelButton = (TextView) findViewById(R.id.btnLeft_cancel);

        nVDisplayName = findViewById(R.id.navigation_drawer_account_information_display_name);
        nVDisplayName.setMaxWidthEmojis(dp2px(MAX_WIDTH_BOTTOM_SHEET_DIALOG_PORT, outMetrics));

        nVEmail = (TextView) findViewById(R.id.navigation_drawer_account_information_email);
        nVPictureProfile = (RoundedImageView) findViewById(R.id.navigation_drawer_user_account_picture_profile);

        businessLabel = findViewById(R.id.business_label);
        businessLabel.setVisibility(View.GONE);

        fragmentContainer = findViewById(R.id.fragment_container);
        spaceTV = (TextView) findViewById(R.id.navigation_drawer_space);
        usedSpacePB = (ProgressBar) findViewById(R.id.manager_used_space_bar);

        cuViewTypes = findViewById(R.id.cu_view_type);

        //TABS section Shared Items
        tabLayoutShares = findViewById(R.id.sliding_tabs_shares);
        viewPagerShares = findViewById(R.id.shares_tabs_pager);
        viewPagerShares.setOffscreenPageLimit(3);

        viewPagerShares.addOnPageChangeListener(new ViewPager.OnPageChangeListener() {

            @Override
            public void onPageScrolled(int position, float positionOffset, int positionOffsetPixels) {
            }

            @Override
            public void onPageSelected(int position) {
                logDebug("selectDrawerItemSharedItems - TabId: " + position);
                supportInvalidateOptionsMenu();
                checkScrollElevation();
                setSharesTabIcons(position);
                switch (position) {
                    case INCOMING_TAB:
                        if (isOutgoingAdded() && outgoingSharesFragment.isMultipleSelect()) {
                            outgoingSharesFragment.getActionMode().finish();
                        } else if (isLinksAdded() && linksFragment.isMultipleSelect()) {
                            linksFragment.getActionMode().finish();
                        }
                        break;
                    case OUTGOING_TAB:
                        if (isIncomingAdded() && incomingSharesFragment.isMultipleSelect()) {
                            incomingSharesFragment.getActionMode().finish();
                        } else if (isLinksAdded() && linksFragment.isMultipleSelect()) {
                            linksFragment.getActionMode().finish();
                        }
                        break;
                    case LINKS_TAB:
                        if (isIncomingAdded() && incomingSharesFragment.isMultipleSelect()) {
                            incomingSharesFragment.getActionMode().finish();
                        } else if (isOutgoingAdded() && outgoingSharesFragment.isMultipleSelect()) {
                            outgoingSharesFragment.getActionMode().finish();
                        }
                        break;
                }
                setToolbarTitle();
                showFabButton();
            }

            @Override
            public void onPageScrollStateChanged(int state) {
            }
        });

        //Tab section Transfers
        tabLayoutTransfers = (TabLayout) findViewById(R.id.sliding_tabs_transfers);
        viewPagerTransfers = findViewById(R.id.transfers_tabs_pager);
        viewPagerTransfers.addOnPageChangeListener(new ViewPager.OnPageChangeListener() {
            @Override
            public void onPageScrolled(int position, float positionOffset, int positionOffsetPixels) {
            }

            @Override
            public void onPageSelected(int position) {
                supportInvalidateOptionsMenu();
                checkScrollElevation();

                if (position == PENDING_TAB && isTransfersInProgressAdded()) {
                    transfersFragment.setGetMoreQuotaViewVisibility();
                } else if (position == COMPLETED_TAB) {
                    if (isTransfersCompletedAdded()) {
                        completedTransfersFragment.setGetMoreQuotaViewVisibility();
                    }

                    if (isTransfersInProgressAdded()) {
                        transfersFragment.checkSelectModeAfterChangeTabOrDrawerItem();
                    }
                }
            }

            @Override
            public void onPageScrollStateChanged(int state) {
            }
        });

        callInProgressLayout = findViewById(R.id.call_in_progress_layout);
        callInProgressLayout.setOnClickListener(this);
        callInProgressChrono = findViewById(R.id.call_in_progress_chrono);
        callInProgressText = findViewById(R.id.call_in_progress_text);
        microOffLayout = findViewById(R.id.micro_off_layout);
        videoOnLayout = findViewById(R.id.video_on_layout);
        callInProgressLayout.setVisibility(View.GONE);

        if (mElevationCause > 0) {
            // A work around: mElevationCause will be changed unexpectedly shortly
            int elevationCause = mElevationCause;
            // Apply the previous Appbar elevation(e.g. before rotation) after all views have been created
            handler.postDelayed(() -> changeAppBarElevation(true, elevationCause), 100);
        }

        mNavHostView = findViewById(R.id.nav_host_fragment);
        setupNavDestListener();

        setTransfersWidgetLayout(findViewById(R.id.transfers_widget_layout), this);

        transferData = megaApi.getTransferData(this);
        if (transferData != null) {
            for (int i = 0; i < transferData.getNumDownloads(); i++) {
                int tag = transferData.getDownloadTag(i);
                transfersInProgress.add(tag);
                transfersManagement.checkIfTransferIsPaused(tag);
            }

            for (int i = 0; i < transferData.getNumUploads(); i++) {
                int tag = transferData.getUploadTag(i);
                transfersInProgress.add(transferData.getUploadTag(i));
                transfersManagement.checkIfTransferIsPaused(tag);
            }
        }

        if (!isOnline(this)) {
            logDebug("No network -> SHOW OFFLINE MODE");

            if (drawerItem == null) {
                drawerItem = DrawerItem.HOMEPAGE;
            }

            selectDrawerItem(drawerItem);
            showOfflineMode();

            UserCredentials credentials = dbH.getCredentials();
            if (credentials != null) {
                String gSession = credentials.getSession();
                ChatUtil.initMegaChatApi(gSession, this);
            }

            return;
        }

        ///Check the MK or RK file
        logInfo("App version: " + getVersion());
        final File fMKOld = buildExternalStorageFile(OLD_MK_FILE);
        final File fRKOld = buildExternalStorageFile(OLD_RK_FILE);
        if (isFileAvailable(fMKOld)) {
            logDebug("Old MK file need to be renamed!");
            aC.renameRK(fMKOld);
        } else if (isFileAvailable(fRKOld)) {
            logDebug("Old RK file need to be renamed!");
            aC.renameRK(fRKOld);
        }

        rootNode = megaApi.getRootNode();
        if (rootNode == null || LoginActivity.isBackFromLoginPage) {
            if (getIntent() != null) {
                logDebug("Action: " + getIntent().getAction());
                if (getIntent().getAction() != null) {
                    if (getIntent().getAction().equals(ACTION_IMPORT_LINK_FETCH_NODES)) {
                        Intent intent = new Intent(managerActivity, LoginActivity.class);
                        intent.putExtra(VISIBLE_FRAGMENT, LOGIN_FRAGMENT);
                        intent.setFlags(Intent.FLAG_ACTIVITY_CLEAR_TOP);
                        intent.setAction(ACTION_IMPORT_LINK_FETCH_NODES);
                        intent.setData(Uri.parse(getIntent().getDataString()));
                        startActivity(intent);
                        finish();
                        return;
                    } else if (getIntent().getAction().equals(ACTION_OPEN_MEGA_LINK)) {
                        Intent intent = new Intent(managerActivity, FileLinkActivity.class);
                        intent.putExtra(VISIBLE_FRAGMENT, LOGIN_FRAGMENT);
                        intent.setFlags(Intent.FLAG_ACTIVITY_CLEAR_TOP);
                        intent.setAction(ACTION_IMPORT_LINK_FETCH_NODES);
                        intent.setData(Uri.parse(getIntent().getDataString()));
                        startActivity(intent);
                        finish();
                        return;
                    } else if (getIntent().getAction().equals(ACTION_OPEN_MEGA_FOLDER_LINK)) {
                        Intent intent = new Intent(managerActivity, LoginActivity.class);
                        intent.putExtra(VISIBLE_FRAGMENT, LOGIN_FRAGMENT);
                        intent.setFlags(Intent.FLAG_ACTIVITY_CLEAR_TOP);
                        intent.setAction(ACTION_OPEN_MEGA_FOLDER_LINK);
                        intent.setData(Uri.parse(getIntent().getDataString()));
                        startActivity(intent);
                        finish();
                        return;
                    } else if (getIntent().getAction().equals(ACTION_OPEN_CHAT_LINK)) {
                        Intent intent = new Intent(managerActivity, LoginActivity.class);
                        intent.putExtra(VISIBLE_FRAGMENT, LOGIN_FRAGMENT);
                        intent.setFlags(Intent.FLAG_ACTIVITY_CLEAR_TOP);
                        intent.setAction(ACTION_OPEN_CHAT_LINK);
                        intent.setData(Uri.parse(getIntent().getDataString()));
                        startActivity(intent);
                        finish();
                        return;
                    } else if (getIntent().getAction().equals(ACTION_CANCEL_CAM_SYNC)) {
                        fireStopCameraUploadJob(getApplicationContext());
                        finish();
                        return;
                    } else if (getIntent().getAction().equals(ACTION_EXPORT_MASTER_KEY)) {
                        Intent intent = new Intent(managerActivity, LoginActivity.class);
                        intent.putExtra(VISIBLE_FRAGMENT, LOGIN_FRAGMENT);
                        intent.setFlags(Intent.FLAG_ACTIVITY_CLEAR_TOP);
                        intent.setAction(getIntent().getAction());
                        startActivity(intent);
                        finish();
                        return;
                    } else if (getIntent().getAction().equals(ACTION_SHOW_TRANSFERS)) {
                        Intent intent = new Intent(managerActivity, LoginActivity.class);
                        intent.putExtra(VISIBLE_FRAGMENT, LOGIN_FRAGMENT);
                        intent.setFlags(Intent.FLAG_ACTIVITY_CLEAR_TOP);
                        intent.setAction(ACTION_SHOW_TRANSFERS);
                        intent.putExtra(TRANSFERS_TAB, getIntent().getIntExtra(TRANSFERS_TAB, ERROR_TAB));
                        startActivity(intent);
                        finish();
                        return;
                    } else if (getIntent().getAction().equals(ACTION_IPC)) {
                        Intent intent = new Intent(managerActivity, LoginActivity.class);
                        intent.putExtra(VISIBLE_FRAGMENT, LOGIN_FRAGMENT);
                        intent.setFlags(Intent.FLAG_ACTIVITY_CLEAR_TOP);
                        intent.setAction(ACTION_IPC);
                        startActivity(intent);
                        finish();
                        return;
                    } else if (getIntent().getAction().equals(ACTION_CHAT_NOTIFICATION_MESSAGE)) {
                        Intent intent = new Intent(managerActivity, LoginActivity.class);
                        intent.putExtra(VISIBLE_FRAGMENT, LOGIN_FRAGMENT);
                        intent.setFlags(Intent.FLAG_ACTIVITY_CLEAR_TOP);
                        intent.setAction(ACTION_CHAT_NOTIFICATION_MESSAGE);
                        startActivity(intent);
                        finish();
                        return;
                    } else if (getIntent().getAction().equals(ACTION_CHAT_SUMMARY)) {
                        Intent intent = new Intent(managerActivity, LoginActivity.class);
                        intent.putExtra(VISIBLE_FRAGMENT, LOGIN_FRAGMENT);
                        intent.setFlags(Intent.FLAG_ACTIVITY_CLEAR_TOP);
                        intent.setAction(ACTION_CHAT_SUMMARY);
                        startActivity(intent);
                        finish();
                        return;
                    } else if (getIntent().getAction().equals(ACTION_INCOMING_SHARED_FOLDER_NOTIFICATION)) {
                        Intent intent = new Intent(managerActivity, LoginActivity.class);
                        intent.putExtra(VISIBLE_FRAGMENT, LOGIN_FRAGMENT);
                        intent.setFlags(Intent.FLAG_ACTIVITY_CLEAR_TOP);
                        intent.setAction(ACTION_INCOMING_SHARED_FOLDER_NOTIFICATION);
                        startActivity(intent);
                        finish();
                        return;
                    } else if (getIntent().getAction().equals(ACTION_OPEN_HANDLE_NODE)) {
                        Intent intent = new Intent(managerActivity, LoginActivity.class);
                        intent.putExtra(VISIBLE_FRAGMENT, LOGIN_FRAGMENT);
                        intent.setFlags(Intent.FLAG_ACTIVITY_CLEAR_TOP);
                        intent.setAction(ACTION_OPEN_HANDLE_NODE);
                        intent.setData(Uri.parse(getIntent().getDataString()));
                        startActivity(intent);
                        finish();
                        return;
                    } else if (getIntent().getAction().equals(ACTION_OVERQUOTA_TRANSFER)) {
                        Intent intent = new Intent(managerActivity, LoginActivity.class);
                        intent.putExtra(VISIBLE_FRAGMENT, LOGIN_FRAGMENT);
                        intent.setFlags(Intent.FLAG_ACTIVITY_CLEAR_TOP);
                        intent.setAction(ACTION_OVERQUOTA_TRANSFER);
                        startActivity(intent);
                        finish();
                        return;
                    } else if (getIntent().getAction().equals(ACTION_OVERQUOTA_STORAGE)) {
                        Intent intent = new Intent(managerActivity, LoginActivity.class);
                        intent.putExtra(VISIBLE_FRAGMENT, LOGIN_FRAGMENT);
                        intent.setFlags(Intent.FLAG_ACTIVITY_CLEAR_TOP);
                        intent.setAction(ACTION_OVERQUOTA_STORAGE);
                        startActivity(intent);
                        finish();
                        return;
                    } else if (getIntent().getAction().equals(ACTION_OPEN_CONTACTS_SECTION)) {
                        logDebug("Login");
                        Intent intent = new Intent(managerActivity, LoginActivity.class);
                        intent.putExtra(CONTACT_HANDLE, getIntent().getLongExtra(CONTACT_HANDLE, -1));
                        intent.putExtra(VISIBLE_FRAGMENT, LOGIN_FRAGMENT);
                        intent.setFlags(Intent.FLAG_ACTIVITY_CLEAR_TOP);
                        intent.setAction(ACTION_OPEN_CONTACTS_SECTION);
                        startActivity(intent);
                        finish();
                        return;
                    } else if (getIntent().getAction().equals(ACTION_SHOW_SNACKBAR_SENT_AS_MESSAGE)) {
                        Intent intent = new Intent(managerActivity, LoginActivity.class);
                        intent.putExtra(VISIBLE_FRAGMENT, LOGIN_FRAGMENT);
                        intent.setFlags(Intent.FLAG_ACTIVITY_CLEAR_TOP);
                        intent.setAction(ACTION_SHOW_SNACKBAR_SENT_AS_MESSAGE);
                        startActivity(intent);
                        finish();
                        return;
                    } else if (getIntent().getAction().equals(ACTION_SHOW_UPGRADE_ACCOUNT)) {
                        Intent intent = new Intent(managerActivity, LoginActivity.class);
                        intent.putExtra(VISIBLE_FRAGMENT, LOGIN_FRAGMENT);
                        intent.setFlags(Intent.FLAG_ACTIVITY_CLEAR_TOP);
                        intent.setAction(ACTION_SHOW_UPGRADE_ACCOUNT);
                        startActivity(intent);
                        finish();
                        return;
                    }
                }
            }

            refreshSession();
            return;
        } else {
            inboxNode = megaApi.getInboxNode();
            attr = dbH.getAttributes();
            if (attr != null) {
                if (attr.getInvalidateSdkCache() != null) {
                    if (attr.getInvalidateSdkCache().compareTo("") != 0) {
                        try {
                            if (Boolean.parseBoolean(attr.getInvalidateSdkCache())) {
                                logDebug("megaApi.invalidateCache();");
                                megaApi.invalidateCache();
                            }
                        } catch (Exception e) {
                        }
                    }
                }
            }

            dbH.setInvalidateSdkCache(false);
            MegaMessageService.getToken(this, megaApi, megaApiFolder, megaChatApi, dbH);
            nVEmail.setVisibility(View.VISIBLE);
            nVEmail.setText(megaApi.getMyEmail());
            megaApi.getUserAttribute(MegaApiJava.USER_ATTR_FIRSTNAME, this);
            megaApi.getUserAttribute(MegaApiJava.USER_ATTR_LASTNAME, this);

            this.setDefaultAvatar();

            this.setProfileAvatar();

            initPayments();

            megaApi.isGeolocationEnabled(this);

            if (savedInstanceState == null) {
                logDebug("Run async task to check offline files");
                //Check the consistency of the offline nodes in the DB
                CheckOfflineNodesTask checkOfflineNodesTask = new CheckOfflineNodesTask(this);
                checkOfflineNodesTask.execute();
            }

            if (getIntent() != null) {
                if (getIntent().getAction() != null) {
                    if (getIntent().getAction().equals(ACTION_EXPORT_MASTER_KEY)) {
                        logDebug("Intent to export Master Key - im logged in!");
                        startActivity(new Intent(this, ExportRecoveryKeyActivity.class));
                        return;
                    } else if (getIntent().getAction().equals(ACTION_CANCEL_ACCOUNT)) {
                        Uri link = getIntent().getData();
                        if (link != null) {
                            logDebug("Link to cancel: " + link);
                            showMyAccount(ACTION_CANCEL_ACCOUNT, link);
                        }
                    } else if (getIntent().getAction().equals(ACTION_CHANGE_MAIL)) {
                        Uri link = getIntent().getData();
                        if (link != null) {
                            logDebug("Link to change mail: " + link);
                            showMyAccount(ACTION_CHANGE_MAIL, link);
                        }
                    } else if (getIntent().getAction().equals(ACTION_OPEN_FOLDER)) {
                        logDebug("Open after LauncherFileExplorerActivity ");
                        boolean locationFileInfo = getIntent().getBooleanExtra(INTENT_EXTRA_KEY_LOCATION_FILE_INFO, false);
                        long handleIntent = getIntent().getLongExtra(INTENT_EXTRA_KEY_PARENT_HANDLE, INVALID_HANDLE);

                        if (getIntent().getBooleanExtra(SHOW_MESSAGE_UPLOAD_STARTED, false)) {
                            int numberUploads = getIntent().getIntExtra(NUMBER_UPLOADS, 1);
                            showSnackbar(SNACKBAR_TYPE, getResources().getQuantityString(R.plurals.upload_began, numberUploads, numberUploads), -1);
                        }

                        String message = getIntent().getStringExtra(EXTRA_MESSAGE);
                        if (message != null) {
                            showSnackbar(SNACKBAR_TYPE, message, MEGACHAT_INVALID_HANDLE);
                        }

                        if (locationFileInfo) {
                            boolean offlineAdapter = getIntent().getBooleanExtra("offline_adapter", false);
                            if (offlineAdapter) {
                                drawerItem = DrawerItem.HOMEPAGE;
                                selectDrawerItem(drawerItem);
                                selectDrawerItemPending = false;
                                openFullscreenOfflineFragment(
                                        getIntent().getStringExtra(INTENT_EXTRA_KEY_PATH_NAVIGATION));
                            } else {
                                long fragmentHandle = getIntent().getLongExtra("fragmentHandle", -1);

                                if (fragmentHandle == megaApi.getRootNode().getHandle()) {
                                    drawerItem = DrawerItem.CLOUD_DRIVE;
                                    setParentHandleBrowser(handleIntent);
                                    selectDrawerItem(drawerItem);
                                    selectDrawerItemPending = false;
                                } else if (fragmentHandle == megaApi.getRubbishNode().getHandle()) {
                                    drawerItem = DrawerItem.RUBBISH_BIN;
                                    viewModel.setRubbishBinParentHandle(handleIntent);
                                    selectDrawerItem(drawerItem);
                                    selectDrawerItemPending = false;
                                } else if (fragmentHandle == megaApi.getInboxNode().getHandle()) {
                                    drawerItem = DrawerItem.INBOX;
                                    setParentHandleInbox(handleIntent);
                                    selectDrawerItem(drawerItem);
                                    selectDrawerItemPending = false;
                                } else {
                                    //Incoming
                                    drawerItem = DrawerItem.SHARED_ITEMS;
                                    indexShares = 0;
                                    MegaNode parentIntentN = megaApi.getNodeByHandle(handleIntent);
                                    if (parentIntentN != null) {
                                        deepBrowserTreeIncoming = calculateDeepBrowserTreeIncoming(parentIntentN, this);
                                    }
                                    setParentHandleIncoming(handleIntent);
                                    selectDrawerItem(drawerItem);
                                    selectDrawerItemPending = false;
                                }
                            }
                        } else {
                            actionOpenFolder(handleIntent);
                        }

                        setIntent(null);
                    } else if (getIntent().getAction().equals(ACTION_PASS_CHANGED)) {
                        showMyAccount(ACTION_PASS_CHANGED, null,
                                new Pair<>(RESULT, getIntent().getIntExtra(RESULT, MegaError.API_OK)));
                    } else if (getIntent().getAction().equals(ACTION_RESET_PASS)) {
                        Uri link = getIntent().getData();
                        if (link != null) {
                            showMyAccount(ACTION_RESET_PASS, link);
                        }
                    } else if (getIntent().getAction().equals(ACTION_IPC)) {
                        logDebug("IPC link - go to received request in Contacts");
                        markNotificationsSeen(true);
                        navigateToContactRequests();
                        getIntent().setAction(null);
                        setIntent(null);
                    } else if (getIntent().getAction().equals(ACTION_CHAT_NOTIFICATION_MESSAGE)) {
                        logDebug("Chat notitificacion received");
                        drawerItem = DrawerItem.CHAT;
                        selectDrawerItem(drawerItem);
                        long chatId = getIntent().getLongExtra(CHAT_ID, MEGACHAT_INVALID_HANDLE);
                        if (getIntent().getBooleanExtra(EXTRA_MOVE_TO_CHAT_SECTION, false)) {
                            moveToChatSection(chatId);
                        } else {
                            String text = getIntent().getStringExtra(SHOW_SNACKBAR);
                            if (chatId != -1) {
                                openChat(chatId, text);
                            }
                        }
                        selectDrawerItemPending = false;
                        getIntent().setAction(null);
                        setIntent(null);
                    } else if (getIntent().getAction().equals(ACTION_CHAT_SUMMARY)) {
                        logDebug("Chat notification: ACTION_CHAT_SUMMARY");
                        drawerItem = DrawerItem.CHAT;
                        selectDrawerItem(drawerItem);
                        selectDrawerItemPending = false;
                        getIntent().setAction(null);
                        setIntent(null);
                    } else if (getIntent().getAction().equals(ACTION_OPEN_CHAT_LINK)) {
                        logDebug("ACTION_OPEN_CHAT_LINK: " + getIntent().getDataString());
                        drawerItem = DrawerItem.CHAT;
                        selectDrawerItem(drawerItem);
                        selectDrawerItemPending = false;
                        megaChatApi.checkChatLink(getIntent().getDataString(), new LoadPreviewListener(ManagerActivity.this, ManagerActivity.this, CHECK_LINK_TYPE_UNKNOWN_LINK));
                        getIntent().setAction(null);
                        setIntent(null);
                    } else if (getIntent().getAction().equals(ACTION_JOIN_OPEN_CHAT_LINK)) {
                        linkJoinToChatLink = getIntent().getDataString();
                        joiningToChatLink = true;

                        if (megaChatApi.getConnectionState() == MegaChatApi.CONNECTED) {
                            megaChatApi.checkChatLink(linkJoinToChatLink, new LoadPreviewListener(ManagerActivity.this, ManagerActivity.this, CHECK_LINK_TYPE_UNKNOWN_LINK));
                        }

                        getIntent().setAction(null);
                        setIntent(null);
                    } else if (getIntent().getAction().equals(ACTION_SHOW_SETTINGS)) {
                        logDebug("Chat notification: SHOW_SETTINGS");
                        selectDrawerItemPending = false;
                        moveToSettingsSection();
                        getIntent().setAction(null);
                        setIntent(null);
                    } else if (getIntent().getAction().equals(ACTION_SHOW_SETTINGS_STORAGE)) {
                        logDebug("ACTION_SHOW_SETTINGS_STORAGE");
                        selectDrawerItemPending = false;
                        moveToSettingsSectionStorage();
                        getIntent().setAction(null);
                        setIntent(null);
                    } else if (getIntent().getAction().equals(ACTION_INCOMING_SHARED_FOLDER_NOTIFICATION)) {
                        logDebug("ACTION_INCOMING_SHARED_FOLDER_NOTIFICATION");
                        markNotificationsSeen(true);

                        drawerItem = DrawerItem.SHARED_ITEMS;
                        indexShares = 0;
                        selectDrawerItem(drawerItem);
                        selectDrawerItemPending = false;
                    } else if (getIntent().getAction().equals(ACTION_SHOW_MY_ACCOUNT)) {
                        logDebug("Intent from chat - show my account");

                        if (getIntent().hasExtra(MeetingParticipantBottomSheetDialogFragment.EXTRA_FROM_MEETING)) {
                            isFromMeeting = getIntent().getBooleanExtra(MeetingParticipantBottomSheetDialogFragment.EXTRA_FROM_MEETING, false);
                        }

                        showMyAccount();
                        selectDrawerItemPending = false;
                    } else if (getIntent().getAction().equals(ACTION_SHOW_UPGRADE_ACCOUNT)) {
                        navigateToUpgradeAccount();
                        selectDrawerItemPending = false;
                    } else if (getIntent().getAction().equals(ACTION_OPEN_HANDLE_NODE)) {
                        String link = getIntent().getDataString();
                        String[] s = link.split("#");
                        if (s.length > 1) {
                            String nodeHandleLink = s[1];
                            String[] sSlash = s[1].split("/");
                            if (sSlash.length > 0) {
                                nodeHandleLink = sSlash[0];
                            }
                            long nodeHandleLinkLong = MegaApiAndroid.base64ToHandle(nodeHandleLink);
                            MegaNode nodeLink = megaApi.getNodeByHandle(nodeHandleLinkLong);
                            if (nodeLink == null) {
                                showSnackbar(SNACKBAR_TYPE, getString(R.string.general_error_file_not_found), -1);
                            } else {
                                MegaNode pN = megaApi.getParentNode(nodeLink);
                                if (pN == null) {
                                    pN = megaApi.getRootNode();
                                }
                                viewModel.setBrowserParentHandle(pN.getHandle());
                                drawerItem = DrawerItem.CLOUD_DRIVE;
                                selectDrawerItem(drawerItem);
                                selectDrawerItemPending = false;

                                Intent i = new Intent(this, FileInfoActivity.class);
                                i.putExtra("handle", nodeLink.getHandle());
                                i.putExtra(NAME, nodeLink.getName());
                                startActivity(i);
                            }
                        } else {
                            drawerItem = DrawerItem.CLOUD_DRIVE;
                            selectDrawerItem(drawerItem);
                        }
                    } else if (getIntent().getAction().equals(ACTION_IMPORT_LINK_FETCH_NODES)) {
                        getIntent().setAction(null);
                        setIntent(null);
                    } else if (getIntent().getAction().equals(ACTION_OPEN_CONTACTS_SECTION)) {
                        markNotificationsSeen(true);
                        openContactLink(getIntent().getLongExtra(CONTACT_HANDLE, -1));
                    } else if (getIntent().getAction().equals(ACTION_SHOW_SNACKBAR_SENT_AS_MESSAGE)) {
                        long chatId = getIntent().getLongExtra(CHAT_ID, MEGACHAT_INVALID_HANDLE);
                        showSnackbar(MESSAGE_SNACKBAR_TYPE, null, chatId);
                        getIntent().setAction(null);
                        setIntent(null);
                    }
                }
            }

            logDebug("Check if there any unread chat");
            if (joiningToChatLink && !isTextEmpty(linkJoinToChatLink)) {
                megaChatApi.checkChatLink(linkJoinToChatLink, new LoadPreviewListener(ManagerActivity.this, ManagerActivity.this, CHECK_LINK_TYPE_UNKNOWN_LINK));
            }

            if (drawerItem == DrawerItem.CHAT) {
                recentChatsFragment = (RecentChatsFragment) getSupportFragmentManager().findFragmentByTag(FragmentTag.RECENT_CHAT.getTag());
                if (recentChatsFragment != null) {
                    recentChatsFragment.onlineStatusUpdate(megaChatApi.getOnlineStatus());
                }
            }
            setChatBadge();

            logDebug("Check if there any INCOMING pendingRequest contacts");
            setContactTitleSection();

            setNotificationsTitleSection();

            if (drawerItem == null) {
                drawerItem = getStartDrawerItem(this);

                Intent intent = getIntent();
                if (intent != null) {
                    boolean upgradeAccount = getIntent().getBooleanExtra(EXTRA_UPGRADE_ACCOUNT, false);
                    newAccount = getIntent().getBooleanExtra(EXTRA_NEW_ACCOUNT, false);
                    newCreationAccount = getIntent().getBooleanExtra(NEW_CREATION_ACCOUNT, false);
                    firstLogin = getIntent().getBooleanExtra(EXTRA_FIRST_LOGIN, firstLogin);
                    askPermissions = getIntent().getBooleanExtra(EXTRA_ASK_PERMISSIONS, askPermissions);

                    //reset flag to fix incorrect view loaded when orientation changes
                    getIntent().removeExtra(EXTRA_NEW_ACCOUNT);
                    getIntent().removeExtra(EXTRA_UPGRADE_ACCOUNT);
                    getIntent().removeExtra(EXTRA_FIRST_LOGIN);
                    getIntent().removeExtra(EXTRA_ASK_PERMISSIONS);
                    if (upgradeAccount) {
                        int accountType = getIntent().getIntExtra(EXTRA_ACCOUNT_TYPE, 0);

                        if (accountType != FREE) {
                            showMyAccount(new Pair<>(EXTRA_ACCOUNT_TYPE, accountType));
                        } else if (firstLogin && app.getStorageState() != STORAGE_STATE_PAYWALL) {
                            drawerItem = DrawerItem.PHOTOS;
                        } else {
                            showMyAccount();
                        }
                    } else {
                        if (firstLogin && app.getStorageState() != STORAGE_STATE_PAYWALL) {
                            logDebug("First login. Go to Camera Uploads configuration.");
                            drawerItem = DrawerItem.PHOTOS;
                            setIntent(null);
                        }
                    }
                }
            } else {
                logDebug("DRAWERITEM NOT NULL: " + drawerItem);
                Intent intentRec = getIntent();
                if (intentRec != null) {
                    boolean upgradeAccount = getIntent().getBooleanExtra(EXTRA_UPGRADE_ACCOUNT, false);
                    newAccount = getIntent().getBooleanExtra(EXTRA_NEW_ACCOUNT, false);
                    newCreationAccount = getIntent().getBooleanExtra(NEW_CREATION_ACCOUNT, false);
                    //reset flag to fix incorrect view loaded when orientation changes
                    getIntent().removeExtra(EXTRA_NEW_ACCOUNT);
                    getIntent().removeExtra(EXTRA_UPGRADE_ACCOUNT);
                    firstLogin = intentRec.getBooleanExtra(EXTRA_FIRST_LOGIN, firstLogin);
                    askPermissions = intentRec.getBooleanExtra(EXTRA_ASK_PERMISSIONS, askPermissions);
                    if (upgradeAccount) {
                        drawerLayout.closeDrawer(Gravity.LEFT);
                        int accountType = getIntent().getIntExtra(EXTRA_ACCOUNT_TYPE, 0);

                        if (accountType != FREE) {
                            showMyAccount(new Pair<>(EXTRA_ACCOUNT_TYPE, accountType));
                        } else if (firstLogin && app.getStorageState() != STORAGE_STATE_PAYWALL) {
                            drawerItem = DrawerItem.PHOTOS;
                        } else {
                            showMyAccount();
                        }
                    } else {
                        if (firstLogin && !joiningToChatLink) {
                            logDebug("Intent firstTimeCam==true");
                            if (prefs != null && prefs.getCamSyncEnabled() != null) {
                                firstLogin = false;
                            } else {
                                firstLogin = true;
                                if (app.getStorageState() != STORAGE_STATE_PAYWALL && isInPhotosPage()) {
                                    drawerItem = DrawerItem.PHOTOS;
                                }
                            }
                            setIntent(null);
                        }
                    }

                    if (intentRec.getAction() != null) {
                        if (intentRec.getAction().equals(ACTION_SHOW_TRANSFERS)) {
                            if (intentRec.getBooleanExtra(OPENED_FROM_CHAT, false)) {
                                sendBroadcast(new Intent(ACTION_CLOSE_CHAT_AFTER_OPEN_TRANSFERS));
                            }

                            drawerItem = DrawerItem.TRANSFERS;
                            indexTransfers = intentRec.getIntExtra(TRANSFERS_TAB, ERROR_TAB);
                            setIntent(null);
                        } else if (intentRec.getAction().equals(ACTION_REFRESH_AFTER_BLOCKED)) {
                            drawerItem = DrawerItem.CLOUD_DRIVE;
                            setIntent(null);
                        }
                    }
                }
                drawerLayout.closeDrawer(Gravity.LEFT);
            }

            checkCurrentStorageStatus(true);
            fireCameraUploadJob(ManagerActivity.this, false);

            //INITIAL FRAGMENT
            if (selectDrawerItemPending) {
                selectDrawerItem(drawerItem);
            }
        }

        new CompositeDisposable().add(checkPasswordReminderUseCase.check(false)
                .subscribeOn(Schedulers.io())
                .observeOn(AndroidSchedulers.mainThread())
                .subscribe(show -> {
                    if (show) {
                        startActivity(new Intent(this, TestPasswordActivity.class));
                    }
                }, throwable -> logError("doUpdateProgressNotification onError", throwable)));

        updateAccountDetailsVisibleInfo();

        setContactStatus();

        checkInitialScreens();

        if (openLinkDialogIsShown) {
            showOpenLinkDialog();
            String text = savedInstanceState.getString(OPEN_LINK_TEXT, "");
            openLinkText.setText(text);
            openLinkText.setSelection(text.length());
            if (savedInstanceState.getBoolean(OPEN_LINK_ERROR, false)) {
                openLink(text);
            }
        }

        if (drawerItem == DrawerItem.TRANSFERS && isTransferOverQuotaWarningShown) {
            showTransfersTransferOverQuotaWarning();
        }

        PsaManager.INSTANCE.startChecking();

        if (savedInstanceState != null && savedInstanceState.getBoolean(IS_NEW_TEXT_FILE_SHOWN, false)) {
            showNewTextFileDialog(savedInstanceState.getString(NEW_TEXT_FILE_TEXT));
        }

        logDebug("END onCreate");
        new RatingHandlerImpl(this).showRatingBaseOnTransaction();

        // Show backup dialog
        if (backupDialogType == BACKUP_DIALOG_SHOW_WARNING) {
            fileBackupManager.actWithBackupTips(backupHandleList, megaApi.getNodeByHandle(backupNodeHandle), backupNodeType, backupActionType);
        } else if (backupDialogType == BACKUP_DIALOG_SHOW_CONFIRM) {
            fileBackupManager.confirmationActionForBackup(backupHandleList, megaApi.getNodeByHandle(backupNodeHandle), backupNodeType, backupActionType);
        } else {
            logDebug("Backup warning dialog is not show");
        }
    }

    /**
     * Checks which screen should be shown when an user is logins.
     * There are three different screens or warnings:
     * - Business warning: it takes priority over the other two
     * - SMS verification screen: it takes priority over the other one
     * - Onboarding permissions screens: it has to be only shown when account is logged in after the installation,
     * some of the permissions required have not been granted
     * and the business warnings and SMS verification have not to be shown.
     */
    private void checkInitialScreens() {
        if (checkBusinessStatus()) {
            myAccountInfo.setBusinessAlertShown(true);
            return;
        }

        if (firstTimeAfterInstallation || askPermissions) {
            //haven't verified phone number
            if (canVoluntaryVerifyPhoneNumber() && !onAskingPermissionsFragment && !newCreationAccount) {
                askForSMSVerification();
            } else {
                drawerItem = DrawerItem.ASK_PERMISSIONS;
                askForAccess();
            }
        } else if (firstLogin && !newCreationAccount && canVoluntaryVerifyPhoneNumber() && !onAskingPermissionsFragment) {
            askForSMSVerification();
        }
    }

    /**
     * Checks if some business warning has to be shown due to the status of the account.
     *
     * @return True if some warning has been shown, false otherwise.
     */
    private boolean checkBusinessStatus() {
        if (!megaApi.isBusinessAccount()) {
            return false;
        }

        if (isBusinessGraceAlertShown) {
            showBusinessGraceAlert();
            return true;
        }

        if (isBusinessCUAlertShown) {
            showBusinessCUAlert();
            return true;
        }

        if (myAccountInfo.isBusinessAlertShown()) {
            return false;
        }

        if (firstLogin && myAccountInfo.wasNotBusinessAlertShownYet()) {
            int status = megaApi.getBusinessStatus();

            if (status == BUSINESS_STATUS_EXPIRED) {
                myAccountInfo.setBusinessAlertShown(true);
                startActivity(new Intent(this, BusinessExpiredAlertActivity.class));
                return true;
            } else if (megaApi.isMasterBusinessAccount() && status == BUSINESS_STATUS_GRACE_PERIOD) {
                myAccountInfo.setBusinessAlertShown(true);
                showBusinessGraceAlert();
                return true;
            }
        }

        return false;
    }

    private void showBusinessGraceAlert() {
        logDebug("showBusinessGraceAlert");
        if (businessGraceAlert != null && businessGraceAlert.isShowing()) {
            return;
        }

        MaterialAlertDialogBuilder builder = new MaterialAlertDialogBuilder(this);
        LayoutInflater inflater = getLayoutInflater();
        View v = inflater.inflate(R.layout.dialog_business_grace_alert, null);

        businessGraceAlert = builder.setView(v)
                .setPositiveButton(R.string.general_dismiss, (dialog, which) -> {
                    myAccountInfo.setBusinessAlertShown(isBusinessGraceAlertShown = false);
                    try {
                        businessGraceAlert.dismiss();
                    } catch (Exception e) {
                        logWarning("Exception dismissing businessGraceAlert", e);
                    }
                })
                .create();

        businessGraceAlert.setCanceledOnTouchOutside(false);
        try {
            businessGraceAlert.show();
        } catch (Exception e) {
            logWarning("Exception showing businessGraceAlert", e);
        }
        isBusinessGraceAlertShown = true;
    }

    /**
     * If the account is business and not a master user, it shows a warning.
     * Otherwise proceeds to enable CU.
     */
    public void checkIfShouldShowBusinessCUAlert() {
        if (megaApi.isBusinessAccount() && !megaApi.isMasterBusinessAccount()) {
            showBusinessCUAlert();
        } else {
            enableCUClicked();
        }
    }

    /**
     * Proceeds to enable CU action.
     */
    private void enableCUClicked() {
        if (getPhotosFragment() != null) {
            if (photosFragment.isEnablePhotosFragmentShown()) {
                photosFragment.enableCameraUpload();
            } else {
                photosFragment.enableCameraUploadClick();
            }
        }
    }

    /**
     * Shows a warning to business users about the risks of enabling CU.
     */
    private void showBusinessCUAlert() {
        if (businessCUAlert != null && businessCUAlert.isShowing()) {
            return;
        }

        MaterialAlertDialogBuilder builder = new MaterialAlertDialogBuilder(this);
        builder.setTitle(R.string.section_photo_sync)
                .setMessage(R.string.camera_uploads_business_alert)
                .setNegativeButton(R.string.general_cancel, (dialog, which) -> {
                })
                .setPositiveButton(R.string.general_enable, (dialog, which) -> {
                    if (getPhotosFragment() != null) {
                        photosFragment.enableCameraUploadClick();
                    }
                })
                .setCancelable(false)
                .setOnDismissListener(dialog -> isBusinessCUAlertShown = false);

        businessCUAlert = builder.create();
        businessCUAlert.show();
        isBusinessCUAlertShown = true;
    }

    private void openContactLink(long handle) {
        if (handle == INVALID_HANDLE) {
            logWarning("Not valid contact handle");
            return;
        }

        dismissAlertDialogIfExists(openLinkDialog);
        logDebug("Handle to invite a contact: " + handle);

        inviteContactUseCase.getContactLink(handle)
                .subscribeOn(Schedulers.io())
                .observeOn(AndroidSchedulers.mainThread())
                .subscribe((result, throwable) -> {
                    if (throwable == null) {
                        showContactInviteDialog(result.getContactLinkHandle(), result.getFullName(), result.getEmail(), result.isContact());
                    }
                });
    }

    /**
     * Show contact invite dialog.
     *
     * @param linkHandle User link handle for the invitation
     * @param fullName   User full name
     * @param email      User email
     * @param isContact  Flag to check wether is contact or not
     */
    private void showContactInviteDialog(Long linkHandle, String fullName, String email, boolean isContact) {
        if (inviteContactDialog != null && inviteContactDialog.isShowing()) return;

        String message;
        String buttonText;

        if (isContact) {
            message = getString(R.string.context_contact_already_exists, email);
            buttonText = getString(R.string.contact_view);
        } else {
            message = getString(R.string.invite_not_sent);
            buttonText = getString(R.string.contact_invite);
        }

        inviteContactDialog = new MaterialAlertDialogBuilder(this)
                .setTitle(fullName)
                .setMessage(message)
                .setNegativeButton(R.string.general_cancel, null)
                .setPositiveButton(buttonText, (dialog, which) -> {
                    if (isContact) {
                        ContactUtil.openContactInfoActivity(this, email);
                    } else {
                        sendContactInvitation(linkHandle, email);
                    }

                    dialog.dismiss();
                    inviteContactDialog = null;
                })
                .create();
        inviteContactDialog.show();
    }

    /**
     * Send contact invitation to specific user and show specific SnackBar.
     *
     * @param contactLinkHandle User link handle for invitation
     * @param email             User email
     */
    private void sendContactInvitation(Long contactLinkHandle, String email) {
        inviteContactUseCase.invite(contactLinkHandle, email)
                .subscribeOn(Schedulers.io())
                .observeOn(AndroidSchedulers.mainThread())
                .subscribe((result, throwable) -> {
                    String snackbarMessage = getString(R.string.general_error);
                    if (throwable == null) {
                        switch (result) {
                            case SENT:
                                snackbarMessage = getString(R.string.context_contact_request_sent, email);
                                break;
                            case RESENT:
                                snackbarMessage = getString(R.string.context_contact_invitation_resent);
                                break;
                            case DELETED:
                                snackbarMessage = getString(R.string.context_contact_invitation_deleted);
                                break;
                            case ALREADY_SENT:
                                snackbarMessage = getString(R.string.invite_not_sent_already_sent, email);
                                break;
                            case ALREADY_CONTACT:
                                snackbarMessage = getString(R.string.context_contact_already_exists, email);
                                break;
                            case INVALID_EMAIL:
                                snackbarMessage = getString(R.string.error_own_email_as_contact);
                                break;
                        }
                    }
                    showSnackbar(SNACKBAR_TYPE, snackbarMessage, MEGACHAT_INVALID_HANDLE);
                });
    }

    private void askForSMSVerification() {
        if (!smsDialogTimeChecker.shouldShow()) return;
        showStorageAlertWithDelay = true;
        //If mobile device, only portrait mode is allowed
        if (!isTablet(this)) {
            logDebug("mobile only portrait mode");
            setRequestedOrientation(ActivityInfo.SCREEN_ORIENTATION_PORTRAIT);
        }
        smsDialogTimeChecker.update();
        onAskingSMSVerificationFragment = true;
        if (smsVerificationFragment == null) {
            smsVerificationFragment = new SMSVerificationFragment();
        }
        replaceFragment(smsVerificationFragment, FragmentTag.SMS_VERIFICATION.getTag());
        tabLayoutShares.setVisibility(View.GONE);
        viewPagerShares.setVisibility(View.GONE);
        tabLayoutTransfers.setVisibility(View.GONE);
        viewPagerTransfers.setVisibility(View.GONE);
        abL.setVisibility(View.GONE);

        fragmentContainer.setVisibility(View.VISIBLE);
        drawerLayout.closeDrawer(Gravity.LEFT);
        drawerLayout.setDrawerLockMode(DrawerLayout.LOCK_MODE_LOCKED_CLOSED);
        supportInvalidateOptionsMenu();
        hideFabButton();
        showHideBottomNavigationView(true);
    }

    public void askForAccess() {
        askPermissions = false;
        showStorageAlertWithDelay = true;
        //If mobile device, only portrait mode is allowed
        if (!isTablet(this)) {
            logDebug("Mobile only portrait mode");
            setRequestedOrientation(ActivityInfo.SCREEN_ORIENTATION_PORTRAIT);
        }
        boolean writeStorageGranted = hasPermissions(this, Manifest.permission.WRITE_EXTERNAL_STORAGE);
        boolean readStorageGranted = hasPermissions(this, Manifest.permission.READ_EXTERNAL_STORAGE);
        boolean cameraGranted = hasPermissions(this, Manifest.permission.CAMERA);
        boolean microphoneGranted = hasPermissions(this, Manifest.permission.RECORD_AUDIO);

        if (!writeStorageGranted || !readStorageGranted || !cameraGranted || !microphoneGranted/* || !writeCallsGranted*/) {
            deleteCurrentFragment();

            if (permissionsFragment == null) {
                permissionsFragment = new PermissionsFragment();
            }

            replaceFragment(permissionsFragment, FragmentTag.PERMISSIONS.getTag());

            onAskingPermissionsFragment = true;

            abL.setVisibility(View.GONE);
            setTabsVisibility();
            drawerLayout.setDrawerLockMode(DrawerLayout.LOCK_MODE_LOCKED_CLOSED);
            supportInvalidateOptionsMenu();
            hideFabButton();
            showHideBottomNavigationView(true);
        }
    }

    public void destroySMSVerificationFragment() {
        if (!isTablet(this)) {
            logDebug("mobile, all orientation");
            setRequestedOrientation(ActivityInfo.SCREEN_ORIENTATION_FULL_USER);
        }
        onAskingSMSVerificationFragment = false;
        smsVerificationFragment = null;

        if (!firstTimeAfterInstallation) {
            abL.setVisibility(View.VISIBLE);

            deleteCurrentFragment();

            drawerLayout.setDrawerLockMode(DrawerLayout.LOCK_MODE_UNLOCKED);
            supportInvalidateOptionsMenu();
            selectDrawerItem(drawerItem);
        }
    }

    public void destroyPermissionsFragment() {
        //In mobile, allow all orientation after permission screen
        if (!isTablet(this)) {
            logDebug("Mobile, all orientation");
            setRequestedOrientation(ActivityInfo.SCREEN_ORIENTATION_FULL_USER);
        }

        turnOnNotifications = false;

        abL.setVisibility(View.VISIBLE);

        deleteCurrentFragment();

        onAskingPermissionsFragment = false;

        permissionsFragment = null;

        drawerLayout.setDrawerLockMode(DrawerLayout.LOCK_MODE_UNLOCKED);
        supportInvalidateOptionsMenu();

        if (app.getStorageState() == STORAGE_STATE_PAYWALL) {
            drawerItem = DrawerItem.CLOUD_DRIVE;
        } else {
            firstLogin = true;
            drawerItem = DrawerItem.PHOTOS;
        }

        selectDrawerItem(drawerItem);
    }

    void setContactStatus() {
        if (megaChatApi == null) {
            megaChatApi = app.getMegaChatApi();
            composite.clear();
            checkChatChanges();
        }

        int chatStatus = megaChatApi.getOnlineStatus();
        if (contactStatus != null) {
            ChatUtil.setContactStatus(chatStatus, contactStatus, StatusIconLocation.DRAWER);
        }
    }

    @Override
    protected void onResume() {
        if (drawerItem == DrawerItem.SEARCH && getSearchFragment() != null) {
            searchFragment.setWaitingForSearchedNodes(true);
        }

        super.onResume();
        queryIfNotificationsAreOn();

        if (getResources().getConfiguration().orientation != orientationSaved) {
            orientationSaved = getResources().getConfiguration().orientation;
            drawerLayout.setDrawerLockMode(DrawerLayout.LOCK_MODE_UNLOCKED);
        }

        checkScrollElevation();
        checkTransferOverQuotaOnResume();
        LiveEventBus.get(EVENT_FAB_CHANGE, Boolean.class).observeForever(fabChangeObserver);
    }

    void queryIfNotificationsAreOn() {
        logDebug("queryIfNotificationsAreOn");

        if (dbH == null) {
            dbH = DatabaseHandler.getDbHandler(getApplicationContext());
        }

        if (megaApi == null) {
            megaApi = ((MegaApplication) getApplication()).getMegaApi();
        }

        if (turnOnNotifications) {
            setTurnOnNotificationsFragment();
        } else {
            NotificationManagerCompat nf = NotificationManagerCompat.from(this);
            logDebug("Notifications Enabled: " + nf.areNotificationsEnabled());
            if (!nf.areNotificationsEnabled()) {
                logDebug("OFF");
                if (dbH.getShowNotifOff() == null || dbH.getShowNotifOff().equals("true")) {
                    if (megaChatApi == null) {
                        megaChatApi = ((MegaApplication) getApplication()).getMegaChatApi();
                    }
                    if ((megaApi.getContacts().size() >= 1) || (megaChatApi.getChatListItems().size() >= 1)) {
                        setTurnOnNotificationsFragment();
                    }
                }
            }
        }
    }

    public void deleteTurnOnNotificationsFragment() {
        logDebug("deleteTurnOnNotificationsFragment");
        turnOnNotifications = false;

        abL.setVisibility(View.VISIBLE);

        turnOnNotificationsFragment = null;

        drawerLayout.setDrawerLockMode(DrawerLayout.LOCK_MODE_UNLOCKED);
        supportInvalidateOptionsMenu();
        selectDrawerItem(drawerItem);

        setStatusBarColor(this, android.R.color.transparent);
    }

    void deleteCurrentFragment() {
        Fragment currentFragment = getSupportFragmentManager().findFragmentById(R.id.fragment_container);
        if (currentFragment != null) {
            getSupportFragmentManager().beginTransaction().remove(currentFragment).commitNowAllowingStateLoss();
        }
    }

    void setTurnOnNotificationsFragment() {
        logDebug("setTurnOnNotificationsFragment");
        aB.setSubtitle(null);
        abL.setVisibility(View.GONE);

        deleteCurrentFragment();

        if (turnOnNotificationsFragment == null) {
            turnOnNotificationsFragment = new TurnOnNotificationsFragment();
        }
        replaceFragment(turnOnNotificationsFragment, FragmentTag.TURN_ON_NOTIFICATIONS.getTag());

        setTabsVisibility();
        abL.setVisibility(View.GONE);

        drawerLayout.closeDrawer(Gravity.LEFT);
        drawerLayout.setDrawerLockMode(DrawerLayout.LOCK_MODE_LOCKED_CLOSED);
        supportInvalidateOptionsMenu();
        hideFabButton();
        showHideBottomNavigationView(true);

        setStatusBarColor(this, R.color.teal_500_teal_400);
    }

    void actionOpenFolder(long handleIntent) {
        if (handleIntent == INVALID_HANDLE) {
            logWarning("handleIntent is not valid");
            return;
        }

        MegaNode parentIntentN = megaApi.getNodeByHandle(handleIntent);
        if (parentIntentN == null) {
            logWarning("parentIntentN is null");
            return;
        }

        switch (megaApi.getAccess(parentIntentN)) {
            case MegaShare.ACCESS_READ:
            case MegaShare.ACCESS_READWRITE:
            case MegaShare.ACCESS_FULL:
                parentHandleIncoming = handleIntent;
                deepBrowserTreeIncoming = calculateDeepBrowserTreeIncoming(parentIntentN, this);
                drawerItem = DrawerItem.SHARED_ITEMS;
                break;

            default:
                if (megaApi.isInRubbish(parentIntentN)) {
                    viewModel.setRubbishBinParentHandle(handleIntent);
                    drawerItem = DrawerItem.RUBBISH_BIN;
                } else if (megaApi.isInInbox(parentIntentN)) {
                    parentHandleInbox = handleIntent;
                    drawerItem = DrawerItem.INBOX;
                } else {
                    viewModel.setBrowserParentHandle(handleIntent);
                    drawerItem = DrawerItem.CLOUD_DRIVE;
                }
                break;
        }
    }

    @Override
    protected void onPostResume() {
        logDebug("onPostResume");
        super.onPostResume();

        if (isSearching) {
            selectDrawerItem(DrawerItem.SEARCH);
            isSearching = false;
            return;
        }

        managerActivity = this;

        Intent intent = getIntent();

        dbH = DatabaseHandler.getDbHandler(getApplicationContext());
        if (dbH.getCredentials() == null) {
            if (!openLink) {
                return;
            } else {
                logDebug("Not credentials");
                if (intent != null) {
                    logDebug("Not credentials -> INTENT");
                    if (intent.getAction() != null) {
                        logDebug("Intent with ACTION: " + intent.getAction());

                        if (getIntent().getAction().equals(ACTION_EXPORT_MASTER_KEY)) {
                            Intent exportIntent = new Intent(managerActivity, LoginActivity.class);
                            intent.putExtra(VISIBLE_FRAGMENT, LOGIN_FRAGMENT);
                            exportIntent.setFlags(Intent.FLAG_ACTIVITY_CLEAR_TOP);
                            exportIntent.setAction(getIntent().getAction());
                            startActivity(exportIntent);
                            finish();
                            return;
                        }
                    }
                }
            }
        }

        if (intent != null) {
            logDebug("Intent not null! " + intent.getAction());
            // Open folder from the intent
            if (intent.hasExtra(EXTRA_OPEN_FOLDER)) {
                logDebug("INTENT: EXTRA_OPEN_FOLDER");

                viewModel.setBrowserParentHandle(intent.getLongExtra(EXTRA_OPEN_FOLDER, -1));
                intent.removeExtra(EXTRA_OPEN_FOLDER);
                setIntent(null);
            }

            if (intent.getAction() != null) {
                logDebug("Intent action");

                if (getIntent().getAction().equals(ACTION_EXPLORE_ZIP)) {
                    logDebug("Open zip browser");

                    String pathZip = intent.getExtras().getString(EXTRA_PATH_ZIP);
                    ZipBrowserActivity.Companion.start(this, pathZip);
                }

                if (getIntent().getAction().equals(ACTION_IMPORT_LINK_FETCH_NODES)) {
                    logDebug("ACTION_IMPORT_LINK_FETCH_NODES");

                    Intent loginIntent = new Intent(managerActivity, LoginActivity.class);
                    intent.putExtra(VISIBLE_FRAGMENT, LOGIN_FRAGMENT);
                    loginIntent.setFlags(Intent.FLAG_ACTIVITY_CLEAR_TOP);
                    loginIntent.setAction(ACTION_IMPORT_LINK_FETCH_NODES);
                    loginIntent.setData(Uri.parse(getIntent().getDataString()));
                    startActivity(loginIntent);
                    finish();
                    return;
                } else if (getIntent().getAction().equals(ACTION_OPEN_MEGA_LINK)) {
                    logDebug("ACTION_OPEN_MEGA_LINK");

                    Intent fileLinkIntent = new Intent(managerActivity, FileLinkActivity.class);
                    fileLinkIntent.setFlags(Intent.FLAG_ACTIVITY_CLEAR_TOP);
                    fileLinkIntent.setAction(ACTION_IMPORT_LINK_FETCH_NODES);
                    String data = getIntent().getDataString();
                    if (data != null) {
                        fileLinkIntent.setData(Uri.parse(data));
                        startActivity(fileLinkIntent);
                    } else {
                        logWarning("getDataString is NULL");
                    }
                    finish();
                    return;
                } else if (intent.getAction().equals(ACTION_OPEN_MEGA_FOLDER_LINK)) {
                    logDebug("ACTION_OPEN_MEGA_FOLDER_LINK");

                    Intent intentFolderLink = new Intent(managerActivity, FolderLinkActivity.class);
                    intentFolderLink.setFlags(Intent.FLAG_ACTIVITY_CLEAR_TOP);
                    intentFolderLink.setAction(ACTION_OPEN_MEGA_FOLDER_LINK);

                    String data = getIntent().getDataString();
                    if (data != null) {
                        intentFolderLink.setData(Uri.parse(data));
                        startActivity(intentFolderLink);
                    } else {
                        logWarning("getDataString is NULL");
                    }
                    finish();
                } else if (intent.getAction().equals(ACTION_REFRESH_PARENTHANDLE_BROWSER)) {

                    viewModel.setBrowserParentHandle(intent.getLongExtra("parentHandle", -1));
                    intent.removeExtra("parentHandle");

                    //Refresh Cloud Fragment
                    refreshCloudDrive();

                    //Refresh Rubbish Fragment
                    refreshRubbishBin();
                } else if (intent.getAction().equals(ACTION_OVERQUOTA_STORAGE)) {
                    showOverquotaAlert(false);
                } else if (intent.getAction().equals(ACTION_PRE_OVERQUOTA_STORAGE)) {
                    showOverquotaAlert(true);
                } else if (intent.getAction().equals(ACTION_CHANGE_AVATAR)) {
                    logDebug("Intent CHANGE AVATAR");

                    String path = intent.getStringExtra("IMAGE_PATH");
                    megaApi.setAvatar(path, this);
                } else if (intent.getAction().equals(ACTION_CANCEL_CAM_SYNC)) {
                    logDebug("ACTION_CANCEL_UPLOAD or ACTION_CANCEL_DOWNLOAD or ACTION_CANCEL_CAM_SYNC");
                    drawerItem = DrawerItem.TRANSFERS;
                    indexTransfers = intent.getIntExtra(TRANSFERS_TAB, ERROR_TAB);
                    selectDrawerItem(drawerItem);

                    String text = getString(R.string.cam_sync_cancel_sync);

                    MaterialAlertDialogBuilder builder = new MaterialAlertDialogBuilder(this);
                    builder.setMessage(text);

                    builder.setPositiveButton(getString(R.string.general_yes),
                            (dialog, whichButton) -> {
                                fireStopCameraUploadJob(ManagerActivity.this);
                                dbH.setCamSyncEnabled(false);
                                sendBroadcast(new Intent(ACTION_UPDATE_DISABLE_CU_SETTING));
                            });

                    builder.setNegativeButton(getString(R.string.general_no), null);
                    final AlertDialog dialog = builder.create();
                    try {
                        dialog.show();
                    } catch (Exception ex) {
                        logError("EXCEPTION", ex);
                    }
                } else if (intent.getAction().equals(ACTION_SHOW_TRANSFERS)) {
                    if (intent.getBooleanExtra(OPENED_FROM_CHAT, false)) {
                        sendBroadcast(new Intent(ACTION_CLOSE_CHAT_AFTER_OPEN_TRANSFERS));
                    }

                    drawerItem = DrawerItem.TRANSFERS;
                    indexTransfers = intent.getIntExtra(TRANSFERS_TAB, ERROR_TAB);
                    selectDrawerItem(drawerItem);
                } else if (intent.getAction().equals(ACTION_TAKE_SELFIE)) {
                    logDebug("Intent take selfie");
                    checkTakePicture(this, TAKE_PHOTO_CODE);
                } else if (intent.getAction().equals(SHOW_REPEATED_UPLOAD)) {
                    logDebug("Intent SHOW_REPEATED_UPLOAD");
                    String message = intent.getStringExtra("MESSAGE");
                    showSnackbar(SNACKBAR_TYPE, message, -1);
                } else if (getIntent().getAction().equals(ACTION_IPC)) {
                    logDebug("IPC - go to received request in Contacts");
                    markNotificationsSeen(true);
                    navigateToContactRequests();
                } else if (getIntent().getAction().equals(ACTION_CHAT_NOTIFICATION_MESSAGE)) {
                    logDebug("ACTION_CHAT_NOTIFICATION_MESSAGE");

                    long chatId = getIntent().getLongExtra(CHAT_ID, MEGACHAT_INVALID_HANDLE);
                    if (getIntent().getBooleanExtra(EXTRA_MOVE_TO_CHAT_SECTION, false)) {
                        moveToChatSection(chatId);
                    } else {
                        String text = getIntent().getStringExtra(SHOW_SNACKBAR);
                        if (chatId != -1) {
                            openChat(chatId, text);
                        }
                    }
                } else if (getIntent().getAction().equals(ACTION_CHAT_SUMMARY)) {
                    logDebug("ACTION_CHAT_SUMMARY");
                    drawerItem = DrawerItem.CHAT;
                    selectDrawerItem(drawerItem);
                } else if (getIntent().getAction().equals(ACTION_INCOMING_SHARED_FOLDER_NOTIFICATION)) {
                    logDebug("ACTION_INCOMING_SHARED_FOLDER_NOTIFICATION");
                    markNotificationsSeen(true);

                    drawerItem = DrawerItem.SHARED_ITEMS;
                    indexShares = 0;
                    selectDrawerItem(drawerItem);
                } else if (getIntent().getAction().equals(ACTION_OPEN_CONTACTS_SECTION)) {
                    logDebug("ACTION_OPEN_CONTACTS_SECTION");
                    markNotificationsSeen(true);
                    openContactLink(getIntent().getLongExtra(CONTACT_HANDLE, -1));
                } else if (getIntent().getAction().equals(ACTION_RECOVERY_KEY_EXPORTED)) {
                    logDebug("ACTION_RECOVERY_KEY_EXPORTED");
                    exportRecoveryKey();
                } else if (getIntent().getAction().equals(ACTION_REQUEST_DOWNLOAD_FOLDER_LOGOUT)) {
                    String parentPath = intent.getStringExtra(FileStorageActivity.EXTRA_PATH);

                    if (parentPath != null) {
                        AccountController ac = new AccountController(this);
                        ac.exportMK(parentPath);
                    }
                } else if (getIntent().getAction().equals(ACTION_RECOVERY_KEY_COPY_TO_CLIPBOARD)) {
                    AccountController ac = new AccountController(this);
                    if (getIntent().getBooleanExtra("logout", false)) {
                        ac.copyMK(true, sharingScope);
                    } else {
                        ac.copyMK(false, sharingScope);
                    }
                } else if (getIntent().getAction().equals(ACTION_OPEN_FOLDER)) {
                    logDebug("Open after LauncherFileExplorerActivity ");
                    long handleIntent = getIntent().getLongExtra(INTENT_EXTRA_KEY_PARENT_HANDLE, -1);

                    if (getIntent().getBooleanExtra(SHOW_MESSAGE_UPLOAD_STARTED, false)) {
                        int numberUploads = getIntent().getIntExtra(NUMBER_UPLOADS, 1);
                        showSnackbar(SNACKBAR_TYPE, getResources().getQuantityString(R.plurals.upload_began, numberUploads, numberUploads), -1);
                    }

                    String message = getIntent().getStringExtra(EXTRA_MESSAGE);
                    if (message != null) {
                        showSnackbar(SNACKBAR_TYPE, message, MEGACHAT_INVALID_HANDLE);
                    }

                    actionOpenFolder(handleIntent);
                    selectDrawerItem(drawerItem);
                } else if (getIntent().getAction().equals(ACTION_SHOW_SNACKBAR_SENT_AS_MESSAGE)) {
                    long chatId = getIntent().getLongExtra(CHAT_ID, MEGACHAT_INVALID_HANDLE);
                    showSnackbar(MESSAGE_SNACKBAR_TYPE, null, chatId);
                }

                intent.setAction(null);
                setIntent(null);
            }
        }


        if (bNV != null) {
            Menu nVMenu = bNV.getMenu();
            resetNavigationViewMenu(nVMenu);

            switch (drawerItem) {
                case CLOUD_DRIVE: {
                    logDebug("Case CLOUD DRIVE");
                    //Check the tab to shown and the title of the actionBar
                    setToolbarTitle();
                    setBottomNavigationMenuItemChecked(CLOUD_DRIVE_BNV);
                    break;
                }
                case SHARED_ITEMS: {
                    logDebug("Case SHARED ITEMS");
                    setBottomNavigationMenuItemChecked(SHARED_ITEMS_BNV);
                    try {
                        NotificationManager notificationManager =
                                (NotificationManager) getSystemService(Context.NOTIFICATION_SERVICE);

                        notificationManager.cancel(NOTIFICATION_PUSH_CLOUD_DRIVE);
                    } catch (Exception e) {
                        logError("Exception NotificationManager - remove contact notification", e);
                    }
                    setToolbarTitle();
                    break;
                }
                case SEARCH: {
                    if (searchExpand) {
                        textsearchQuery = false;
                        break;
                    }

                    setBottomNavigationMenuItemChecked(NO_BNV);
                    setToolbarTitle();
                    break;
                }
                case CHAT:
                    setBottomNavigationMenuItemChecked(CHAT_BNV);
                    if (getChatsFragment() != null && recentChatsFragment.isVisible()) {
                        recentChatsFragment.setChats();
                        recentChatsFragment.setStatus();
                    }
                    MegaApplication.setRecentChatVisible(true);
                    break;

                case PHOTOS: {
                    setBottomNavigationMenuItemChecked(PHOTOS_BNV);
                    break;
                }
                case NOTIFICATIONS: {
                    notificationsFragment = (NotificationsFragment) getSupportFragmentManager().findFragmentByTag(FragmentTag.NOTIFICATIONS.getTag());
                    if (notificationsFragment != null) {
                        notificationsFragment.setNotifications();
                    }
                    break;
                }
                case HOMEPAGE:
                default:
                    setBottomNavigationMenuItemChecked(HOME_BNV);
                    break;
            }
        }
    }

    public void openChat(long chatId, String text) {
        logDebug("Chat ID: " + chatId);

        if (chatId != -1) {
            MegaChatRoom chat = megaChatApi.getChatRoom(chatId);
            if (chat != null) {
                logDebug("Open chat with id: " + chatId);
                Intent intentToChat = new Intent(this, ChatActivity.class);
                intentToChat.setAction(ACTION_CHAT_SHOW_MESSAGES);
                intentToChat.putExtra(CHAT_ID, chatId);
                intentToChat.putExtra(SHOW_SNACKBAR, text);
                this.startActivity(intentToChat);
            } else {
                logError("Error, chat is NULL");
            }
        } else {
            logError("Error, chat id is -1");
        }
    }

    public void setProfileAvatar() {
        logDebug("setProfileAvatar");
        Pair<Boolean, Bitmap> circleAvatar = AvatarUtil.getCircleAvatar(this, megaApi.getMyEmail());
        if (circleAvatar.first) {
            nVPictureProfile.setImageBitmap(circleAvatar.second);
        } else {
            File avatarFile = CacheFolderManager.buildAvatarFile(this, megaApi.getMyEmail() + JPG_EXTENSION);
            if(avatarFile != null && avatarFile.exists()) {
                megaApi.getUserAvatar(megaApi.getMyUser(), avatarFile.getAbsolutePath(), this);
            }
        }
    }

    public void setDefaultAvatar() {
        logDebug("setDefaultAvatar");
        nVPictureProfile.setImageBitmap(getDefaultAvatar(getColorAvatar(megaApi.getMyUser()), megaChatApi.getMyFullname(), AVATAR_SIZE, true));
    }

    public void setOfflineAvatar(String email, long myHandle, String name) {
        logDebug("setOfflineAvatar");
        if (nVPictureProfile == null) {
            return;
        }

        Pair<Boolean, Bitmap> circleAvatar = AvatarUtil.getCircleAvatar(this, email);
        if (circleAvatar.first) {
            nVPictureProfile.setImageBitmap(circleAvatar.second);
        } else {
            nVPictureProfile.setImageBitmap(
                    getDefaultAvatar(getColorAvatar(myHandle), name, AVATAR_SIZE, true));
        }
    }

    @Override
    protected void onStop() {
        logDebug("onStop");

        mStopped = true;

        super.onStop();
    }

    @Override
    protected void onPause() {
        logDebug("onPause");
        managerActivity = null;
        transfersManagement.setOnTransfersSection(false);
        super.onPause();
    }

    @Override
    protected void onDestroy() {
        logDebug("onDestroy()");

        dbH.removeSentPendingMessages();

        if (megaApi != null && megaApi.getRootNode() != null) {
            megaApi.removeTransferListener(this);
            megaApi.removeRequestListener(this);
        }

        composite.clear();

        if (alertDialogSMSVerification != null) {
            alertDialogSMSVerification.dismiss();
        }
        isStorageStatusDialogShown = false;

        unregisterReceiver(chatRoomMuteUpdateReceiver);
        unregisterReceiver(contactUpdateReceiver);
        unregisterReceiver(updateMyAccountReceiver);
        unregisterReceiver(networkReceiver);
        unregisterReceiver(receiverUpdateOrder);
        unregisterReceiver(chatArchivedReceiver);
        LiveEventBus.get(EVENT_REFRESH_PHONE_NUMBER, Boolean.class)
                .removeObserver(refreshAddPhoneNumberButtonObserver);
        unregisterReceiver(receiverCUAttrChanged);
        unregisterReceiver(transferOverQuotaUpdateReceiver);
        unregisterReceiver(transferFinishReceiver);
        LiveEventBus.get(EVENT_REFRESH, Boolean.class).removeObserver(refreshObserver);
        LiveEventBus.get(EVENT_FINISH_ACTIVITY, Boolean.class).removeObserver(finishObserver);
        LiveEventBus.get(EVENT_MY_BACKUPS_FOLDER_CHANGED, Boolean.class).removeObserver(fileBackupChangedObserver);

        destroyPayments();

        cancelSearch();
        if (reconnectDialog != null) {
            reconnectDialog.cancel();
        }

        if (confirmationTransfersDialog != null) {
            confirmationTransfersDialog.dismiss();
        }

        if (newTextFileDialog != null) {
            newTextFileDialog.dismiss();
        }

        dismissAlertDialogIfExists(processFileDialog);
        dismissAlertDialogIfExists(openLinkDialog);
        dismissAlertDialogIfExists(newFolderDialog);

        nodeSaver.destroy();

        super.onDestroy();
    }

    private void cancelSearch() {
        if (getSearchFragment() != null) {
            searchFragment.cancelSearch();
        }
    }

    public void skipToMediaDiscoveryFragment(Fragment f) {
        mediaDiscoveryFragment = (MediaDiscoveryFragment) f;
        replaceFragment(f, FragmentTag.MEDIA_DISCOVERY.getTag());
        isInMDMode = true;
    }

    public void skipToAlbumContentFragment(Fragment f) {
        albumContentFragment = (AlbumContentFragment) f;
        replaceFragment(f, FragmentTag.ALBUM_CONTENT.getTag());
        isInAlbumContent = true;
        firstNavigationLevel = false;

        showHideBottomNavigationView(true);
    }

    public void changeMDMode(boolean targetMDMode) {
        isInMDMode = targetMDMode;
    }

    void replaceFragment(Fragment f, String fTag) {
        FragmentTransaction ft = getSupportFragmentManager().beginTransaction();
        ft.replace(R.id.fragment_container, f, fTag);
        ft.commitNowAllowingStateLoss();
        // refresh manually
        if (f instanceof RecentChatsFragment) {
            RecentChatsFragment rcf = (RecentChatsFragment) f;
            if (rcf.isResumed()) {
                rcf.refreshMegaContactsList();
                rcf.setCustomisedActionBar();
            }
        }
    }

    private void refreshFragment(String fTag) {
        Fragment f = getSupportFragmentManager().findFragmentByTag(fTag);
        if (f != null) {
            logDebug("Fragment " + fTag + " refreshing");
            getSupportFragmentManager().beginTransaction().detach(f).commitNowAllowingStateLoss();
            getSupportFragmentManager().beginTransaction().attach(f).commitNowAllowingStateLoss();
        } else {
            logWarning("Fragment == NULL. Not refresh");
        }
    }

    public boolean isFirstLogin() {
        return firstLogin;
    }

    public void selectDrawerItemCloudDrive() {
        logDebug("selectDrawerItemCloudDrive");
        abL.setVisibility(View.VISIBLE);

        tabLayoutShares.setVisibility(View.GONE);
        viewPagerShares.setVisibility(View.GONE);
        tabLayoutTransfers.setVisibility(View.GONE);
        viewPagerTransfers.setVisibility(View.GONE);

        fragmentContainer.setVisibility(View.VISIBLE);
        fileBrowserFragment = (FileBrowserFragment) getSupportFragmentManager().findFragmentByTag(FragmentTag.CLOUD_DRIVE.getTag());
        if (fileBrowserFragment == null) {
            fileBrowserFragment = FileBrowserFragment.newInstance();
        }

        replaceFragment(fileBrowserFragment, FragmentTag.CLOUD_DRIVE.getTag());
    }

    private void showGlobalAlertDialogsIfNeeded() {
        if (showStorageAlertWithDelay) {
            showStorageAlertWithDelay = false;
            checkStorageStatus(storageStateFromBroadcast != MegaApiJava.STORAGE_STATE_UNKNOWN ?
                    storageStateFromBroadcast : app.getStorageState(), false);
        }

        if (!firstTimeAfterInstallation) {
            logDebug("Its NOT first time");
            int dbContactsSize = dbH.getContactsSize();
            int sdkContactsSize = megaApi.getContacts().size();
            if (dbContactsSize != sdkContactsSize) {
                logDebug("Contacts TABLE != CONTACTS SDK " + dbContactsSize + " vs " + sdkContactsSize);
                dbH.clearContacts();
                FillDBContactsTask fillDBContactsTask = new FillDBContactsTask(this);
                fillDBContactsTask.execute();
            }
        } else {
            logDebug("Its first time");

            //Fill the contacts DB
            FillDBContactsTask fillDBContactsTask = new FillDBContactsTask(this);
            fillDBContactsTask.execute();
            firstTimeAfterInstallation = false;
            dbH.setFirstTime(false);
        }

        checkBeforeShowSMSVerificationDialog();

        cookieDialogHandler.showDialogIfNeeded(this);
    }

    /**
     * Observe LiveData for PSA, and show PSA view when get it.
     */
    private void observePsa() {
        psaViewHolder = new PsaViewHolder(findViewById(R.id.psa_layout), PsaManager.INSTANCE);

        LiveEventBus.get(EVENT_PSA, Psa.class).observe(this, psa -> {
            if (psa.getUrl() == null) {
                showPsa(psa);
            }
        });
    }

    /**
     * Show PSA view for old PSA type.
     *
     * @param psa the PSA to show
     */
    private void showPsa(Psa psa) {
        if (psa == null || drawerItem != DrawerItem.HOMEPAGE
                || mHomepageScreen != HomepageScreen.HOMEPAGE) {
            updateHomepageFabPosition();
            return;
        }

        if (getLifecycle().getCurrentState() == Lifecycle.State.RESUMED
                && getProLayout.getVisibility() == View.GONE
                && TextUtils.isEmpty(psa.getUrl())) {
            psaViewHolder.bind(psa);
            handler.post(this::updateHomepageFabPosition);
        }
    }

    public void checkBeforeShowSMSVerificationDialog() {
        //This account hasn't verified a phone number and first login.

        if (myAccountInfo.isBusinessAlertShown()) {
            //The business alerts has priority over SMS verification
            return;
        }

        if (canVoluntaryVerifyPhoneNumber() && (smsDialogTimeChecker.shouldShow() || isSMSDialogShowing) && !newCreationAccount) {
            showSMSVerificationDialog();
        }
    }

    public void setToolbarTitle(String title) {
        aB.setTitle(title);
    }

    public void setToolbarTitle() {
        logDebug("setToolbarTitle");
        if (drawerItem == null) {
            return;
        }

        switch (drawerItem) {
            case CLOUD_DRIVE: {
                aB.setSubtitle(null);
                logDebug("Cloud Drive SECTION");
                MegaNode parentNode = megaApi.getNodeByHandle(viewModel.getBrowserParentHandle());
                if (parentNode != null) {
                    if (megaApi.getRootNode() != null) {
                        if (parentNode.getHandle() == megaApi.getRootNode().getHandle() || viewModel.getBrowserParentHandle() == -1) {
                            aB.setTitle(getString(R.string.section_cloud_drive).toUpperCase());
                            firstNavigationLevel = true;
                        } else {
                            aB.setTitle(parentNode.getName());
                            firstNavigationLevel = false;
                        }
                    } else {
                        viewModel.setBrowserParentHandle(-1);
                    }
                } else {
                    if (megaApi.getRootNode() != null) {
                        viewModel.setBrowserParentHandle(megaApi.getRootNode().getHandle());
                        aB.setTitle(getString(R.string.title_mega_info_empty_screen).toUpperCase());
                        firstNavigationLevel = true;
                    } else {
                        viewModel.setBrowserParentHandle(-1);
                        firstNavigationLevel = true;
                    }
                }
                break;
            }
            case RUBBISH_BIN: {
                aB.setSubtitle(null);
                MegaNode node = megaApi.getNodeByHandle(viewModel.getRubbishBinParentHandle());
                MegaNode rubbishNode = megaApi.getRubbishNode();
                if (rubbishNode == null) {
                    viewModel.setRubbishBinParentHandle(INVALID_HANDLE);
                    firstNavigationLevel = true;
                } else if (viewModel.getRubbishBinParentHandle() == INVALID_HANDLE || node == null || node.getHandle() == rubbishNode.getHandle()) {
                    aB.setTitle(StringResourcesUtils.getString(R.string.section_rubbish_bin).toUpperCase());
                    firstNavigationLevel = true;
                } else {
                    aB.setTitle(node.getName());
                    firstNavigationLevel = false;
                }
                break;
            }
            case SHARED_ITEMS: {
                logDebug("Shared Items SECTION");
                aB.setSubtitle(null);
                int indexShares = getTabItemShares();
                if (indexShares == ERROR_TAB) break;
                switch (indexShares) {
                    case INCOMING_TAB: {
                        if (isIncomingAdded()) {
                            if (parentHandleIncoming != -1) {
                                MegaNode node = megaApi.getNodeByHandle(parentHandleIncoming);
                                if (node == null) {
                                    aB.setTitle(getResources().getString(R.string.title_shared_items).toUpperCase());
                                } else {
                                    aB.setTitle(node.getName());
                                }

                                firstNavigationLevel = false;
                            } else {
                                aB.setTitle(getResources().getString(R.string.title_shared_items).toUpperCase());
                                firstNavigationLevel = true;
                            }
                        } else {
                            logDebug("selectDrawerItemSharedItems: inSFLol == null");
                        }
                        break;
                    }
                    case OUTGOING_TAB: {
                        logDebug("setToolbarTitle: OUTGOING TAB");
                        if (isOutgoingAdded()) {
                            if (parentHandleOutgoing != -1) {
                                MegaNode node = megaApi.getNodeByHandle(parentHandleOutgoing);
                                aB.setTitle(node.getName());
                                firstNavigationLevel = false;
                            } else {
                                aB.setTitle(getResources().getString(R.string.title_shared_items).toUpperCase());
                                firstNavigationLevel = true;
                            }
                        }
                        break;
                    }
                    case LINKS_TAB:
                        if (isLinksAdded()) {
                            if (parentHandleLinks == INVALID_HANDLE) {
                                aB.setTitle(getResources().getString(R.string.title_shared_items).toUpperCase());
                                firstNavigationLevel = true;
                            } else {
                                MegaNode node = megaApi.getNodeByHandle(parentHandleLinks);
                                aB.setTitle(node.getName());
                                firstNavigationLevel = false;
                            }
                        }
                        break;
                    default: {
                        aB.setTitle(getResources().getString(R.string.title_shared_items).toUpperCase());
                        firstNavigationLevel = true;
                        break;
                    }
                }
                break;
            }
            case INBOX: {
                aB.setSubtitle(null);
                if (parentHandleInbox == megaApi.getInboxNode().getHandle() || parentHandleInbox == -1) {
                    aB.setTitle(getResources().getString(R.string.section_inbox).toUpperCase());
                    firstNavigationLevel = true;
                } else {
                    MegaNode node = megaApi.getNodeByHandle(parentHandleInbox);
                    aB.setTitle(node.getName());
                    firstNavigationLevel = false;
                }
                break;
            }
            case NOTIFICATIONS: {
                aB.setSubtitle(null);
                aB.setTitle(getString(R.string.title_properties_chat_contact_notifications).toUpperCase());
                firstNavigationLevel = true;
                break;
            }
            case CHAT: {
                abL.setVisibility(View.VISIBLE);
                aB.setTitle(getString(R.string.section_chat).toUpperCase());

                firstNavigationLevel = true;
                break;
            }
            case SEARCH: {
                aB.setSubtitle(null);
                if (parentHandleSearch == -1) {
                    firstNavigationLevel = true;
                    if (searchQuery != null) {
                        textSubmitted = true;
                        if (!searchQuery.isEmpty()) {
                            aB.setTitle(getString(R.string.action_search).toUpperCase() + ": " + searchQuery);
                        } else {
                            aB.setTitle(getString(R.string.action_search).toUpperCase() + ": " + "");
                        }
                    } else {
                        aB.setTitle(getString(R.string.action_search).toUpperCase() + ": " + "");
                    }

                } else {
                    MegaNode parentNode = megaApi.getNodeByHandle(parentHandleSearch);
                    if (parentNode != null) {
                        aB.setTitle(parentNode.getName());
                        firstNavigationLevel = false;
                    }
                }
                break;
            }
            case TRANSFERS: {
                aB.setSubtitle(null);
                aB.setTitle(getString(R.string.section_transfers).toUpperCase());
                setFirstNavigationLevel(true);
                break;
            }
            case PHOTOS: {
                aB.setSubtitle(null);
                if (getPhotosFragment() != null && photosFragment.isEnablePhotosFragmentShown()) {
                    setFirstNavigationLevel(false);
                    aB.setTitle(getString(R.string.settings_camera_upload_on).toUpperCase());
                } else {
                    if (isInAlbumContent) {
                        aB.setTitle(getString(R.string.title_favourites_album));
                    } else {
                        setFirstNavigationLevel(true);
                        aB.setTitle(getString(R.string.sortby_type_photo_first).toUpperCase());
                    }
                }
                break;
            }
            case HOMEPAGE: {
                setFirstNavigationLevel(false);
                int titleId = -1;

                switch (mHomepageScreen) {
                    case FAVOURITES:
                        titleId = R.string.favourites_category_title;
                        break;
                    case DOCUMENTS:
                        titleId = R.string.section_documents;
                        break;
                    case AUDIO:
                        titleId = R.string.upload_to_audio;
                        break;
                    case VIDEO:
                        titleId = R.string.sortby_type_video_first;
                        break;
                }

                if (titleId != -1) {
                    aB.setTitle(getString(titleId).toUpperCase(Locale.getDefault()));
                }
            }
            default: {
                logDebug("Default GONE");

                break;
            }
        }

        updateNavigationToolbarIcon();
    }

    public void setToolbarTitleFromFullscreenOfflineFragment(String title,
                                                             boolean firstNavigationLevel, boolean showSearch) {
        aB.setSubtitle(null);
        aB.setTitle(title);
        this.firstNavigationLevel = firstNavigationLevel;
        updateNavigationToolbarIcon();
        textSubmitted = true;
        if (searchMenuItem != null) {
            searchMenuItem.setVisible(showSearch);
        }
    }

    public void updateNavigationToolbarIcon() {
        int totalHistoric = megaApi.getNumUnreadUserAlerts();
        int totalIpc = 0;
        ArrayList<MegaContactRequest> requests = megaApi.getIncomingContactRequests();
        if (requests != null) {
            totalIpc = requests.size();
        }

        int totalNotifications = totalHistoric + totalIpc;

        if (totalNotifications == 0) {
            if (isFirstNavigationLevel()) {
                if (drawerItem == DrawerItem.SEARCH || drawerItem == DrawerItem.INBOX || drawerItem == DrawerItem.NOTIFICATIONS
                        || drawerItem == DrawerItem.RUBBISH_BIN || drawerItem == DrawerItem.TRANSFERS) {
                    aB.setHomeAsUpIndicator(tintIcon(this, R.drawable.ic_arrow_back_white));
                } else {
                    aB.setHomeAsUpIndicator(tintIcon(this, R.drawable.ic_menu_white));
                }
            } else {
                aB.setHomeAsUpIndicator(tintIcon(this, R.drawable.ic_arrow_back_white));
            }
        } else {
            if (isFirstNavigationLevel()) {
                if (drawerItem == DrawerItem.SEARCH || drawerItem == DrawerItem.INBOX || drawerItem == DrawerItem.NOTIFICATIONS
                        || drawerItem == DrawerItem.RUBBISH_BIN || drawerItem == DrawerItem.TRANSFERS) {
                    badgeDrawable.setProgress(1.0f);
                } else {
                    badgeDrawable.setProgress(0.0f);
                }
            } else {
                badgeDrawable.setProgress(1.0f);
            }

            if (totalNotifications > 9) {
                badgeDrawable.setText("9+");
            } else {
                badgeDrawable.setText(totalNotifications + "");
            }

            aB.setHomeAsUpIndicator(badgeDrawable);
        }

        if (drawerItem == DrawerItem.CLOUD_DRIVE && isInMDMode) {
            aB.setHomeAsUpIndicator(tintIcon(this, R.drawable.ic_close_white));
        }

        if (drawerItem == DrawerItem.PHOTOS && isInAlbumContent) {
            aB.setHomeAsUpIndicator(tintIcon(this, R.drawable.ic_arrow_back_white));
        }
    }

    public void showOnlineMode() {
        logDebug("showOnlineMode");

        try {
            if (usedSpaceLayout != null) {

                if (rootNode != null) {
                    Menu bNVMenu = bNV.getMenu();
                    if (bNVMenu != null) {
                        resetNavigationViewMenu(bNVMenu);
                    }
                    clickDrawerItem(drawerItem);
                    supportInvalidateOptionsMenu();
                    updateAccountDetailsVisibleInfo();
                    checkCurrentStorageStatus(false);
                } else {
                    logWarning("showOnlineMode - Root is NULL");
                    if (getApplicationContext() != null) {
                        if (MegaApplication.getOpenChatId() != MEGACHAT_INVALID_HANDLE) {
                            Intent intent = new Intent(BROADCAST_ACTION_INTENT_CONNECTIVITY_CHANGE_DIALOG);
                            sendBroadcast(intent);
                        } else {
                            showConfirmationConnect();
                        }
                    }
                }
            }
        } catch (Exception e) {
        }
    }

    public void showConfirmationConnect() {
        logDebug("showConfirmationConnect");

        DialogInterface.OnClickListener dialogClickListener = new DialogInterface.OnClickListener() {
            @Override
            public void onClick(DialogInterface dialog, int which) {
                switch (which) {
                    case DialogInterface.BUTTON_POSITIVE:
                        refreshSession();
                        break;

                    case DialogInterface.BUTTON_NEGATIVE:
                        logDebug("showConfirmationConnect: BUTTON_NEGATIVE");
                        setToolbarTitle();
                        break;
                }
            }
        };

        MaterialAlertDialogBuilder builder = new MaterialAlertDialogBuilder(this);
        try {
            builder.setMessage(R.string.confirmation_to_reconnect).setPositiveButton(R.string.general_ok, dialogClickListener)
                    .setNegativeButton(R.string.general_cancel, dialogClickListener);
            reconnectDialog = builder.create();
            reconnectDialog.setCanceledOnTouchOutside(false);
            reconnectDialog.show();
        } catch (Exception e) {
        }
    }

    public void showOfflineMode() {
        logDebug("showOfflineMode");

        try {
            if (megaApi == null) {
                logWarning("megaApi is Null in Offline mode");
            }

            if (usedSpaceLayout != null) {
                usedSpaceLayout.setVisibility(View.GONE);
            }
            if (nVEmail != null) {
                nVEmail.setText(megaChatApi.getMyEmail());
            }
            if (nVDisplayName != null) {
                nVDisplayName.setText(megaChatApi.getMyFullname());
            }

            setOfflineAvatar(megaChatApi.getMyEmail(), megaChatApi.getMyUserHandle(),
                    megaChatApi.getMyFullname());

            logDebug("DrawerItem on start offline: " + drawerItem);
            if (drawerItem == null) {
                logWarning("drawerItem == null --> On start OFFLINE MODE");
                drawerItem = getStartDrawerItem(this);

                if (bNV != null) {
                    disableNavigationViewMenu(bNV.getMenu());
                }

                selectDrawerItem(drawerItem);
            } else {
                if (bNV != null) {
                    disableNavigationViewMenu(bNV.getMenu());
                }

                logDebug("Change to OFFLINE MODE");
                clickDrawerItem(drawerItem);
            }

            supportInvalidateOptionsMenu();
        } catch (Exception e) {
        }
    }

    public void clickDrawerItem(DrawerItem item) {
        logDebug("Item: " + item);
        Menu bNVMenu = bNV.getMenu();

        if (item == null) {
            drawerMenuItem = bNVMenu.findItem(R.id.bottom_navigation_item_cloud_drive);
            onNavigationItemSelected(drawerMenuItem);
            return;
        }

        drawerLayout.closeDrawer(Gravity.LEFT);

        switch (item) {
            case CLOUD_DRIVE: {
                setBottomNavigationMenuItemChecked(CLOUD_DRIVE_BNV);
                break;
            }
            case HOMEPAGE: {
                setBottomNavigationMenuItemChecked(HOME_BNV);
                break;
            }
            case PHOTOS: {
                setBottomNavigationMenuItemChecked(PHOTOS_BNV);
                break;
            }
            case SHARED_ITEMS: {
                setBottomNavigationMenuItemChecked(SHARED_ITEMS_BNV);
                break;
            }
            case CHAT: {
                setBottomNavigationMenuItemChecked(CHAT_BNV);
                break;
            }
            case SEARCH:
            case TRANSFERS:
            case NOTIFICATIONS:
            case INBOX: {
                setBottomNavigationMenuItemChecked(NO_BNV);
                break;
            }
        }
    }


    public void selectDrawerItemSharedItems() {
        logDebug("selectDrawerItemSharedItems");
        abL.setVisibility(View.VISIBLE);

        try {
            NotificationManager notificationManager =
                    (NotificationManager) getSystemService(Context.NOTIFICATION_SERVICE);

            notificationManager.cancel(NOTIFICATION_PUSH_CLOUD_DRIVE);
        } catch (Exception e) {
            logError("Exception NotificationManager - remove contact notification", e);
        }

        if (sharesPageAdapter == null) {
            logWarning("sharesPageAdapter is NULL");
            sharesPageAdapter = new SharesPageAdapter(getSupportFragmentManager(), this);
            viewPagerShares.setAdapter(sharesPageAdapter);
            tabLayoutShares.setupWithViewPager(viewPagerShares);
            setSharesTabIcons(indexShares);

            //Force on CreateView, addTab do not execute onCreateView
            if (indexShares != ERROR_TAB) {
                logDebug("The index of the TAB Shares is: " + indexShares);
                if (viewPagerShares != null) {
                    switch (indexShares) {
                        case INCOMING_TAB:
                        case OUTGOING_TAB:
                        case LINKS_TAB:
                            viewPagerShares.setCurrentItem(indexShares);
                            break;
                    }
                }
                indexShares = ERROR_TAB;
            } else {
                //No bundle, no change of orientation
                logDebug("indexShares is NOT -1");
            }

        }

        setToolbarTitle();

        drawerLayout.closeDrawer(Gravity.LEFT);
    }

    private void setSharesTabIcons(int tabSelected) {
        if (tabLayoutShares == null
                || tabLayoutShares.getTabAt(INCOMING_TAB) == null
                || tabLayoutShares.getTabAt(OUTGOING_TAB) == null
                || tabLayoutShares.getTabAt(LINKS_TAB) == null) {
            return;
        }

        // The TabLayout style sets the default icon tint
        switch (tabSelected) {
            case OUTGOING_TAB:
                tabLayoutShares.getTabAt(INCOMING_TAB).setIcon(R.drawable.ic_incoming_shares);
                tabLayoutShares.getTabAt(OUTGOING_TAB).setIcon(mutateIconSecondary(this, R.drawable.ic_outgoing_shares, R.color.red_600_red_300));
                tabLayoutShares.getTabAt(LINKS_TAB).setIcon(R.drawable.link_ic);
                break;
            case LINKS_TAB:
                tabLayoutShares.getTabAt(INCOMING_TAB).setIcon(R.drawable.ic_incoming_shares);
                tabLayoutShares.getTabAt(OUTGOING_TAB).setIcon(R.drawable.ic_outgoing_shares);
                tabLayoutShares.getTabAt(LINKS_TAB).setIcon(mutateIconSecondary(this, R.drawable.link_ic, R.color.red_600_red_300));
                break;
            default:
                tabLayoutShares.getTabAt(INCOMING_TAB).setIcon(mutateIconSecondary(this, R.drawable.ic_incoming_shares, R.color.red_600_red_300));
                tabLayoutShares.getTabAt(OUTGOING_TAB).setIcon(R.drawable.ic_outgoing_shares);
                tabLayoutShares.getTabAt(LINKS_TAB).setIcon(R.drawable.link_ic);
        }
    }

    public void selectDrawerItemNotifications() {
        logDebug("selectDrawerItemNotifications");

        abL.setVisibility(View.VISIBLE);

        drawerItem = DrawerItem.NOTIFICATIONS;

        setBottomNavigationMenuItemChecked(NO_BNV);

        notificationsFragment = (NotificationsFragment) getSupportFragmentManager().findFragmentByTag(FragmentTag.NOTIFICATIONS.getTag());
        if (notificationsFragment == null) {
            logWarning("New NotificationsFragment");
            notificationsFragment = NotificationsFragment.newInstance();
        } else {
            refreshFragment(FragmentTag.NOTIFICATIONS.getTag());
        }
        replaceFragment(notificationsFragment, FragmentTag.NOTIFICATIONS.getTag());

        setToolbarTitle();

        showFabButton();
    }

    public void selectDrawerItemTransfers() {
        logDebug("selectDrawerItemTransfers");

        abL.setVisibility(View.VISIBLE);
        hideTransfersWidget();

        drawerItem = DrawerItem.TRANSFERS;

        setBottomNavigationMenuItemChecked(NO_BNV);

        if (mTabsAdapterTransfers == null) {
            mTabsAdapterTransfers = new TransfersPageAdapter(getSupportFragmentManager(), this);
            viewPagerTransfers.setAdapter(mTabsAdapterTransfers);
            tabLayoutTransfers.setupWithViewPager(viewPagerTransfers);
        }

        boolean showCompleted = !dbH.getCompletedTransfers().isEmpty() && getPendingTransfers() <= 0;

        indexTransfers = transfersManagement.getAreFailedTransfers() || showCompleted ? COMPLETED_TAB : PENDING_TAB;

        if (viewPagerTransfers != null) {
            switch (indexTransfers) {
                case COMPLETED_TAB:
                    refreshFragment(FragmentTag.COMPLETED_TRANSFERS.getTag());
                    viewPagerTransfers.setCurrentItem(COMPLETED_TAB);
                    break;

                default:
                    refreshFragment(FragmentTag.TRANSFERS.getTag());
                    viewPagerTransfers.setCurrentItem(PENDING_TAB);

                    if (transfersManagement.getShouldShowNetworkWarning()) {
                        showSnackbar(SNACKBAR_TYPE, getString(R.string.error_server_connection_problem), MEGACHAT_INVALID_HANDLE);
                    }

                    break;
            }

            if (mTabsAdapterTransfers != null) {
                mTabsAdapterTransfers.notifyDataSetChanged();
            }

            indexTransfers = viewPagerTransfers.getCurrentItem();
        }

        setToolbarTitle();
        showFabButton();
        drawerLayout.closeDrawer(Gravity.LEFT);
    }

    public void selectDrawerItemChat() {
        ((MegaApplication) getApplication()).setRecentChatVisible(true);
        setToolbarTitle();

        recentChatsFragment = (RecentChatsFragment) getSupportFragmentManager().findFragmentByTag(FragmentTag.RECENT_CHAT.getTag());
        if (recentChatsFragment == null) {
            recentChatsFragment = RecentChatsFragment.newInstance();
        } else {
            refreshFragment(FragmentTag.RECENT_CHAT.getTag());
        }

        replaceFragment(recentChatsFragment, FragmentTag.RECENT_CHAT.getTag());

        drawerLayout.closeDrawer(Gravity.LEFT);
    }

    public void setBottomNavigationMenuItemChecked(int item) {
        if (bNV != null) {
            if (item == NO_BNV) {
                showHideBottomNavigationView(true);
            } else if (bNV.getMenu().getItem(item) != null) {
                if (!bNV.getMenu().getItem(item).isChecked()) {
                    bNV.getMenu().getItem(item).setChecked(true);
                }
            }
        }

        boolean isCameraUploadItem = item == PHOTOS_BNV;
        updateMiniAudioPlayerVisibility(!isCameraUploadItem);
    }

    private void setTabsVisibility() {
        tabLayoutShares.setVisibility(View.GONE);
        viewPagerShares.setVisibility(View.GONE);
        tabLayoutTransfers.setVisibility(View.GONE);
        viewPagerTransfers.setVisibility(View.GONE);
        mShowAnyTabLayout = false;

        fragmentContainer.setVisibility(View.GONE);
        mNavHostView.setVisibility(View.GONE);

        updatePsaViewVisibility();

        if (turnOnNotifications) {
            fragmentContainer.setVisibility(View.VISIBLE);
            drawerLayout.closeDrawer(Gravity.LEFT);
            return;
        }

        switch (drawerItem) {
            case SHARED_ITEMS: {
                int tabItemShares = getTabItemShares();

                if ((tabItemShares == INCOMING_TAB && parentHandleIncoming != INVALID_HANDLE)
                        || (tabItemShares == OUTGOING_TAB && parentHandleOutgoing != INVALID_HANDLE)
                        || (tabItemShares == LINKS_TAB && parentHandleLinks != INVALID_HANDLE)) {
                    tabLayoutShares.setVisibility(View.GONE);
                    viewPagerShares.disableSwipe(true);
                } else {
                    tabLayoutShares.setVisibility(View.VISIBLE);
                    viewPagerShares.disableSwipe(false);
                }

                viewPagerShares.setVisibility(View.VISIBLE);
                mShowAnyTabLayout = true;
                break;
            }
            case TRANSFERS: {
                tabLayoutTransfers.setVisibility(View.VISIBLE);
                viewPagerTransfers.setVisibility(View.VISIBLE);
                mShowAnyTabLayout = true;
                break;
            }
            case HOMEPAGE:
                mNavHostView.setVisibility(View.VISIBLE);
                break;
            default: {
                fragmentContainer.setVisibility(View.VISIBLE);
                break;
            }
        }

        LiveEventBus.get(EVENT_HOMEPAGE_VISIBILITY, Boolean.class)
                .post(drawerItem == DrawerItem.HOMEPAGE);

        drawerLayout.closeDrawer(Gravity.LEFT);
    }

    /**
     * Hides or shows tabs of a section depending on the navigation level
     * and if select mode is enabled or not.
     *
     * @param hide       If true, hides the tabs, else shows them.
     * @param currentTab The current tab where the action happens.
     */
    public void hideTabs(boolean hide, int currentTab) {
        int visibility = hide ? View.GONE : View.VISIBLE;

        switch (drawerItem) {
            case SHARED_ITEMS:
                switch (currentTab) {
                    case INCOMING_TAB:
                        if (!isIncomingAdded() || (!hide && parentHandleIncoming != INVALID_HANDLE)) {
                            return;
                        }

                        break;

                    case OUTGOING_TAB:
                        if (!isOutgoingAdded() || (!hide && parentHandleOutgoing != INVALID_HANDLE)) {
                            return;
                        }

                        break;

                    case LINKS_TAB:
                        if (!isLinksAdded() || (!hide && parentHandleLinks != INVALID_HANDLE)) {
                            return;
                        }

                        break;
                }

                tabLayoutShares.setVisibility(visibility);
                viewPagerShares.disableSwipe(hide);
                break;

            case TRANSFERS:
                if (currentTab == PENDING_TAB && !isTransfersInProgressAdded()) {
                    return;
                }

                tabLayoutTransfers.setVisibility(visibility);
                viewPagerTransfers.disableSwipe(hide);
                break;
        }
    }

    private void removeFragment(Fragment fragment) {
        if (fragment != null && fragment.isAdded()) {
            FragmentTransaction ft = getSupportFragmentManager().beginTransaction();
            ft.remove(fragment);
            ft.commitAllowingStateLoss();
        }
    }

    /**
     * Set up a listener for navigating to a new destination (screen)
     * This only for Homepage for the time being since it is the only module to
     * which Jetpack Navigation applies.
     * It updates the status variable such as mHomepageScreen, as well as updating
     * BNV, Toolbar title, etc.
     */
    private void setupNavDestListener() {
        NavHostFragment navHostFragment = (NavHostFragment) getSupportFragmentManager().findFragmentById(R.id.nav_host_fragment);
        mNavController = navHostFragment.getNavController();

        mNavController.addOnDestinationChangedListener((controller, destination, arguments) -> {
            int destinationId = destination.getId();
            mHomepageSearchable = null;

            if (destinationId == R.id.homepageFragment) {
                mHomepageScreen = HomepageScreen.HOMEPAGE;
                updatePsaViewVisibility();
                // Showing the bottom navigation view immediately because the initial dimension
                // of Homepage bottom sheet is calculated based on it
                showBNVImmediate();
                if (bottomNavigationCurrentItem == HOME_BNV) {
                    abL.setVisibility(View.GONE);
                }

                updateTransfersWidget();
                setDrawerLockMode(false);
                return;
            } else if (destinationId == R.id.favouritesFragment) {
                mHomepageScreen = HomepageScreen.FAVOURITES;
            } else if (destinationId == R.id.documentsFragment) {
                mHomepageScreen = HomepageScreen.DOCUMENTS;
            } else if (destinationId == R.id.audioFragment) {
                mHomepageScreen = HomepageScreen.AUDIO;
            } else if (destinationId == R.id.videoFragment) {
                mHomepageScreen = HomepageScreen.VIDEO;
            } else if (destinationId == R.id.fullscreen_offline) {
                mHomepageScreen = HomepageScreen.FULLSCREEN_OFFLINE;
            } else if (destinationId == R.id.offline_file_info) {
                mHomepageScreen = HomepageScreen.OFFLINE_FILE_INFO;
                updatePsaViewVisibility();
                abL.setVisibility(View.GONE);
                showHideBottomNavigationView(true);
                return;
            } else if (destinationId == R.id.recentBucketFragment) {
                mHomepageScreen = HomepageScreen.RECENT_BUCKET;
            }

            updateTransfersWidget();
            updatePsaViewVisibility();
            abL.setVisibility(View.VISIBLE);
            showHideBottomNavigationView(true);
            supportInvalidateOptionsMenu();
            setToolbarTitle();
            setDrawerLockMode(true);
        });
    }

    /**
     * Hides all views only related to CU section and sets the CU default view.
     */
    private void resetCUFragment() {
        cuViewTypes.setVisibility(View.GONE);

        if (getPhotosFragment() != null) {
            photosFragment.setDefaultView();
            showBottomView();
        }
    }

    @SuppressLint("NewApi")
    public void selectDrawerItem(DrawerItem item) {
        if (item == null) {
            logWarning("The selected DrawerItem is NULL. Using latest or default value.");
            item = drawerItem != null ? drawerItem : DrawerItem.CLOUD_DRIVE;
        }

        logDebug("Selected DrawerItem: " + item.name());

        // Homepage may hide the Appbar before
        abL.setVisibility(View.VISIBLE);

        drawerItem = item;
        MegaApplication.setRecentChatVisible(false);
        resetActionBar(aB);
        updateTransfersWidget();
        setCallWidget();

        if (item != DrawerItem.CHAT) {
            //remove recent chat fragment as its life cycle get triggered unexpectedly, e.g. rotate device while not on recent chat page
            removeFragment(getChatsFragment());
        }

        if (item != DrawerItem.PHOTOS) {
            resetCUFragment();
        }

        if (item != DrawerItem.TRANSFERS && isTransfersInProgressAdded()) {
            transfersFragment.checkSelectModeAfterChangeTabOrDrawerItem();
        }

        transfersManagement.setOnTransfersSection(item == DrawerItem.TRANSFERS);

        switch (item) {
            case CLOUD_DRIVE: {
                if (isInMDPage()) {
                    mediaDiscoveryFragment = (MediaDiscoveryFragment) getSupportFragmentManager().findFragmentByTag(FragmentTag.MEDIA_DISCOVERY.getTag());

                    if (mediaDiscoveryFragment == null) {
                        selectDrawerItemCloudDrive();
                        mediaDiscoveryFragment = fileBrowserFragment.showMediaDiscovery(Unit.INSTANCE);
                    } else {
                        refreshFragment(FragmentTag.MEDIA_DISCOVERY.getTag());
                    }

                    replaceFragment(mediaDiscoveryFragment, FragmentTag.MEDIA_DISCOVERY.getTag());
                } else {
                    selectDrawerItemCloudDrive();
                }

                if (openFolderRefresh) {
                    onNodesCloudDriveUpdate();
                    openFolderRefresh = false;
                }
                supportInvalidateOptionsMenu();
                setToolbarTitle();
                showFabButton();
                showHideBottomNavigationView(false);
                if (!comesFromNotifications) {
                    bottomNavigationCurrentItem = CLOUD_DRIVE_BNV;
                }
                setBottomNavigationMenuItemChecked(CLOUD_DRIVE_BNV);
                if (getIntent() != null && getIntent().getBooleanExtra(INTENT_EXTRA_KEY_LOCATION_FILE_INFO, false)) {
                    fileBrowserFragment.refreshNodes();
                }
                logDebug("END for Cloud Drive");
                break;
            }
            case RUBBISH_BIN: {
                showHideBottomNavigationView(true);
                abL.setVisibility(View.VISIBLE);
                rubbishBinFragment = (RubbishBinFragment) getSupportFragmentManager().findFragmentByTag(FragmentTag.RUBBISH_BIN.getTag());
                if (rubbishBinFragment == null) {
                    rubbishBinFragment = RubbishBinFragment.newInstance();
                }

                setBottomNavigationMenuItemChecked(NO_BNV);

                replaceFragment(rubbishBinFragment, FragmentTag.RUBBISH_BIN.getTag());

                if (openFolderRefresh) {
                    onNodesCloudDriveUpdate();
                    openFolderRefresh = false;
                }
                supportInvalidateOptionsMenu();
                setToolbarTitle();
                showFabButton();
                break;
            }
            case HOMEPAGE: {
                // Don't use fabButton.hide() here.
                fabButton.setVisibility(View.GONE);
                if (mHomepageScreen == HomepageScreen.HOMEPAGE) {
                    showBNVImmediate();
                    abL.setVisibility(View.GONE);
                    showHideBottomNavigationView(false);
                } else {
                    // For example, back from Rubbish Bin to Photos
                    setToolbarTitle();
                    invalidateOptionsMenu();
                    showHideBottomNavigationView(true);
                }

                setBottomNavigationMenuItemChecked(HOME_BNV);

                if (!comesFromNotifications) {
                    bottomNavigationCurrentItem = HOME_BNV;
                }

                showGlobalAlertDialogsIfNeeded();

                if (mHomepageScreen == HomepageScreen.HOMEPAGE) {
                    changeAppBarElevation(false);
                }
                break;
            }
            case PHOTOS: {
                if (isInAlbumContent) {
                    skipToAlbumContentFragment(AlbumContentFragment.getInstance());
                } else {
                    abL.setVisibility(View.VISIBLE);
                    if (getPhotosFragment() == null) {
                        photosFragment = new PhotosFragment();
                    } else {
                        refreshFragment(FragmentTag.PHOTOS.getTag());
                    }

                    replaceFragment(photosFragment, FragmentTag.PHOTOS.getTag());
                    setToolbarTitle();
                    supportInvalidateOptionsMenu();
                    showFabButton();
                    showHideBottomNavigationView(false);
                    refreshCUNodes();
                    if (!comesFromNotifications) {
                        bottomNavigationCurrentItem = PHOTOS_BNV;
                    }
                    setBottomNavigationMenuItemChecked(PHOTOS_BNV);
                }
                break;
            }
            case INBOX: {
                showHideBottomNavigationView(true);
                abL.setVisibility(View.VISIBLE);
                inboxFragment = (InboxFragment) getSupportFragmentManager().findFragmentByTag(FragmentTag.INBOX.getTag());
                if (inboxFragment == null) {
                    inboxFragment = InboxFragment.newInstance();
                }

                replaceFragment(inboxFragment, FragmentTag.INBOX.getTag());

                if (openFolderRefresh) {
                    onNodesInboxUpdate();
                    openFolderRefresh = false;
                }
                supportInvalidateOptionsMenu();
                setToolbarTitle();
                showFabButton();
                break;
            }
            case SHARED_ITEMS: {
                selectDrawerItemSharedItems();
                if (openFolderRefresh) {
                    onNodesSharedUpdate();
                    openFolderRefresh = false;
                }
                supportInvalidateOptionsMenu();

                showFabButton();
                showHideBottomNavigationView(false);
                if (!comesFromNotifications) {
                    bottomNavigationCurrentItem = SHARED_ITEMS_BNV;
                }
                setBottomNavigationMenuItemChecked(SHARED_ITEMS_BNV);
                break;
            }
            case NOTIFICATIONS: {
                showHideBottomNavigationView(true);
                selectDrawerItemNotifications();
                supportInvalidateOptionsMenu();
                showFabButton();
                break;
            }
            case SEARCH: {
                showHideBottomNavigationView(true);

                setBottomNavigationMenuItemChecked(NO_BNV);

                drawerItem = DrawerItem.SEARCH;
                if (getSearchFragment() == null) {
                    searchFragment = SearchFragment.newInstance();
                }

                replaceFragment(searchFragment, FragmentTag.SEARCH.getTag());
                showFabButton();

                break;
            }
            case TRANSFERS: {
                showHideBottomNavigationView(true);
                aB.setSubtitle(null);
                selectDrawerItemTransfers();
                supportInvalidateOptionsMenu();
                showFabButton();
                break;
            }
            case CHAT: {
                logDebug("Chat selected");
                if (megaApi != null) {
                    contacts = megaApi.getContacts();
                    for (int i = 0; i < contacts.size(); i++) {
                        if (contacts.get(i).getVisibility() == MegaUser.VISIBILITY_VISIBLE) {
                            visibleContacts.add(contacts.get(i));
                        }
                    }
                }
                selectDrawerItemChat();
                supportInvalidateOptionsMenu();
                showHideBottomNavigationView(false);
                if (!comesFromNotifications) {
                    bottomNavigationCurrentItem = CHAT_BNV;
                }
                setBottomNavigationMenuItemChecked(CHAT_BNV);
                break;
            }
        }

        setTabsVisibility();
        checkScrollElevation();

        if (megaApi.multiFactorAuthAvailable()) {
            if (newAccount || isEnable2FADialogShown) {
                showEnable2FADialog();
            }
        }
    }

    private void navigateToSettingsActivity(TargetPreference targetPreference) {
        if (nV != null && drawerLayout != null && drawerLayout.isDrawerOpen(nV)) {
            drawerLayout.closeDrawer(Gravity.LEFT);
        }
        Intent settingsIntent = mega.privacy.android.app.presentation.settings.SettingsActivity.Companion.getIntent(this, targetPreference);
        startActivity(settingsIntent);
    }

    public void openFullscreenOfflineFragment(String path) {
        drawerItem = DrawerItem.HOMEPAGE;
        mNavController.navigate(
                HomepageFragmentDirections.Companion.actionHomepageToFullscreenOffline(path, false),
                new NavOptions.Builder().setLaunchSingleTop(true).build());
    }

    public void fullscreenOfflineFragmentOpened(OfflineFragment fragment) {
        fullscreenOfflineFragment = fragment;

        showFabButton();
        setBottomNavigationMenuItemChecked(HOME_BNV);
        abL.setVisibility(View.VISIBLE);
        setToolbarTitle();
        supportInvalidateOptionsMenu();
    }

    public void fullscreenOfflineFragmentClosed(OfflineFragment fragment) {
        if (fragment == fullscreenOfflineFragment) {
            if (bottomItemBeforeOpenFullscreenOffline != INVALID_VALUE && !mStopped) {
                backToDrawerItem(bottomItemBeforeOpenFullscreenOffline);
                bottomItemBeforeOpenFullscreenOffline = INVALID_VALUE;
            }

            setPathNavigationOffline("/");
            fullscreenOfflineFragment = null;
            // workaround for flicker of AppBarLayout: if we go back to homepage from fullscreen
            // offline, and hide AppBarLayout when immediately on go back, we will see the flicker
            // of AppBarLayout, hide AppBarLayout when fullscreen offline is closed is better.
            if (isInMainHomePage()) {
                abL.setVisibility(View.GONE);
            }
        }
    }

    public void pagerOfflineFragmentOpened(OfflineFragment fragment) {
        pagerOfflineFragment = fragment;
    }

    public void pagerOfflineFragmentClosed(OfflineFragment fragment) {
        if (fragment == pagerOfflineFragment) {
            pagerOfflineFragment = null;
        }
    }

    public void pagerRecentsFragmentOpened(RecentsFragment fragment) {
        pagerRecentsFragment = fragment;
    }

    public void pagerRecentsFragmentClosed(RecentsFragment fragment) {
        if (fragment == pagerRecentsFragment) {
            pagerRecentsFragment = null;
        }
    }

    private void showBNVImmediate() {
        updateMiniAudioPlayerVisibility(true);

        bNV.setTranslationY(0);
        bNV.animate().cancel();
        bNV.clearAnimation();
        if (bNV.getVisibility() != View.VISIBLE) {
            bNV.setVisibility(View.VISIBLE);
        }
        bNV.setVisibility(View.VISIBLE);
        final CoordinatorLayout.LayoutParams params = new CoordinatorLayout.LayoutParams(
                ViewGroup.LayoutParams.MATCH_PARENT, ViewGroup.LayoutParams.MATCH_PARENT);
        params.setMargins(0, 0, 0,
                getResources().getDimensionPixelSize(R.dimen.bottom_navigation_view_height));
        fragmentLayout.setLayoutParams(params);
    }

    /**
     * Update whether we should display the mini audio player. It should only
     * be visible when BNV is visible.
     *
     * @param shouldVisible whether we should display the mini audio player
     * @return is the mini player visible after this update
     */
    private boolean updateMiniAudioPlayerVisibility(boolean shouldVisible) {
        if (miniAudioPlayerController != null) {
            miniAudioPlayerController.setShouldVisible(shouldVisible);

            handler.post(this::updateHomepageFabPosition);

            return miniAudioPlayerController.visible();
        }

        return false;
    }

    /**
     * Update homepage FAB position, considering the visibility of PSA layout and mini audio player.
     */
    private void updateHomepageFabPosition() {
        HomepageFragment fragment = getFragmentByType(HomepageFragment.class);
        if (isInMainHomePage() && fragment != null) {
            fragment.updateFabPosition(psaViewHolder.visible() ? psaViewHolder.psaLayoutHeight() : 0,
                    miniAudioPlayerController.visible() ? miniAudioPlayerController.playerHeight() : 0);
        }
    }

    private boolean isCloudAdded() {
        fileBrowserFragment = (FileBrowserFragment) getSupportFragmentManager().findFragmentByTag(FragmentTag.CLOUD_DRIVE.getTag());
        return fileBrowserFragment != null && fileBrowserFragment.isAdded();
    }

    private boolean isIncomingAdded() {
        if (sharesPageAdapter == null) return false;

        incomingSharesFragment = (IncomingSharesFragment) sharesPageAdapter.instantiateItem(viewPagerShares, INCOMING_TAB);

        return incomingSharesFragment != null && incomingSharesFragment.isAdded();
    }

    private boolean isOutgoingAdded() {
        if (sharesPageAdapter == null) return false;

        outgoingSharesFragment = (OutgoingSharesFragment) sharesPageAdapter.instantiateItem(viewPagerShares, OUTGOING_TAB);

        return outgoingSharesFragment != null && outgoingSharesFragment.isAdded();
    }

    private boolean isLinksAdded() {
        if (sharesPageAdapter == null) return false;

        linksFragment = (LinksFragment) sharesPageAdapter.instantiateItem(viewPagerShares, LINKS_TAB);

        return linksFragment != null && linksFragment.isAdded();
    }

    private boolean isTransfersInProgressAdded() {
        if (mTabsAdapterTransfers == null) return false;

        transfersFragment = (TransfersFragment) mTabsAdapterTransfers.instantiateItem(viewPagerTransfers, PENDING_TAB);

        return transfersFragment.isAdded();
    }

    private boolean isTransfersCompletedAdded() {
        if (mTabsAdapterTransfers == null) return false;

        completedTransfersFragment = (CompletedTransfersFragment) mTabsAdapterTransfers.instantiateItem(viewPagerTransfers, COMPLETED_TAB);

        return completedTransfersFragment.isAdded();
    }

    public void checkScrollElevation() {
        if (drawerItem == null) {
            return;
        }

        switch (drawerItem) {
            case CLOUD_DRIVE: {
                if (fileBrowserFragment != null && fileBrowserFragment.isResumed()) {
                    fileBrowserFragment.checkScroll();
                }
                break;
            }
            case HOMEPAGE: {
                if (fullscreenOfflineFragment != null) {
                    fullscreenOfflineFragment.checkScroll();
                }
                break;
            }
            case PHOTOS: {
                if (getPhotosFragment() != null) {
                    photosFragment.checkScroll();
                }
                break;
            }
            case INBOX: {
                inboxFragment = (InboxFragment) getSupportFragmentManager().findFragmentByTag(FragmentTag.INBOX.getTag());
                if (inboxFragment != null) {
                    inboxFragment.checkScroll();
                }
                break;
            }
            case SHARED_ITEMS: {
                if (getTabItemShares() == INCOMING_TAB && isIncomingAdded())
                    incomingSharesFragment.checkScroll();
                else if (getTabItemShares() == OUTGOING_TAB && isOutgoingAdded())
                    outgoingSharesFragment.checkScroll();
                else if (getTabItemShares() == LINKS_TAB && isLinksAdded())
                    linksFragment.checkScroll();
                break;
            }
            case SEARCH: {
                if (getSearchFragment() != null) {
                    searchFragment.checkScroll();
                }
                break;
            }
            case CHAT: {
                recentChatsFragment = (RecentChatsFragment) getSupportFragmentManager().findFragmentByTag(FragmentTag.RECENT_CHAT.getTag());
                if (recentChatsFragment != null) {
                    recentChatsFragment.checkScroll();
                }
                break;
            }
            case RUBBISH_BIN: {
                rubbishBinFragment = (RubbishBinFragment) getSupportFragmentManager().findFragmentByTag(FragmentTag.RUBBISH_BIN.getTag());
                if (rubbishBinFragment != null) {
                    rubbishBinFragment.checkScroll();
                }
                break;
            }

            case TRANSFERS: {
                if (getTabItemTransfers() == PENDING_TAB && isTransfersInProgressAdded()) {
                    transfersFragment.checkScroll();
                } else if (getTabItemTransfers() == COMPLETED_TAB && isTransfersCompletedAdded()) {
                    completedTransfersFragment.checkScroll();
                }
            }
        }
    }


    void showEnable2FADialog() {
        logDebug("newAccount: " + newAccount);
        newAccount = false;

        MaterialAlertDialogBuilder builder = new MaterialAlertDialogBuilder(this);
        LayoutInflater inflater = getLayoutInflater();
        View v = inflater.inflate(R.layout.dialog_enable_2fa_create_account, null);
        builder.setView(v);

        enable2FAButton = (Button) v.findViewById(R.id.enable_2fa_button);
        enable2FAButton.setOnClickListener(this);
        skip2FAButton = (Button) v.findViewById(R.id.skip_enable_2fa_button);
        skip2FAButton.setOnClickListener(this);

        enable2FADialog = builder.create();
        enable2FADialog.setCanceledOnTouchOutside(false);
        try {
            enable2FADialog.show();
        } catch (Exception e) {
            e.printStackTrace();
        }
        isEnable2FADialogShown = true;
    }

    /**
     * Opens the settings section.
     */
    public void moveToSettingsSection() {
        navigateToSettingsActivity(null);
    }

    /**
     * Opens the settings section and scrolls to storage category.
     */
    public void moveToSettingsSectionStorage() {
        navigateToSettingsActivity(TargetPreference.Storage.INSTANCE);
    }

    /**
     * Opens the settings section and scrolls to start screen setting.
     */
    public void moveToSettingsSectionStartScreen() {
        navigateToSettingsActivity(TargetPreference.StartScreen.INSTANCE);
    }

    public void moveToChatSection(long idChat) {
        if (idChat != -1) {
            Intent intent = new Intent(this, ChatActivity.class);
            intent.setAction(ACTION_CHAT_SHOW_MESSAGES);
            intent.putExtra(CHAT_ID, idChat);
            this.startActivity(intent);
        }
        drawerItem = DrawerItem.CHAT;
        selectDrawerItem(drawerItem);
    }

    /**
     * Launches a MyAccountActivity intent without any intent action, data and extra.
     */
    public void showMyAccount() {
        showMyAccount(null, null, null);
    }

    /**
     * Launches a MyAccountActivity intent without any extra.
     *
     * @param action The intent action.
     * @param data   The intent data.
     */
    private void showMyAccount(String action, Uri data) {
        showMyAccount(action, data, null);
    }

    /**
     * Launches a MyAccountActivity intent without any intent action and data.
     *
     * @param extra Pair<String, Integer> The intent extra. First is the extra key, second the value.
     */
    private void showMyAccount(Pair<String, Integer> extra) {
        showMyAccount(null, null, extra);
    }

    /**
     * Launches a MyAccountActivity intent.
     *
     * @param action The intent action.
     * @param data   The intent data.
     * @param extra  Pair<String, Integer> The intent extra. First is the extra key, second the value.
     */
    private void showMyAccount(String action, Uri data, Pair<String, Integer> extra) {
        if (nV != null && drawerLayout != null && drawerLayout.isDrawerOpen(nV)) {
            drawerLayout.closeDrawer(Gravity.LEFT);
        }

        Intent intent = new Intent(this, MyAccountActivity.class)
                .setAction(action)
                .setData(data);

        if (extra != null) {
            intent.putExtra(extra.first, extra.second);
        }

        startActivity(intent);
    }

    private void closeSearchSection() {
        searchQuery = "";
        drawerItem = searchDrawerItem;
        selectDrawerItem(drawerItem);
        searchDrawerItem = null;
    }

    @Override
    public boolean onCreateOptionsMenu(Menu menu) {
        logDebug("onCreateOptionsMenu");
        // Force update the toolbar title to make the the tile length to be updated
        setToolbarTitle();
        // Inflate the menu items for use in the action bar
        MenuInflater inflater = getMenuInflater();
        inflater.inflate(R.menu.activity_manager, menu);

        searchMenuItem = menu.findItem(R.id.action_search);
        searchView = (SearchView) searchMenuItem.getActionView();

        SearchView.SearchAutoComplete searchAutoComplete = searchView.findViewById(androidx.appcompat.R.id.search_src_text);
        searchAutoComplete.setHint(getString(R.string.hint_action_search));
        View v = searchView.findViewById(androidx.appcompat.R.id.search_plate);
        v.setBackgroundColor(ContextCompat.getColor(this, android.R.color.transparent));

        if (searchView != null) {
            searchView.setIconifiedByDefault(true);
        }

        searchMenuItem.setOnActionExpandListener(new MenuItem.OnActionExpandListener() {
            @Override
            public boolean onMenuItemActionExpand(MenuItem item) {
                logDebug("onMenuItemActionExpand");
                searchQuery = "";
                searchExpand = true;
                if (drawerItem == DrawerItem.HOMEPAGE) {
                    if (mHomepageScreen == HomepageScreen.FULLSCREEN_OFFLINE) {
                        setFullscreenOfflineFragmentSearchQuery(searchQuery);
                    } else if (mHomepageSearchable != null) {
                        mHomepageSearchable.searchReady();
                    } else {
                        openSearchOnHomepage();
                    }
                } else if (drawerItem != DrawerItem.CHAT) {
                    textsearchQuery = false;
                    firstNavigationLevel = true;
                    parentHandleSearch = -1;
                    levelsSearch = -1;
                    setSearchDrawerItem();
                    selectDrawerItem(drawerItem);
                } else {
                    resetActionBar(aB);
                }
                hideCallMenuItem(chronometerMenuItem, returnCallMenuItem);
                hideCallWidget(ManagerActivity.this, callInProgressChrono, callInProgressLayout);
                return true;
            }

            @Override
            public boolean onMenuItemActionCollapse(MenuItem item) {
                logDebug("onMenuItemActionCollapse()");
                searchExpand = false;
                setCallWidget();
                setCallMenuItem(returnCallMenuItem, layoutCallMenuItem, chronometerMenuItem);
                if (drawerItem == DrawerItem.CHAT) {
                    if (getChatsFragment() != null) {
                        recentChatsFragment.closeSearch();
                        recentChatsFragment.setCustomisedActionBar();
                        supportInvalidateOptionsMenu();
                    }
                } else if (drawerItem == DrawerItem.HOMEPAGE) {
                    if (mHomepageScreen == HomepageScreen.FULLSCREEN_OFFLINE) {
                        if (!textSubmitted) {
                            setFullscreenOfflineFragmentSearchQuery(null);
                            textSubmitted = true;
                        }
                        supportInvalidateOptionsMenu();
                    } else if (mHomepageSearchable != null) {
                        mHomepageSearchable.exitSearch();
                        searchQuery = "";
                        supportInvalidateOptionsMenu();
                    }
                } else {
                    cancelSearch();
                    textSubmitted = true;
                    closeSearchSection();
                }
                return true;
            }
        });

        searchView.setMaxWidth(Integer.MAX_VALUE);

        searchView.setOnQueryTextListener(new SearchView.OnQueryTextListener() {
            @Override
            public boolean onQueryTextSubmit(String query) {
                if (drawerItem == DrawerItem.CHAT) {
                    hideKeyboard(managerActivity, 0);
                } else if (drawerItem == DrawerItem.HOMEPAGE) {
                    if (mHomepageScreen == HomepageScreen.FULLSCREEN_OFFLINE) {
                        searchExpand = false;
                        textSubmitted = true;
                        hideKeyboard(managerActivity, 0);
                        if (fullscreenOfflineFragment != null) {
                            fullscreenOfflineFragment.onSearchQuerySubmitted();
                        }
                        setToolbarTitle();
                        supportInvalidateOptionsMenu();
                    } else {
                        hideKeyboard(ManagerActivity.this);
                    }
                } else {
                    searchExpand = false;
                    searchQuery = "" + query;
                    setToolbarTitle();
                    logDebug("Search query: " + query);
                    textSubmitted = true;
                    supportInvalidateOptionsMenu();
                }
                return true;
            }

            @Override
            public boolean onQueryTextChange(String newText) {
                logDebug("onQueryTextChange");
                if (drawerItem == DrawerItem.CHAT) {
                    searchQuery = newText;
                    recentChatsFragment = (RecentChatsFragment) getSupportFragmentManager().findFragmentByTag(FragmentTag.RECENT_CHAT.getTag());
                    if (recentChatsFragment != null) {
                        recentChatsFragment.filterChats(newText, false);
                    }
                } else if (drawerItem == DrawerItem.HOMEPAGE) {
                    if (mHomepageScreen == HomepageScreen.FULLSCREEN_OFFLINE) {
                        if (textSubmitted) {
                            textSubmitted = false;
                            return true;
                        }

                        searchQuery = newText;
                        setFullscreenOfflineFragmentSearchQuery(searchQuery);
                    } else if (mHomepageSearchable != null) {
                        searchQuery = newText;
                        mHomepageSearchable.searchQuery(searchQuery);
                    }
                } else {
                    if (textSubmitted) {
                        textSubmitted = false;
                    } else {
                        if (!textsearchQuery) {
                            searchQuery = newText;
                        }
                        if (getSearchFragment() != null) {
                            searchFragment.newSearchNodesTask();
                        }
                    }
                }
                return true;
            }
        });

        enableSelectMenuItem = menu.findItem(R.id.action_enable_select);
        doNotDisturbMenuItem = menu.findItem(R.id.action_menu_do_not_disturb);
        clearRubbishBinMenuitem = menu.findItem(R.id.action_menu_clear_rubbish_bin);
        cancelAllTransfersMenuItem = menu.findItem(R.id.action_menu_cancel_all_transfers);
        clearCompletedTransfers = menu.findItem(R.id.action_menu_clear_completed_transfers);
        retryTransfers = menu.findItem(R.id.action_menu_retry_transfers);
        playTransfersMenuIcon = menu.findItem(R.id.action_play);
        pauseTransfersMenuIcon = menu.findItem(R.id.action_pause);
        scanQRcodeMenuItem = menu.findItem(R.id.action_scan_qr);
        returnCallMenuItem = menu.findItem(R.id.action_return_call);
        openMeetingMenuItem = menu.findItem(R.id.action_menu_open_meeting);
        RelativeLayout rootView = (RelativeLayout) returnCallMenuItem.getActionView();
        layoutCallMenuItem = rootView.findViewById(R.id.layout_menu_call);
        chronometerMenuItem = rootView.findViewById(R.id.chrono_menu);
        chronometerMenuItem.setVisibility(View.GONE);
        MenuItem moreMenuItem = menu.findItem(R.id.action_more);
        openLinkMenuItem = menu.findItem(R.id.action_open_link);

        rootView.setOnClickListener(v1 -> onOptionsItemSelected(returnCallMenuItem));

        if (bNV != null) {
            Menu bNVMenu = bNV.getMenu();
            if (bNVMenu != null) {
                if (drawerItem == null) {
                    drawerItem = getStartDrawerItem(this);
                }

                if (drawerItem == DrawerItem.CLOUD_DRIVE) {
                    setBottomNavigationMenuItemChecked(CLOUD_DRIVE_BNV);
                }
            }
        }

        setCallMenuItem(returnCallMenuItem, layoutCallMenuItem, chronometerMenuItem);

        if (isOnline(this)) {
            switch (drawerItem) {
                case CLOUD_DRIVE:
                    if (!isInMDMode) {
                        openLinkMenuItem.setVisible(isFirstNavigationLevel());
                        moreMenuItem.setVisible(!isFirstNavigationLevel());

                        if (isCloudAdded() && fileBrowserFragment.getItemCount() > 0) {
                            searchMenuItem.setVisible(true);
                        }
                    }
                    break;
                case HOMEPAGE:
                    if (mHomepageScreen == HomepageScreen.FULLSCREEN_OFFLINE) {
                        updateFullscreenOfflineFragmentOptionMenu(true);
                    }

                    break;
                case RUBBISH_BIN:
                    moreMenuItem.setVisible(!isFirstNavigationLevel());

                    if (getRubbishBinFragment() != null && rubbishBinFragment.getItemCount() > 0) {
                        clearRubbishBinMenuitem.setVisible(isFirstNavigationLevel());
                        searchMenuItem.setVisible(true);
                    }
                    break;
                case PHOTOS:
                    break;

                case INBOX:
                    moreMenuItem.setVisible(!isFirstNavigationLevel());

                    if (getInboxFragment() != null && inboxFragment.getItemCount() > 0) {
                        searchMenuItem.setVisible(true);
                    }
                    break;

                case SHARED_ITEMS:
                    moreMenuItem.setVisible(!isFirstNavigationLevel());

                    if (getTabItemShares() == INCOMING_TAB && isIncomingAdded()) {
                        if (isIncomingAdded() && incomingSharesFragment.getItemCount() > 0) {
                            searchMenuItem.setVisible(true);
                        }
                    } else if (getTabItemShares() == OUTGOING_TAB && isOutgoingAdded()) {
                        if (isOutgoingAdded() && outgoingSharesFragment.getItemCount() > 0) {
                            searchMenuItem.setVisible(true);
                        }
                    } else if (getTabItemShares() == LINKS_TAB && isLinksAdded()) {
                        if (isLinksAdded() && linksFragment.getItemCount() > 0) {
                            searchMenuItem.setVisible(true);
                        }
                    }
                    break;

                case SEARCH:
                    if (searchExpand) {
                        openSearchView();
                        searchFragment.checkSelectMode();
                    } else {
                        moreMenuItem.setVisible(!isFirstNavigationLevel());
                    }

                    break;

                case TRANSFERS:
                    if (getTabItemTransfers() == PENDING_TAB && isTransfersInProgressAdded() && transfersInProgress.size() > 0) {
                        if (megaApi.areTransfersPaused(MegaTransfer.TYPE_DOWNLOAD) || megaApi.areTransfersPaused(MegaTransfer.TYPE_UPLOAD)) {
                            playTransfersMenuIcon.setVisible(true);
                        } else {
                            pauseTransfersMenuIcon.setVisible(true);
                        }

                        cancelAllTransfersMenuItem.setVisible(true);
                        enableSelectMenuItem.setVisible(true);
                    } else if (getTabItemTransfers() == COMPLETED_TAB && isTransfersInProgressAdded() && completedTransfersFragment.isAnyTransferCompleted()) {
                        clearCompletedTransfers.setVisible(true);
                        retryTransfers.setVisible(thereAreFailedOrCancelledTransfers());
                    }

                    break;

                case CHAT:
                    if (searchExpand) {
                        openSearchView();
                    } else {
                        openMeetingMenuItem.setVisible(true);
                        doNotDisturbMenuItem.setVisible(true);
                        openLinkMenuItem.setVisible(true);

                        if (getChatsFragment() != null && recentChatsFragment.getItemCount() > 0) {
                            searchMenuItem.setVisible(true);
                        }
                    }
                    break;

                case NOTIFICATIONS:
                    break;
            }
        }

        if (drawerItem == DrawerItem.HOMEPAGE) {
            // Get the Searchable again at onCreateOptionsMenu() after screen rotation
            mHomepageSearchable = findHomepageSearchable();

            if (searchExpand) {
                openSearchView();
            } else {
                if (mHomepageSearchable != null) {
                    searchMenuItem.setVisible(mHomepageSearchable.shouldShowSearchMenu());
                }
            }
        }

        logDebug("Call to super onCreateOptionsMenu");
        return super.onCreateOptionsMenu(menu);
    }

    private void openSearchOnHomepage() {
        textsearchQuery = false;
        firstNavigationLevel = true;
        parentHandleSearch = -1;
        levelsSearch = -1;
        setSearchDrawerItem();
        selectDrawerItem(drawerItem);
        resetActionBar(aB);

        if (searchFragment != null) {
            searchFragment.newSearchNodesTask();
        }
    }

    private void setFullscreenOfflineFragmentSearchQuery(String searchQuery) {
        if (fullscreenOfflineFragment != null) {
            fullscreenOfflineFragment.setSearchQuery(searchQuery);
        }
    }

    public void updateFullscreenOfflineFragmentOptionMenu(boolean openSearchView) {
        if (fullscreenOfflineFragment == null) {
            return;
        }

        if (searchExpand && openSearchView) {
            openSearchView();
        } else if (!searchExpand) {
            if (isOnline(this)) {
                if (fullscreenOfflineFragment.getItemCount() > 0
                        && !fullscreenOfflineFragment.searchMode() && searchMenuItem != null) {
                    searchMenuItem.setVisible(true);
                }
            } else {
                supportInvalidateOptionsMenu();
            }

            fullscreenOfflineFragment.refreshActionBarTitle();
        }
    }

    private HomepageSearchable findHomepageSearchable() {
        FragmentManager fragmentManager = getSupportFragmentManager();
        Fragment navHostFragment = fragmentManager.findFragmentById(R.id.nav_host_fragment);
        if (navHostFragment != null && navHostFragment.getChildFragmentManager() != null) {
            for (Fragment fragment : navHostFragment.getChildFragmentManager().getFragments()) {
                if (fragment instanceof HomepageSearchable) {
                    return (HomepageSearchable) fragment;
                }
            }
        }

        return null;
    }

    @SuppressWarnings("unchecked")
    public <F extends Fragment> F getFragmentByType(Class<F> fragmentClass) {
        Fragment navHostFragment = getSupportFragmentManager().findFragmentById(R.id.nav_host_fragment);
        if (navHostFragment == null) {
            return null;
        }

        for (Fragment fragment : navHostFragment.getChildFragmentManager().getFragments()) {
            if (fragment.getClass() == fragmentClass) {
                return (F) fragment;
            }
        }

        return null;
    }

    @Override
    public boolean onOptionsItemSelected(MenuItem item) {
        logDebug("onOptionsItemSelected");
        typesCameraPermission = INVALID_TYPE_PERMISSIONS;

        if (megaApi == null) {
            megaApi = ((MegaApplication) getApplication()).getMegaApi();
        }

        if (megaApi != null) {
            logDebug("retryPendingConnections");
            megaApi.retryPendingConnections();
        }

        if (megaChatApi != null) {
            megaChatApi.retryPendingConnections(false, null);
        }

        int id = item.getItemId();
        switch (id) {
            case android.R.id.home: {
                if (firstNavigationLevel && drawerItem != DrawerItem.SEARCH) {
                    if (drawerItem == DrawerItem.RUBBISH_BIN || drawerItem == DrawerItem.INBOX
                            || drawerItem == DrawerItem.NOTIFICATIONS || drawerItem == DrawerItem.TRANSFERS) {

                        backToDrawerItem(bottomNavigationCurrentItem);
                    } else {
                        drawerLayout.openDrawer(nV);
                    }
                } else {
                    logDebug("NOT firstNavigationLevel");
                    if (drawerItem == DrawerItem.CLOUD_DRIVE) {
                        //Check media discovery mode
                        if (isInMDMode) {
                            onBackPressed();
                        } else {
                            //Cloud Drive
                            if (isCloudAdded()) {
                                fileBrowserFragment.onBackPressed();
                            }
                        }
                    } else if (drawerItem == DrawerItem.RUBBISH_BIN) {
                        rubbishBinFragment = (RubbishBinFragment) getSupportFragmentManager().findFragmentByTag(FragmentTag.RUBBISH_BIN.getTag());
                        if (rubbishBinFragment != null) {
                            rubbishBinFragment.onBackPressed();
                        }
                    } else if (drawerItem == DrawerItem.SHARED_ITEMS) {
                        if (getTabItemShares() == INCOMING_TAB && isIncomingAdded()) {
                            incomingSharesFragment.onBackPressed();
                        } else if (getTabItemShares() == OUTGOING_TAB && isOutgoingAdded()) {
                            outgoingSharesFragment.onBackPressed();
                        } else if (getTabItemShares() == LINKS_TAB && isLinksAdded()) {
                            linksFragment.onBackPressed();
                        }
                    } else if (drawerItem == DrawerItem.PHOTOS) {
                        if (getPhotosFragment() != null) {
                            if (photosFragment.isEnablePhotosFragmentShown()) {
                                photosFragment.onBackPressed();
                                return true;
                            }

                            setToolbarTitle();
                            invalidateOptionsMenu();
                            return true;
                        } else if (isInAlbumContent) {
                            // When current fragment is AlbumContentFragment, the photosFragment will be null due to replaceFragment.
                            onBackPressed();
                        }
                    } else if (drawerItem == DrawerItem.INBOX) {
                        inboxFragment = (InboxFragment) getSupportFragmentManager().findFragmentByTag(FragmentTag.INBOX.getTag());
                        if (inboxFragment != null) {
                            inboxFragment.onBackPressed();
                            return true;
                        }
                    } else if (drawerItem == DrawerItem.SEARCH) {
                        if (getSearchFragment() != null) {
                            onBackPressed();
                            return true;
                        }
                    } else if (drawerItem == DrawerItem.TRANSFERS) {
                        drawerItem = getStartDrawerItem(this);
                        selectDrawerItem(drawerItem);
                        return true;
                    } else if (drawerItem == DrawerItem.HOMEPAGE) {
                        if (mHomepageScreen == HomepageScreen.FULLSCREEN_OFFLINE) {
                            handleBackPressIfFullscreenOfflineFragmentOpened();
                        } else if (mNavController.getCurrentDestination() != null &&
                                mNavController.getCurrentDestination().getId() == R.id.favouritesFolderFragment) {
                            onBackPressed();
                        } else {
                            mNavController.navigateUp();
                        }
                    } else {
                        super.onBackPressed();
                    }
                }
                return true;
            }
            case R.id.action_search: {
                logDebug("Action search selected");
                hideItemsWhenSearchSelected();
                return true;
            }
            case R.id.action_open_link:
                showOpenLinkDialog();
                return true;

            case R.id.action_menu_cancel_all_transfers: {
                showConfirmationCancelAllTransfers();
                return true;
            }
            case R.id.action_menu_clear_completed_transfers: {
                showConfirmationClearCompletedTransfers();
                return true;
            }
            case R.id.action_pause: {
                if (drawerItem == DrawerItem.TRANSFERS) {
                    logDebug("Click on action_pause - play visible");
                    megaApi.pauseTransfers(true, this);
                    pauseTransfersMenuIcon.setVisible(false);
                    playTransfersMenuIcon.setVisible(true);
                }

                return true;
            }
            case R.id.action_play: {
                logDebug("Click on action_play - pause visible");
                pauseTransfersMenuIcon.setVisible(true);
                playTransfersMenuIcon.setVisible(false);
                megaApi.pauseTransfers(false, this);

                return true;
            }
            case R.id.action_menu_do_not_disturb:
                if (drawerItem == DrawerItem.CHAT) {
                    if (getGeneralNotification().equals(NOTIFICATIONS_ENABLED)) {
                        createMuteNotificationsChatAlertDialog(this, null);
                    } else {
                        showSnackbar(MUTE_NOTIFICATIONS_SNACKBAR_TYPE, null, -1);
                    }
                }
                return true;

            case R.id.action_select: {
                switch (drawerItem) {
                    case CLOUD_DRIVE:
                        if (isCloudAdded()) {
                            fileBrowserFragment.selectAll();
                        }
                        break;

                    case RUBBISH_BIN:
                        if (getRubbishBinFragment() != null) {
                            rubbishBinFragment.selectAll();
                        }
                        break;

                    case SHARED_ITEMS:
                        switch (getTabItemShares()) {
                            case INCOMING_TAB:
                                if (isIncomingAdded()) {
                                    incomingSharesFragment.selectAll();
                                }
                                break;

                            case OUTGOING_TAB:
                                if (isOutgoingAdded()) {
                                    outgoingSharesFragment.selectAll();
                                }
                                break;

                            case LINKS_TAB:
                                if (isLinksAdded()) {
                                    linksFragment.selectAll();
                                }
                                break;
                        }
                        break;
                    case HOMEPAGE:
                        if (fullscreenOfflineFragment != null) {
                            fullscreenOfflineFragment.selectAll();
                        }
                        break;
                    case CHAT:
                        if (getChatsFragment() != null) {
                            recentChatsFragment.selectAll();
                        }
                        break;

                    case INBOX:
                        if (getInboxFragment() != null) {
                            inboxFragment.selectAll();
                        }
                        break;

                    case SEARCH:
                        if (getSearchFragment() != null) {
                            searchFragment.selectAll();
                        }
                        break;
                }

                return true;
            }
            case R.id.action_menu_clear_rubbish_bin:
                showClearRubbishBinDialog();
                return true;

            case R.id.action_scan_qr: {
                logDebug("Action menu scan QR code pressed");
                //Check if there is a in progress call:
                checkBeforeOpeningQR(true);
                return true;
            }
            case R.id.action_return_call: {
                logDebug("Action menu return to call in progress pressed");
                returnCall();
                return true;
            }
            case R.id.action_menu_retry_transfers:
                retryAllTransfers();
                return true;

            case R.id.action_enable_select:
                if (isTransfersInProgressAdded()) {
                    transfersFragment.activateActionMode();
                }
                return true;
            case R.id.action_menu_open_meeting:
                // Click to enter "create meeting"
                onCreateMeeting();
                return true;

            case R.id.action_more:
                showNodeOptionsPanel(getCurrentParentNode(getCurrentParentHandle(), INVALID_VALUE));
                return true;

            default: {
                return super.onOptionsItemSelected(item);
            }
        }
    }

    private void hideItemsWhenSearchSelected() {
        textSubmitted = false;

        if (searchMenuItem != null) {
            doNotDisturbMenuItem.setVisible(false);
            cancelAllTransfersMenuItem.setVisible(false);
            clearCompletedTransfers.setVisible(false);
            pauseTransfersMenuIcon.setVisible(false);
            playTransfersMenuIcon.setVisible(false);
            clearRubbishBinMenuitem.setVisible(false);
            searchMenuItem.setVisible(false);
            openMeetingMenuItem.setVisible(false);
            openLinkMenuItem.setVisible(false);
        }
    }

    /**
     * Method to return to an ongoing call
     */
    public void returnCall() {
        returnActiveCall(this, passcodeManagement);
    }

    public void checkBeforeOpeningQR(boolean openScanQR) {
        if (isNecessaryDisableLocalCamera() != MEGACHAT_INVALID_HANDLE) {
            showConfirmationOpenCamera(this, ACTION_OPEN_QR, openScanQR);
            return;
        }
        openQR(openScanQR);
    }

    public void openQR(boolean openScanQr) {
        if (openScanQr) {
            getSupportFragmentManager().beginTransaction()
                    .replace(R.id.fragment_container, new ScanCodeFragment()).commitNowAllowingStateLoss();
        }

        Intent intent = new Intent(this, QRCodeActivity.class);
        intent.putExtra(OPEN_SCAN_QR, openScanQr);
        startActivity(intent);
    }

    private void updateView(boolean isList) {
        if (this.isList != isList) {
            this.isList = isList;
            dbH.setPreferredViewList(isList);
        }

        LiveEventBus.get(EVENT_LIST_GRID_CHANGE, Boolean.class).post(isList);

        //Refresh Cloud Fragment
        refreshFragment(FragmentTag.CLOUD_DRIVE.getTag());

        //Refresh Rubbish Fragment
        refreshFragment(FragmentTag.RUBBISH_BIN.getTag());

        //Refresh shares section
        refreshFragment(FragmentTag.INCOMING_SHARES.getTag());

        //Refresh shares section
        refreshFragment(FragmentTag.OUTGOING_SHARES.getTag());

        refreshSharesPageAdapter();

        //Refresh search section
        refreshFragment(FragmentTag.SEARCH.getTag());

        //Refresh inbox section
        refreshFragment(FragmentTag.INBOX.getTag());
    }

    public void refreshAfterMovingToRubbish() {
        logDebug("refreshAfterMovingToRubbish");

        if (drawerItem == DrawerItem.CLOUD_DRIVE) {
            refreshCloudDrive();
        } else if (drawerItem == DrawerItem.INBOX) {
            onNodesInboxUpdate();
        } else if (drawerItem == DrawerItem.SHARED_ITEMS) {
            onNodesSharedUpdate();
        } else if (drawerItem == DrawerItem.SEARCH) {
            refreshSearch();
        } else if (drawerItem == DrawerItem.HOMEPAGE) {
            LiveEventBus.get(EVENT_NODES_CHANGE).post(false);
        }

        checkCameraUploadFolder(true, null);
        refreshRubbishBin();
        setToolbarTitle();
    }

    /**
     * After nodes on Cloud Drive changed or some nodes are moved to rubbish bin,
     * need to check CU and MU folders' status.
     *
     * @param shouldDisable If CU or MU folder is deleted by current client, then CU should be disabled. Otherwise not.
     * @param updatedNodes  Nodes which have changed.
     */
    private void checkCameraUploadFolder(boolean shouldDisable, List<MegaNode> updatedNodes) {
        // Get CU and MU folder hanlde from local setting.
        long primaryHandle = getPrimaryFolderHandle();
        long secondaryHandle = getSecondaryFolderHandle();

        if (updatedNodes != null) {
            List<Long> handles = new ArrayList<>();
            for (MegaNode node : updatedNodes) {
                handles.add(node.getHandle());
            }
            // If CU and MU folder don't change then return.
            if (!handles.contains(primaryHandle) && !handles.contains(secondaryHandle)) {
                logDebug("Updated nodes don't include CU/MU, return.");
                return;
            }
        }

        MegaPreferences prefs = dbH.getPreferences();
        boolean isSecondaryEnabled = false;
        if (prefs != null) {
            isSecondaryEnabled = Boolean.parseBoolean(prefs.getSecondaryMediaFolderEnabled());
        }

        // Check if CU and MU folder are moved to rubbish bin.
        boolean isPrimaryFolderInRubbish = isNodeInRubbish(primaryHandle);
        boolean isSecondaryFolderInRubbish = isSecondaryEnabled && isNodeInRubbish(secondaryHandle);

        // If only MU folder is in rubbish bin.
        if (isSecondaryFolderInRubbish && !isPrimaryFolderInRubbish) {
            logDebug("MU folder is deleted, backup settings and disable MU.");
            if (shouldDisable) {
                // Back up timestamps and disabled MU upload.
                backupTimestampsAndFolderHandle();
                disableMediaUploadProcess();
            } else {
                // Just stop the upload process.
                fireStopCameraUploadJob(app);
            }
        } else if (isPrimaryFolderInRubbish) {
            // If CU folder is in rubbish bin.
            logDebug("CU folder is deleted, backup settings and disable CU.");
            if (shouldDisable) {
                // Disable both CU and MU.
                backupTimestampsAndFolderHandle();
                disableCameraUploadSettingProcess(false);
                sendBroadcast(new Intent(ACTION_UPDATE_DISABLE_CU_UI_SETTING));
            } else {
                // Just stop the upload process.
                fireStopCameraUploadJob(app);
            }
        }
    }

    public void refreshRubbishBin() {
        rubbishBinFragment = (RubbishBinFragment) getSupportFragmentManager().findFragmentByTag(FragmentTag.RUBBISH_BIN.getTag());
        if (rubbishBinFragment != null) {
            ArrayList<MegaNode> nodes;
            if (viewModel.getRubbishBinParentHandle() == -1) {
                nodes = megaApi.getChildren(megaApi.getRubbishNode(), sortOrderManagement.getOrderCloud());
            } else {
                nodes = megaApi.getChildren(megaApi.getNodeByHandle(viewModel.getRubbishBinParentHandle()),
                        sortOrderManagement.getOrderCloud());
            }

            rubbishBinFragment.hideMultipleSelect();
            rubbishBinFragment.setNodes(nodes);
            rubbishBinFragment.getRecyclerView().invalidate();
        }
    }

    public void refreshAfterMoving() {
        logDebug("refreshAfterMoving");
        if (drawerItem == DrawerItem.CLOUD_DRIVE) {

            //Refresh Cloud Fragment
            refreshCloudDrive();

            //Refresh Rubbish Fragment
            refreshRubbishBin();
        } else if (drawerItem == DrawerItem.RUBBISH_BIN) {
            //Refresh Rubbish Fragment
            refreshRubbishBin();
        } else if (drawerItem == DrawerItem.INBOX) {
            onNodesInboxUpdate();

            refreshCloudDrive();
        } else if (drawerItem == DrawerItem.SHARED_ITEMS) {
            onNodesSharedUpdate();

            //Refresh Cloud Fragment
            refreshCloudDrive();

            //Refresh Rubbish Fragment
            refreshRubbishBin();
        } else if (drawerItem == DrawerItem.SEARCH) {
            refreshSearch();
        }

        setToolbarTitle();
    }

    public void refreshSearch() {
        if (getSearchFragment() != null) {
            searchFragment.hideMultipleSelect();
            searchFragment.refresh();
        }
    }

    public void refreshAfterRemoving() {
        logDebug("refreshAfterRemoving");

        rubbishBinFragment = (RubbishBinFragment) getSupportFragmentManager().findFragmentByTag(FragmentTag.RUBBISH_BIN.getTag());
        if (rubbishBinFragment != null) {
            rubbishBinFragment.hideMultipleSelect();
            refreshRubbishBin();
        }

        onNodesInboxUpdate();

        refreshSearch();
    }

    @Override
    public void onBackPressed() {
        logDebug("onBackPressed");

        // Let the PSA web browser fragment (if visible) to consume the back key event
        if (psaWebBrowser != null && psaWebBrowser.consumeBack()) return;

        retryConnectionsAndSignalPresence();

        if (drawerLayout.isDrawerOpen(nV)) {
            drawerLayout.closeDrawer(Gravity.LEFT);
            return;
        }

        dismissAlertDialogIfExists(statusDialog);

        logDebug("DRAWERITEM: " + drawerItem);

        if (turnOnNotifications) {
            deleteTurnOnNotificationsFragment();
            return;
        }
        if (onAskingPermissionsFragment || onAskingSMSVerificationFragment) {
            return;
        }

        if (mNavController.getCurrentDestination() != null &&
                mNavController.getCurrentDestination().getId() == R.id.favouritesFolderFragment) {
            super.onBackPressed();
            return;
        }

        if (drawerItem == DrawerItem.CLOUD_DRIVE) {
            if (isInMDMode) {
                changeMDMode(false);
                backToDrawerItem(bottomNavigationCurrentItem);
            } else {
                if (!isCloudAdded() || fileBrowserFragment.onBackPressed() == 0) {
                    performOnBack();
                }
            }
        } else if (drawerItem == DrawerItem.RUBBISH_BIN) {
            rubbishBinFragment = (RubbishBinFragment) getSupportFragmentManager()
                    .findFragmentByTag(FragmentTag.RUBBISH_BIN.getTag());
            if (rubbishBinFragment == null || rubbishBinFragment.onBackPressed() == 0) {
                backToDrawerItem(bottomNavigationCurrentItem);
            }
        } else if (drawerItem == DrawerItem.TRANSFERS) {
            backToDrawerItem(bottomNavigationCurrentItem);

        } else if (drawerItem == DrawerItem.INBOX) {
            inboxFragment = (InboxFragment) getSupportFragmentManager()
                    .findFragmentByTag(FragmentTag.INBOX.getTag());
            if (inboxFragment == null || inboxFragment.onBackPressed() == 0) {
                backToDrawerItem(bottomNavigationCurrentItem);
            }
        } else if (drawerItem == DrawerItem.NOTIFICATIONS) {
            backToDrawerItem(bottomNavigationCurrentItem);
        } else if (drawerItem == DrawerItem.SHARED_ITEMS) {
            switch (getTabItemShares()) {
                case INCOMING_TAB:
                    if (!isIncomingAdded() || incomingSharesFragment.onBackPressed() == 0) {
                        performOnBack();
                    }
                    break;
                case OUTGOING_TAB:
                    if (!isOutgoingAdded() || outgoingSharesFragment.onBackPressed() == 0) {
                        performOnBack();
                    }
                    break;
                case LINKS_TAB:
                    if (!isLinksAdded() || linksFragment.onBackPressed() == 0) {
                        performOnBack();
                    }
                    break;
                default:
                    performOnBack();
                    break;
            }
        } else if (drawerItem == DrawerItem.CHAT) {
            if (getChatsFragment() != null && isFabExpanded) {
                collapseFab();
            } else {
                performOnBack();
            }
        } else if (drawerItem == DrawerItem.PHOTOS) {
            if (isInAlbumContent) {
                fromAlbumContent = true;
                isInAlbumContent = false;

                backToDrawerItem(bottomNavigationCurrentItem);
                if (photosFragment == null) {
                    backToDrawerItem(bottomNavigationCurrentItem);
                } else {
                    photosFragment.switchToAlbum();
                }
            } else if (getPhotosFragment() == null || photosFragment.onBackPressed() == 0) {
                performOnBack();
            }
        } else if (drawerItem == DrawerItem.SEARCH) {
            if (getSearchFragment() == null || searchFragment.onBackPressed() == 0) {
                closeSearchSection();
            }
        } else if (isInMainHomePage()) {
            HomepageFragment fragment = getFragmentByType(HomepageFragment.class);
            if (fragment != null && fragment.isFabExpanded()) {
                fragment.collapseFab();
            } else {
                performOnBack();
            }
        } else {
            handleBackPressIfFullscreenOfflineFragmentOpened();
        }
    }

    /**
     * Closes the app if the current DrawerItem is the same as the preferred one.
     * If not, sets the current DrawerItem as the preferred one.
     */
    private void performOnBack() {
        int startItem = getStartBottomNavigationItem(this);

        if (shouldCloseApp(startItem, drawerItem)) {
            // The Psa requires the activity to load the new PSA even though the app is on the
            // background. So don't call super.onBackPressed() since it will destroy this activity
            // and its embedded web browser fragment.
            moveTaskToBack(false);
        } else {
            backToDrawerItem(startItem);
        }
    }

    private void handleBackPressIfFullscreenOfflineFragmentOpened() {
        if (fullscreenOfflineFragment == null || fullscreenOfflineFragment.onBackPressed() == 0) {
            // workaround for flicker of AppBarLayout: if we go back to homepage from fullscreen
            // offline, and hide AppBarLayout when immediately on go back, we will see the flicker
            // of AppBarLayout, hide AppBarLayout when fullscreen offline is closed is better.
            if (bottomNavigationCurrentItem != HOME_BNV) {
                backToDrawerItem(bottomNavigationCurrentItem);
            } else {
                drawerItem = DrawerItem.HOMEPAGE;
            }
            super.onBackPressed();
        }
    }

    public void adjustTransferWidgetPositionInHomepage() {
        if (isInMainHomePage()) {
            RelativeLayout transfersWidgetLayout = findViewById(R.id.transfers_widget_layout);
            if (transfersWidgetLayout == null) return;

            LinearLayout.LayoutParams params = (LinearLayout.LayoutParams) transfersWidgetLayout.getLayoutParams();
            params.bottomMargin = Util.dp2px(TRANSFER_WIDGET_MARGIN_BOTTOM, outMetrics);
            params.gravity = Gravity.END;
            transfersWidgetLayout.setLayoutParams(params);
        }
    }

    /**
     * Update the PSA view visibility. It should only visible in root homepage tab.
     */
    private void updatePsaViewVisibility() {
        psaViewHolder.toggleVisible(isInMainHomePage());
        if (psaViewHolder.visible()) {
            handler.post(this::updateHomepageFabPosition);
        } else {
            updateHomepageFabPosition();
        }
    }

    public void backToDrawerItem(int item) {
        if (item == CLOUD_DRIVE_BNV) {
            drawerItem = DrawerItem.CLOUD_DRIVE;
            if (isCloudAdded()) {
                fileBrowserFragment.setTransferOverQuotaBannerVisibility();
            }
        } else if (item == PHOTOS_BNV) {
            drawerItem = DrawerItem.PHOTOS;
        } else if (item == CHAT_BNV) {
            drawerItem = DrawerItem.CHAT;
        } else if (item == SHARED_ITEMS_BNV) {
            drawerItem = DrawerItem.SHARED_ITEMS;
        } else if (item == HOME_BNV || item == -1) {
            drawerItem = DrawerItem.HOMEPAGE;
        }

        selectDrawerItem(drawerItem);
    }

    void isFirstTimeCam() {
        if (firstLogin) {
            firstLogin = false;
            dbH.setCamSyncEnabled(false);
            bottomNavigationCurrentItem = CLOUD_DRIVE_BNV;
        }
    }

    private void checkIfShouldCloseSearchView(DrawerItem oldDrawerItem) {
        if (!searchExpand) return;

        if (oldDrawerItem == DrawerItem.CHAT
                || (oldDrawerItem == DrawerItem.HOMEPAGE
                && mHomepageScreen == HomepageScreen.FULLSCREEN_OFFLINE)) {
            searchExpand = false;
        }
    }

    @Override
    public boolean onNavigationItemSelected(MenuItem menuItem) {
        logDebug("onNavigationItemSelected");

        if (nV != null) {
            Menu nVMenu = nV.getMenu();
            resetNavigationViewMenu(nVMenu);
        }

        DrawerItem oldDrawerItem = drawerItem;

        switch (menuItem.getItemId()) {
            case R.id.bottom_navigation_item_cloud_drive: {
                if (drawerItem == DrawerItem.CLOUD_DRIVE) {
                    if (isInMDMode) {
                        changeMDMode(false);
                    }
                    MegaNode rootNode = megaApi.getRootNode();
                    if (rootNode == null) {
                        logError("Root node is null");
                    }

                    if (viewModel.getBrowserParentHandle() != INVALID_HANDLE
                            && rootNode != null && viewModel.getBrowserParentHandle() != rootNode.getHandle()) {
                        viewModel.setBrowserParentHandle(rootNode.getHandle());
                        refreshFragment(FragmentTag.CLOUD_DRIVE.getTag());
                        if (isCloudAdded()) {
                            fileBrowserFragment.scrollToFirstPosition();
                        }
                    }
                } else {
                    drawerItem = DrawerItem.CLOUD_DRIVE;
                    setBottomNavigationMenuItemChecked(CLOUD_DRIVE_BNV);
                }
                break;
            }
            case R.id.bottom_navigation_item_homepage: {
                drawerItem = DrawerItem.HOMEPAGE;
                if (fullscreenOfflineFragment != null) {
                    super.onBackPressed();
                    return true;
                } else {
                    setBottomNavigationMenuItemChecked(HOME_BNV);
                }
                break;
            }
            case R.id.bottom_navigation_item_camera_uploads: {
                // if pre fragment is the same one, do nothing.
                if (oldDrawerItem != DrawerItem.PHOTOS) {
                    drawerItem = DrawerItem.PHOTOS;
                    setBottomNavigationMenuItemChecked(PHOTOS_BNV);
                }
                break;
            }
            case R.id.bottom_navigation_item_shared_items: {
                if (drawerItem == DrawerItem.SHARED_ITEMS) {
                    if (getTabItemShares() == INCOMING_TAB && parentHandleIncoming != INVALID_HANDLE) {
                        parentHandleIncoming = INVALID_HANDLE;
                        refreshFragment(FragmentTag.INCOMING_SHARES.getTag());
                    } else if (getTabItemShares() == OUTGOING_TAB && parentHandleOutgoing != INVALID_HANDLE) {
                        parentHandleOutgoing = INVALID_HANDLE;
                        refreshFragment(FragmentTag.OUTGOING_SHARES.getTag());
                    } else if (getTabItemShares() == LINKS_TAB && parentHandleLinks != INVALID_HANDLE) {
                        parentHandleLinks = INVALID_HANDLE;
                        refreshFragment(FragmentTag.LINKS.getTag());
                    }

                    refreshSharesPageAdapter();
                } else {
                    drawerItem = DrawerItem.SHARED_ITEMS;
                    setBottomNavigationMenuItemChecked(SHARED_ITEMS_BNV);
                }
                break;
            }
            case R.id.bottom_navigation_item_chat: {
                drawerItem = DrawerItem.CHAT;
                setBottomNavigationMenuItemChecked(CHAT_BNV);
                break;
            }
        }

        checkIfShouldCloseSearchView(oldDrawerItem);
        selectDrawerItem(drawerItem);
        drawerLayout.closeDrawer(Gravity.LEFT);

        return true;
    }

    @Override
    public void showSnackbar(int type, String content, long chatId) {
        showSnackbar(type, fragmentContainer, content, chatId);
    }

    /**
     * Restores a list of nodes from Rubbish Bin to their original parent.
     *
     * @param nodes List of nodes.
     */
    public void restoreFromRubbish(final List<MegaNode> nodes) {
        checkNameCollisionUseCase.checkRestorations(nodes)
                .subscribeOn(Schedulers.io())
                .observeOn(AndroidSchedulers.mainThread())
                .subscribe((result, throwable) -> {
                    if (throwable == null) {
                        ArrayList<NameCollision> collisions = result.getFirst();
                        if (!collisions.isEmpty()) {
                            nameCollisionActivityContract.launch(collisions);
                        }

                        List<MegaNode> nodesWithoutCollisions = result.getSecond();
                        if (!nodesWithoutCollisions.isEmpty()) {
                            proceedWithRestoration(nodesWithoutCollisions);
                        }
                    }
                });
    }

    private void proceedWithRestoration(List<MegaNode> nodes) {
        moveNodeUseCase.restore(nodes)
                .subscribeOn(Schedulers.io())
                .observeOn(AndroidSchedulers.mainThread())
                .subscribe((result, throwable) -> {
                    if (throwable == null) {
                        boolean notValidView = result.isSingleAction() && result.isSuccess()
                                && viewModel.getRubbishBinParentHandle() == nodes.get(0).getHandle();

                        showRestorationOrRemovalResult(notValidView, result.getResultText());
                    } else if (throwable instanceof ForeignNodeException) {
                        launchForeignNodeError();
                    }
                });
    }

    /**
     * Shows the final result of a restoration or removal from Rubbish Bin section.
     *
     * @param notValidView True if should update the view, false otherwise.
     * @param message      Text message to show as the request result.
     */
    private void showRestorationOrRemovalResult(boolean notValidView, String message) {
        if (notValidView) {
            viewModel.setRubbishBinParentHandle(INVALID_HANDLE);
            setToolbarTitle();
            refreshRubbishBin();
        }

        dismissAlertDialogIfExists(statusDialog);
        showSnackbar(SNACKBAR_TYPE, message, MEGACHAT_INVALID_HANDLE);
    }

    public void showRenameDialog(final MegaNode document) {
        showRenameNodeDialog(this, document, this, this);
    }

    /**
     * Launches an intent to get the links of the nodes received.
     *
     * @param nodes List of nodes to get their links.
     */
    public void showGetLinkActivity(List<MegaNode> nodes) {
        if (nodes == null || nodes.isEmpty()) {
            showSnackbar(SNACKBAR_TYPE, getString(R.string.general_text_error), MEGACHAT_INVALID_HANDLE);
            return;
        }

        if (nodes.size() == 1) {
            showGetLinkActivity(nodes.get(0).getHandle());
            return;
        }

        long[] handles = new long[nodes.size()];
        for (int i = 0; i < nodes.size(); i++) {
            MegaNode node = nodes.get(i);
            if (showTakenDownNodeActionNotAvailableDialog(node, this)) {
                return;
            }

            handles[i] = node.getHandle();
        }

        LinksUtil.showGetLinkActivity(this, handles);
    }

    public void showGetLinkActivity(long handle) {
        logDebug("Handle: " + handle);
        MegaNode node = megaApi.getNodeByHandle(handle);
        if (node == null) {
            showSnackbar(SNACKBAR_TYPE, getString(R.string.warning_node_not_exists_in_cloud), MEGACHAT_INVALID_HANDLE);
            return;
        }


        if (showTakenDownNodeActionNotAvailableDialog(node, this)) {
            return;
        }

        LinksUtil.showGetLinkActivity(this, handle);

        refreshAfterMovingToRubbish();
    }

    /*
     * Display keyboard
     */
    private void showKeyboardDelayed(final View view) {
        logDebug("showKeyboardDelayed");
        handler.postDelayed(new Runnable() {
            @Override
            public void run() {
                InputMethodManager imm = (InputMethodManager) getSystemService(Context.INPUT_METHOD_SERVICE);
                imm.showSoftInput(view, InputMethodManager.SHOW_IMPLICIT);
            }
        }, 50);
    }

    /**
     * Move folders or files that belong to "My backups"
     *
     * @param handleList handleList handles list of the nodes that selected
     */
    public void moveBackupNode(final ArrayList<Long> handleList) {
        logDebug("MyBackup + NodeOptionsBottomSheetDialogFragment Move a backup folder or file");
        fileBackupManager.moveBackup(nC, handleList);
    }

    /**
     * Delete folders or files that included "My backup"
     *
     * @param handleList handleList handles list of the nodes that selected
     */
    public void askConfirmationMoveToRubbish(final ArrayList<Long> handleList) {
        logDebug("askConfirmationMoveToRubbish");

        if (handleList != null) {

            if (handleList.size() > 0) {
                Long handle = handleList.get(0);
                MegaNode p = megaApi.getNodeByHandle(handle);
                while (megaApi.getParentNode(p) != null) {
                    p = megaApi.getParentNode(p);
                }
                if (p.getHandle() != megaApi.getRubbishNode().getHandle()) {
                    if (fileBackupManager.removeBackup(moveNodeUseCase, handleList)) {
                        return;
                    }

                    MaterialAlertDialogBuilder builder = new MaterialAlertDialogBuilder(this);
                    if (getPrimaryFolderHandle() == handle && CameraUploadUtil.isPrimaryEnabled()) {
                        builder.setMessage(getResources().getString(R.string.confirmation_move_cu_folder_to_rubbish));
                    } else if (getSecondaryFolderHandle() == handle && CameraUploadUtil.isSecondaryEnabled()) {
                        builder.setMessage(R.string.confirmation_move_mu_folder_to_rubbish);
                    } else {
                        builder.setMessage(getResources().getString(R.string.confirmation_move_to_rubbish));
                    }

                    builder.setPositiveButton(R.string.general_move, (dialog, which) ->
                            moveNodeUseCase.moveToRubbishBin(handleList)
                                    .subscribeOn(Schedulers.io())
                                    .observeOn(AndroidSchedulers.mainThread())
                                    .subscribe((result, throwable) -> {
                                        if (throwable == null) {
                                            showMovementResult(result, handleList.get(0));
                                        }
                                    }));

                    builder.setNegativeButton(R.string.general_cancel, null);
                    builder.show();
                } else {
                    MaterialAlertDialogBuilder builder = new MaterialAlertDialogBuilder(this);
                    builder.setMessage(getResources().getString(R.string.confirmation_delete_from_mega));

                    builder.setPositiveButton(R.string.rubbish_bin_delete_confirmation_dialog_button_delete, (dialog, which) ->
                            removeNodeUseCase.remove(handleList)
                                    .subscribeOn(Schedulers.io())
                                    .observeOn(AndroidSchedulers.mainThread())
                                    .subscribe((result, throwable) -> {
                                        if (throwable == null) {
                                            boolean notValidView = result.isSingleAction()
                                                    && result.isSuccess()
                                                    && viewModel.getRubbishBinParentHandle() == handleList.get(0);

                                            showRestorationOrRemovalResult(notValidView, result.getResultText());
                                        }
                                    }));

                    builder.setNegativeButton(R.string.general_cancel, null);
                    builder.show();
                }
            }
        } else {
            logWarning("handleList NULL");
            return;
        }

    }

    public void showWarningDialogOfShare(final MegaNode p, int nodeType, int actionType) {
        logDebug("showWarningDialogOfShareFolder");
        if (actionType == ACTION_BACKUP_SHARE_FOLDER) {
            fileBackupManager.shareBackupFolder(nC, p, nodeType, actionType);
        }
    }

    /**
     * Shows the final result of a movement request.
     *
     * @param result Object containing the request result.
     * @param handle Handle of the node to mode.
     */
    private void showMovementResult(MoveRequestResult result, long handle) {
        if (result.isSingleAction() && result.isSuccess() && getCurrentParentHandle() == handle) {
            switch (drawerItem) {
                case CLOUD_DRIVE:
                    viewModel.setBrowserParentHandle(result.getOldParentHandle());
                    refreshCloudDrive();
                    break;

                case INBOX:
                    parentHandleInbox = result.getOldParentHandle();
                    refreshInboxList();
                    break;

                case SHARED_ITEMS:
                    switch (getTabItemShares()) {
                        case INCOMING_TAB:
                            decreaseDeepBrowserTreeIncoming();
                            parentHandleIncoming = deepBrowserTreeIncoming == 0 ? INVALID_HANDLE : result.getOldParentHandle();
                            refreshIncomingShares();
                            break;

                        case OUTGOING_TAB:
                            decreaseDeepBrowserTreeOutgoing();
                            parentHandleOutgoing = deepBrowserTreeOutgoing == 0 ? INVALID_HANDLE : result.getOldParentHandle();

                            if (parentHandleOutgoing == INVALID_HANDLE) {
                                hideTabs(false, OUTGOING_TAB);
                            }

                            refreshOutgoingShares();
                            break;

                        case LINKS_TAB:
                            decreaseDeepBrowserTreeLinks();
                            parentHandleLinks = deepBrowserTreeLinks == 0 ? INVALID_HANDLE : result.getOldParentHandle();

                            if (parentHandleLinks == INVALID_HANDLE) {
                                hideTabs(false, LINKS_TAB);
                            }

                            refreshLinks();
                            break;
                    }

                case SEARCH:
                    parentHandleSearch = levelsSearch > 0 ? result.getOldParentHandle() : INVALID_HANDLE;
                    levelsSearch--;
                    refreshSearch();
                    break;

            }

            setToolbarTitle();
        }

        showSnackbar(SNACKBAR_TYPE, result.getResultText(), MEGACHAT_INVALID_HANDLE);
    }

    /**
     * Shows an error in the Open link dialog.
     *
     * @param show  True if should show an error.
     * @param error Error value to identify and show the corresponding error.
     */
    private void showOpenLinkError(boolean show, int error) {
        if (openLinkDialog != null) {
            if (show) {
                openLinkDialogIsErrorShown = true;
                ColorUtils.setErrorAwareInputAppearance(openLinkText, true);
                openLinkError.setVisibility(View.VISIBLE);
                if (drawerItem == DrawerItem.CLOUD_DRIVE) {
                    if (openLinkText.getText().toString().isEmpty()) {
                        openLinkErrorText.setText(R.string.invalid_file_folder_link_empty);
                        return;
                    }
                    switch (error) {
                        case CHAT_LINK: {
                            openLinkText.setTextColor(ColorUtils.getThemeColor(this,
                                    android.R.attr.textColorPrimary));
                            openLinkErrorText.setText(R.string.valid_chat_link);
                            openLinkOpenButton.setText(R.string.action_open_chat_link);
                            break;
                        }
                        case CONTACT_LINK: {
                            openLinkText.setTextColor(ColorUtils.getThemeColor(this,
                                    android.R.attr.textColorPrimary));
                            openLinkErrorText.setText(R.string.valid_contact_link);
                            openLinkOpenButton.setText(R.string.action_open_contact_link);
                            break;
                        }
                        case ERROR_LINK: {
                            openLinkErrorText.setText(R.string.invalid_file_folder_link);
                            break;
                        }
                    }
                } else if (drawerItem == DrawerItem.CHAT) {
                    if (openLinkText.getText().toString().isEmpty()) {
                        openLinkErrorText.setText(chatLinkDialogType == LINK_DIALOG_CHAT ?
                                R.string.invalid_chat_link_empty : R.string.invalid_meeting_link_empty);
                        return;
                    }
                    openLinkErrorText.setText(chatLinkDialogType == LINK_DIALOG_CHAT ?
                            R.string.invalid_chat_link_args : R.string.invalid_meeting_link_args);
                }
            } else {
                openLinkDialogIsErrorShown = false;
                if (openLinkError.getVisibility() == View.VISIBLE) {
                    ColorUtils.setErrorAwareInputAppearance(openLinkText, false);
                    openLinkError.setVisibility(View.GONE);
                    openLinkOpenButton.setText(R.string.context_open_link);
                }
            }
        }
    }

    /**
     * Opens a links via Open link dialog.
     *
     * @param link The link to open.
     */
    private void openLink(String link) {
        // Password link
        if (matchRegexs(link, PASSWORD_LINK_REGEXS)) {
            dismissAlertDialogIfExists(openLinkDialog);
            Intent openLinkIntent = new Intent(this, OpenPasswordLinkActivity.class);
            openLinkIntent.setFlags(Intent.FLAG_ACTIVITY_CLEAR_TOP);
            openLinkIntent.setData(Uri.parse(link));
            startActivity(openLinkIntent);
            return;
        }

        if (drawerItem == DrawerItem.CLOUD_DRIVE) {
            int linkType = nC.importLink(link);
            if (openLinkError.getVisibility() == View.VISIBLE) {
                switch (linkType) {
                    case CHAT_LINK: {
                        logDebug("Open chat link: correct chat link");
                        // Identify the link is a meeting or normal chat link
                        megaChatApi.checkChatLink(link, new LoadPreviewListener(ManagerActivity.this, ManagerActivity.this, CHECK_LINK_TYPE_UNKNOWN_LINK));
                        dismissAlertDialogIfExists(openLinkDialog);
                        break;
                    }
                    case CONTACT_LINK: {
                        logDebug("Open contact link: correct contact link");
                        String[] s = link.split("C!");
                        if (s.length > 1) {
                            long handle = MegaApiAndroid.base64ToHandle(s[1].trim());
                            openContactLink(handle);
                            dismissAlertDialogIfExists(openLinkDialog);
                        }
                        break;
                    }
                }
            } else {
                switch (linkType) {
                    case FILE_LINK:
                    case FOLDER_LINK: {
                        logDebug("Do nothing: correct file or folder link");
                        dismissAlertDialogIfExists(openLinkDialog);
                        break;
                    }
                    case CHAT_LINK:
                    case CONTACT_LINK:
                    case ERROR_LINK: {
                        logWarning("Show error: invalid link or correct chat or contact link");
                        showOpenLinkError(true, linkType);
                        break;
                    }
                }
            }
        } else if (drawerItem == DrawerItem.CHAT) {
            megaChatApi.checkChatLink(link, new LoadPreviewListener(ManagerActivity.this, ManagerActivity.this, CHECK_LINK_TYPE_UNKNOWN_LINK));
        }
    }

    /**
     * Shows an Open link dialog.
     */
    private void showOpenLinkDialog() {
        MaterialAlertDialogBuilder builder = new MaterialAlertDialogBuilder(this);
        LayoutInflater inflater = getLayoutInflater();
        View v = inflater.inflate(R.layout.dialog_error_hint, null);
        builder.setView(v).setPositiveButton(R.string.context_open_link, null)
                .setNegativeButton(R.string.general_cancel, null);

        openLinkText = v.findViewById(R.id.text);

        openLinkText.addTextChangedListener(new TextWatcher() {
            @Override
            public void beforeTextChanged(CharSequence s, int start, int count, int after) {
            }

            @Override
            public void onTextChanged(CharSequence s, int start, int before, int count) {
            }

            @Override
            public void afterTextChanged(Editable s) {
                showOpenLinkError(false, 0);
            }
        });

        openLinkText.setOnEditorActionListener((v1, actionId, event) -> {
            if (actionId == EditorInfo.IME_ACTION_DONE) {
                hideKeyboardView(managerActivity, v1, 0);
                openLink(openLinkText.getText().toString());
                return true;
            }
            return false;
        });

        Util.showKeyboardDelayed(openLinkText);

        openLinkError = v.findViewById(R.id.error);
        openLinkErrorText = v.findViewById(R.id.error_text);

        if (drawerItem == DrawerItem.CLOUD_DRIVE) {
            builder.setTitle(R.string.action_open_link);
            openLinkText.setHint(R.string.hint_paste_link);
        } else if (drawerItem == DrawerItem.CHAT) {
            Fragment fragment = getSupportFragmentManager()
                    .findFragmentByTag(MeetingBottomSheetDialogFragment.TAG);
            if (fragment != null) {
                builder.setTitle(R.string.paste_meeting_link_guest_dialog_title)
                        .setMessage(StringResourcesUtils.getString(
                                R.string.paste_meeting_link_guest_instruction));
                openLinkText.setHint(R.string.meeting_link);
                chatLinkDialogType = LINK_DIALOG_MEETING;
            } else {
                builder.setTitle(R.string.action_open_chat_link);
                openLinkText.setHint(R.string.hint_enter_chat_link);
                chatLinkDialogType = LINK_DIALOG_CHAT;
            }
        }

        openLinkDialog = builder.create();
        openLinkDialog.setCanceledOnTouchOutside(false);

        try {
            openLinkDialog.show();
            openLinkText.requestFocus();

            // Set onClickListeners for buttons after showing the dialog would prevent
            // the dialog from dismissing automatically on clicking the buttons
            openLinkOpenButton = openLinkDialog.getButton(AlertDialog.BUTTON_POSITIVE);
            openLinkOpenButton.setOnClickListener((view) -> {
                hideKeyboard(managerActivity, 0);
                openLink(openLinkText.getText().toString());
            });
            openLinkDialog.setOnKeyListener((dialog, keyCode, event) -> {
                if (keyCode == KeyEvent.KEYCODE_BACK && event.getRepeatCount() == 0) {
                    dismissAlertDialogIfExists(openLinkDialog);
                    return true;
                }

                return false;
            });
        } catch (Exception e) {
            logError("Exception showing Open Link dialog", e);
        }
    }

    public void showChatLink(String link) {
        logDebug("Link: " + link);
        Intent openChatLinkIntent = new Intent(this, ChatActivity.class);

        if (joiningToChatLink) {
            openChatLinkIntent.setAction(ACTION_JOIN_OPEN_CHAT_LINK);
            resetJoiningChatLink();
        } else {
            openChatLinkIntent.setAction(ACTION_OPEN_CHAT_LINK);
        }

        openChatLinkIntent.setData(Uri.parse(link));
        startActivity(openChatLinkIntent);

        drawerItem = DrawerItem.CHAT;
        selectDrawerItem(drawerItem);
    }

    /**
     * Initializes the variables to join chat by default.
     */
    private void resetJoiningChatLink() {
        joiningToChatLink = false;
        linkJoinToChatLink = null;
    }

    public void showPresenceStatusDialog() {
        logDebug("showPresenceStatusDialog");

        MaterialAlertDialogBuilder dialogBuilder = new MaterialAlertDialogBuilder(this);
        final CharSequence[] items = {getString(R.string.online_status), getString(R.string.away_status), getString(R.string.busy_status), getString(R.string.offline_status)};
        int statusToShow = megaChatApi.getOnlineStatus();
        switch (statusToShow) {
            case MegaChatApi.STATUS_ONLINE: {
                statusToShow = 0;
                break;
            }
            case MegaChatApi.STATUS_AWAY: {
                statusToShow = 1;
                break;
            }
            case MegaChatApi.STATUS_BUSY: {
                statusToShow = 2;
                break;
            }
            case MegaChatApi.STATUS_OFFLINE: {
                statusToShow = 3;
                break;
            }
        }
        dialogBuilder.setSingleChoiceItems(items, statusToShow, new DialogInterface.OnClickListener() {
            public void onClick(DialogInterface dialog, int item) {

                presenceStatusDialog.dismiss();
                switch (item) {
                    case 0: {
                        megaChatApi.setOnlineStatus(MegaChatApi.STATUS_ONLINE, managerActivity);
                        break;
                    }
                    case 1: {
                        megaChatApi.setOnlineStatus(MegaChatApi.STATUS_AWAY, managerActivity);
                        break;
                    }
                    case 2: {
                        megaChatApi.setOnlineStatus(MegaChatApi.STATUS_BUSY, managerActivity);
                        break;
                    }
                    case 3: {
                        megaChatApi.setOnlineStatus(MegaChatApi.STATUS_OFFLINE, managerActivity);
                        break;
                    }
                }
            }
        });
        dialogBuilder.setTitle(getString(R.string.status_label));
        presenceStatusDialog = dialogBuilder.create();
        presenceStatusDialog.show();
    }

    @Override
    public void uploadFiles() {
        chooseFiles(this);
    }

    @Override
    public void uploadFolder() {
        chooseFolder(this);
    }

    @Override
    public void takePictureAndUpload() {
        if (!hasPermissions(this, Manifest.permission.CAMERA)) {
            setTypesCameraPermission(TAKE_PICTURE_OPTION);
            requestPermission(this, REQUEST_CAMERA, Manifest.permission.CAMERA);
            return;
        }
        if (!hasPermissions(this, Manifest.permission.WRITE_EXTERNAL_STORAGE)) {
            requestPermission(this, REQUEST_WRITE_STORAGE, Manifest.permission.WRITE_EXTERNAL_STORAGE);
            return;
        }
        checkTakePicture(this, TAKE_PHOTO_CODE);
    }

    @Override
    public void scanDocument() {
        String[] saveDestinations = {
                StringResourcesUtils.getString(R.string.section_cloud_drive),
                StringResourcesUtils.getString(R.string.section_chat)
        };
        Intent intent = DocumentScannerActivity.getIntent(this, saveDestinations);
        startActivityForResult(intent, REQUEST_CODE_SCAN_DOCUMENT);
    }

    @Override
    public void showNewFolderDialog(String typedText) {
        newFolderDialog = MegaNodeDialogUtil.showNewFolderDialog(this, this, typedText);
    }

    @Override
    public void showNewTextFileDialog(String typedName) {
        newTextFileDialog = MegaNodeDialogUtil.showNewTxtFileDialog(this,
                getCurrentParentNode(getCurrentParentHandle(), INVALID_VALUE), typedName,
                drawerItem == DrawerItem.HOMEPAGE);
    }

    public long getParentHandleBrowser() {
        if (viewModel.getBrowserParentHandle() == -1) {
            MegaNode rootNode = megaApi.getRootNode();
            viewModel.setBrowserParentHandle(rootNode != null ? rootNode.getParentHandle() : viewModel.getBrowserParentHandle());
        }

        return viewModel.getBrowserParentHandle();
    }

    private long getCurrentParentHandle() {
        long parentHandle = -1;

        switch (drawerItem) {
            case HOMEPAGE:
                // For home page, its parent is always the root of cloud drive.
                parentHandle = megaApi.getRootNode().getHandle();
                break;
            case CLOUD_DRIVE:
                parentHandle = getParentHandleBrowser();
                break;

            case INBOX:
                parentHandle = parentHandleInbox;
                break;

            case RUBBISH_BIN:
                parentHandle = viewModel.getRubbishBinParentHandle();
                break;

            case SHARED_ITEMS:
                if (viewPagerShares == null) break;

                if (getTabItemShares() == INCOMING_TAB) {
                    parentHandle = parentHandleIncoming;
                } else if (getTabItemShares() == OUTGOING_TAB) {
                    parentHandle = parentHandleOutgoing;
                } else if (getTabItemShares() == LINKS_TAB) {
                    parentHandle = parentHandleLinks;
                }
                break;

            case SEARCH:
                if (parentHandleSearch != -1) {
                    parentHandle = parentHandleSearch;
                    break;
                }
                switch (searchDrawerItem) {
                    case CLOUD_DRIVE:
                        parentHandle = getParentHandleBrowser();
                        break;
                    case SHARED_ITEMS:
                        if (searchSharedTab == INCOMING_TAB) {
                            parentHandle = parentHandleIncoming;
                        } else if (searchSharedTab == OUTGOING_TAB) {
                            parentHandle = parentHandleOutgoing;
                        } else if (searchSharedTab == LINKS_TAB) {
                            parentHandle = parentHandleLinks;
                        }
                        break;
                    case INBOX:
                        parentHandle = getParentHandleInbox();
                        break;
                }
                break;

            default:
                return parentHandle;
        }

        return parentHandle;
    }

    private MegaNode getCurrentParentNode(long parentHandle, int error) {
        String errorString = null;

        if (error != -1) {
            errorString = getString(error);
        }

        if (parentHandle == -1 && errorString != null) {
            showSnackbar(SNACKBAR_TYPE, errorString, -1);
            logDebug(errorString + ": parentHandle == -1");
            return null;
        }

        MegaNode parentNode = megaApi.getNodeByHandle(parentHandle);

        if (parentNode == null && errorString != null) {
            showSnackbar(SNACKBAR_TYPE, errorString, -1);
            logDebug(errorString + ": parentNode == null");
            return null;
        }

        return parentNode;
    }

    @Override
    public void createFolder(@NotNull String title) {
        logDebug("createFolder");
        if (!isOnline(this)) {
            showSnackbar(SNACKBAR_TYPE, getString(R.string.error_server_connection_problem), -1);
            return;
        }

        if (isFinishing()) {
            return;
        }

        MegaNode parentNode = getCurrentParentNode(getCurrentParentHandle(), R.string.context_folder_no_created);
        if (parentNode == null) return;

        ArrayList<MegaNode> nL = megaApi.getChildren(parentNode);
        for (int i = 0; i < nL.size(); i++) {
            if (title.compareTo(nL.get(i).getName()) == 0) {
                showSnackbar(SNACKBAR_TYPE, getString(R.string.context_folder_already_exists), -1);
                logDebug("Folder not created: folder already exists");
                return;
            }
        }

        statusDialog = createProgressDialog(this, StringResourcesUtils.getString(R.string.context_creating_folder));
        megaApi.createFolder(title, parentNode, this);
    }

    public void showClearRubbishBinDialog() {
        logDebug("showClearRubbishBinDialog");

        rubbishBinFragment = (RubbishBinFragment) getSupportFragmentManager().findFragmentByTag(FragmentTag.RUBBISH_BIN.getTag());
        if (rubbishBinFragment != null) {
            if (rubbishBinFragment.isVisible()) {
                rubbishBinFragment.notifyDataSetChanged();
            }
        }

        MaterialAlertDialogBuilder builder = new MaterialAlertDialogBuilder(this);
        builder.setTitle(getString(R.string.context_clear_rubbish));
        builder.setMessage(getString(R.string.clear_rubbish_confirmation));
        builder.setPositiveButton(getString(R.string.general_clear),
                new DialogInterface.OnClickListener() {
                    public void onClick(DialogInterface dialog, int whichButton) {
                        nC.cleanRubbishBin();
                    }
                });
        builder.setNegativeButton(getString(android.R.string.cancel), null);
        clearRubbishBinDialog = builder.create();
        clearRubbishBinDialog.show();
    }

    public void chooseAddContactDialog() {
        logDebug("chooseAddContactDialog");
        if (megaApi != null && megaApi.getRootNode() != null) {
            Intent intent = new Intent(this, AddContactActivity.class);
            intent.putExtra("contactType", CONTACT_TYPE_MEGA);
            startActivityForResult(intent, REQUEST_CREATE_CHAT);
        } else {
            logWarning("Online but not megaApi");
            showSnackbar(SNACKBAR_TYPE, getString(R.string.error_server_connection_problem), MEGACHAT_INVALID_HANDLE);
        }
    }

    /**
     * Method to make appropriate actions when clicking on the FAB button
     */
    public void fabMainClickCallback() {
        if (isFabExpanded) {
            collapseFab();
        } else {
            expandFab();
        }
    }

    private void setupFabs() {
        windowContent = this.getWindow().findViewById(Window.ID_ANDROID_CONTENT);
        fabMaskLayout = FabMaskChatLayoutBinding.inflate(getLayoutInflater(), windowContent, false).getRoot();
        fabMaskButton = fabMaskLayout.findViewById(R.id.fab_main);

        fabs.add(fabMaskLayout.findViewById(R.id.fab_chat));
        fabs.add(fabMaskLayout.findViewById(R.id.fab_meeting));
        fabs.add(fabMaskLayout.findViewById(R.id.text_chat));
        fabs.add(fabMaskLayout.findViewById(R.id.text_meeting));

        fabMaskLayout.setOnClickListener(l -> fabMainClickCallback());
        fabMaskButton.setOnClickListener(l -> fabMainClickCallback());

        fabMaskLayout.findViewById(R.id.fab_chat).setOnClickListener(l -> {
            fabMainClickCallback();
            handler.postDelayed(() -> chooseAddContactDialog(), FAB_MASK_OUT_DELAY);
        });

        fabMaskLayout.findViewById(R.id.text_chat).setOnClickListener(l -> {
            fabMainClickCallback();
            handler.postDelayed(() -> chooseAddContactDialog(), FAB_MASK_OUT_DELAY);
        });

        fabMaskLayout.findViewById(R.id.fab_meeting).setOnClickListener(l -> {
            fabMainClickCallback();
            handler.postDelayed(this::showMeetingOptionsPanel, FAB_MASK_OUT_DELAY);
        });

        fabMaskLayout.findViewById(R.id.text_meeting).setOnClickListener(l -> {
            fabMainClickCallback();
            handler.postDelayed(this::showMeetingOptionsPanel, FAB_MASK_OUT_DELAY);
        });

        if (isFabExpanded) {
            expandFab();
        }
    }

    private void collapseFab() {
        rotateFab(false);
        showOut(fabs);
        // After animation completed, then remove mask.
        handler.postDelayed(() -> {
            removeMask();
            fabButton.setVisibility(View.VISIBLE);
            isFabExpanded = false;
        }, FAB_MASK_OUT_DELAY);
    }

    private void expandFab() {
        fabButton.setVisibility(View.GONE);
        addMask();
        // Need to do so, otherwise, fabMaskMain.background is null.
        handler.post(() -> {
            rotateFab(true);
            showIn(fabs);
            isFabExpanded = true;
        });
    }

    /**
     * Showing the full screen mask by adding the mask layout to the window content
     */
    private void addMask() {
        getWindow().setStatusBarColor(ContextCompat.getColor(this, R.color.grey_600_085_dark_grey_070));
        windowContent.addView(fabMaskLayout);
    }

    /**
     * Removing the full screen mask
     */
    private void removeMask() {
        getWindow().setStatusBarColor(ContextCompat.getColor(this, android.R.color.transparent));
        windowContent.removeView(fabMaskLayout);
    }

    private void rotateFab(boolean isExpand) {
        float rotate = FAB_DEFAULT_ANGEL;
        int color = Color.WHITE;
        int bkColor = ColorUtils.getThemeColor(this, R.attr.colorSecondary);
        if (isExpand) {
            rotate = FAB_ROTATE_ANGEL;
            color = Color.BLACK;
            bkColor = Color.WHITE;
        }

        ObjectAnimator rotateAnim = ObjectAnimator.ofFloat(
                fabMaskButton, "rotation", rotate);


        // The tint of the icon in the middle of the FAB
        ObjectAnimator tintAnim = ObjectAnimator.ofArgb(
                fabMaskButton.getDrawable().mutate(), "tint", color);

        // The background tint of the FAB
        ObjectAnimator backgroundTintAnim = ObjectAnimator.ofArgb(
                fabMaskButton.getBackground().mutate(), "tint", bkColor);

        AnimatorSet animatorSet = new AnimatorSet();
        animatorSet.setDuration(FAB_ANIM_DURATION);
        animatorSet.playTogether(rotateAnim, backgroundTintAnim, tintAnim);
        animatorSet.start();
    }

    /**
     * Hide the expanded FABs with animated transition
     */
    private void showOut(ArrayList<View> fabs) {
        for (int i = 0; i < fabs.size(); i++) {
            View fab = fabs.get(i);
            fab.animate()
                    .setDuration(FAB_ANIM_DURATION)
                    .translationY(fab.getHeight())
                    .setListener(new AnimatorListenerAdapter() {
                        @Override
                        public void onAnimationEnd(Animator animation) {
                            fab.setVisibility(View.GONE);
                            super.onAnimationEnd(animation);
                        }
                    }).alpha(ALPHA_TRANSPARENT)
                    .start();
        }
    }

    /**
     * Present the expanded FABs with animated transition
     */
    private void showIn(ArrayList<View> fabs) {
        for (int i = 0; i < fabs.size(); i++) {
            View fab = fabs.get(i);
            fab.setVisibility(View.VISIBLE);
            fab.setAlpha(ALPHA_TRANSPARENT);
            fab.setTranslationY(fab.getHeight());

            fab.animate()
                    .setDuration(FAB_ANIM_DURATION)
                    .translationY(0f)
                    .setListener(new AnimatorListenerAdapter() {
                    })
                    .alpha(ALPHA_OPAQUE)
                    .start();
        }
    }

    @Override
    public void onJoinMeeting() {
        MEETING_TYPE = MEETING_ACTION_JOIN;

        if (CallUtil.participatingInACall()) {
            showConfirmationInACall(this, StringResourcesUtils.getString(R.string.text_join_call), passcodeManagement);
        } else {
            showOpenLinkDialog();
        }
    }

    @Override
    public void onCreateMeeting() {
        MEETING_TYPE = MEETING_ACTION_CREATE;
        if (CallUtil.participatingInACall()) {
            showConfirmationInACall(this, StringResourcesUtils.getString(R.string.ongoing_call_content), passcodeManagement);
        } else {
            // For android 12, need android.permission.BLUETOOTH_CONNECT permission
            if (requestBluetoothPermission()) return;

            openMeetingToCreate(this);
        }
    }

    /**
     * Request Bluetooth Connect Permission for Meeting and Call when SDK >= 31
     *
     * @return false : permission granted, needn't request / true: should request permission
     */
    private boolean requestBluetoothPermission() {
        if (Build.VERSION.SDK_INT >= Build.VERSION_CODES.S) {
            boolean hasPermission = hasPermissions(this, Manifest.permission.BLUETOOTH_CONNECT);
            if (!hasPermission) {
                requestPermission(this, REQUEST_BT_CONNECT, Manifest.permission.BLUETOOTH_CONNECT);
                return true;
            }
        }
        return false;
    }

    public void showConfirmationRemoveAllSharingContacts(final List<MegaNode> shares) {
        if (shares.size() == 1) {
            showConfirmationRemoveAllSharingContacts(megaApi.getOutShares(shares.get(0)), shares.get(0));
            return;
        }

        MaterialAlertDialogBuilder builder = new MaterialAlertDialogBuilder(this);
        builder.setMessage(getString(R.string.alert_remove_several_shares, shares.size()))
                .setPositiveButton(R.string.general_remove, (dialog, which) -> nC.removeSeveralFolderShares(shares))
                .setNegativeButton(R.string.general_cancel, (dialog, which) -> {
                })
                .show();
    }

    public void showConfirmationRemoveAllSharingContacts(final ArrayList<MegaShare> shareList, final MegaNode n) {
        MaterialAlertDialogBuilder builder = new MaterialAlertDialogBuilder(this);
        int size = shareList.size();
        String message = getResources().getQuantityString(R.plurals.confirmation_remove_outgoing_shares, size, size);

        builder.setMessage(message)
                .setPositiveButton(R.string.general_remove, (dialog, which) -> nC.removeShares(shareList, n))
                .setNegativeButton(R.string.general_cancel, (dialog, which) -> {
                })
                .show();
    }

    /**
     * Save nodes to device.
     *
     * @param nodes           nodes to save
     * @param highPriority    whether this download is high priority or not
     * @param isFolderLink    whether this download is a folder link
     * @param fromMediaViewer whether this download is from media viewer
     * @param fromChat        whether this download is from chat
     */
    public void saveNodesToDevice(List<MegaNode> nodes, boolean highPriority, boolean isFolderLink,
                                  boolean fromMediaViewer, boolean fromChat) {
        nodeSaver.saveNodes(nodes, highPriority, isFolderLink, fromMediaViewer, fromChat);
    }

    /**
     * Upon a node is tapped, if it cannot be previewed in-app,
     * then download it first, this download will be marked as "download by tap".
     *
     * @param node Node to be downloaded.
     */
    public Unit saveNodeByTap(MegaNode node) {
        nodeSaver.saveNodes(Collections.singletonList(node), true, false, false, false, true);
        return null;
    }

    /**
     * Save nodes to device.
     *
     * @param handles         handles of nodes to save
     * @param highPriority    whether this download is high priority or not
     * @param isFolderLink    whether this download is a folder link
     * @param fromMediaViewer whether this download is from media viewer
     * @param fromChat        whether this download is from chat
     */
    public void saveHandlesToDevice(List<Long> handles, boolean highPriority, boolean isFolderLink,
                                    boolean fromMediaViewer, boolean fromChat) {
        nodeSaver.saveHandles(handles, highPriority, isFolderLink, fromMediaViewer, fromChat);
    }

    /**
     * Save offline nodes to device.
     *
     * @param nodes nodes to save
     */
    public void saveOfflineNodesToDevice(List<MegaOffline> nodes) {
        nodeSaver.saveOfflineNodes(nodes, false);
    }

    /**
     * Attach node to chats, only used by NodeOptionsBottomSheetDialogFragment.
     *
     * @param node node to attach
     */
    public void attachNodeToChats(MegaNode node) {
        nodeAttacher.attachNode(node);
    }

    /**
     * Attach nodes to chats, used by ActionMode of manager fragments.
     *
     * @param nodes nodes to attach
     */
    public void attachNodesToChats(List<MegaNode> nodes) {
        nodeAttacher.attachNodes(nodes);
    }

    public void showConfirmationRemovePublicLink(final MegaNode n) {
        logDebug("showConfirmationRemovePublicLink");

        if (showTakenDownNodeActionNotAvailableDialog(n, this)) {
            return;
        }

        ArrayList<MegaNode> nodes = new ArrayList<>();
        nodes.add(n);
        showConfirmationRemoveSeveralPublicLinks(nodes);
    }

    public void showConfirmationRemoveSeveralPublicLinks(ArrayList<MegaNode> nodes) {
        if (nodes == null) {
            logWarning("nodes == NULL");
        }

        String message;
        MegaNode node = null;

        if (nodes.size() == 1) {
            node = nodes.get(0);
            message = getResources().getQuantityString(R.plurals.remove_links_warning_text, 1);
        } else {
            message = getResources().getQuantityString(R.plurals.remove_links_warning_text, nodes.size());
        }

        MaterialAlertDialogBuilder builder = new MaterialAlertDialogBuilder(this);
        MegaNode finalNode = node;
        builder.setMessage(message)
                .setPositiveButton(R.string.general_remove, (dialog, which) -> {
                    if (finalNode != null) {
                        if (!isOnline(managerActivity)) {
                            showSnackbar(SNACKBAR_TYPE, getString(R.string.error_server_connection_problem), -1);
                            return;
                        }
                        nC.removeLink(finalNode, new ExportListener(managerActivity, 1));
                    } else {
                        nC.removeLinks(nodes);
                    }
                })
                .setNegativeButton(R.string.general_cancel, (dialog, which) -> {
                })
                .show();

        refreshAfterMovingToRubbish();
    }

    @Override
    public void confirmLeaveChat(long chatId) {
        megaChatApi.leaveChat(chatId, new RemoveFromChatRoomListener(this));
    }

    @Override
    public void confirmLeaveChats(@NotNull List<? extends MegaChatListItem> chats) {
        if (getChatsFragment() != null) {
            recentChatsFragment.clearSelections();
            recentChatsFragment.hideMultipleSelect();
        }

        for (MegaChatListItem chat : chats) {
            if (chat != null) {
                megaChatApi.leaveChat(chat.getChatId(), new RemoveFromChatRoomListener(this));
            }
        }
    }

    @Override
    public void leaveChatSuccess() {
        // No update needed.
    }

    public void cameraUploadsClicked() {
        logDebug("cameraUplaodsClicked");
        drawerItem = DrawerItem.PHOTOS;
        setBottomNavigationMenuItemChecked(PHOTOS_BNV);
        selectDrawerItem(drawerItem);
    }

    public void skipInitialCUSetup() {
        setFirstLogin(false);
        drawerItem = getStartDrawerItem(this);
        selectDrawerItem(drawerItem);
    }

    /**
     * Refresh PhotosFragment's UI after CU is enabled.
     */
    public void refreshTimelineFragment() {
        drawerItem = DrawerItem.PHOTOS;
        setBottomNavigationMenuItemChecked(PHOTOS_BNV);
        setToolbarTitle();

        PhotosFragment f = (PhotosFragment) getSupportFragmentManager().findFragmentByTag(FragmentTag.PHOTOS.getTag());
        if (f != null) {
            f.refreshViewLayout();
        }
    }

    /**
     * Checks if should update some cu view visibility.
     *
     * @param visibility New requested visibility update.
     * @return True if should apply the visibility update, false otherwise.
     */
    private boolean rightCUVisibilityChange(int visibility) {
        return drawerItem == DrawerItem.PHOTOS || visibility == View.GONE;
    }

    /**
     * Updates cuViewTypes view visibility.
     *
     * @param visibility New visibility value to set.
     */
    public void updateCUViewTypes(int visibility) {
        if (rightCUVisibilityChange(visibility)) {
            cuViewTypes.setVisibility(visibility);
        }
    }

    /**
     * Shows the bottom sheet to manage a completed transfer.
     *
     * @param transfer the completed transfer to manage.
     */
    public void showManageTransferOptionsPanel(AndroidCompletedTransfer transfer) {
        if (transfer == null || isBottomSheetDialogShown(bottomSheetDialogFragment)) return;

        selectedTransfer = transfer;
        bottomSheetDialogFragment = new ManageTransferBottomSheetDialogFragment();
        bottomSheetDialogFragment.show(getSupportFragmentManager(), bottomSheetDialogFragment.getTag());
    }

    public void showNodeOptionsPanel(MegaNode node) {
        showNodeOptionsPanel(node, NodeOptionsBottomSheetDialogFragment.DEFAULT_MODE);
    }

    public void showNodeOptionsPanel(MegaNode node, int mode) {
        logDebug("showNodeOptionsPanel");

        if (node == null || isBottomSheetDialogShown(bottomSheetDialogFragment)) return;

        selectedNode = node;
        bottomSheetDialogFragment = new NodeOptionsBottomSheetDialogFragment(mode);
        bottomSheetDialogFragment.show(getSupportFragmentManager(), bottomSheetDialogFragment.getTag());
    }

    public void showNodeLabelsPanel(@NonNull MegaNode node) {
        logDebug("showNodeLabelsPanel");

        if (isBottomSheetDialogShown(bottomSheetDialogFragment)) {
            bottomSheetDialogFragment.dismiss();
        }

        selectedNode = node;
        bottomSheetDialogFragment = NodeLabelBottomSheetDialogFragment.newInstance(node.getHandle());
        bottomSheetDialogFragment.show(getSupportFragmentManager(), bottomSheetDialogFragment.getTag());
    }

    public void showOptionsPanel(MegaOffline sNode) {
        logDebug("showNodeOptionsPanel-Offline");

        if (sNode == null || isBottomSheetDialogShown(bottomSheetDialogFragment)) return;

        selectedOfflineNode = sNode;
        bottomSheetDialogFragment = new OfflineOptionsBottomSheetDialogFragment();
        bottomSheetDialogFragment.show(getSupportFragmentManager(), bottomSheetDialogFragment.getTag());
    }

    public void showNewSortByPanel(int orderType) {
        if (isBottomSheetDialogShown(bottomSheetDialogFragment)) {
            return;
        }

        if (orderType == ORDER_OTHERS && deepBrowserTreeIncoming > 0) {
            orderType = ORDER_CLOUD;
        }

        bottomSheetDialogFragment = SortByBottomSheetDialogFragment.newInstance(orderType);

        bottomSheetDialogFragment.show(getSupportFragmentManager(),
                bottomSheetDialogFragment.getTag());
    }

    public void showOfflineFileInfo(MegaOffline node) {
        Intent intent = new Intent(this, OfflineFileInfoActivity.class);
        intent.putExtra(HANDLE, node.getHandle());
        startActivity(intent);
    }

    public void showMeetingOptionsPanel() {
        if (CallUtil.participatingInACall()) {
            showConfirmationInACall(this, StringResourcesUtils.getString(R.string.ongoing_call_content), passcodeManagement);
        } else {
            bottomSheetDialogFragment = new MeetingBottomSheetDialogFragment();
            bottomSheetDialogFragment.show(getSupportFragmentManager(), MeetingBottomSheetDialogFragment.TAG);
        }
    }

    /**
     * Shows the GENERAL_UPLOAD upload bottom sheet fragment.
     */
    public void showUploadPanel() {
        showUploadPanel(drawerItem == DrawerItem.HOMEPAGE ? HOMEPAGE_UPLOAD : GENERAL_UPLOAD);
    }

    /**
     * Shows the upload bottom sheet fragment taking into account the upload type received as param.
     *
     * @param uploadType Indicates the type of upload:
     *                   - GENERAL_UPLOAD if nothing special has to be taken into account.
     *                   - DOCUMENTS_UPLOAD if an upload from Documents section.
     */
    public void showUploadPanel(int uploadType) {
        if (!hasPermissions(this, Manifest.permission.WRITE_EXTERNAL_STORAGE)) {
            requestPermission(this, REQUEST_READ_WRITE_STORAGE, Manifest.permission.WRITE_EXTERNAL_STORAGE, Manifest.permission.READ_EXTERNAL_STORAGE);
            return;
        }

        if (isBottomSheetDialogShown(bottomSheetDialogFragment)) return;

        bottomSheetDialogFragment = UploadBottomSheetDialogFragment.newInstance(uploadType);
        bottomSheetDialogFragment.show(getSupportFragmentManager(), bottomSheetDialogFragment.getTag());
    }

    /**
     * Shows the upload bottom sheet fragment taking into account the upload type received as param.
     *
     * @param uploadType Indicates the type of upload:
     *                   - GENERAL_UPLOAD if nothing special has to be taken into account.
     *                   - DOCUMENTS_UPLOAD if an upload from Documents section.
     * @param actionType Indicates the action to backup folder or file (move, remove, add, create etc.)
     */
    public void showUploadPanelForBackup(int uploadType, int actionType) {
        if (!hasPermissions(this, Manifest.permission.WRITE_EXTERNAL_STORAGE)) {
            requestPermission(this, REQUEST_READ_WRITE_STORAGE, Manifest.permission.WRITE_EXTERNAL_STORAGE, Manifest.permission.READ_EXTERNAL_STORAGE);
            return;
        }

        // isInBackup Indicates if the current node is under "My backup"
        if (fileBackupManager.fabForBackup(fileBrowserFragment.getNodeList(), getCurrentParentNode(getCurrentParentHandle(), INVALID_VALUE), actionType)) {
            return;
        }

        showUploadPanel(uploadType);
    }

    public void updateAccountDetailsVisibleInfo() {
        logDebug("updateAccountDetailsVisibleInfo");
        if (isFinishing()) {
            return;
        }

        View settingsSeparator = null;

        if (nV != null) {
            settingsSeparator = nV.findViewById(R.id.settings_separator);
        }

        if (usedSpaceLayout != null) {
            if (megaApi.isBusinessAccount()) {
                usedSpaceLayout.setVisibility(View.GONE);
                upgradeAccount.setVisibility(View.GONE);
                if (settingsSeparator != null) {
                    settingsSeparator.setVisibility(View.GONE);
                }
                if (megaApi.isBusinessAccount()) {
                    businessLabel.setVisibility(View.VISIBLE);
                }
            } else {
                businessLabel.setVisibility(View.GONE);
                upgradeAccount.setVisibility(View.VISIBLE);
                if (settingsSeparator != null) {
                    settingsSeparator.setVisibility(View.GONE);
                }

                String textToShow = String.format(getResources().getString(R.string.used_space), myAccountInfo.getUsedFormatted(), myAccountInfo.getTotalFormatted());
                String colorString = ColorUtils.getThemeColorHexString(this, R.attr.colorSecondary);
                switch (storageState) {
                    case MegaApiJava.STORAGE_STATE_GREEN:
                        break;
                    case MegaApiJava.STORAGE_STATE_ORANGE:
                        colorString = ColorUtils.getColorHexString(this, R.color.amber_600_amber_300);
                        break;
                    case MegaApiJava.STORAGE_STATE_RED:
                    case MegaApiJava.STORAGE_STATE_PAYWALL:
                        colorString = ColorUtils.getColorHexString(this, R.color.red_600_red_300);
                        break;
                }

                try {
                    textToShow = textToShow.replace("[A]", "<font color=\'"
                            + colorString
                            + "\'>");
                    textToShow = textToShow.replace("[/A]", "</font>");
                    textToShow = textToShow.replace("[B]", "<font color=\'"
                            + ColorUtils.getThemeColorHexString(this, android.R.attr.textColorPrimary)
                            + "\'>");
                    textToShow = textToShow.replace("[/B]", "</font>");
                } catch (Exception e) {
                    logWarning("Exception formatting string", e);
                }
                spaceTV.setText(HtmlCompat.fromHtml(textToShow, HtmlCompat.FROM_HTML_MODE_LEGACY));
                int progress = myAccountInfo.getUsedPercentage();
                long usedSpace = myAccountInfo.getUsedStorage();
                logDebug("Progress: " + progress + ", Used space: " + usedSpace);
                usedSpacePB.setProgress(progress);
                if (progress >= 0 && usedSpace >= 0) {
                    usedSpaceLayout.setVisibility(View.VISIBLE);
                } else {
                    usedSpaceLayout.setVisibility(View.GONE);
                }
            }
        } else {
            logWarning("usedSpaceLayout is NULL");
        }

        updateSubscriptionLevel(myAccountInfo, dbH, megaApi);

        int resId = R.drawable.custom_progress_bar_horizontal_ok;
        switch (storageState) {
            case MegaApiJava.STORAGE_STATE_GREEN:
                break;
            case MegaApiJava.STORAGE_STATE_ORANGE:
                resId = R.drawable.custom_progress_bar_horizontal_warning;
                break;
            case MegaApiJava.STORAGE_STATE_RED:
            case MegaApiJava.STORAGE_STATE_PAYWALL:
                resId = R.drawable.custom_progress_bar_horizontal_exceed;
                break;
        }
        Drawable drawable = ResourcesCompat.getDrawable(getResources(), resId, null);
        usedSpacePB.setProgressDrawable(drawable);
    }

    public void refreshCloudDrive() {
        if (rootNode == null) {
            rootNode = megaApi.getRootNode();
        }

        if (rootNode == null) {
            logWarning("Root node is NULL. Maybe user is not logged in");
            return;
        }

        MegaNode parentNode = rootNode;

        if (isCloudAdded()) {
            ArrayList<MegaNode> nodes;
            if (viewModel.getBrowserParentHandle() == -1) {
                nodes = megaApi.getChildren(parentNode, sortOrderManagement.getOrderCloud());
            } else {
                parentNode = megaApi.getNodeByHandle(viewModel.getBrowserParentHandle());
                if (parentNode == null) return;

                nodes = megaApi.getChildren(parentNode, sortOrderManagement.getOrderCloud());
            }
            logDebug("Nodes: " + nodes.size());
            fileBrowserFragment.hideMultipleSelect();
            fileBrowserFragment.setNodes(nodes);
            fileBrowserFragment.getRecyclerView().invalidate();
        }
    }

    private void refreshSharesPageAdapter() {
        if (sharesPageAdapter != null) {
            sharesPageAdapter.notifyDataSetChanged();
            setSharesTabIcons(getTabItemShares());
        }
    }

    public void refreshCloudOrder(int order) {
        //Refresh Cloud Fragment
        refreshCloudDrive();

        //Refresh Rubbish Fragment
        refreshRubbishBin();

        onNodesSharedUpdate();

        if (getInboxFragment() != null) {
            MegaNode inboxNode = megaApi.getInboxNode();
            if (inboxNode != null) {
                ArrayList<MegaNode> nodes = megaApi.getChildren(inboxNode, order);
                inboxFragment.setNodes(nodes);
                inboxFragment.getRecyclerView().invalidate();
            }
        }

        refreshSearch();
    }

    public void refreshOthersOrder() {
        refreshSharesPageAdapter();
        refreshSearch();
    }

    public void refreshCUNodes() {
        if (getPhotosFragment() != null) {
            photosFragment.loadPhotos();
        }
    }

    public void setFirstNavigationLevel(boolean firstNavigationLevel) {
        logDebug("Set value to: " + firstNavigationLevel);
        this.firstNavigationLevel = firstNavigationLevel;
    }

    public boolean isFirstNavigationLevel() {
        return firstNavigationLevel;
    }

    public void setParentHandleBrowser(long parentHandleBrowser) {
        logDebug("Set value to:" + parentHandleBrowser);

        viewModel.setBrowserParentHandle(parentHandleBrowser);
    }

    public void setParentHandleRubbish(long parentHandleRubbish) {
        logDebug("setParentHandleRubbish");
        viewModel.setRubbishBinParentHandle(parentHandleRubbish);
    }

    public void setParentHandleSearch(long parentHandleSearch) {
        logDebug("setParentHandleSearch");
        this.parentHandleSearch = parentHandleSearch;
    }

    public void setParentHandleIncoming(long parentHandleIncoming) {
        logDebug("setParentHandleIncoming: " + parentHandleIncoming);
        this.parentHandleIncoming = parentHandleIncoming;
    }

    public void setParentHandleInbox(long parentHandleInbox) {
        logDebug("setParentHandleInbox: " + parentHandleInbox);
        this.parentHandleInbox = parentHandleInbox;
    }

    public void setParentHandleOutgoing(long parentHandleOutgoing) {
        logDebug("Outgoing parent handle: " + parentHandleOutgoing);
        this.parentHandleOutgoing = parentHandleOutgoing;
    }

    @Override
    protected void onNewIntent(Intent intent) {
        logDebug("onNewIntent");

        if (intent != null) {
            if (Intent.ACTION_SEARCH.equals(intent.getAction())) {
                searchQuery = intent.getStringExtra(SearchManager.QUERY);
                parentHandleSearch = -1;
                setToolbarTitle();
                isSearching = true;

                if (searchMenuItem != null) {
                    MenuItemCompat.collapseActionView(searchMenuItem);
                }
                return;
            } else if (ACTION_SHOW_UPGRADE_ACCOUNT.equals(intent.getAction())) {
                navigateToUpgradeAccount();
                return;
            } else if (ACTION_SHOW_TRANSFERS.equals(intent.getAction())) {
                if (intent.getBooleanExtra(OPENED_FROM_CHAT, false)) {
                    sendBroadcast(new Intent(ACTION_CLOSE_CHAT_AFTER_OPEN_TRANSFERS));
                }

                drawerItem = DrawerItem.TRANSFERS;
                indexTransfers = intent.getIntExtra(TRANSFERS_TAB, ERROR_TAB);
                selectDrawerItem(drawerItem);
                return;
            }

        }
        super.onNewIntent(intent);
        setIntent(intent);
    }

    public void navigateToUpgradeAccount() {
        if (nV != null && drawerLayout != null && drawerLayout.isDrawerOpen(nV)) {
            drawerLayout.closeDrawer(Gravity.LEFT);
        }

        startActivity(new Intent(this, UpgradeAccountActivity.class));
        myAccountInfo.setUpgradeOpenedFrom(MyAccountInfo.UpgradeFrom.MANAGER);
    }

    public void navigateToAchievements() {
        logDebug("navigateToAchievements");
        getProLayout.setVisibility(View.GONE);
        showMyAccount(ACTION_OPEN_ACHIEVEMENTS, null, null);
    }

    public void navigateToContacts() {
        drawerLayout.closeDrawer(Gravity.LEFT);
        startActivity(ContactsActivity.getListIntent(this));
    }

    public void navigateToContactRequests() {
        drawerLayout.closeDrawer(Gravity.LEFT);
        startActivity(ContactsActivity.getReceivedRequestsIntent(this));
    }

    public void navigateToMyAccount() {
        logDebug("navigateToMyAccount");
        getProLayout.setVisibility(View.GONE);
        showMyAccount();
    }

    @Override
    public void onClick(View v) {
        logDebug("onClick");

        DrawerItem oldDrawerItem = drawerItem;
        boolean sectionClicked = false;

        switch (v.getId()) {
            case R.id.navigation_drawer_add_phone_number_button: {
                Intent intent = new Intent(this, SMSVerificationActivity.class);
                startActivity(intent);
                break;
            }
            case R.id.btnLeft_cancel: {
                getProLayout.setVisibility(View.GONE);
                break;
            }
            case R.id.btnRight_upgrade: {
                //Add navigation to Upgrade Account
                logDebug("Click on Upgrade in pro panel!");
                navigateToUpgradeAccount();
                break;
            }
            case R.id.enable_2fa_button: {
                if (enable2FADialog != null) {
                    enable2FADialog.dismiss();
                }
                isEnable2FADialogShown = false;
                Intent intent = new Intent(this, TwoFactorAuthenticationActivity.class);
                intent.putExtra(EXTRA_NEW_ACCOUNT, true);
                startActivity(intent);
                break;
            }
            case R.id.skip_enable_2fa_button: {
                isEnable2FADialogShown = false;
                if (enable2FADialog != null) {
                    enable2FADialog.dismiss();
                }
                break;
            }
            case R.id.navigation_drawer_account_section:
            case R.id.my_account_section: {
                if (isOnline(this) && megaApi.getRootNode() != null) {
                    showMyAccount();
                }
                break;
            }
            case R.id.inbox_section: {
                sectionClicked = true;
                drawerItem = DrawerItem.INBOX;
                break;
            }
            case R.id.contacts_section: {
                navigateToContacts();
                break;
            }
            case R.id.notifications_section: {
                sectionClicked = true;
                drawerItem = DrawerItem.NOTIFICATIONS;
                break;
            }
            case R.id.offline_section: {
                sectionClicked = true;
                bottomItemBeforeOpenFullscreenOffline = bottomNavigationCurrentItem;
                openFullscreenOfflineFragment(getPathNavigationOffline());
                break;
            }
            case R.id.transfers_section:
                sectionClicked = true;
                drawerItem = DrawerItem.TRANSFERS;
                break;

            case R.id.rubbish_bin_section:
                sectionClicked = true;
                drawerItem = DrawerItem.RUBBISH_BIN;
                break;

            case R.id.settings_section: {
                sectionClicked = true;
                navigateToSettingsActivity(null);
                break;
            }
            case R.id.upgrade_navigation_view: {
                navigateToUpgradeAccount();
                break;
            }
            case R.id.lost_authentication_device: {
                try {
                    Intent openTermsIntent = new Intent(this, WebViewActivity.class);
                    openTermsIntent.setFlags(Intent.FLAG_ACTIVITY_CLEAR_TOP);
                    openTermsIntent.setData(Uri.parse(RECOVERY_URL));
                    startActivity(openTermsIntent);
                } catch (Exception e) {
                    Intent viewIntent = new Intent(Intent.ACTION_VIEW);
                    viewIntent.setData(Uri.parse(RECOVERY_URL));
                    startActivity(viewIntent);
                }
                break;
            }

            case R.id.call_in_progress_layout: {
                returnCall();
                break;
            }
        }

        if (sectionClicked) {
            isFirstTimeCam();
            checkIfShouldCloseSearchView(oldDrawerItem);
            selectDrawerItem(drawerItem);
        }
    }

    void exportRecoveryKey() {
        AccountController.saveRkToFileSystem(this);
    }

    public void showConfirmationRemoveFromOffline(MegaOffline node, Runnable onConfirmed) {
        logDebug("showConfirmationRemoveFromOffline");

        new MaterialAlertDialogBuilder(this)
                .setMessage(R.string.confirmation_delete_from_save_for_offline)
                .setPositiveButton(R.string.general_remove, new DialogInterface.OnClickListener() {
                    @Override
                    public void onClick(DialogInterface dialog, int which) {
                        removeOffline(node, dbH, managerActivity);
                        onConfirmed.run();
                        refreshOfflineNodes();

                        if (isCloudAdded()) {
                            String handle = node.getHandle();
                            if (handle != null && !handle.equals("")) {
                                fileBrowserFragment.refresh(Long.parseLong(handle));
                            }
                        }

                        onNodesSharedUpdate();
                        LiveEventBus.get(EVENT_NODES_CHANGE).post(false);
                        Util.showSnackbar(ManagerActivity.this,
                                getResources().getString(R.string.file_removed_offline));
                    }
                })
                .setNegativeButton(R.string.general_cancel, null)
                .show();
    }

    public void showConfirmationRemoveSomeFromOffline(List<MegaOffline> documents,
                                                      Runnable onConfirmed) {
        logDebug("showConfirmationRemoveSomeFromOffline");

        new MaterialAlertDialogBuilder(this)
                .setMessage(R.string.confirmation_delete_from_save_for_offline)
                .setPositiveButton(R.string.general_remove, new DialogInterface.OnClickListener() {
                    @Override
                    public void onClick(DialogInterface dialog, int which) {
                        for (MegaOffline node : documents) {
                            removeOffline(node, dbH, managerActivity);
                        }

                        refreshOfflineNodes();
                        onConfirmed.run();
                    }
                })
                .setNegativeButton(R.string.general_cancel, null)
                .show();
    }

    @Override
    protected boolean manageCopyMoveException(Throwable throwable) {
        if (throwable instanceof ForeignNodeException) {
            launchForeignNodeError();
            return true;
        } else if (throwable instanceof QuotaExceededMegaException) {
            showOverquotaAlert(false);
            return true;
        } else if (throwable instanceof NotEnoughQuotaMegaException) {
            showOverquotaAlert(true);
            return true;
        }

        return false;
    }

    @Override
    protected void onActivityResult(int requestCode, int resultCode, Intent intent) {
        logDebug("Request code: " + requestCode + ", Result code:" + resultCode);

        if (nodeSaver.handleActivityResult(this, requestCode, resultCode, intent)) {
            return;
        }

        if (nodeAttacher.handleActivityResult(requestCode, resultCode, intent, this)) {
            return;
        }

        if (resultCode == RESULT_FIRST_USER) {
            showSnackbar(SNACKBAR_TYPE, getString(R.string.context_no_destination_folder), -1);
            return;
        }

        if (requestCode == REQUEST_CODE_GET_FILES && resultCode == RESULT_OK) {
            if (intent == null) {
                logWarning("Intent NULL");
                return;
            }

            logDebug("Intent action: " + intent.getAction());
            logDebug("Intent type: " + intent.getType());

            intent.setAction(Intent.ACTION_GET_CONTENT);
            processFileDialog = showProcessFileDialog(this, intent);

            filePrepareUseCase.prepareFiles(intent)
                    .subscribeOn(Schedulers.io())
                    .observeOn(AndroidSchedulers.mainThread())
                    .subscribe((shareInfo, throwable) -> {
                        if (throwable == null) {
                            onIntentProcessed(shareInfo);
                        }
                    });
        } else if (requestCode == REQUEST_CODE_GET_FOLDER) {
            getFolder(this, resultCode, intent, getCurrentParentHandle());
        } else if (requestCode == REQUEST_CODE_GET_FOLDER_CONTENT) {
            if (intent != null && resultCode == RESULT_OK) {
                String result = intent.getStringExtra(EXTRA_ACTION_RESULT);
                if (isTextEmpty(result)) {
                    return;
                }

                showSnackbar(SNACKBAR_TYPE, result, MEGACHAT_INVALID_HANDLE);
            }
        } else if (requestCode == WRITE_SD_CARD_REQUEST_CODE && resultCode == RESULT_OK) {

            if (!hasPermissions(this, Manifest.permission.WRITE_EXTERNAL_STORAGE)) {
                requestPermission(this,
                        REQUEST_WRITE_STORAGE,
                        Manifest.permission.WRITE_EXTERNAL_STORAGE);
            }

            if (app.getStorageState() == STORAGE_STATE_PAYWALL) {
                showOverDiskQuotaPaywallWarning();
                return;
            }

            Uri treeUri = intent.getData();
            logDebug("Create the document : " + treeUri);
            long handleToDownload = intent.getLongExtra("handleToDownload", -1);
            logDebug("The recovered handle is: " + handleToDownload);
            //Now, call to the DownloadService

            if (handleToDownload != 0 && handleToDownload != -1) {
                Intent service = new Intent(this, DownloadService.class);
                service.putExtra(DownloadService.EXTRA_HASH, handleToDownload);
                service.putExtra(DownloadService.EXTRA_CONTENT_URI, treeUri.toString());
                File tempFolder = CacheFolderManager.getCacheFolder(this, CacheFolderManager.TEMPORARY_FOLDER);
                if (!isFileAvailable(tempFolder)) {
                    showSnackbar(SNACKBAR_TYPE, getString(R.string.general_error), -1);
                    return;
                }
                service.putExtra(DownloadService.EXTRA_PATH, tempFolder.getAbsolutePath());
                startService(service);
            }
        } else if (requestCode == REQUEST_CODE_SELECT_FILE && resultCode == RESULT_OK) {
            logDebug("requestCode == REQUEST_CODE_SELECT_FILE");

            if (intent == null) {
                logWarning("Intent NULL");
                return;
            }

            nodeAttacher.handleSelectFileResult(intent, this);
        } else if (requestCode == REQUEST_CODE_SELECT_FOLDER && resultCode == RESULT_OK) {
            logDebug("REQUEST_CODE_SELECT_FOLDER");

            if (intent == null) {
                logDebug("Intent NULL");
                return;
            }

            final ArrayList<String> selectedContacts = intent.getStringArrayListExtra(SELECTED_CONTACTS);
            final long folderHandle = intent.getLongExtra("SELECT", 0);

            MaterialAlertDialogBuilder dialogBuilder = new MaterialAlertDialogBuilder(this);
            dialogBuilder.setTitle(getString(R.string.file_properties_shared_folder_permissions));
            final CharSequence[] items = {getString(R.string.file_properties_shared_folder_read_only), getString(R.string.file_properties_shared_folder_read_write), getString(R.string.file_properties_shared_folder_full_access)};
            dialogBuilder.setSingleChoiceItems(items, -1, new DialogInterface.OnClickListener() {
                public void onClick(DialogInterface dialog, int item) {
                    permissionsDialog.dismiss();
                    nC.shareFolder(megaApi.getNodeByHandle(folderHandle), selectedContacts, item);
                }
            });
            dialogBuilder.setTitle(getString(R.string.dialog_select_permissions));
            permissionsDialog = dialogBuilder.create();
            permissionsDialog.show();

        } else if (requestCode == REQUEST_CODE_SELECT_CONTACT && resultCode == RESULT_OK) {
            logDebug("onActivityResult REQUEST_CODE_SELECT_CONTACT OK");

            if (intent == null) {
                logWarning("Intent NULL");
                return;
            }

            final ArrayList<String> contactsData = intent.getStringArrayListExtra(AddContactActivity.EXTRA_CONTACTS);
            megaContacts = intent.getBooleanExtra(AddContactActivity.EXTRA_MEGA_CONTACTS, true);

            final int multiselectIntent = intent.getIntExtra("MULTISELECT", -1);

            if (multiselectIntent == 0) {
                //One file to share
                final long nodeHandle = intent.getLongExtra(AddContactActivity.EXTRA_NODE_HANDLE, -1);

                if (fileBackupManager.shareFolder(nC, new long[]{nodeHandle}, contactsData, ACCESS_READ)) {
                    return;
                }

                MaterialAlertDialogBuilder dialogBuilder = new MaterialAlertDialogBuilder(this);
                dialogBuilder.setTitle(getString(R.string.file_properties_shared_folder_permissions));
                final CharSequence[] items = {getString(R.string.file_properties_shared_folder_read_only), getString(R.string.file_properties_shared_folder_read_write), getString(R.string.file_properties_shared_folder_full_access)};
                dialogBuilder.setSingleChoiceItems(items, -1, (dialog, item) -> {
                    permissionsDialog.dismiss();
                    nC.shareFolder(megaApi.getNodeByHandle(nodeHandle), contactsData, item);
                });
                dialogBuilder.setTitle(getString(R.string.dialog_select_permissions));
                permissionsDialog = dialogBuilder.create();
                permissionsDialog.show();
            } else if (multiselectIntent == 1) {
                //Several folders to share
                final long[] nodeHandles = intent.getLongArrayExtra(AddContactActivity.EXTRA_NODE_HANDLE);

                if (fileBackupManager.shareFolder(nC, nodeHandles, contactsData, ACCESS_READ)) {
                    return;
                }

                MaterialAlertDialogBuilder dialogBuilder = new MaterialAlertDialogBuilder(this);
                dialogBuilder.setTitle(getString(R.string.file_properties_shared_folder_permissions));
                final CharSequence[] items = {getString(R.string.file_properties_shared_folder_read_only), getString(R.string.file_properties_shared_folder_read_write), getString(R.string.file_properties_shared_folder_full_access)};
                dialogBuilder.setSingleChoiceItems(items, -1, new DialogInterface.OnClickListener() {
                    public void onClick(DialogInterface dialog, int item) {
                        permissionsDialog.dismiss();
                        nC.shareFolders(nodeHandles, contactsData, item);
                    }
                });
                dialogBuilder.setTitle(getString(R.string.dialog_select_permissions));
                permissionsDialog = dialogBuilder.create();
                permissionsDialog.show();
            }
        } else if (requestCode == REQUEST_CODE_SELECT_FOLDER_TO_MOVE && resultCode == RESULT_OK) {

            if (intent == null) {
                logDebug("Intent NULL");
                return;
            }

            final long[] moveHandles = intent.getLongArrayExtra("MOVE_HANDLES");
            final long toHandle = intent.getLongExtra("MOVE_TO", 0);

            if (fileBackupManager.moveToBackup(moveNodeUseCase, moveHandles, toHandle)) {
                return;
            }

            checkNameCollisionUseCase.checkHandleList(moveHandles, toHandle, NameCollisionType.MOVE)
                    .subscribeOn(Schedulers.io())
                    .observeOn(AndroidSchedulers.mainThread())
                    .subscribe((result, throwable) -> {
                        if (throwable == null) {
                            ArrayList<NameCollision> collisions = result.getFirst();

                            if (!collisions.isEmpty()) {
                                dismissAlertDialogIfExists(statusDialog);
                                nameCollisionActivityContract.launch(collisions);
                            }

                            long[] handlesWithoutCollision = result.getSecond();

                            if (handlesWithoutCollision.length > 0) {
                                moveNodeUseCase.move(handlesWithoutCollision, toHandle)
                                        .subscribeOn(Schedulers.io())
                                        .observeOn(AndroidSchedulers.mainThread())
                                        .subscribe((moveResult, moveThrowable) -> {
                                            if (!manageCopyMoveException(moveThrowable)) {
                                                showMovementResult(moveResult, handlesWithoutCollision[0]);
                                            }
                                        });
                            }
                        }
                    });
        } else if (requestCode == REQUEST_CODE_SELECT_FOLDER_TO_COPY && resultCode == RESULT_OK) {
            logDebug("REQUEST_CODE_SELECT_COPY_FOLDER");

            if (intent == null) {
                logWarning("Intent NULL");
                return;
            }
            final long[] copyHandles = intent.getLongArrayExtra("COPY_HANDLES");
            final long toHandle = intent.getLongExtra("COPY_TO", 0);

            if (fileBackupManager.copyNodesToBackups(nC, copyHandles, toHandle)) {
                return;
            }

            checkNameCollisionUseCase.checkHandleList(copyHandles, toHandle, NameCollisionType.COPY)
                    .subscribeOn(Schedulers.io())
                    .observeOn(AndroidSchedulers.mainThread())
                    .subscribe((result, throwable) -> {
                        if (throwable == null) {
                            ArrayList<NameCollision> collisions = result.getFirst();

                            if (!collisions.isEmpty()) {
                                dismissAlertDialogIfExists(statusDialog);
                                nameCollisionActivityContract.launch(collisions);
                            }

                            long[] handlesWithoutCollision = result.getSecond();

                            if (handlesWithoutCollision.length > 0) {
                                copyNodeUseCase.copy(handlesWithoutCollision, toHandle)
                                        .subscribeOn(Schedulers.io())
                                        .observeOn(AndroidSchedulers.mainThread())
                                        .subscribe((copyResult, copyThrowable) -> {
                                            dismissAlertDialogIfExists(statusDialog);
                                            if (!manageCopyMoveException(copyThrowable)) {
                                                showCopyResult(copyResult);
                                            }
                                        });
                            }
                        }
                    });
        } else if (requestCode == REQUEST_CODE_REFRESH_API_SERVER && resultCode == RESULT_OK) {
            logDebug("Resfresh DONE");

            if (intent == null) {
                logWarning("Intent NULL");
                return;
            }

            ((MegaApplication) getApplication()).askForFullAccountInfo();
            ((MegaApplication) getApplication()).askForExtendedAccountDetails();

            if (drawerItem == DrawerItem.CLOUD_DRIVE) {
<<<<<<< HEAD
                parentHandleBrowser = intent.getLongExtra(INTENT_EXTRA_KEY_PARENT_HANDLE, INVALID_HANDLE);
                MegaNode parentNode = megaApi.getNodeByHandle(parentHandleBrowser);
=======
                viewModel.setBrowserParentHandle(intent.getLongExtra("PARENT_HANDLE", -1));
                MegaNode parentNode = megaApi.getNodeByHandle(viewModel.getBrowserParentHandle());
>>>>>>> 5d521fb2

                ArrayList<MegaNode> nodes = megaApi.getChildren(parentNode != null
                                ? parentNode
                                : megaApi.getRootNode(),
                        sortOrderManagement.getOrderCloud());

                fileBrowserFragment.setNodes(nodes);
                fileBrowserFragment.getRecyclerView().invalidate();
            } else if (drawerItem == DrawerItem.SHARED_ITEMS) {
                refreshIncomingShares();
            }

        } else if (requestCode == TAKE_PHOTO_CODE) {
            logDebug("TAKE_PHOTO_CODE");
            if (resultCode == Activity.RESULT_OK) {
                long parentHandle = getCurrentParentHandle();
                File file = getTemporalTakePictureFile(this);
                if (file != null) {
                    checkNameCollisionUseCase.check(file.getName(), parentHandle)
                            .subscribeOn(Schedulers.io())
                            .observeOn(AndroidSchedulers.mainThread())
                            .subscribe(handle -> {
                                        ArrayList<NameCollision> list = new ArrayList<>();
                                        list.add(NameCollision.Upload.getUploadCollision(handle,
                                                file, parentHandle));
                                        nameCollisionActivityContract.launch(list);
                                    },
                                    throwable -> {
                                        if (throwable instanceof MegaNodeException.ParentDoesNotExistException) {
                                            showSnackbar(SNACKBAR_TYPE, StringResourcesUtils.getString(R.string.general_error), MEGACHAT_INVALID_HANDLE);
                                        } else if (throwable instanceof MegaNodeException.ChildDoesNotExistsException) {
                                            uploadUseCase.upload(this, file, parentHandle)
                                                    .subscribeOn(Schedulers.io())
                                                    .observeOn(AndroidSchedulers.mainThread())
                                                    .subscribe(() -> logDebug("Upload started"));
                                        }
                                    });
                }
            } else {
                logWarning("TAKE_PHOTO_CODE--->ERROR!");
            }
        } else if (requestCode == REQUEST_CODE_SORT_BY && resultCode == RESULT_OK) {

            if (intent == null) {
                logWarning("Intent NULL");
                return;
            }

            int orderGetChildren = intent.getIntExtra("ORDER_GET_CHILDREN", 1);
            if (drawerItem == DrawerItem.CLOUD_DRIVE) {
                MegaNode parentNode = megaApi.getNodeByHandle(viewModel.getBrowserParentHandle());
                if (parentNode != null) {
                    if (isCloudAdded()) {
                        ArrayList<MegaNode> nodes = megaApi.getChildren(parentNode, orderGetChildren);
                        fileBrowserFragment.setNodes(nodes);
                        fileBrowserFragment.getRecyclerView().invalidate();
                    }
                } else {
                    if (isCloudAdded()) {
                        ArrayList<MegaNode> nodes = megaApi.getChildren(megaApi.getRootNode(), orderGetChildren);
                        fileBrowserFragment.setNodes(nodes);
                        fileBrowserFragment.getRecyclerView().invalidate();
                    }
                }
            } else if (drawerItem == DrawerItem.SHARED_ITEMS) {
                onNodesSharedUpdate();
            }
        } else if (requestCode == REQUEST_CREATE_CHAT && resultCode == RESULT_OK) {
            logDebug("REQUEST_CREATE_CHAT OK");

            if (intent == null) {
                logWarning("Intent NULL");
                return;
            }
            boolean isMeeting = intent.getBooleanExtra(AddContactActivity.EXTRA_MEETING, false);
            if (isMeeting) {
                handler.post(() -> showMeetingOptionsPanel());
                return;
            }
            final ArrayList<String> contactsData = intent.getStringArrayListExtra(AddContactActivity.EXTRA_CONTACTS);

            final boolean isGroup = intent.getBooleanExtra(AddContactActivity.EXTRA_GROUP_CHAT, false);

            if (contactsData != null) {
                if (!isGroup) {
                    logDebug("Create one to one chat");
                    MegaUser user = megaApi.getContact(contactsData.get(0));
                    if (user != null) {
                        logDebug("Chat with contact: " + contactsData.size());
                        startOneToOneChat(user);
                    }
                } else {
                    logDebug("Create GROUP chat");
                    MegaChatPeerList peers = MegaChatPeerList.createInstance();
                    for (int i = 0; i < contactsData.size(); i++) {
                        MegaUser user = megaApi.getContact(contactsData.get(i));
                        if (user != null) {
                            peers.addPeer(user.getHandle(), MegaChatPeerList.PRIV_STANDARD);
                        }
                    }
                    final String chatTitle = intent.getStringExtra(AddContactActivity.EXTRA_CHAT_TITLE);
                    boolean isEKR = intent.getBooleanExtra(AddContactActivity.EXTRA_EKR, false);
                    boolean chatLink = false;
                    if (!isEKR) {
                        chatLink = intent.getBooleanExtra(AddContactActivity.EXTRA_CHAT_LINK, false);
                    }

                    createGroupChat(peers, chatTitle, chatLink, isEKR);
                }
            }
        } else if (requestCode == REQUEST_INVITE_CONTACT_FROM_DEVICE && resultCode == RESULT_OK) {
            logDebug("REQUEST_INVITE_CONTACT_FROM_DEVICE OK");

            if (intent == null) {
                logWarning("Intent NULL");
                return;
            }

            final ArrayList<String> contactsData = intent.getStringArrayListExtra(AddContactActivity.EXTRA_CONTACTS);
            megaContacts = intent.getBooleanExtra(AddContactActivity.EXTRA_MEGA_CONTACTS, true);

            if (contactsData != null) {
                cC.inviteMultipleContacts(contactsData);
            }
        } else if (requestCode == REQUEST_DOWNLOAD_FOLDER && resultCode == RESULT_OK) {
            String parentPath = intent.getStringExtra(FileStorageActivity.EXTRA_PATH);

            if (parentPath != null) {
                String path = parentPath + File.separator + getRecoveryKeyFileName();

                logDebug("REQUEST_DOWNLOAD_FOLDER:path to download: " + path);
                AccountController ac = new AccountController(this);
                ac.exportMK(path);
            }
        } else if (requestCode == REQUEST_CODE_FILE_INFO && resultCode == RESULT_OK) {
            if (isCloudAdded()) {
                long handle = intent.getLongExtra(NODE_HANDLE, -1);
                fileBrowserFragment.refresh(handle);
            }

            onNodesSharedUpdate();
        } else if (requestCode == REQUEST_CODE_SCAN_DOCUMENT) {
            if (resultCode == RESULT_OK) {
                String savedDestination = intent.getStringExtra(DocumentScannerActivity.EXTRA_PICKED_SAVE_DESTINATION);
                Intent fileIntent = new Intent(this, FileExplorerActivity.class);
                if (StringResourcesUtils.getString(R.string.section_chat).equals(savedDestination)) {
                    fileIntent.setAction(FileExplorerActivity.ACTION_UPLOAD_TO_CHAT);
                } else {
                    fileIntent.setAction(FileExplorerActivity.ACTION_SAVE_TO_CLOUD);
                    fileIntent.putExtra(FileExplorerActivity.EXTRA_PARENT_HANDLE, getCurrentParentHandle());
                }
                fileIntent.putExtra(Intent.EXTRA_STREAM, intent.getData());
                fileIntent.setType(intent.getType());
                startActivity(fileIntent);
            }
        } else if (requestCode == REQUEST_WRITE_STORAGE || requestCode == REQUEST_READ_WRITE_STORAGE) {
            if (Build.VERSION.SDK_INT >= Build.VERSION_CODES.R) {
                switch (requestCode) {
                    case REQUEST_WRITE_STORAGE:
                        // Take picture scenarios
                        if (typesCameraPermission == TAKE_PICTURE_OPTION) {
                            if (!hasPermissions(this, Manifest.permission.CAMERA)) {
                                requestPermission(this, REQUEST_CAMERA, Manifest.permission.CAMERA);
                            } else {
                                checkTakePicture(this, TAKE_PHOTO_CODE);
                                typesCameraPermission = INVALID_TYPE_PERMISSIONS;
                            }
                            break;
                        }

                        // General download scenario
                        nodeSaver.handleRequestPermissionsResult(requestCode);
                        break;

                    case REQUEST_READ_WRITE_STORAGE:
                        // Upload scenario
                        new Handler(Looper.getMainLooper()).post(this::showUploadPanel);
                        break;
                }
            }
        } else if (requestCode == REQUEST_CODE_DELETE_VERSIONS_HISTORY && resultCode == RESULT_OK) {
            if (!isOnline(this)) {
                Util.showErrorAlertDialog(getString(R.string.error_server_connection_problem), false, this);
                return;
            }
            if (intent.getBooleanExtra(VersionsFileActivity.KEY_DELETE_VERSION_HISTORY, false)) {
                MegaNode node = megaApi.getNodeByHandle(intent.getLongExtra(VersionsFileActivity.KEY_DELETE_NODE_HANDLE, 0));
                ArrayList<MegaNode> versions = megaApi.getVersions(node);
                versionsToRemove = versions.size() - 1;
                for (int i = 1; i < versions.size(); i++) {
                    megaApi.removeVersion(versions.get(i), this);
                }
            }
        } else {
            logWarning("No request code processed");
            super.onActivityResult(requestCode, resultCode, intent);
        }
    }

    /**
     * Shows the copy result.
     *
     * @param result Object containing the request result.
     */
    private void showCopyResult(CopyRequestResult result) {
        showSnackbar(SNACKBAR_TYPE, result.getResultText(), MEGACHAT_INVALID_HANDLE);

        if (result.getSuccessCount() <= 0) {
            return;
        }

        if (drawerItem == DrawerItem.CLOUD_DRIVE) {
            if (isCloudAdded()) {
                ArrayList<MegaNode> nodes = megaApi.getChildren(megaApi.getNodeByHandle(parentHandleBrowser),
                        sortOrderManagement.getOrderCloud());
                fileBrowserFragment.setNodes(nodes);
                fileBrowserFragment.getRecyclerView().invalidate();
            }
        } else if (drawerItem == DrawerItem.RUBBISH_BIN) {
            refreshRubbishBin();
        } else if (drawerItem == DrawerItem.INBOX) {
            refreshInboxList();
        }
    }

    public void createGroupChat(MegaChatPeerList peers, String chatTitle, boolean chatLink, boolean isEKR) {

        logDebug("Create group chat with participants: " + peers.size());

        if (isEKR) {
            megaChatApi.createChat(true, peers, chatTitle, this);
        } else {
            if (chatLink) {
                if (chatTitle != null && !chatTitle.isEmpty()) {
                    CreateGroupChatWithPublicLink listener = new CreateGroupChatWithPublicLink(this, chatTitle);
                    megaChatApi.createPublicChat(peers, chatTitle, listener);
                } else {
                    showAlert(this, getString(R.string.message_error_set_title_get_link), null);
                }
            } else {
                megaChatApi.createPublicChat(peers, chatTitle, this);
            }
        }
    }

    public void startOneToOneChat(MegaUser user) {
        logDebug("User Handle: " + user.getHandle());
        MegaChatRoom chat = megaChatApi.getChatRoomByUser(user.getHandle());
        MegaChatPeerList peers = MegaChatPeerList.createInstance();
        if (chat == null) {
            logDebug("No chat, create it!");
            peers.addPeer(user.getHandle(), MegaChatPeerList.PRIV_STANDARD);
            megaChatApi.createChat(false, peers, this);
        } else {
            logDebug("There is already a chat, open it!");
            Intent intentOpenChat = new Intent(this, ChatActivity.class);
            intentOpenChat.setAction(ACTION_CHAT_SHOW_MESSAGES);
            intentOpenChat.putExtra(CHAT_ID, chat.getChatId());
            this.startActivity(intentOpenChat);
        }
    }

    void disableNavigationViewMenu(Menu menu) {
        logDebug("disableNavigationViewMenu");

        MenuItem mi = menu.findItem(R.id.bottom_navigation_item_cloud_drive);
        if (mi != null) {
            mi.setChecked(false);
            mi.setEnabled(false);
        }
        mi = menu.findItem(R.id.bottom_navigation_item_camera_uploads);
        if (mi != null) {
            mi.setChecked(false);
            mi.setEnabled(false);
        }
        mi = menu.findItem(R.id.bottom_navigation_item_chat);
        if (mi != null) {
            mi.setChecked(false);
        }
        mi = menu.findItem(R.id.bottom_navigation_item_shared_items);
        if (mi != null) {
            mi.setChecked(false);
            mi.setEnabled(false);
        }
        mi = menu.findItem(R.id.bottom_navigation_item_homepage);
        if (mi != null) {
            mi.setChecked(false);
        }

        disableNavigationViewLayout();
    }

    void disableNavigationViewLayout() {
        if (myAccountSection != null) {
            myAccountSection.setEnabled(false);
            ((TextView) myAccountSection.findViewById(R.id.my_account_section_text)).setTextColor(ContextCompat.getColor(this, R.color.grey_038_white_038));
        }

        if (inboxSection != null) {
            if (inboxNode == null) {
                inboxSection.setVisibility(View.GONE);
            } else {
                boolean hasChildren = megaApi.hasChildren(inboxNode);
                if (hasChildren) {
                    inboxSection.setEnabled(false);
                    inboxSection.setVisibility(View.VISIBLE);
                    ((TextView) inboxSection.findViewById(R.id.inbox_section_text)).setTextColor(ContextCompat.getColor(this, R.color.grey_038_white_038));
                } else {
                    inboxSection.setVisibility(View.GONE);
                }
            }
        }

        if (contactsSection != null) {
            contactsSection.setEnabled(false);

            if (contactsSectionText == null) {
                contactsSectionText = contactsSection.findViewById(R.id.contacts_section_text);
            }

            contactsSectionText.setAlpha(0.38F);
            setContactTitleSection();
        }

        if (notificationsSection != null) {
            notificationsSection.setEnabled(false);

            if (notificationsSectionText == null) {
                notificationsSectionText = notificationsSection.findViewById(R.id.contacts_section_text);
            }

            notificationsSectionText.setAlpha(0.38F);
            setNotificationsTitleSection();
        }

        if (rubbishBinSection != null) {
            rubbishBinSection.setEnabled(false);
            ((TextView) rubbishBinSection.findViewById(R.id.rubbish_bin_section_text)).setAlpha(0.38F);
        }

        if (upgradeAccount != null) {
            upgradeAccount.setEnabled(false);
        }
    }

    void resetNavigationViewMenu(Menu menu) {
        logDebug("resetNavigationViewMenu()");

        if (!isOnline(this) || megaApi == null || megaApi.getRootNode() == null) {
            disableNavigationViewMenu(menu);
            return;
        }

        MenuItem mi = menu.findItem(R.id.bottom_navigation_item_cloud_drive);

        if (mi != null) {
            mi.setChecked(false);
            mi.setEnabled(true);
        }
        mi = menu.findItem(R.id.bottom_navigation_item_camera_uploads);
        if (mi != null) {
            mi.setChecked(false);
            mi.setEnabled(true);
        }
        mi = menu.findItem(R.id.bottom_navigation_item_chat);
        if (mi != null) {
            mi.setChecked(false);
            mi.setEnabled(true);
        }
        mi = menu.findItem(R.id.bottom_navigation_item_shared_items);
        if (mi != null) {
            mi.setChecked(false);
            mi.setEnabled(true);
        }

        resetNavigationViewLayout();
    }

    public void resetNavigationViewLayout() {
        if (myAccountSection != null) {
            myAccountSection.setEnabled(true);
            ((TextView) myAccountSection.findViewById(R.id.my_account_section_text)).setTextColor(
                    ColorUtils.getThemeColor(this, android.R.attr.textColorPrimary));
        }

        if (inboxSection != null) {
            if (inboxNode == null) {
                inboxSection.setVisibility(View.GONE);
                logDebug("Inbox Node is NULL");
            } else {
                boolean hasChildren = megaApi.hasChildren(inboxNode);
                if (hasChildren) {
                    inboxSection.setEnabled(true);
                    inboxSection.setVisibility(View.VISIBLE);
                    ((TextView) inboxSection.findViewById(R.id.inbox_section_text)).setTextColor(
                            ColorUtils.getThemeColor(this, android.R.attr.textColorPrimary));
                } else {
                    logDebug("Inbox Node NO children");
                    inboxSection.setVisibility(View.GONE);
                }
            }
        }

        if (contactsSection != null) {
            contactsSection.setEnabled(true);

            if (contactsSectionText == null) {
                contactsSectionText = contactsSection.findViewById(R.id.contacts_section_text);
            }

            contactsSectionText.setAlpha(1F);
            setContactTitleSection();
        }

        if (notificationsSection != null) {
            notificationsSection.setEnabled(true);

            if (notificationsSectionText == null) {
                notificationsSectionText = notificationsSection.findViewById(R.id.notification_section_text);
            }

            notificationsSectionText.setAlpha(1F);
            setNotificationsTitleSection();
        }

        if (rubbishBinSection != null) {
            rubbishBinSection.setEnabled(true);
            ((TextView) rubbishBinSection.findViewById(R.id.rubbish_bin_section_text)).setAlpha(1F);
        }

        if (upgradeAccount != null) {
            upgradeAccount.setEnabled(true);
        }
    }

    public void setInboxNavigationDrawer() {
        logDebug("setInboxNavigationDrawer");
        if (nV != null && inboxSection != null) {
            if (inboxNode == null) {
                inboxSection.setVisibility(View.GONE);
                logDebug("Inbox Node is NULL");
            } else {
                boolean hasChildren = megaApi.hasChildren(inboxNode);
                if (hasChildren) {
                    inboxSection.setEnabled(true);
                    inboxSection.setVisibility(View.VISIBLE);
                } else {
                    logDebug("Inbox Node NO children");
                    inboxSection.setVisibility(View.GONE);
                }
            }
        }
    }

    public void showProPanel() {
        logDebug("showProPanel");
        //Left and Right margin
        LinearLayout.LayoutParams proTextParams = (LinearLayout.LayoutParams) getProText.getLayoutParams();
        proTextParams.setMargins(scaleWidthPx(24, outMetrics), scaleHeightPx(23, outMetrics), scaleWidthPx(24, outMetrics), scaleHeightPx(23, outMetrics));
        getProText.setLayoutParams(proTextParams);

        rightUpgradeButton.setOnClickListener(this);
        android.view.ViewGroup.LayoutParams paramsb2 = rightUpgradeButton.getLayoutParams();
        //Left and Right margin
        LinearLayout.LayoutParams optionTextParams = (LinearLayout.LayoutParams) rightUpgradeButton.getLayoutParams();
        optionTextParams.setMargins(scaleWidthPx(6, outMetrics), 0, scaleWidthPx(8, outMetrics), 0);
        rightUpgradeButton.setLayoutParams(optionTextParams);

        leftCancelButton.setOnClickListener(this);
        android.view.ViewGroup.LayoutParams paramsb1 = leftCancelButton.getLayoutParams();
        leftCancelButton.setLayoutParams(paramsb1);
        //Left and Right margin
        LinearLayout.LayoutParams cancelTextParams = (LinearLayout.LayoutParams) leftCancelButton.getLayoutParams();
        cancelTextParams.setMargins(scaleWidthPx(6, outMetrics), 0, scaleWidthPx(6, outMetrics), 0);
        leftCancelButton.setLayoutParams(cancelTextParams);

        getProLayout.setVisibility(View.VISIBLE);
        getProLayout.bringToFront();
    }

    /**
     * Check the current storage state.
     *
     * @param onCreate Flag to indicate if the method was called from "onCreate" or not.
     */
    private void checkCurrentStorageStatus(boolean onCreate) {
        // If the current storage state is not initialized is because the app received the
        // event informing about the storage state  during login, the ManagerActivity
        // wasn't active and for this reason the value is stored in the MegaApplication object.
        int storageStateToCheck = (storageState != MegaApiJava.STORAGE_STATE_UNKNOWN) ?
                storageState : app.getStorageState();

        checkStorageStatus(storageStateToCheck, onCreate);
    }

    /**
     * Check the storage state provided as first parameter.
     *
     * @param newStorageState Storage state to check.
     * @param onCreate        Flag to indicate if the method was called from "onCreate" or not.
     */
    private void checkStorageStatus(int newStorageState, boolean onCreate) {
        Intent intent = new Intent(this, UploadService.class);
        switch (newStorageState) {
            case MegaApiJava.STORAGE_STATE_GREEN:
                logDebug("STORAGE STATE GREEN");

                intent.setAction(ACTION_STORAGE_STATE_CHANGED);

                // TODO: WORKAROUND, NEED TO IMPROVE AND REMOVE THE TRY-CATCH
                try {
                    ContextCompat.startForegroundService(this, intent);
                } catch (Exception e) {
                    logError("Exception starting UploadService", e);
                    e.printStackTrace();
                }

                if (myAccountInfo.getAccountType() == MegaAccountDetails.ACCOUNT_TYPE_FREE) {
                    logDebug("ACCOUNT TYPE FREE");
                    if (showMessageRandom()) {
                        logDebug("Show message random: TRUE");
                        showProPanel();
                    }
                }
                storageState = newStorageState;
                fireCameraUploadJob(ManagerActivity.this, false);
                break;

            case MegaApiJava.STORAGE_STATE_ORANGE:
                logWarning("STORAGE STATE ORANGE");

                intent.setAction(ACTION_STORAGE_STATE_CHANGED);

                // TODO: WORKAROUND, NEED TO IMPROVE AND REMOVE THE TRY-CATCH
                try {
                    ContextCompat.startForegroundService(this, intent);
                } catch (Exception e) {
                    logError("Exception starting UploadService", e);
                    e.printStackTrace();
                }

                if (onCreate && isStorageStatusDialogShown) {
                    isStorageStatusDialogShown = false;
                    showStorageAlmostFullDialog();
                } else if (newStorageState > storageState) {
                    showStorageAlmostFullDialog();
                }
                storageState = newStorageState;
                logDebug("Try to start CU, false.");
                fireCameraUploadJob(ManagerActivity.this, false);
				break;

            case MegaApiJava.STORAGE_STATE_RED:
                logWarning("STORAGE STATE RED");
                if (onCreate && isStorageStatusDialogShown) {
                    isStorageStatusDialogShown = false;
                    showStorageFullDialog();
                } else if (newStorageState > storageState) {
                    showStorageFullDialog();
                }
                break;

            case MegaApiJava.STORAGE_STATE_PAYWALL:
                logWarning("STORAGE STATE PAYWALL");
                break;

            default:
                return;
        }

        storageState = newStorageState;
        app.setStorageState(storageState);
    }

    /**
     * Show a dialog to indicate that the storage space is almost full.
     */
    public void showStorageAlmostFullDialog() {
        logDebug("showStorageAlmostFullDialog");
        showStorageStatusDialog(MegaApiJava.STORAGE_STATE_ORANGE, false, false);
    }

    /**
     * Show a dialog to indicate that the storage space is full.
     */
    public void showStorageFullDialog() {
        logDebug("showStorageFullDialog");
        showStorageStatusDialog(MegaApiJava.STORAGE_STATE_RED, false, false);
    }

    /**
     * Show an overquota alert dialog.
     *
     * @param preWarning Flag to indicate if is a pre-overquota alert or not.
     */
    public void showOverquotaAlert(boolean preWarning) {
        logDebug("preWarning: " + preWarning);
        showStorageStatusDialog(
                preWarning ? MegaApiJava.STORAGE_STATE_ORANGE : MegaApiJava.STORAGE_STATE_RED,
                true, preWarning);
    }

    public void showSMSVerificationDialog() {
        isSMSDialogShowing = true;
        smsDialogTimeChecker.update();
        MaterialAlertDialogBuilder dialogBuilder = new MaterialAlertDialogBuilder(this);
        LayoutInflater inflater = getLayoutInflater();
        final View dialogView = inflater.inflate(R.layout.sms_verification_dialog_layout, null);
        dialogBuilder.setView(dialogView);

        TextView msg = dialogView.findViewById(R.id.sv_dialog_msg);
        boolean isAchievementUser = megaApi.isAchievementsEnabled();
        logDebug("is achievement user: " + isAchievementUser);
        if (isAchievementUser) {
            String message = String.format(getString(R.string.sms_add_phone_number_dialog_msg_achievement_user), myAccountInfo.getBonusStorageSMS());
            msg.setText(message);
        } else {
            msg.setText(R.string.sms_add_phone_number_dialog_msg_non_achievement_user);
        }

        dialogBuilder.setPositiveButton(R.string.general_add, (dialog, which) -> {
            startActivity(new Intent(getApplicationContext(), SMSVerificationActivity.class));
            alertDialogSMSVerification.dismiss();
        }).setNegativeButton(R.string.verify_account_not_now_button, (dialog, which) -> {
            alertDialogSMSVerification.dismiss();
        });

        if (alertDialogSMSVerification == null) {
            alertDialogSMSVerification = dialogBuilder.create();
            alertDialogSMSVerification.setCancelable(false);
            alertDialogSMSVerification.setOnDismissListener(dialog -> isSMSDialogShowing = false);
            alertDialogSMSVerification.setCanceledOnTouchOutside(false);
        }
        alertDialogSMSVerification.show();
    }

    /**
     * Method to show a dialog to indicate the storage status.
     *
     * @param storageState   Storage status.
     * @param overquotaAlert Flag to indicate that is an overquota alert or not.
     * @param preWarning     Flag to indicate if is a pre-overquota alert or not.
     */
    private void showStorageStatusDialog(int storageState, boolean overquotaAlert, boolean preWarning) {
        logDebug("showStorageStatusDialog");

        if (myAccountInfo.getAccountType() == -1) {
            logWarning("Do not show dialog, not info of the account received yet");
            return;
        }

        if (isStorageStatusDialogShown) {
            logDebug("Storage status dialog already shown");
            return;
        }

        MaterialAlertDialogBuilder dialogBuilder = new MaterialAlertDialogBuilder(this);

        LayoutInflater inflater = this.getLayoutInflater();
        View dialogView = inflater.inflate(R.layout.storage_status_dialog_layout, null);
        dialogBuilder.setView(dialogView);

        TextView title = (TextView) dialogView.findViewById(R.id.storage_status_title);
        title.setText(getString(R.string.action_upgrade_account));

        ImageView image = (ImageView) dialogView.findViewById(R.id.image_storage_status);
        TextView text = (TextView) dialogView.findViewById(R.id.text_storage_status);

        Product pro3 = getPRO3OneMonth();
        String storageString = "";
        String transferString = "";
        if (pro3 != null) {
            storageString = getSizeStringGBBased(pro3.getStorage());
            transferString = getSizeStringGBBased(pro3.getTransfer());
        }

        switch (storageState) {
            case MegaApiJava.STORAGE_STATE_GREEN:
                logDebug("STORAGE STATE GREEN");
                return;

            case MegaApiJava.STORAGE_STATE_ORANGE:
                image.setImageResource(R.drawable.ic_storage_almost_full);
                text.setText(String.format(getString(R.string.text_almost_full_warning), storageString, transferString));
                break;

            case MegaApiJava.STORAGE_STATE_RED:
                image.setImageResource(R.drawable.ic_storage_full);
                text.setText(String.format(getString(R.string.text_storage_full_warning), storageString, transferString));
                break;

            default:
                logWarning("STORAGE STATE INVALID VALUE: " + storageState);
                return;
        }

        if (overquotaAlert) {
            if (!preWarning)
                title.setText(getString(R.string.overquota_alert_title));

            text.setText(getString(preWarning ? R.string.pre_overquota_alert_text :
                    R.string.overquota_alert_text));
        }

        LinearLayout horizontalButtonsLayout = (LinearLayout) dialogView.findViewById(R.id.horizontal_buttons_storage_status_layout);
        LinearLayout verticalButtonsLayout = (LinearLayout) dialogView.findViewById(R.id.vertical_buttons_storage_status_layout);

        final OnClickListener dismissClickListener = new OnClickListener() {
            public void onClick(View v) {
                alertDialogStorageStatus.dismiss();
                isStorageStatusDialogShown = false;
            }
        };

        final OnClickListener upgradeClickListener = new OnClickListener() {
            public void onClick(View v) {
                alertDialogStorageStatus.dismiss();
                isStorageStatusDialogShown = false;
                navigateToUpgradeAccount();
            }
        };

        final OnClickListener achievementsClickListener = new OnClickListener() {
            public void onClick(View v) {
                alertDialogStorageStatus.dismiss();
                isStorageStatusDialogShown = false;
                logDebug("Go to achievements section");
                navigateToAchievements();
            }
        };

        final OnClickListener customPlanClickListener = v -> {
            alertDialogStorageStatus.dismiss();
            isStorageStatusDialogShown = false;
            askForCustomizedPlan(this, megaApi.getMyEmail(), myAccountInfo.getAccountType());
        };

        Button verticalDismissButton = (Button) dialogView.findViewById(R.id.vertical_storage_status_button_dissmiss);
        verticalDismissButton.setOnClickListener(dismissClickListener);
        Button horizontalDismissButton = (Button) dialogView.findViewById(R.id.horizontal_storage_status_button_dissmiss);
        horizontalDismissButton.setOnClickListener(dismissClickListener);

        Button verticalActionButton = (Button) dialogView.findViewById(R.id.vertical_storage_status_button_action);
        Button horizontalActionButton = (Button) dialogView.findViewById(R.id.horizontal_storage_status_button_payment);

        Button achievementsButton = (Button) dialogView.findViewById(R.id.vertical_storage_status_button_achievements);
        achievementsButton.setOnClickListener(achievementsClickListener);

        switch (myAccountInfo.getAccountType()) {
            case MegaAccountDetails.ACCOUNT_TYPE_PROIII:
                logDebug("Show storage status dialog for USER PRO III");
                if (!overquotaAlert) {
                    if (storageState == MegaApiJava.STORAGE_STATE_ORANGE) {
                        text.setText(getString(R.string.text_almost_full_warning_pro3_account));
                    } else if (storageState == MegaApiJava.STORAGE_STATE_RED) {
                        text.setText(getString(R.string.text_storage_full_warning_pro3_account));
                    }
                }
                horizontalActionButton.setText(getString(R.string.button_custom_almost_full_warning));
                horizontalActionButton.setOnClickListener(customPlanClickListener);
                verticalActionButton.setText(getString(R.string.button_custom_almost_full_warning));
                verticalActionButton.setOnClickListener(customPlanClickListener);
                break;

            case MegaAccountDetails.ACCOUNT_TYPE_LITE:
            case MegaAccountDetails.ACCOUNT_TYPE_PROI:
            case MegaAccountDetails.ACCOUNT_TYPE_PROII:
                logDebug("Show storage status dialog for USER PRO");
                if (!overquotaAlert) {
                    if (storageState == MegaApiJava.STORAGE_STATE_ORANGE) {
                        text.setText(String.format(getString(R.string.text_almost_full_warning_pro_account), storageString, transferString));
                    } else if (storageState == MegaApiJava.STORAGE_STATE_RED) {
                        text.setText(String.format(getString(R.string.text_storage_full_warning_pro_account), storageString, transferString));
                    }
                }
                horizontalActionButton.setText(getString(R.string.my_account_upgrade_pro));
                horizontalActionButton.setOnClickListener(upgradeClickListener);
                verticalActionButton.setText(getString(R.string.my_account_upgrade_pro));
                verticalActionButton.setOnClickListener(upgradeClickListener);
                break;

            case MegaAccountDetails.ACCOUNT_TYPE_FREE:
            default:
                logDebug("Show storage status dialog for FREE USER");
                horizontalActionButton.setText(getString(R.string.button_plans_almost_full_warning));
                horizontalActionButton.setOnClickListener(upgradeClickListener);
                verticalActionButton.setText(getString(R.string.button_plans_almost_full_warning));
                verticalActionButton.setOnClickListener(upgradeClickListener);
                break;
        }

        if (megaApi.isAchievementsEnabled()) {
            horizontalButtonsLayout.setVisibility(View.GONE);
            verticalButtonsLayout.setVisibility(View.VISIBLE);
        } else {
            horizontalButtonsLayout.setVisibility(View.VISIBLE);
            verticalButtonsLayout.setVisibility(View.GONE);
        }

        alertDialogStorageStatus = dialogBuilder.create();
        alertDialogStorageStatus.setCancelable(false);
        alertDialogStorageStatus.setCanceledOnTouchOutside(false);

        isStorageStatusDialogShown = true;

        alertDialogStorageStatus.show();
    }

    private Product getPRO3OneMonth() {
        List<Product> products = myAccountInfo.getProductAccounts();
        if (products != null) {
            for (Product product : products) {
                if (product != null && product.getLevel() == PRO_III && product.getMonths() == 1) {
                    return product;
                }
            }
        } else {
            // Edge case: when this method is called, TYPE_GET_PRICING hasn't finished yet.
            logWarning("Products haven't been initialized!");
        }
        return null;
    }

    private void refreshOfflineNodes() {
        logDebug("updateOfflineView");
        if (fullscreenOfflineFragment != null) {
            fullscreenOfflineFragment.refreshNodes();
        } else if (pagerOfflineFragment != null) {
            pagerOfflineFragment.refreshNodes();
        }
    }

    /**
     * Handle processed upload intent.
     *
     * @param infos List<ShareInfo> containing all the upload info.
     */
    private void onIntentProcessed(List<ShareInfo> infos) {
        logDebug("onIntentProcessed");

        MegaNode parentNode = getCurrentParentNode(getCurrentParentHandle(), -1);
        if (parentNode == null) {
            dismissAlertDialogIfExists(statusDialog);
            dismissAlertDialogIfExists(processFileDialog);
            showSnackbar(SNACKBAR_TYPE, StringResourcesUtils.getString(R.string.error_temporary_unavaible), -1);
            return;
        }

        if (infos == null) {
            dismissAlertDialogIfExists(statusDialog);
            dismissAlertDialogIfExists(processFileDialog);
            showSnackbar(SNACKBAR_TYPE, StringResourcesUtils.getString(R.string.upload_can_not_open), MEGACHAT_INVALID_HANDLE);
            return;
        }

        if (app.getStorageState() == STORAGE_STATE_PAYWALL) {
            dismissAlertDialogIfExists(statusDialog);
            dismissAlertDialogIfExists(processFileDialog);
            showOverDiskQuotaPaywallWarning();
            return;
        }

        checkNameCollisionUseCase.checkShareInfoList(infos, parentNode)
                .subscribeOn(Schedulers.io())
                .observeOn(AndroidSchedulers.mainThread())
                .subscribe((result, throwable) -> {
                    dismissAlertDialogIfExists(statusDialog);
                    dismissAlertDialogIfExists(processFileDialog);

                    if (throwable != null) {
                        showSnackbar(SNACKBAR_TYPE, StringResourcesUtils.getString(R.string.error_temporary_unavaible), MEGACHAT_INVALID_HANDLE);
                    } else {
                        ArrayList<NameCollision> collisions = result.getFirst();
                        List<ShareInfo> withoutCollisions = result.getSecond();

                        if (!collisions.isEmpty()) {
                            nameCollisionActivityContract.launch(collisions);
                        }

                        if (!withoutCollisions.isEmpty()) {
                            showSnackbar(SNACKBAR_TYPE, StringResourcesUtils.getQuantityString(R.plurals.upload_began, withoutCollisions.size(), withoutCollisions.size()), MEGACHAT_INVALID_HANDLE);

                            for (ShareInfo info : withoutCollisions) {
                                if (info.isContact) {
                                    requestContactsPermissions(info, parentNode);
                                } else {
                                    uploadUseCase.upload(this, info, null, parentNode.getHandle())
                                            .subscribeOn(Schedulers.io())
                                            .observeOn(AndroidSchedulers.mainThread())
                                            .subscribe(() -> logDebug("Upload started"));
                                }
                            }
                        }
                    }
                });
    }

    public void requestContactsPermissions(ShareInfo info, MegaNode parentNode) {
        logDebug("requestContactsPermissions");
        if (!hasPermissions(this, Manifest.permission.READ_CONTACTS)) {
            logWarning("No read contacts permission");
            infoManager = info;
            parentNodeManager = parentNode;
            requestPermission(this, REQUEST_UPLOAD_CONTACT, Manifest.permission.READ_CONTACTS);
        } else {
            uploadContactInfo(info, parentNode);
        }
    }

    public void uploadContactInfo(ShareInfo info, MegaNode parentNode) {
        logDebug("Upload contact info");

        Cursor cursorID = getContentResolver().query(info.contactUri, null, null, null, null);

        if (cursorID != null) {
            if (cursorID.moveToFirst()) {
                logDebug("It is a contact");

                String id = cursorID.getString(cursorID.getColumnIndex(ContactsContract.Contacts._ID));
                String name = cursorID.getString(cursorID.getColumnIndex(ContactsContract.Contacts.DISPLAY_NAME));
                int hasPhone = cursorID.getInt(cursorID.getColumnIndex(ContactsContract.Contacts.HAS_PHONE_NUMBER));

                // get the user's email address
                String email = null;
                Cursor ce = getContentResolver().query(ContactsContract.CommonDataKinds.Email.CONTENT_URI, null,
                        ContactsContract.CommonDataKinds.Email.CONTACT_ID + " = ?", new String[]{id}, null);
                if (ce != null && ce.moveToFirst()) {
                    email = ce.getString(ce.getColumnIndex(ContactsContract.CommonDataKinds.Email.DATA));
                    ce.close();
                }

                // get the user's phone number
                String phone = null;
                if (hasPhone > 0) {
                    Cursor cp = getContentResolver().query(ContactsContract.CommonDataKinds.Phone.CONTENT_URI, null,
                            ContactsContract.CommonDataKinds.Phone.CONTACT_ID + " = ?", new String[]{id}, null);
                    if (cp != null && cp.moveToFirst()) {
                        phone = cp.getString(cp.getColumnIndex(ContactsContract.CommonDataKinds.Phone.NUMBER));
                        cp.close();
                    }
                }

                StringBuilder data = new StringBuilder();
                data.append(name);
                if (phone != null) {
                    data.append(", " + phone);
                }

                if (email != null) {
                    data.append(", " + email);
                }

                createFile(name, data.toString(), parentNode);
            }
            cursorID.close();
        } else {
            showSnackbar(SNACKBAR_TYPE, getString(R.string.error_temporary_unavaible), -1);
        }
    }

    private void createFile(String name, String data, MegaNode parentNode) {
        if (app.getStorageState() == STORAGE_STATE_PAYWALL) {
            showOverDiskQuotaPaywallWarning();
            return;
        }

        File file = createTemporalTextFile(this, name, data);
        if (file == null) {
            showSnackbar(SNACKBAR_TYPE, getString(R.string.general_text_error), MEGACHAT_INVALID_HANDLE);
            return;
        }

        checkNameCollisionUseCase.check(file.getName(), parentNode)
                .subscribeOn(Schedulers.io())
                .observeOn(AndroidSchedulers.mainThread())
                .subscribe(handle -> {
                            ArrayList<NameCollision> list = new ArrayList<>();
                            list.add(NameCollision.Upload.getUploadCollision(handle,
                                    file, parentNode.getHandle()));
                            nameCollisionActivityContract.launch(list);
                        },
                        throwable -> {
                            if (throwable instanceof MegaNodeException.ParentDoesNotExistException) {
                                showSnackbar(SNACKBAR_TYPE, StringResourcesUtils.getString(R.string.general_error), MEGACHAT_INVALID_HANDLE);
                            } else if (throwable instanceof MegaNodeException.ChildDoesNotExistsException) {
                                String text = StringResourcesUtils.getQuantityString(R.plurals.upload_began, 1, 1);

                                uploadUseCase.upload(this, file, parentNode.getHandle())
                                        .subscribeOn(Schedulers.io())
                                        .observeOn(AndroidSchedulers.mainThread())
                                        .subscribe(() -> showSnackbar(SNACKBAR_TYPE, text, MEGACHAT_INVALID_HANDLE));
                            }
                        });
    }

    @Override
    public void onRequestStart(MegaChatApiJava api, MegaChatRequest request) {
        logDebug("onRequestStart(CHAT): " + request.getRequestString());
    }

    @Override
    public void onRequestUpdate(MegaChatApiJava api, MegaChatRequest request) {

    }

    @Override
    public void onRequestFinish(MegaChatApiJava api, MegaChatRequest request, MegaChatError e) {
        logDebug("onRequestFinish(CHAT): " + request.getRequestString() + "_" + e.getErrorCode());

        if (request.getType() == MegaChatRequest.TYPE_CREATE_CHATROOM) {
            logDebug("Create chat request finish");
            onRequestFinishCreateChat(e.getErrorCode(), request.getChatHandle());
        } else if (request.getType() == MegaChatRequest.TYPE_DISCONNECT) {
            if (e.getErrorCode() == MegaChatError.ERROR_OK) {
                logDebug("DISConnected from chat!");
            } else {
                logError("ERROR WHEN DISCONNECTING " + e.getErrorString());
            }
        } else if (request.getType() == MegaChatRequest.TYPE_LOGOUT) {
            logDebug("onRequestFinish(CHAT): " + MegaChatRequest.TYPE_LOGOUT);

            if (e.getErrorCode() != MegaError.API_OK) {
                logError("MegaChatRequest.TYPE_LOGOUT:ERROR");
            }

            if (app != null) {
                app.disableMegaChatApi();
            }
            resetLoggerSDK();
        } else if (request.getType() == MegaChatRequest.TYPE_SET_ONLINE_STATUS) {
            if (e.getErrorCode() == MegaChatError.ERROR_OK) {
                logDebug("Status changed to: " + request.getNumber());
            } else if (e.getErrorCode() == MegaChatError.ERROR_ARGS) {
                logWarning("Status not changed, the chosen one is the same");
            } else {
                logError("ERROR WHEN TYPE_SET_ONLINE_STATUS " + e.getErrorString());
                showSnackbar(SNACKBAR_TYPE, getString(R.string.changing_status_error), -1);
            }
        } else if (request.getType() == MegaChatRequest.TYPE_ARCHIVE_CHATROOM) {
            long chatHandle = request.getChatHandle();
            MegaChatRoom chat = megaChatApi.getChatRoom(chatHandle);
            String chatTitle = getTitleChat(chat);

            if (chatTitle == null) {
                chatTitle = "";
            } else if (!chatTitle.isEmpty() && chatTitle.length() > 60) {
                chatTitle = chatTitle.substring(0, 59) + "...";
            }

            if (!chatTitle.isEmpty() && chat.isGroup() && !chat.hasCustomTitle()) {
                chatTitle = "\"" + chatTitle + "\"";
            }

            if (e.getErrorCode() == MegaChatError.ERROR_OK) {
                if (request.getFlag()) {
                    logDebug("Chat archived");
                    showSnackbar(SNACKBAR_TYPE, getString(R.string.success_archive_chat, chatTitle), -1);
                } else {
                    logDebug("Chat unarchived");
                    showSnackbar(SNACKBAR_TYPE, getString(R.string.success_unarchive_chat, chatTitle), -1);
                }
            } else {
                if (request.getFlag()) {
                    logError("ERROR WHEN ARCHIVING CHAT " + e.getErrorString());
                    showSnackbar(SNACKBAR_TYPE, getString(R.string.error_archive_chat, chatTitle), -1);
                } else {
                    logError("ERROR WHEN UNARCHIVING CHAT " + e.getErrorString());
                    showSnackbar(SNACKBAR_TYPE, getString(R.string.error_unarchive_chat, chatTitle), -1);
                }
            }
        } else if (request.getType() == MegaChatRequest.TYPE_SET_LAST_GREEN_VISIBLE) {
            if (e.getErrorCode() == MegaChatError.ERROR_OK) {
                logDebug("MegaChatRequest.TYPE_SET_LAST_GREEN_VISIBLE: " + request.getFlag());
            } else {
                logError("MegaChatRequest.TYPE_SET_LAST_GREEN_VISIBLE:error: " + e.getErrorType());
            }
        }
    }

    @Override
    public void onRequestTemporaryError(MegaChatApiJava api, MegaChatRequest request, MegaChatError e) {

    }

    public void onRequestFinishCreateChat(int errorCode, long chatHandle) {
        if (errorCode == MegaChatError.ERROR_OK) {
            logDebug("Chat CREATED.");

            //Update chat view
            logDebug("Open new chat: " + chatHandle);
            Intent intent = new Intent(this, ChatActivity.class);
            intent.setAction(ACTION_CHAT_SHOW_MESSAGES);
            intent.putExtra(CHAT_ID, chatHandle);
            this.startActivity(intent);
        } else {
            logError("ERROR WHEN CREATING CHAT " + errorCode);
            showSnackbar(SNACKBAR_TYPE, getString(R.string.create_chat_error), -1);
        }
    }

    @Override
    public void onRequestStart(MegaApiJava api, MegaRequest request) {
        logDebug("onRequestStart: " + request.getRequestString());
    }

    @Override
    public void onRequestUpdate(MegaApiJava api, MegaRequest request) {
        logDebug("onRequestUpdate: " + request.getRequestString());
    }

    @SuppressLint("NewApi")
    @Override
    public void onRequestFinish(MegaApiJava api, MegaRequest request, MegaError e) {
        logDebug("onRequestFinish: " + request.getRequestString() + "_" + e.getErrorCode());
        if (request.getType() == MegaRequest.TYPE_LOGOUT) {
            logDebug("onRequestFinish: " + MegaRequest.TYPE_LOGOUT);

            if (e.getErrorCode() == MegaError.API_OK) {
                logDebug("onRequestFinish:OK:" + MegaRequest.TYPE_LOGOUT);
                logDebug("END logout sdk request - wait chat logout");
            } else if (e.getErrorCode() != MegaError.API_ESID) {
                showSnackbar(SNACKBAR_TYPE, getString(R.string.general_text_error), -1);
            }
        } else if (request.getType() == MegaRequest.TYPE_GET_ACHIEVEMENTS) {
            if (e.getErrorCode() == MegaError.API_OK) {
                myAccountInfo.setBonusStorageSMS(getSizeString(request.getMegaAchievementsDetails()
                        .getClassStorage(MegaAchievementsDetails.MEGA_ACHIEVEMENT_ADD_PHONE)));
            }
            showAddPhoneNumberInMenu();
            checkBeforeShowSMSVerificationDialog();
        } else if (request.getType() == MegaRequest.TYPE_SET_ATTR_USER) {
            if (request.getParamType() == MegaApiJava.USER_ATTR_PWD_REMINDER) {
                logDebug("MK exported - USER_ATTR_PWD_REMINDER finished");
                if (e.getErrorCode() == MegaError.API_OK || e.getErrorCode() == MegaError.API_ENOENT) {
                    logDebug("New value of attribute USER_ATTR_PWD_REMINDER: " + request.getText());
                }
            }
        } else if (request.getType() == MegaRequest.TYPE_GET_ATTR_USER) {
            if (request.getParamType() == MegaApiJava.USER_ATTR_AVATAR) {
                logDebug("Request avatar");
                if (e.getErrorCode() == MegaError.API_OK) {
                    setProfileAvatar();
                } else if (e.getErrorCode() == MegaError.API_ENOENT) {
                    setDefaultAvatar();
                } else if (e.getErrorCode() == MegaError.API_EARGS) {
                    logError("Error changing avatar: ");
                }

                LiveEventBus.get(EVENT_AVATAR_CHANGE, Boolean.class).post(false);
            } else if (request.getParamType() == MegaApiJava.USER_ATTR_FIRSTNAME) {
                updateMyData(true, request.getText(), e);
            } else if (request.getParamType() == MegaApiJava.USER_ATTR_LASTNAME) {
                updateMyData(false, request.getText(), e);
            } else if (request.getParamType() == MegaApiJava.USER_ATTR_GEOLOCATION) {

                if (e.getErrorCode() == MegaError.API_OK) {
                    logDebug("Attribute USER_ATTR_GEOLOCATION enabled");
                    MegaApplication.setEnabledGeoLocation(true);
                } else {
                    logDebug("Attribute USER_ATTR_GEOLOCATION disabled");
                    MegaApplication.setEnabledGeoLocation(false);
                }
            } else if (request.getParamType() == MegaApiJava.USER_ATTR_DISABLE_VERSIONS) {
                MegaApplication.setDisableFileVersions(request.getFlag());
            } else if (request.getParamType() == USER_ATTR_MY_BACKUPS_FOLDER) {
                if (e.getErrorCode() == MegaError.API_OK) {
                    logDebug("requesting myBackupHandle");
                    MegaNodeUtil.myBackupHandle = request.getNodeHandle();
                }
            }
        } else if (request.getType() == MegaRequest.TYPE_GET_CANCEL_LINK) {
            logDebug("TYPE_GET_CANCEL_LINK");
            hideKeyboard(managerActivity, 0);

            if (e.getErrorCode() == MegaError.API_OK) {
                logDebug("Cancelation link received!");
                showAlert(this, getString(R.string.email_verification_text), getString(R.string.email_verification_title));
            } else {
                logError("Error when asking for the cancelation link: " + e.getErrorString() + "___" + e.getErrorCode());
                showAlert(this, getString(R.string.general_text_error), getString(R.string.general_error_word));
            }
        } else if (request.getType() == MegaRequest.TYPE_REMOVE_CONTACT) {

            if (e.getErrorCode() == MegaError.API_OK) {
                showSnackbar(SNACKBAR_TYPE, getString(R.string.context_contact_removed), -1);
            } else if (e.getErrorCode() == MegaError.API_EMASTERONLY) {
                showSnackbar(SNACKBAR_TYPE, getString(R.string.error_remove_business_contact, request.getEmail()), -1);
            } else {
                logError("Error deleting contact");
                showSnackbar(SNACKBAR_TYPE, getString(R.string.context_contact_not_removed), -1);
            }
        } else if (request.getType() == MegaRequest.TYPE_INVITE_CONTACT) {
            logDebug("MegaRequest.TYPE_INVITE_CONTACT finished: " + request.getNumber());

            dismissAlertDialogIfExists(statusDialog);

            if (request.getNumber() == MegaContactRequest.INVITE_ACTION_REMIND) {
                showSnackbar(SNACKBAR_TYPE, getString(R.string.context_contact_invitation_resent), -1);
            } else {
                if (e.getErrorCode() == MegaError.API_OK) {
                    logDebug("OK INVITE CONTACT: " + request.getEmail());
                    if (request.getNumber() == MegaContactRequest.INVITE_ACTION_ADD) {
                        showSnackbar(SNACKBAR_TYPE, getString(R.string.context_contact_request_sent, request.getEmail()), -1);
                    } else if (request.getNumber() == MegaContactRequest.INVITE_ACTION_DELETE) {
                        showSnackbar(SNACKBAR_TYPE, getString(R.string.context_contact_invitation_deleted), -1);
                    }
                } else {
                    logError("ERROR invite contact: " + e.getErrorCode() + "___" + e.getErrorString());
                    if (e.getErrorCode() == MegaError.API_EEXIST) {
                        boolean found = false;
                        ArrayList<MegaContactRequest> outgoingContactRequests = megaApi.getOutgoingContactRequests();
                        if (outgoingContactRequests != null) {
                            for (int i = 0; i < outgoingContactRequests.size(); i++) {
                                if (outgoingContactRequests.get(i).getTargetEmail().equals(request.getEmail())) {
                                    found = true;
                                    break;
                                }
                            }
                        }
                        if (found) {
                            showSnackbar(SNACKBAR_TYPE, getString(R.string.invite_not_sent_already_sent, request.getEmail()), -1);
                        } else {
                            showSnackbar(SNACKBAR_TYPE, getString(R.string.context_contact_already_exists, request.getEmail()), -1);
                        }
                    } else if (request.getNumber() == MegaContactRequest.INVITE_ACTION_ADD && e.getErrorCode() == MegaError.API_EARGS) {
                        showSnackbar(SNACKBAR_TYPE, getString(R.string.error_own_email_as_contact), -1);
                    } else {
                        showSnackbar(SNACKBAR_TYPE, getString(R.string.general_error), -1);
                    }
                }
            }
        } else if (request.getType() == MegaRequest.TYPE_PAUSE_TRANSFERS) {
            logDebug("MegaRequest.TYPE_PAUSE_TRANSFERS");
            //force update the pause notification to prevent missed onTransferUpdate
            sendBroadcast(new Intent(BROADCAST_ACTION_INTENT_UPDATE_PAUSE_NOTIFICATION));

            if (e.getErrorCode() == MegaError.API_OK) {
                updateTransfersWidgetState();

                if (drawerItem == DrawerItem.TRANSFERS && isTransfersInProgressAdded()) {
                    boolean paused = megaApi.areTransfersPaused(MegaTransfer.TYPE_DOWNLOAD) || megaApi.areTransfersPaused(MegaTransfer.TYPE_UPLOAD);
                    refreshFragment(FragmentTag.TRANSFERS.getTag());
                    mTabsAdapterTransfers.notifyDataSetChanged();

                    pauseTransfersMenuIcon.setVisible(!paused);
                    playTransfersMenuIcon.setVisible(paused);
                }

                // Update CU backup state.
                int newBackupState = megaApi.areTransfersPaused(MegaTransfer.TYPE_UPLOAD)
                        ? CameraUploadSyncManager.State.CU_SYNC_STATE_PAUSE_UP
                        : CameraUploadSyncManager.State.CU_SYNC_STATE_ACTIVE;

                CameraUploadSyncManager.INSTANCE.updatePrimaryBackupState(newBackupState);
                CameraUploadSyncManager.INSTANCE.updateSecondaryBackupState(newBackupState);
            }
        } else if (request.getType() == MegaRequest.TYPE_PAUSE_TRANSFER) {
            logDebug("One MegaRequest.TYPE_PAUSE_TRANSFER");

            if (e.getErrorCode() == MegaError.API_OK) {
                int transferTag = request.getTransferTag();

                if (request.getFlag()) {
                    transfersManagement.addPausedTransfers(transferTag);
                } else {
                    transfersManagement.removePausedTransfers(transferTag);
                }

                if (isTransfersInProgressAdded()) {
                    transfersFragment.changeStatusButton(request.getTransferTag());
                }
            } else {
                showSnackbar(SNACKBAR_TYPE, getString(R.string.error_general_nodes), -1);
            }
        } else if (request.getType() == MegaRequest.TYPE_CANCEL_TRANSFER) {
            if (e.getErrorCode() == MegaError.API_OK) {
                transfersManagement.removePausedTransfers(request.getTransferTag());
                updateTransfersWidget();
                supportInvalidateOptionsMenu();
            } else {
                showSnackbar(SNACKBAR_TYPE, getString(R.string.error_general_nodes), MEGACHAT_INVALID_HANDLE);
            }
        } else if (request.getType() == MegaRequest.TYPE_CANCEL_TRANSFERS) {
            logDebug("MegaRequest.TYPE_CANCEL_TRANSFERS");
            //After cancelling all the transfers
            if (e.getErrorCode() == MegaError.API_OK) {
                hideTransfersWidget();

                if (drawerItem == DrawerItem.TRANSFERS && isTransfersInProgressAdded()) {
                    pauseTransfersMenuIcon.setVisible(false);
                    playTransfersMenuIcon.setVisible(false);
                    cancelAllTransfersMenuItem.setVisible(false);
                }

                transfersManagement.resetPausedTransfers();
            } else {
                showSnackbar(SNACKBAR_TYPE, getString(R.string.error_general_nodes), -1);
            }
<<<<<<< HEAD
=======

        } else if (request.getType() == MegaRequest.TYPE_COPY) {
            logDebug("TYPE_COPY");

            dismissAlertDialogIfExists(statusDialog);

            if (e.getErrorCode() == MegaError.API_OK) {
                logDebug("Show snackbar!!!!!!!!!!!!!!!!!!!");
                showSnackbar(SNACKBAR_TYPE, getString(R.string.context_correctly_copied), -1);

                if (drawerItem == DrawerItem.CLOUD_DRIVE) {
                    if (isCloudAdded()) {
                        ArrayList<MegaNode> nodes = megaApi.getChildren(megaApi.getNodeByHandle(viewModel.getBrowserParentHandle()),
                                sortOrderManagement.getOrderCloud());
                        fileBrowserFragment.setNodes(nodes);
                        fileBrowserFragment.getRecyclerView().invalidate();
                    }
                } else if (drawerItem == DrawerItem.RUBBISH_BIN) {
                    refreshRubbishBin();
                } else if (drawerItem == DrawerItem.INBOX) {
                    refreshInboxList();
                }

                resetAccountDetailsTimeStamp();
            } else {
                if (e.getErrorCode() == MegaError.API_EOVERQUOTA) {
                    logWarning("OVERQUOTA ERROR: " + e.getErrorCode());
                    if (api.isForeignNode(request.getParentHandle())) {
                        showForeignStorageOverQuotaWarningDialog(this);
                    } else {
                        showOverquotaAlert(false);
                    }
                } else if (e.getErrorCode() == MegaError.API_EGOINGOVERQUOTA) {
                    logDebug("OVERQUOTA ERROR: " + e.getErrorCode());
                    showOverquotaAlert(true);
                } else {
                    showSnackbar(SNACKBAR_TYPE, getString(R.string.context_no_copied), -1);
                }
            }
>>>>>>> 5d521fb2
        } else if (request.getType() == MegaRequest.TYPE_CREATE_FOLDER) {
            dismissAlertDialogIfExists(statusDialog);

            if (e.getErrorCode() == MegaError.API_OK) {
                showSnackbar(SNACKBAR_TYPE, getString(R.string.context_folder_created), -1);

                MegaNode folderNode =  megaApi.getNodeByHandle(request.getNodeHandle());
                if (folderNode == null) {
                    return;
                }

                if (drawerItem == DrawerItem.CLOUD_DRIVE) {
                    if (isCloudAdded()) {
                        fileBrowserFragment.setFolderInfoNavigation(folderNode);
                    }
                } else if (drawerItem == DrawerItem.SHARED_ITEMS) {
                    switch (getTabItemShares()) {
                        case INCOMING_TAB:
                            if (isIncomingAdded()) {
                                incomingSharesFragment.navigateToFolder(folderNode);
                            }
                            break;

                        case OUTGOING_TAB:
                            if (isOutgoingAdded()) {
                                outgoingSharesFragment.navigateToFolder(folderNode);
                            }
                            break;

                        case LINKS_TAB:
                            if (isLinksAdded()) {
                                linksFragment.navigateToFolder(folderNode);
                            }
                            break;
                    }
                }
            } else {
                logError("TYPE_CREATE_FOLDER ERROR: " + e.getErrorCode() + " " + e.getErrorString());
                showSnackbar(SNACKBAR_TYPE, getString(R.string.context_folder_no_created), -1);
            }
        } else if (request.getType() == MegaRequest.TYPE_SUBMIT_PURCHASE_RECEIPT) {
            if (e.getErrorCode() == MegaError.API_OK) {
                logDebug("PURCHASE CORRECT!");
                drawerItem = DrawerItem.CLOUD_DRIVE;
                selectDrawerItem(drawerItem);
            } else {
                logError("PURCHASE WRONG: " + e.getErrorString() + " (" + e.getErrorCode() + ")");
            }
        } else if (request.getType() == MegaRequest.TYPE_REGISTER_PUSH_NOTIFICATION) {
            if (e.getErrorCode() == MegaError.API_OK) {
                logDebug("FCM OK TOKEN MegaRequest.TYPE_REGISTER_PUSH_NOTIFICATION");
            } else {
                logError("FCM ERROR TOKEN TYPE_REGISTER_PUSH_NOTIFICATION: " + e.getErrorCode() + "__" + e.getErrorString());
            }
        } else if (request.getType() == MegaRequest.TYPE_FOLDER_INFO) {
            if (e.getErrorCode() == MegaError.API_OK) {
                MegaFolderInfo info = request.getMegaFolderInfo();
                int numVersions = info.getNumVersions();
                logDebug("Num versions: " + numVersions);
                long previousVersions = info.getVersionsSize();
                logDebug("Previous versions: " + previousVersions);

                myAccountInfo.setNumVersions(numVersions);
                myAccountInfo.setPreviousVersionsSize(previousVersions);

            } else {
                logError("ERROR requesting version info of the account");
            }
        } else if (request.getType() == MegaRequest.TYPE_REMOVE) {
            if (versionsToRemove > 0) {
                logDebug("Remove request finished");
                if (e.getErrorCode() == MegaError.API_OK) {
                    versionsRemoved++;
                } else {
                    errorVersionRemove++;
                }

                if (versionsRemoved + errorVersionRemove == versionsToRemove) {
                    if (versionsRemoved == versionsToRemove) {
                        showSnackbar(SNACKBAR_TYPE, getString(R.string.version_history_deleted), -1);
                    } else {
                        showSnackbar(SNACKBAR_TYPE, getString(R.string.version_history_deleted_erroneously)
                                        + "\n" + getQuantityString(R.plurals.versions_deleted_succesfully, versionsRemoved, versionsRemoved)
                                        + "\n" + getQuantityString(R.plurals.versions_not_deleted, errorVersionRemove, errorVersionRemove),
                                MEGACHAT_INVALID_HANDLE);
                    }
                    versionsToRemove = 0;
                    versionsRemoved = 0;
                    errorVersionRemove = 0;
                }
            } else {
                logDebug("Remove request finished");
                if (e.getErrorCode() == MegaError.API_OK) {
                    finish();
                } else if (e.getErrorCode() == MegaError.API_EMASTERONLY) {
                    showSnackbar(SNACKBAR_TYPE, e.getErrorString(), -1);
                } else {
                    showSnackbar(SNACKBAR_TYPE, getString(R.string.context_no_removed), -1);
                }
            }
        }
    }

    /**
     * Updates own firstName/lastName and fullName data in UI and DB.
     *
     * @param firstName True if the update makes reference to the firstName, false it to the lastName.
     * @param newName   New firstName/lastName text.
     * @param e         MegaError of the request.
     */
    private void updateMyData(boolean firstName, String newName, MegaError e) {
        myAccountInfo.updateMyData(firstName, newName, e);
        updateUserNameNavigationView(myAccountInfo.getFullName());
        LiveEventBus.get(EVENT_USER_NAME_UPDATED, Boolean.class).post(true);
    }

    public void updateAccountStorageInfo() {
        logDebug("updateAccountStorageInfo");
        megaApi.getFolderInfo(megaApi.getRootNode(), this);
    }

    @Override
    public void onRequestTemporaryError(MegaApiJava api, MegaRequest request,
                                        MegaError e) {
        logWarning("onRequestTemporaryError: " + request.getRequestString() + "__" + e.getErrorCode() + "__" + e.getErrorString());
    }

    public void updateUsers(List<MegaUser> users) {
        if (users != null) {
            logDebug("users.size(): " + users.size());
            for (int i = 0; i < users.size(); i++) {
                MegaUser user = users.get(i);

                if (user != null) {
                    // 0 if the change is external.
                    // >0 if the change is the result of an explicit request
                    // -1 if the change is the result of an implicit request made by the SDK internally

                    if (user.isOwnChange() > 0) {
                        logDebug("isOwnChange!!!: " + user.getEmail());
                        if (user.hasChanged(MegaUser.CHANGE_TYPE_RICH_PREVIEWS)) {
                            logDebug("Change on CHANGE_TYPE_RICH_PREVIEWS");
                            megaApi.shouldShowRichLinkWarning(this);
                            megaApi.isRichPreviewsEnabled(this);
                        }
                    } else {
                        logDebug("NOT OWN change");

                        logDebug("Changes: " + user.getChanges());

                        if (user.hasChanged(MegaUser.CHANGE_TYPE_FIRSTNAME)) {
                            if (user.getEmail().equals(megaApi.getMyUser().getEmail())) {
                                logDebug("I change my first name");
                                megaApi.getUserAttribute(user, MegaApiJava.USER_ATTR_FIRSTNAME, this);
                            } else {
                                logDebug("The user: " + user.getHandle() + "changed his first name");
                                megaApi.getUserAttribute(user, MegaApiJava.USER_ATTR_FIRSTNAME, new GetAttrUserListener(this));
                            }
                        }

                        if (user.hasChanged(MegaUser.CHANGE_TYPE_LASTNAME)) {
                            if (user.getEmail().equals(megaApi.getMyUser().getEmail())) {
                                logDebug("I change my last name");
                                megaApi.getUserAttribute(user, MegaApiJava.USER_ATTR_LASTNAME, this);
                            } else {
                                logDebug("The user: " + user.getHandle() + "changed his last name");
                                megaApi.getUserAttribute(user, MegaApiJava.USER_ATTR_LASTNAME, new GetAttrUserListener(this));
                            }
                        }

                        if (user.hasChanged(MegaUser.CHANGE_TYPE_ALIAS)) {
                            logDebug("I changed the user: " + user.getHandle() + " nickname");
                            megaApi.getUserAttribute(user, MegaApiJava.USER_ATTR_ALIAS, new GetAttrUserListener(this));
                        }

                        if (user.hasChanged(MegaUser.CHANGE_TYPE_AVATAR)) {
                            logDebug("The user: " + user.getHandle() + "changed his AVATAR");

                            File avatar = CacheFolderManager.buildAvatarFile(this, user.getEmail() + ".jpg");
                            Bitmap bitmap = null;
                            if (isFileAvailable(avatar)) {
                                avatar.delete();
                            }

                            if (user.getEmail().equals(megaApi.getMyUser().getEmail())) {
                                logDebug("I change my avatar");
                                String destinationPath = CacheFolderManager.buildAvatarFile(this, megaApi.getMyEmail() + ".jpg").getAbsolutePath();
                                megaApi.getUserAvatar(megaApi.getMyUser(), destinationPath, this);
                            }
                        }

                        if (user.hasChanged(MegaUser.CHANGE_TYPE_EMAIL)) {
                            logDebug("CHANGE_TYPE_EMAIL");
                            if (user.getEmail().equals(megaApi.getMyUser().getEmail())) {
                                logDebug("I change my mail");
                                updateMyEmail(user.getEmail());
                            } else {
                                logDebug("The contact: " + user.getHandle() + " changes the mail.");
                                if (dbH.findContactByHandle(String.valueOf(user.getHandle())) == null) {
                                    logWarning("The contact NOT exists -> DB inconsistency! -> Clear!");
                                    if (dbH.getContactsSize() != megaApi.getContacts().size()) {
                                        dbH.clearContacts();
                                        FillDBContactsTask fillDBContactsTask = new FillDBContactsTask(this);
                                        fillDBContactsTask.execute();
                                    }
                                } else {
                                    logDebug("The contact already exists -> update");
                                    dbH.setContactMail(user.getHandle(), user.getEmail());
                                }
                            }
                        }
                    }
                } else {
                    logWarning("user == null --> Continue...");
                    continue;
                }
            }
        }
    }

    public void openLocation(long nodeHandle) {
        logDebug("Node handle: " + nodeHandle);

        MegaNode node = megaApi.getNodeByHandle(nodeHandle);
        if (node == null) {
            return;
        }
        comesFromNotifications = true;
        comesFromNotificationHandle = nodeHandle;
        MegaNode parent = nC.getParent(node);
        if (parent.getHandle() == megaApi.getRootNode().getHandle()) {
            //Cloud Drive
            drawerItem = DrawerItem.CLOUD_DRIVE;
            openFolderRefresh = true;
            comesFromNotificationHandleSaved = viewModel.getBrowserParentHandle();
            setParentHandleBrowser(nodeHandle);
            selectDrawerItem(drawerItem);
        } else if (parent.getHandle() == megaApi.getRubbishNode().getHandle()) {
            //Rubbish
            drawerItem = DrawerItem.RUBBISH_BIN;
            openFolderRefresh = true;
            comesFromNotificationHandleSaved = viewModel.getRubbishBinParentHandle();
            setParentHandleRubbish(nodeHandle);
            selectDrawerItem(drawerItem);
        } else if (parent.getHandle() == megaApi.getInboxNode().getHandle()) {
            //Inbox
            drawerItem = DrawerItem.INBOX;
            openFolderRefresh = true;
            comesFromNotificationHandleSaved = parentHandleInbox;
            setParentHandleInbox(nodeHandle);
            selectDrawerItem(drawerItem);
        } else {
            //Incoming Shares
            drawerItem = DrawerItem.SHARED_ITEMS;
            indexShares = 0;
            comesFromNotificationDeepBrowserTreeIncoming = deepBrowserTreeIncoming;
            comesFromNotificationHandleSaved = parentHandleIncoming;
            if (parent != null) {
                comesFromNotificationsLevel = deepBrowserTreeIncoming = calculateDeepBrowserTreeIncoming(node, this);
            }
            openFolderRefresh = true;
            setParentHandleIncoming(nodeHandle);
            selectDrawerItem(drawerItem);
        }
    }

    public void updateUserAlerts(List<MegaUserAlert> userAlerts) {
        setNotificationsTitleSection();
        notificationsFragment = (NotificationsFragment) getSupportFragmentManager().findFragmentByTag(FragmentTag.NOTIFICATIONS.getTag());
        if (notificationsFragment != null && userAlerts != null) {
            notificationsFragment.updateNotifications(userAlerts);
        }

        updateNavigationToolbarIcon();
    }

    public void updateMyEmail(String email) {
        LiveEventBus.get(EVENT_USER_EMAIL_UPDATED, Boolean.class).post(true);

        logDebug("New email: " + email);
        nVEmail.setText(email);
        String oldEmail = dbH.getMyEmail();
        if (oldEmail != null) {
            logDebug("Old email: " + oldEmail);
            try {
                File avatarFile = CacheFolderManager.buildAvatarFile(this, oldEmail + ".jpg");
                if (isFileAvailable(avatarFile)) {
                    File newFile = CacheFolderManager.buildAvatarFile(this, email + ".jpg");
                    if (newFile != null) {
                        boolean result = avatarFile.renameTo(newFile);
                        if (result) {
                            logDebug("The avatar file was correctly renamed");
                        }
                    }
                }
            } catch (Exception e) {
                logError("EXCEPTION renaming the avatar on changing email", e);
            }
        } else {
            logError("ERROR: Old email is NULL");
        }

        dbH.saveMyEmail(email);
    }

    public void onNodesCloudDriveUpdate() {
        logDebug("onNodesCloudDriveUpdate");

        rubbishBinFragment = (RubbishBinFragment) getSupportFragmentManager().findFragmentByTag(FragmentTag.RUBBISH_BIN.getTag());
        if (rubbishBinFragment != null) {
            rubbishBinFragment.hideMultipleSelect();

            refreshRubbishBin();
        }
        if (pagerOfflineFragment != null) {
            pagerOfflineFragment.refreshNodes();
        }

        refreshCloudDrive();
    }

    public void onNodesInboxUpdate() {
        inboxFragment = (InboxFragment) getSupportFragmentManager().findFragmentByTag(FragmentTag.INBOX.getTag());
        if (inboxFragment != null) {
            inboxFragment.hideMultipleSelect();
            inboxFragment.refresh();
        }
    }

    public void onNodesSearchUpdate() {
        if (getSearchFragment() != null) {
            //stop from query for empty string.
            textSubmitted = true;
            searchFragment.refresh();
        }
    }

    public void refreshIncomingShares() {
        if (!isIncomingAdded()) return;

        incomingSharesFragment.hideMultipleSelect();
        incomingSharesFragment.refresh();
    }

    private void refreshOutgoingShares() {
        if (!isOutgoingAdded()) return;

        outgoingSharesFragment.hideMultipleSelect();
        outgoingSharesFragment.refresh();
    }

    private void refreshLinks() {
        if (!isLinksAdded()) return;

        linksFragment.refresh();
    }

    public void refreshInboxList() {
        inboxFragment = (InboxFragment) getSupportFragmentManager().findFragmentByTag(FragmentTag.INBOX.getTag());
        if (inboxFragment != null) {
            inboxFragment.getRecyclerView().invalidate();
        }
    }

    public void onNodesSharedUpdate() {
        logDebug("onNodesSharedUpdate");

        refreshOutgoingShares();
        refreshIncomingShares();
        refreshLinks();

        refreshSharesPageAdapter();
    }

    public void updateNodes(@NonNull List<MegaNode> updatedNodes) {
        dismissAlertDialogIfExists(statusDialog);

        boolean updateContacts = false;

        //Verify is it is a new item to the inbox
        for (int i = 0; i < updatedNodes.size(); i++) {
            MegaNode updatedNode = updatedNodes.get(i);

            if (!updateContacts) {
                if (updatedNode.isInShare()) {
                    updateContacts = true;

                    if (drawerItem == DrawerItem.SHARED_ITEMS
                            && getTabItemShares() == INCOMING_TAB && parentHandleIncoming == updatedNode.getHandle()) {
                        getNodeUseCase.get(parentHandleIncoming)
                                .subscribeOn(Schedulers.io())
                                .observeOn(AndroidSchedulers.mainThread())
                                .subscribe((result, throwable) -> {
                                    if (throwable != null) {
                                        decreaseDeepBrowserTreeIncoming();
                                        parentHandleIncoming = INVALID_HANDLE;
                                        hideTabs(false, INCOMING_TAB);
                                        refreshIncomingShares();
                                    }
                                });
                    }
                }
            }

            if (updatedNode.getParentHandle() == inboxNode.getHandle()) {
                logDebug("New element to Inbox!!");
                setInboxNavigationDrawer();
            }
        }

        onNodesSearchUpdate();

        onNodesSharedUpdate();

        onNodesInboxUpdate();

        checkCameraUploadFolder(false, updatedNodes);

        refreshCUNodes();

        LiveEventBus.get(EVENT_NODES_CHANGE).post(true);

        // Invalidate the menu will collapse/expand the search view and set the query text to ""
        // (call onQueryTextChanged) (BTW, SearchFragment uses textSubmitted to avoid the query
        // text changed to "" for once)
        if (drawerItem == DrawerItem.HOMEPAGE) return;

        setToolbarTitle();
        supportInvalidateOptionsMenu();
    }

    public void updateContactRequests(List<MegaContactRequest> requests) {
        logDebug("onContactRequestsUpdate");

        if (requests != null) {
            for (int i = 0; i < requests.size(); i++) {
                MegaContactRequest req = requests.get(i);
                if (req.isOutgoing()) {
                    logDebug("SENT REQUEST");
                    logDebug("STATUS: " + req.getStatus() + ", Contact Handle: " + req.getHandle());
                    if (req.getStatus() == MegaContactRequest.STATUS_ACCEPTED) {
                        cC.addContactDB(req.getTargetEmail());
                    }
                } else {
                    logDebug("RECEIVED REQUEST");
                    setContactTitleSection();
                    logDebug("STATUS: " + req.getStatus() + " Contact Handle: " + req.getHandle());
                    if (req.getStatus() == MegaContactRequest.STATUS_ACCEPTED) {
                        cC.addContactDB(req.getSourceEmail());
                    }
                }
            }
        }

        updateNavigationToolbarIcon();
    }

    /**
     * Pauses a transfer.
     *
     * @param mT the transfer to pause
     */
    public void pauseIndividualTransfer(MegaTransfer mT) {
        if (mT == null) {
            logWarning("Transfer object is null.");
            return;
        }

        logDebug("Resume transfer - Node handle: " + mT.getNodeHandle());
        megaApi.pauseTransfer(mT, mT.getState() != MegaTransfer.STATE_PAUSED, managerActivity);
    }

    /**
     * Shows a warning to ensure if it is sure of remove all completed transfers.
     */
    public void showConfirmationClearCompletedTransfers() {
        MaterialAlertDialogBuilder builder = new MaterialAlertDialogBuilder(this);
        builder.setMessage(R.string.confirmation_to_clear_completed_transfers)
                .setPositiveButton(R.string.general_clear, (dialog, which) -> {
                    dbH.emptyCompletedTransfers();

                    if (isTransfersCompletedAdded()) {
                        completedTransfersFragment.clearCompletedTransfers();
                    }
                    supportInvalidateOptionsMenu();
                })
                .setNegativeButton(R.string.general_dismiss, null);

        confirmationTransfersDialog = builder.create();
        setConfirmationTransfersDialogNotCancellableAndShow();
    }

    /**
     * Shows a warning to ensure if it is sure of cancel selected transfers.
     */
    public void showConfirmationCancelSelectedTransfers(List<MegaTransfer> selectedTransfers) {
        if (selectedTransfers == null || selectedTransfers.isEmpty()) {
            return;
        }

        MaterialAlertDialogBuilder builder = new MaterialAlertDialogBuilder(this);
        builder.setMessage(getResources().getQuantityString(R.plurals.cancel_selected_transfers, selectedTransfers.size()))
                .setPositiveButton(R.string.button_continue, (dialog, which) -> {
                    CancelTransferListener cancelTransferListener = new CancelTransferListener(managerActivity);
                    cancelTransferListener.cancelTransfers(selectedTransfers);

                    if (isTransfersInProgressAdded()) {
                        transfersFragment.destroyActionMode();
                    }
                })
                .setNegativeButton(R.string.general_dismiss, null);

        confirmationTransfersDialog = builder.create();
        setConfirmationTransfersDialogNotCancellableAndShow();
    }

    /**
     * Shows a warning to ensure if it is sure of cancel all transfers.
     */
    public void showConfirmationCancelAllTransfers() {
        MaterialAlertDialogBuilder builder = new MaterialAlertDialogBuilder(this);
        builder.setMessage(getResources().getString(R.string.cancel_all_transfer_confirmation))
                .setPositiveButton(R.string.cancel_all_action, (dialog, which) -> {
                    megaApi.cancelTransfers(MegaTransfer.TYPE_DOWNLOAD, managerActivity);
                    megaApi.cancelTransfers(MegaTransfer.TYPE_UPLOAD, managerActivity);
                    fireCancelCameraUploadJob(ManagerActivity.this);
                    refreshFragment(FragmentTag.TRANSFERS.getTag());
                    refreshFragment(FragmentTag.COMPLETED_TRANSFERS.getTag());
                })
                .setNegativeButton(R.string.general_dismiss, null);

        confirmationTransfersDialog = builder.create();
        setConfirmationTransfersDialogNotCancellableAndShow();
    }

    private void setConfirmationTransfersDialogNotCancellableAndShow() {
        if (confirmationTransfersDialog != null) {
            confirmationTransfersDialog.setCancelable(false);
            confirmationTransfersDialog.setCanceledOnTouchOutside(false);
            confirmationTransfersDialog.show();
        }
    }

    @Override
    public void onTransferStart(MegaApiJava api, MegaTransfer transfer) {
        logDebug("onTransferStart: " + transfer.getNotificationNumber() + "-" + transfer.getNodeHandle() + " - " + transfer.getTag());

        if (transfer.isStreamingTransfer() || isBackgroundTransfer(transfer)) {
            return;
        }

        if (transferCallback < transfer.getNotificationNumber()) {
            transferCallback = transfer.getNotificationNumber();
            long now = Calendar.getInstance().getTimeInMillis();
            lastTimeOnTransferUpdate = now;

            if (!transfer.isFolderTransfer()) {
                transfersInProgress.add(transfer.getTag());

                if (isTransfersInProgressAdded()) {
                    transfersFragment.transferStart(transfer);
                }
            }
        }
    }

    @Override
    public void onTransferFinish(MegaApiJava api, MegaTransfer transfer, MegaError e) {
        logDebug("onTransferFinish: " + transfer.getNodeHandle() + " - " + transfer.getTag() + "- " + transfer.getNotificationNumber());
        if (transfer.isStreamingTransfer() || isBackgroundTransfer(transfer)) {
            return;
        }

        if (transferCallback < transfer.getNotificationNumber()) {

            transferCallback = transfer.getNotificationNumber();
            long now = Calendar.getInstance().getTimeInMillis();
            lastTimeOnTransferUpdate = now;

            if (!transfer.isFolderTransfer()) {
                ListIterator li = transfersInProgress.listIterator();
                int index = 0;
                while (li.hasNext()) {
                    Integer next = (Integer) li.next();
                    if (next == transfer.getTag()) {
                        index = li.previousIndex();
                        break;
                    }
                }

                if (!transfersInProgress.isEmpty()) {
                    transfersInProgress.remove(index);
                    logDebug("The transfer with index " + index + " has been removed, left: " + transfersInProgress.size());
                } else {
                    logDebug("The transferInProgress is EMPTY");
                }

                int pendingTransfers = megaApi.getNumPendingDownloads() + megaApi.getNumPendingUploads();

                if (pendingTransfers <= 0) {
                    if (pauseTransfersMenuIcon != null) {
                        pauseTransfersMenuIcon.setVisible(false);
                        playTransfersMenuIcon.setVisible(false);
                        cancelAllTransfersMenuItem.setVisible(false);
                    }
                }

                onNodesCloudDriveUpdate();
                onNodesInboxUpdate();
                onNodesSearchUpdate();
                onNodesSharedUpdate();
                LiveEventBus.get(EVENT_NODES_CHANGE).post(false);

                if (isTransfersInProgressAdded()) {
                    transfersFragment.transferFinish(transfer.getTag());
                }
            }
        }
    }

    @Override
    public void onTransferUpdate(MegaApiJava api, MegaTransfer transfer) {

        if (transfer.isStreamingTransfer() || isBackgroundTransfer(transfer)) {
            return;
        }

        long now = Calendar.getInstance().getTimeInMillis();
        if ((now - lastTimeOnTransferUpdate) > ONTRANSFERUPDATE_REFRESH_MILLIS) {
            logDebug("Update onTransferUpdate: " + transfer.getNodeHandle() + " - " + transfer.getTag() + " - " + transfer.getNotificationNumber());
            lastTimeOnTransferUpdate = now;

            if (!transfer.isFolderTransfer() && transferCallback < transfer.getNotificationNumber()) {
                transferCallback = transfer.getNotificationNumber();

                if (isTransfersInProgressAdded()) {
                    transfersFragment.transferUpdate(transfer);
                }
            }
        }
    }

    @Override
    public void onTransferTemporaryError(MegaApiJava api, MegaTransfer transfer, MegaError e) {
        logWarning("onTransferTemporaryError: " + transfer.getNodeHandle() + " - " + transfer.getTag());

        if (e.getErrorCode() == MegaError.API_EOVERQUOTA) {
            if (e.getValue() != 0) {
                logDebug("TRANSFER OVERQUOTA ERROR: " + e.getErrorCode());
                updateTransfersWidget();
            } else {
                logWarning("STORAGE OVERQUOTA ERROR: " + e.getErrorCode());
                //work around - SDK does not return over quota error for folder upload,
                //so need to be notified from global listener
                if (transfer.getType() == MegaTransfer.TYPE_UPLOAD) {
                    if (transfer.isForeignOverquota()) {
                        return;
                    }

                    logDebug("Over quota");
                    Intent intent = new Intent(this, UploadService.class);
                    intent.setAction(ACTION_OVERQUOTA_STORAGE);
                    ContextCompat.startForegroundService(this, intent);
                }
            }
        }
    }

    @Override
    public boolean onTransferData(MegaApiJava api, MegaTransfer transfer, byte[] buffer) {
        logDebug("onTransferData");
        return true;
    }

    public boolean isList() {
        return isList;
    }

    public void setList(boolean isList) {
        this.isList = isList;
    }

    public boolean isListCameraUploads() {
        return false;
    }

    public boolean getFirstLogin() {
        return firstLogin;
    }

    public void setFirstLogin(boolean flag) {
        firstLogin = flag;
    }

    public boolean getAskPermissions() {
        return askPermissions;
    }

    public String getPathNavigationOffline() {
        return pathNavigationOffline;
    }

    public void setPathNavigationOffline(String pathNavigationOffline) {
        logDebug("setPathNavigationOffline: " + pathNavigationOffline);
        this.pathNavigationOffline = pathNavigationOffline;
    }

    public int getDeepBrowserTreeIncoming() {
        return deepBrowserTreeIncoming;
    }

    public void setDeepBrowserTreeIncoming(int deep) {
        deepBrowserTreeIncoming = deep;
    }

    public void increaseDeepBrowserTreeIncoming() {
        deepBrowserTreeIncoming++;
    }

    public void decreaseDeepBrowserTreeIncoming() {
        deepBrowserTreeIncoming--;
    }

    public int getDeepBrowserTreeOutgoing() {
        return deepBrowserTreeOutgoing;
    }

    public void setDeepBrowserTreeOutgoing(int deep) {
        this.deepBrowserTreeOutgoing = deep;
    }

    public void increaseDeepBrowserTreeOutgoing() {
        deepBrowserTreeOutgoing++;
    }

    public void decreaseDeepBrowserTreeOutgoing() {
        deepBrowserTreeOutgoing--;
    }

    public void setDeepBrowserTreeLinks(int deepBrowserTreeLinks) {
        this.deepBrowserTreeLinks = deepBrowserTreeLinks;
    }

    public int getDeepBrowserTreeLinks() {
        return deepBrowserTreeLinks;
    }

    public void increaseDeepBrowserTreeLinks() {
        deepBrowserTreeLinks++;
    }

    public void decreaseDeepBrowserTreeLinks() {
        deepBrowserTreeLinks--;
    }

    public DrawerItem getDrawerItem() {
        return drawerItem;
    }

    public void setDrawerItem(DrawerItem drawerItem) {
        this.drawerItem = drawerItem;
    }

    public int getTabItemShares() {
        if (viewPagerShares == null) return ERROR_TAB;

        return viewPagerShares.getCurrentItem();
    }

    private int getTabItemTransfers() {
        return viewPagerTransfers == null ? ERROR_TAB : viewPagerTransfers.getCurrentItem();
    }

    public void setTabItemShares(int index) {
        viewPagerShares.setCurrentItem(index);
    }

    public void showChatPanel(MegaChatListItem chat) {
        logDebug("showChatPanel");

        if (chat == null || isBottomSheetDialogShown(bottomSheetDialogFragment)) return;

        selectedChatItemId = chat.getChatId();
        bottomSheetDialogFragment = new ChatBottomSheetDialogFragment();
        bottomSheetDialogFragment.show(getSupportFragmentManager(), bottomSheetDialogFragment.getTag());
    }

    public void updateUserNameNavigationView(String fullName) {
        logDebug("updateUserNameNavigationView");

        nVDisplayName.setText(fullName);
        setProfileAvatar();
    }

    public void hideFabButton() {
        initFabButtonShow = false;
        fabButton.hide();
    }

    /**
     * Hides the fabButton icon when scrolling.
     */
    public void hideFabButtonWhenScrolling() {
        fabButton.hide();
    }

    /**
     * Shows the fabButton icon.
     */
    public void showFabButtonAfterScrolling() {
        fabButton.show();
    }

    /**
     * Updates the fabButton icon and shows it.
     */
    private void updateFabAndShow() {
        fabButton.setImageDrawable(ContextCompat.getDrawable(this, R.drawable.ic_add_white));
        fabButton.show();
    }

    /**
     * Shows or hides the fabButton depending on the current section.
     */
    public void showFabButton() {
        initFabButtonShow = true;

        if (drawerItem == null) {
            return;
        }

        switch (drawerItem) {
            case CLOUD_DRIVE:
                if (!isInMDMode) {
                    updateFabAndShow();
                }
                break;

            case SHARED_ITEMS:
                switch (getTabItemShares()) {
                    case INCOMING_TAB:
                        if (!isIncomingAdded()) break;

                        MegaNode parentNodeInSF = megaApi.getNodeByHandle(parentHandleIncoming);
                        if (deepBrowserTreeIncoming <= 0 || parentNodeInSF == null) {
                            hideFabButton();
                            break;
                        }

                        switch (megaApi.getAccess(parentNodeInSF)) {
                            case MegaShare.ACCESS_OWNER:
                            case MegaShare.ACCESS_READWRITE:
                            case MegaShare.ACCESS_FULL:
                                updateFabAndShow();
                                break;

                            case ACCESS_READ:
                                hideFabButton();
                                break;
                        }
                        break;

                    case OUTGOING_TAB:
                        if (!isOutgoingAdded()) break;

                        if (deepBrowserTreeOutgoing <= 0) {
                            hideFabButton();
                        } else {
                            updateFabAndShow();
                        }
                        break;

                    case LINKS_TAB:
                        if (!isLinksAdded()) break;

                        if (deepBrowserTreeLinks <= 0) {
                            hideFabButton();
                        } else {
                            updateFabAndShow();
                        }
                        break;

                    default:
                        hideFabButton();
                }
                break;

            case CHAT:
                if (megaChatApi == null) {
                    hideFabButton();
                    break;
                }

                updateFabAndShow();
                break;

            default:
                hideFabButton();
        }
    }

    public AndroidCompletedTransfer getSelectedTransfer() {
        return selectedTransfer;
    }

    public MegaNode getSelectedNode() {
        return selectedNode;
    }

    public void setSelectedNode(MegaNode selectedNode) {
        this.selectedNode = selectedNode;
    }

    public MegaContactAdapter getSelectedUser() {
        return selectedUser;
    }


    public MegaContactRequest getSelectedRequest() {
        return selectedRequest;
    }

    public MegaOffline getSelectedOfflineNode() {
        return selectedOfflineNode;
    }

    public void setSelectedAccountType(int selectedAccountType) {
        this.selectedAccountType = selectedAccountType;
    }

    private void onChatListItemUpdate(MegaChatListItem item) {
        if (item != null) {
            logDebug("Chat ID:" + item.getChatId());
            if (item.isPreview()) {
                return;
            }
        } else {
            logWarning("Item NULL");
            return;
        }

        recentChatsFragment = (RecentChatsFragment) getSupportFragmentManager().findFragmentByTag(FragmentTag.RECENT_CHAT.getTag());
        if (recentChatsFragment != null) {
            recentChatsFragment.listItemUpdate(item);
        }

        if (item.hasChanged(MegaChatListItem.CHANGE_TYPE_UNREAD_COUNT)) {
            logDebug("Change unread count: " + item.getUnreadCount());
            setChatBadge();
            updateNavigationToolbarIcon();
        }
    }

    private void onChatOnlineStatusUpdate(long userHandle, int status, boolean inProgress) {
        logDebug("Status: " + status + ", In Progress: " + inProgress);
        if (inProgress) {
            status = -1;
        }

        if (megaChatApi != null) {
            recentChatsFragment = (RecentChatsFragment) getSupportFragmentManager().findFragmentByTag(FragmentTag.RECENT_CHAT.getTag());
            if (userHandle == megaChatApi.getMyUserHandle()) {
                logDebug("My own status update");
                setContactStatus();
                if (drawerItem == DrawerItem.CHAT) {
                    if (recentChatsFragment != null) {
                        recentChatsFragment.onlineStatusUpdate(status);
                    }
                }
            } else {
                logDebug("Status update for the user: " + userHandle);
                recentChatsFragment = (RecentChatsFragment) getSupportFragmentManager().findFragmentByTag(FragmentTag.RECENT_CHAT.getTag());
                if (recentChatsFragment != null) {
                    logDebug("Update Recent chats view");
                    recentChatsFragment.contactStatusUpdate(userHandle, status);
                }
            }
        }
    }

<<<<<<< HEAD
    private void onChatConnectionStateUpdate(long chatid, int newState) {
        logDebug("Chat ID: " + chatid + ", New state: " + newState);
        if (newState == MegaChatApi.CHAT_CONNECTION_ONLINE && chatid == -1) {
            logDebug("Online Connection: " + chatid);
            recentChatsFragment = (RecentChatsFragment) getSupportFragmentManager().findFragmentByTag(FragmentTag.RECENT_CHAT.getTag());
            if (recentChatsFragment != null) {
                recentChatsFragment.setChats();
                if (drawerItem == DrawerItem.CHAT) {
                    recentChatsFragment.setStatus();
                }
            }
        }

        MegaChatApiJava api = MegaApplication.getInstance().getMegaChatApi();
        MegaChatRoom chatRoom = api.getChatRoom(chatid);
        if (isChatConnectedInOrderToInitiateACall(newState, chatRoom)) {
            startCallWithChatOnline(this, api.getChatRoom(chatid));
        }
=======
	private void onChatConnectionStateUpdate(long chatid, int newState) {
		logDebug("Chat ID: " + chatid + ", New state: " + newState);
		if (newState == MegaChatApi.CHAT_CONNECTION_ONLINE && chatid == -1) {
			logDebug("Online Connection: " + chatid);
			recentChatsFragment = (RecentChatsFragment) getSupportFragmentManager().findFragmentByTag(FragmentTag.RECENT_CHAT.getTag());
			if (recentChatsFragment != null) {
				recentChatsFragment.setChats();
				if(drawerItem == DrawerItem.CHAT) {
					recentChatsFragment.setStatus();
				}
			}
		}
>>>>>>> 5d521fb2
    }

    public void copyError() {
        try {
            dismissAlertDialogIfExists(statusDialog);
            showSnackbar(SNACKBAR_TYPE, getString(R.string.context_no_copied), -1);
        } catch (Exception ex) {
        }
    }

    public void setDrawerLockMode(boolean locked) {
        if (locked) {
            drawerLayout.setDrawerLockMode(DrawerLayout.LOCK_MODE_LOCKED_CLOSED);
        } else {
            drawerLayout.setDrawerLockMode(DrawerLayout.LOCK_MODE_UNLOCKED);
        }
    }

    /**
     * This method is used to change the elevation of the AppBarLayout when
     * scrolling the RecyclerView
     *
     * @param withElevation true if need elevation, false otherwise
     */
    public void changeAppBarElevation(boolean withElevation) {
        changeAppBarElevation(withElevation, ELEVATION_SCROLL);
    }

    /**
     * This method is used to change the elevation of the AppBarLayout for some reason
     *
     * @param withElevation true if need elevation, false otherwise
     * @param cause         for what cause adding/removing elevation. Only if mElevationCause(cause bitmap)
     *                      is zero will the elevation being eliminated
     */
    public void changeAppBarElevation(boolean withElevation, int cause) {
        if (withElevation) {
            mElevationCause |= cause;
        } else if ((mElevationCause & cause) > 0) {
            mElevationCause ^= cause;
        }

        // In landscape mode, if no call in progress layout ("Tap to return call"), then don't show elevation
        if (mElevationCause == ELEVATION_CALL_IN_PROGRESS && callInProgressLayout.getVisibility() != View.VISIBLE)
            return;

        // If any Tablayout is visible, set the background of the toolbar to transparent (or its elevation
        // overlay won't be correctly set via AppBarLayout) and then set the elevation of AppBarLayout,
        // in this way, both Toolbar and TabLayout would have expected elevation overlay.
        // If TabLayout is invisible, directly set toolbar's color for the elevation effect. Set AppBarLayout
        // elevation in this case, a crack would appear between toolbar and ChatRecentFragment's Appbarlayout, for example.
        float elevation = getResources().getDimension(R.dimen.toolbar_elevation);
        int toolbarElevationColor = ColorUtils.getColorForElevation(this, elevation);
        int transparentColor = ContextCompat.getColor(this, android.R.color.transparent);
        boolean onlySetToolbar = Util.isDarkMode(this) && !mShowAnyTabLayout;

        if (mElevationCause > 0) {
            if (onlySetToolbar) {
                toolbar.setBackgroundColor(toolbarElevationColor);
            } else {
                toolbar.setBackgroundColor(transparentColor);
                abL.setElevation(elevation);
            }
        } else {
            toolbar.setBackgroundColor(transparentColor);
            abL.setElevation(0);
        }

        ColorUtils.changeStatusBarColorForElevation(this,
                mElevationCause > 0 && !isInMainHomePage());
    }

    public long getParentHandleInbox() {
        return parentHandleInbox;
    }

    public void setContactTitleSection() {
        ArrayList<MegaContactRequest> requests = megaApi.getIncomingContactRequests();

        if (contactsSectionText != null) {
            if (requests != null) {
                int pendingRequest = requests.size();
                if (pendingRequest == 0) {
                    contactsSectionText.setText(getString(R.string.section_contacts));
                } else {
                    setFormattedContactTitleSection(pendingRequest, true);
                }
            }
        }
    }

    void setFormattedContactTitleSection(int pendingRequest, boolean enable) {
        String textToShow = String.format(getString(R.string.section_contacts_with_notification), pendingRequest);
        try {
            if (enable) {
                textToShow = textToShow.replace("[A]", "<font color=\'" + ColorUtils.getColorHexString(this, R.color.red_600_red_300) + "\'>");
            } else {
                textToShow = textToShow.replace("[A]", "<font color=\'#ffcccc\'>");
            }
            textToShow = textToShow.replace("[/A]", "</font>");
        } catch (Exception e) {
            logError("Formatted string: " + textToShow, e);
        }

        Spanned result = null;
        if (Build.VERSION.SDK_INT >= Build.VERSION_CODES.N) {
            result = Html.fromHtml(textToShow, Html.FROM_HTML_MODE_LEGACY);
        } else {
            result = Html.fromHtml(textToShow);
        }
        contactsSectionText.setText(result);
    }

    public void setNotificationsTitleSection() {
        int unread = megaApi.getNumUnreadUserAlerts();

        if (unread == 0) {
            notificationsSectionText.setText(getString(R.string.title_properties_chat_contact_notifications));
        } else {
            setFormattedNotificationsTitleSection(unread, true);
        }
    }

    void setFormattedNotificationsTitleSection(int unread, boolean enable) {
        String textToShow = String.format(getString(R.string.section_notification_with_unread), unread);
        try {
            if (enable) {
                textToShow = textToShow.replace("[A]", "<font color=\'"
                        + ColorUtils.getColorHexString(this, R.color.red_600_red_300)
                        + "\'>");
            } else {
                textToShow = textToShow.replace("[A]", "<font color=\'#ffcccc\'>");
            }
            textToShow = textToShow.replace("[/A]", "</font>");
        } catch (Exception e) {
            logError("Formatted string: " + textToShow, e);
        }

        Spanned result = null;
        if (Build.VERSION.SDK_INT >= Build.VERSION_CODES.N) {
            result = Html.fromHtml(textToShow, Html.FROM_HTML_MODE_LEGACY);
        } else {
            result = Html.fromHtml(textToShow);
        }
        notificationsSectionText.setText(result);
    }

    public void setChatBadge() {
        if (megaChatApi != null) {
            int numberUnread = megaChatApi.getUnreadChats();
            if (numberUnread == 0) {
                chatBadge.setVisibility(View.GONE);
            } else {
                chatBadge.setVisibility(View.VISIBLE);
                if (numberUnread > 9) {
                    ((TextView) chatBadge.findViewById(R.id.chat_badge_text)).setText("9+");
                } else {
                    ((TextView) chatBadge.findViewById(R.id.chat_badge_text)).setText("" + numberUnread);
                }
            }
        } else {
            chatBadge.setVisibility(View.GONE);
        }
    }

    private void setCallBadge() {
        if (!isOnline(this) || megaChatApi == null || megaChatApi.getNumCalls() <= 0 || (megaChatApi.getNumCalls() == 1 && participatingInACall())) {
            callBadge.setVisibility(View.GONE);
            return;
        }

        callBadge.setVisibility(View.VISIBLE);
    }

    public String getDeviceName() {
        String manufacturer = Build.MANUFACTURER;
        String model = Build.MODEL;
        if (model.startsWith(manufacturer)) {
            return capitalize(model);
        } else {
            return capitalize(manufacturer) + " " + model;
        }
    }

    private String capitalize(String s) {
        if (s == null || s.length() == 0) {
            return "";
        }
        char first = s.charAt(0);
        if (Character.isUpperCase(first)) {
            return s;
        } else {
            return Character.toUpperCase(first) + s.substring(1);
        }
    }

    public void refreshMenu() {
        logDebug("refreshMenu");
        supportInvalidateOptionsMenu();
    }

    public boolean is2FAEnabled() {
        return is2FAEnabled;
    }

    /**
     * Sets or removes the layout behaviour to hide the bottom view when scrolling.
     *
     * @param enable True if should set the behaviour, false if should remove it.
     */
    public void enableHideBottomViewOnScroll(boolean enable) {
        LinearLayout layout = findViewById(R.id.container_bottom);
        if (layout == null || isInImagesPage()) {
            return;
        }

        final CoordinatorLayout.LayoutParams fParams
                = new CoordinatorLayout.LayoutParams(ViewGroup.LayoutParams.MATCH_PARENT, ViewGroup.LayoutParams.MATCH_PARENT);
        fParams.setMargins(0, 0, 0, enable ? 0 : getResources().getDimensionPixelSize(R.dimen.bottom_navigation_view_height));
        fragmentLayout.setLayoutParams(fParams);

        CoordinatorLayout.LayoutParams params = (CoordinatorLayout.LayoutParams) layout.getLayoutParams();
        params.setBehavior(enable ? new CustomHideBottomViewOnScrollBehaviour<LinearLayout>() : null);
        layout.setLayoutParams(params);
    }

    /**
     * Shows all the content of bottom view.
     */
    public void showBottomView() {
        LinearLayout bottomView = findViewById(R.id.container_bottom);
        if (bottomView == null || fragmentLayout == null || isInImagesPage()) {
            return;
        }

        bottomView.animate().translationY(0).setDuration(175)
                .withStartAction(() -> bottomView.setVisibility(View.VISIBLE))
                .start();
    }

    /**
     * Shows or hides the bottom view and animates the transition.
     *
     * @param hide True if should hide it, false if should show it.
     */
    public void animateBottomView(boolean hide) {
        LinearLayout bottomView = findViewById(R.id.container_bottom);
        if (bottomView == null || fragmentLayout == null) {
            return;
        }

        CoordinatorLayout.LayoutParams params = (CoordinatorLayout.LayoutParams) fragmentLayout.getLayoutParams();

        if (hide && bottomView.getVisibility() == View.VISIBLE) {
            bottomView.animate().translationY(bottomView.getHeight()).setDuration(ANIMATION_DURATION)
                    .withStartAction(() -> params.bottomMargin = 0)
                    .withEndAction(() -> bottomView.setVisibility(View.GONE)).start();
        } else if (!hide && bottomView.getVisibility() == View.GONE) {
            int bottomMargin = getResources().getDimensionPixelSize(R.dimen.bottom_navigation_view_height);

            bottomView.animate().translationY(0).setDuration(ANIMATION_DURATION)
                    .withStartAction(() -> bottomView.setVisibility(View.VISIBLE))
                    .withEndAction(() -> params.bottomMargin = bottomMargin)
                    .start();
        }
    }

    public void showHideBottomNavigationView(boolean hide) {
        if (bNV == null) return;

        final CoordinatorLayout.LayoutParams params = new CoordinatorLayout.LayoutParams(ViewGroup.LayoutParams.MATCH_PARENT, ViewGroup.LayoutParams.MATCH_PARENT);
        int height = getResources().getDimensionPixelSize(R.dimen.bottom_navigation_view_height);

        if (hide && bNV.getVisibility() == View.VISIBLE) {
            updateMiniAudioPlayerVisibility(false);
            params.setMargins(0, 0, 0, 0);
            fragmentLayout.setLayoutParams(params);
            bNV.animate().translationY(height).setDuration(ANIMATION_DURATION).withEndAction(() ->
                    bNV.setVisibility(View.GONE)
            ).start();
        } else if (!hide && bNV.getVisibility() == View.GONE) {
            bNV.animate().translationY(0).setDuration(ANIMATION_DURATION).withStartAction(() ->
                    bNV.setVisibility(View.VISIBLE)
            ).withEndAction(() -> {
                updateMiniAudioPlayerVisibility(true);
                params.setMargins(0, 0, 0, height);
                fragmentLayout.setLayoutParams(params);
            }).start();
        }

        updateTransfersWidgetPosition(hide);
    }

    public void markNotificationsSeen(boolean fromAndroidNotification) {
        logDebug("fromAndroidNotification: " + fromAndroidNotification);

        if (fromAndroidNotification) {
            megaApi.acknowledgeUserAlerts();
        } else {
            if (drawerItem == DrawerItem.NOTIFICATIONS && app.isActivityVisible()) {
                megaApi.acknowledgeUserAlerts();
            }
        }
    }

    public void showKeyboardForSearch() {
        if (searchView != null) {
            showKeyboardDelayed(searchView.findViewById(R.id.search_src_text));
            searchView.requestFocus();
        }
    }

    public void hideKeyboardSearch() {
        hideKeyboard(this);
        if (searchView != null) {
            searchView.clearFocus();
        }
    }

    public void openSearchView() {
        String querySaved = searchQuery;
        if (searchMenuItem != null) {
            searchMenuItem.expandActionView();
            if (searchView != null) {
                searchView.setQuery(querySaved, false);
            }
        }
    }

    public void clearSearchViewFocus() {
        if (searchView != null) {
            searchView.clearFocus();
        }
    }

    public void requestSearchViewFocus() {
        if (searchView == null || textSubmitted) {
            return;
        }

        searchView.setIconified(false);
    }

    public boolean isValidSearchQuery() {
        return searchQuery != null && !searchQuery.isEmpty();
    }

    public void openSearchFolder(MegaNode node) {
        switch (drawerItem) {
            case HOMEPAGE:
                // Redirect to Cloud drive.
                selectDrawerItem(DrawerItem.CLOUD_DRIVE);
            case CLOUD_DRIVE:
                setParentHandleBrowser(node.getHandle());
                refreshFragment(FragmentTag.CLOUD_DRIVE.getTag());
                break;
            case SHARED_ITEMS:
                if (viewPagerShares == null || sharesPageAdapter == null) break;

                if (getTabItemShares() == INCOMING_TAB) {
                    setParentHandleIncoming(node.getHandle());
                    increaseDeepBrowserTreeIncoming();
                } else if (getTabItemShares() == OUTGOING_TAB) {
                    setParentHandleOutgoing(node.getHandle());
                    increaseDeepBrowserTreeOutgoing();
                } else if (getTabItemShares() == LINKS_TAB) {
                    setParentHandleLinks(node.getHandle());
                    increaseDeepBrowserTreeLinks();
                }
                refreshSharesPageAdapter();

                break;
            case INBOX:
                setParentHandleInbox(node.getHandle());
                refreshFragment(FragmentTag.INBOX.getTag());
                break;
        }
    }

    public void closeSearchView() {
        if (searchMenuItem != null && searchMenuItem.isActionViewExpanded()) {
            searchMenuItem.collapseActionView();
        }
    }

    public void setTextSubmitted() {
        if (searchView != null) {
            if (!isValidSearchQuery()) return;
            searchView.setQuery(searchQuery, true);
        }
    }

    public boolean isSearchOpen() {
        return searchQuery != null && searchExpand;
    }

    private void refreshAddPhoneNumberButton() {
        navigationDrawerAddPhoneContainer.setVisibility(View.GONE);
    }

    public void showAddPhoneNumberInMenu() {
        if (megaApi == null) {
            return;
        }
        if (canVoluntaryVerifyPhoneNumber()) {
            if (megaApi.isAchievementsEnabled()) {
                String message = String.format(getString(R.string.sms_add_phone_number_dialog_msg_achievement_user), myAccountInfo.getBonusStorageSMS());
                addPhoneNumberLabel.setText(message);
            } else {
                addPhoneNumberLabel.setText(R.string.sms_add_phone_number_dialog_msg_non_achievement_user);
            }
            navigationDrawerAddPhoneContainer.setVisibility(View.VISIBLE);
        } else {
            navigationDrawerAddPhoneContainer.setVisibility(View.GONE);
        }
    }

    @Override
    public void onTrimMemory(int level) {
        // Determine which lifecycle or system event was raised.
        //we will stop creating thumbnails while the phone is running low on memory to prevent OOM
        logDebug("Level: " + level);
        if (level >= ComponentCallbacks2.TRIM_MEMORY_RUNNING_CRITICAL) {
            logWarning("Low memory");
            ThumbnailUtils.isDeviceMemoryLow = true;
        } else {
            logDebug("Memory OK");
            ThumbnailUtils.isDeviceMemoryLow = false;
        }
    }

    private void setSearchDrawerItem() {
        if (drawerItem == DrawerItem.SEARCH) return;

        searchDrawerItem = drawerItem;
        searchSharedTab = getTabItemShares();

        drawerItem = DrawerItem.SEARCH;
    }

    public DrawerItem getSearchDrawerItem() {
        return searchDrawerItem;
    }

    /**
     * This method sets "Tap to return to call" banner when there is a call in progress
     * and it is in Cloud Drive section, Recents section, Incoming section, Outgoing section or in the chats list.
     */
    private void setCallWidget() {
        setCallBadge();

        if (drawerItem == DrawerItem.SEARCH
                || drawerItem == DrawerItem.TRANSFERS || drawerItem == DrawerItem.NOTIFICATIONS
                || drawerItem == DrawerItem.HOMEPAGE || !isScreenInPortrait(this)) {
            hideCallWidget(this, callInProgressChrono, callInProgressLayout);
            return;
        }

        showCallLayout(this, callInProgressLayout, callInProgressChrono, callInProgressText);
    }

    public void homepageToSearch() {
        hideItemsWhenSearchSelected();
        searchMenuItem.expandActionView();
    }

    public String getSearchQuery() {
        return searchQuery;
    }

    public int getSearchSharedTab() {
        return searchSharedTab;
    }

    public void setSearchQuery(String searchQuery) {
        this.searchQuery = searchQuery;
        if (this.searchView != null) {
            this.searchView.setQuery(searchQuery, false);
        }
    }

    public long getParentHandleIncoming() {
        return parentHandleIncoming;
    }

    public long getParentHandleOutgoing() {
        return parentHandleOutgoing;
    }

    public long getParentHandleSearch() {
        return parentHandleSearch;
    }

    public long getParentHandleLinks() {
        return parentHandleLinks;
    }

    public void setParentHandleLinks(long parentHandleLinks) {
        this.parentHandleLinks = parentHandleLinks;
    }

    private SearchFragment getSearchFragment() {
        return searchFragment = (SearchFragment) getSupportFragmentManager().findFragmentByTag(FragmentTag.SEARCH.getTag());
    }

    /**
     * Removes a completed transfer from Completed tab in Transfers section.
     *
     * @param transfer the completed transfer to remove
     */
    public void removeCompletedTransfer(AndroidCompletedTransfer transfer) {
        dbH.deleteTransfer(transfer.getId());

        if (isTransfersCompletedAdded()) {
            completedTransfersFragment.transferRemoved(transfer);
        }
    }

    /**
     * Retries a transfer that finished wrongly.
     *
     * @param transfer the transfer to retry
     */
    private void retryTransfer(AndroidCompletedTransfer transfer) {
        if (transfer.getType() == MegaTransfer.TYPE_DOWNLOAD) {
            MegaNode node = megaApi.getNodeByHandle(Long.parseLong(transfer.getNodeHandle()));
            if (node == null) {
                logWarning("Node is null, not able to retry");
                return;
            }

            if (transfer.getIsOfflineFile()) {
                File offlineFile = new File(transfer.getOriginalPath());
                saveOffline(offlineFile.getParentFile(), node, ManagerActivity.this);
            } else {
                downloadNodeUseCase.download(this, node, transfer.getPath())
                        .subscribeOn(Schedulers.io())
                        .observeOn(AndroidSchedulers.mainThread())
                        .subscribe(() -> logDebug("Transfer retried: " + node.getHandle()),
                                throwable -> logError("Retry transfer failed.", throwable));
            }
        } else if (transfer.getType() == MegaTransfer.TYPE_UPLOAD) {
            File file = new File(transfer.getOriginalPath());
            uploadUseCase.upload(this, file, transfer.getParentHandle())
                    .subscribeOn(Schedulers.io())
                    .observeOn(AndroidSchedulers.mainThread())
                    .subscribe(() -> logDebug("Transfer retried."));
        }

        removeCompletedTransfer(transfer);
    }

    /**
     * Opens a location of a transfer.
     *
     * @param transfer the transfer to open its location
     */
    public void openTransferLocation(AndroidCompletedTransfer transfer) {
        if (transfer.getType() == MegaTransfer.TYPE_DOWNLOAD) {
            if (transfer.getIsOfflineFile()) {
                selectDrawerItem(drawerItem = DrawerItem.HOMEPAGE);
                openFullscreenOfflineFragment(
                        removeInitialOfflinePath(transfer.getPath()) + SEPARATOR);
            } else {
                File file = new File(transfer.getPath());

                if (!isFileAvailable(file)) {
                    showSnackbar(SNACKBAR_TYPE, StringResourcesUtils.getString(R.string.location_not_exist), MEGACHAT_INVALID_HANDLE);
                    return;
                }

                Intent intent = new Intent(this, FileStorageActivity.class);
                intent.setAction(FileStorageActivity.Mode.BROWSE_FILES.getAction());
                intent.putExtra(FileStorageActivity.EXTRA_PATH, transfer.getPath());
                startActivity(intent);
            }
        } else if (transfer.getType() == MegaTransfer.TYPE_UPLOAD) {
            MegaNode node = megaApi.getNodeByHandle(Long.parseLong(transfer.getNodeHandle()));
            if (node == null) {
                showSnackbar(SNACKBAR_TYPE, getString(!isOnline(this) ? R.string.error_server_connection_problem
                        : R.string.warning_folder_not_exists), MEGACHAT_INVALID_HANDLE);
                return;
            }

            viewNodeInFolder(node);
        }
    }

    /**
     * Opens the location of a node.
     *
     * @param node the node to open its location
     */
    public void viewNodeInFolder(MegaNode node) {
        MegaNode parentNode = MegaNodeUtil.getRootParentNode(megaApi, node);
        if (parentNode.getHandle() == megaApi.getRootNode().getHandle()) {
            viewModel.setBrowserParentHandle(node.getParentHandle());
            refreshFragment(FragmentTag.CLOUD_DRIVE.getTag());
            selectDrawerItem(DrawerItem.CLOUD_DRIVE);
        } else if (parentNode.getHandle() == megaApi.getRubbishNode().getHandle()) {
            viewModel.setRubbishBinParentHandle(node.getParentHandle());
            refreshFragment(FragmentTag.RUBBISH_BIN.getTag());
            selectDrawerItem(DrawerItem.RUBBISH_BIN);
        } else if (parentNode.isInShare()) {
            parentHandleIncoming = node.getParentHandle();
            deepBrowserTreeIncoming = calculateDeepBrowserTreeIncoming(megaApi.getParentNode(node),
                    this);
            refreshFragment(FragmentTag.INCOMING_SHARES.getTag());
            indexShares = INCOMING_TAB;
            if (viewPagerShares != null) {
                viewPagerShares.setCurrentItem(indexShares);
                if (sharesPageAdapter != null) {
                    sharesPageAdapter.notifyDataSetChanged();
                }
            }
            selectDrawerItem(DrawerItem.SHARED_ITEMS);
        }
    }

    public int getStorageState() {
        return storageState;
    }

    /**
     * Shows a "transfer over quota" warning.
     */
    public void showTransfersTransferOverQuotaWarning() {
        MaterialAlertDialogBuilder builder = new MaterialAlertDialogBuilder(this);
        int messageResource = R.string.warning_transfer_over_quota;

        transferOverQuotaWarning = builder.setTitle(R.string.label_transfer_over_quota)
                .setMessage(getString(messageResource, getHumanizedTime(megaApi.getBandwidthOverquotaDelay())))
                .setPositiveButton(R.string.my_account_upgrade_pro, (dialog, which) -> {
                    navigateToUpgradeAccount();
                })
                .setNegativeButton(R.string.general_dismiss, null)
                .setCancelable(false)
                .setOnDismissListener(dialog -> isTransferOverQuotaWarningShown = false)
                .create();

        transferOverQuotaWarning.setCanceledOnTouchOutside(false);
        TimeUtils.createAndShowCountDownTimer(messageResource, transferOverQuotaWarning);
        transferOverQuotaWarning.show();
        isTransferOverQuotaWarningShown = true;
    }

    /**
     * Updates the position of the transfers widget.
     *
     * @param bNVHidden true if the bottom navigation view is hidden, false otherwise
     */
    public void updateTransfersWidgetPosition(boolean bNVHidden) {
        RelativeLayout transfersWidgetLayout = findViewById(R.id.transfers_widget_layout);
        if (transfersWidgetLayout == null) return;

        LinearLayout.LayoutParams params = (LinearLayout.LayoutParams) transfersWidgetLayout.getLayoutParams();
        params.gravity = Gravity.END;

        if (!bNVHidden && isInMainHomePage()) {
            params.bottomMargin = Util.dp2px(TRANSFER_WIDGET_MARGIN_BOTTOM, outMetrics);
        } else {
            params.bottomMargin = 0;
        }

        transfersWidgetLayout.setLayoutParams(params);
    }

    /**
     * Updates values of TransfersManagement object after the activity comes from background.
     */
    private void checkTransferOverQuotaOnResume() {
        transfersManagement.setOnTransfersSection(drawerItem == DrawerItem.TRANSFERS);

        if (transfersManagement.isTransferOverQuotaNotificationShown()) {
            transfersManagement.setTransferOverQuotaBannerShown(true);
            transfersManagement.setTransferOverQuotaNotificationShown(false);
        }
    }

    /**
     * Gets the failed and cancelled transfers.
     *
     * @return A list with the failed and cancelled transfers.
     */
    public ArrayList<AndroidCompletedTransfer> getFailedAndCancelledTransfers() {
        return dbH.getFailedOrCancelledTransfers();
    }

    /**
     * Retries all the failed and cancelled transfers.
     */
    private void retryAllTransfers() {
        ArrayList<AndroidCompletedTransfer> failedOrCancelledTransfers = getFailedAndCancelledTransfers();
        dbH.removeFailedOrCancelledTransfers();
        for (AndroidCompletedTransfer transfer : failedOrCancelledTransfers) {
            if (isTransfersCompletedAdded()) {
                completedTransfersFragment.transferRemoved(transfer);
            }

            retryTransfer(transfer);
        }
    }


    /**
     * Retry a single transfer.
     *
     * @param transfer AndroidCompletedTransfer to retry.
     */
    public void retrySingleTransfer(AndroidCompletedTransfer transfer) {
        removeCompletedTransfer(transfer);
        retryTransfer(transfer);
    }

    /**
     * Checks if there are failed or cancelled transfers.
     *
     * @return True if there are failed or cancelled transfers, false otherwise.
     */
    private boolean thereAreFailedOrCancelledTransfers() {
        ArrayList<AndroidCompletedTransfer> failedOrCancelledTransfers = getFailedAndCancelledTransfers();
        return failedOrCancelledTransfers.size() > 0;
    }

    private RubbishBinFragment getRubbishBinFragment() {
        return rubbishBinFragment = (RubbishBinFragment) getSupportFragmentManager().findFragmentByTag(FragmentTag.RUBBISH_BIN.getTag());
    }

    private PhotosFragment getPhotosFragment() {
        return photosFragment = (PhotosFragment) getSupportFragmentManager()
                .findFragmentByTag(FragmentTag.PHOTOS.getTag());
    }

    private InboxFragment getInboxFragment() {
        return inboxFragment = (InboxFragment) getSupportFragmentManager().findFragmentByTag(FragmentTag.INBOX.getTag());
    }

    private RecentChatsFragment getChatsFragment() {
        return recentChatsFragment = (RecentChatsFragment) getSupportFragmentManager().findFragmentByTag(FragmentTag.RECENT_CHAT.getTag());
    }

    private PermissionsFragment getPermissionsFragment() {
        return permissionsFragment = (PermissionsFragment) getSupportFragmentManager().findFragmentByTag(FragmentTag.PERMISSIONS.getTag());
    }

    public MediaDiscoveryFragment getMDFragment() {
        return mediaDiscoveryFragment;
    }

    public AlbumContentFragment getAlbumContentFragment() {
        return albumContentFragment;
    }

    /**
     * Checks whether the current screen is the main of Homepage or Documents.
     * Video / Audio / Photos do not need Fab button
     *
     * @param isShow True if Fab button should be display, False if Fab button should be hidden
     */
    private void controlFabInHomepage(Boolean isShow) {
        if (mHomepageScreen == HomepageScreen.HOMEPAGE) {
            // Control the Fab in homepage
            HomepageFragment fragment = getFragmentByType(HomepageFragment.class);
            if (fragment != null) {
                if (isShow) {
                    fragment.showFabButton();
                } else {
                    fragment.hideFabButton();
                }
            }
        } else if (mHomepageScreen == HomepageScreen.DOCUMENTS) {
            // Control the Fab in documents
            DocumentsFragment docFragment = getFragmentByType(DocumentsFragment.class);
            if (docFragment != null) {
                if (isShow) {
                    docFragment.showFabButton();
                } else {
                    docFragment.hideFabButton();
                }
            }
        }
    }

    @Override
    public void finishRenameActionWithSuccess(@NonNull String newName) {
        switch (drawerItem) {
            case CLOUD_DRIVE:
                refreshCloudDrive();
                break;
            case RUBBISH_BIN:
                refreshRubbishBin();
                break;
            case INBOX:
                refreshInboxList();
                break;
            case SHARED_ITEMS:
                onNodesSharedUpdate();
                break;
            case HOMEPAGE:
                refreshOfflineNodes();
        }
    }

    @Override
    public void actionConfirmed() {
        //No update needed
    }

    @Override
    public void onPreviewLoaded(MegaChatRequest request, boolean alreadyExist) {
        long chatId = request.getChatHandle();
        boolean isFromOpenChatPreview = request.getFlag();
        int type = request.getParamType();
        String link = request.getLink();
        if (joiningToChatLink && isTextEmpty(link) && chatId == MEGACHAT_INVALID_HANDLE) {
            showSnackbar(SNACKBAR_TYPE, getString(R.string.error_chat_link_init_error), MEGACHAT_INVALID_HANDLE);
            resetJoiningChatLink();
            return;
        }

        if (type == LINK_IS_FOR_MEETING) {
            logDebug("It's a meeting");
            boolean linkInvalid = TextUtil.isTextEmpty(link) && chatId == MEGACHAT_INVALID_HANDLE;
            if (linkInvalid) {
                logError("Invalid link");
                return;
            }

            if (isMeetingEnded(request.getMegaHandleList())) {
                logDebug("It's a meeting, open dialog: Meeting has ended");
                new MeetingHasEndedDialogFragment(new MeetingHasEndedDialogFragment.ClickCallback() {
                    @Override
                    public void onViewMeetingChat() {
                        showChatLink(link);
                    }

                    @Override
                    public void onLeave() {
                    }
                }, false).show(getSupportFragmentManager(),
                        MeetingHasEndedDialogFragment.TAG);
            } else {
                CallUtil.checkMeetingInProgress(ManagerActivity.this, ManagerActivity.this, chatId, isFromOpenChatPreview, link, request.getMegaHandleList(), request.getText(), alreadyExist, request.getUserHandle(), passcodeManagement);
            }
        } else {
            logDebug("It's a chat");
            showChatLink(link);
        }

        dismissAlertDialogIfExists(openLinkDialog);
    }

    @Override
    public void onErrorLoadingPreview(int errorCode) {
        if (errorCode == MegaChatError.ERROR_NOENT) {
            dismissAlertDialogIfExists(openLinkDialog);
            showAlert(this, getString(R.string.invalid_chat_link), getString(R.string.title_alert_chat_link_error));
        } else {
            showOpenLinkError(true, 0);
        }
    }

    /**
     * Checks if the current screen is the main of Home.
     *
     * @return True if the current screen is the main of Home, false otherwise.
     */
    public boolean isInMainHomePage() {
        return drawerItem == DrawerItem.HOMEPAGE && mHomepageScreen == HomepageScreen.HOMEPAGE;
    }

    /**
     * Checks if the current screen is photos section of Homepage.
     *
     * @return True if the current screen is the photos, false otherwise.
     */
    public boolean isInImagesPage() {
        return drawerItem == DrawerItem.HOMEPAGE && mHomepageScreen == HomepageScreen.IMAGES;
    }

    /**
     * Checks if the current screen is Album content page.
     *
     * @return True if the current screen is Album content page, false otherwise.
     */
    public boolean isInAlbumContentPage() {
        return drawerItem == DrawerItem.PHOTOS && isInAlbumContent;
    }

    /**
     * Checks if the current screen is Photos.
     *
     * @return True if the current screen is Photos, false otherwise.
     */
    public boolean isInPhotosPage() {
        return drawerItem == DrawerItem.PHOTOS;
    }

    /**
     * Checks if the current screen is Media discovery page.
     *
     * @return True if the current screen is Media discovery page, false otherwise.
     */
    public boolean isInMDPage() {
        return drawerItem == DrawerItem.CLOUD_DRIVE && isInMDMode;
    }

    /**
     * Create the instance of FileBackupManager
     */
    private void initFileBackupManager() {
        fileBackupManager = new FileBackupManager(this, (actionType, operationType, result, handle) -> {
            if (actionType == ACTION_MOVE_TO_BACKUP) {
                if (operationType == OPERATION_EXECUTE) {
                    showMovementResult(result, handle);
                }
            } else if (actionType == ACTION_BACKUP_FAB) {
                if (operationType == OPERATION_EXECUTE) {
                    if (isBottomSheetDialogShown(bottomSheetDialogFragment)) return;
                    bottomSheetDialogFragment = UploadBottomSheetDialogFragment.newInstance(GENERAL_UPLOAD);
                    bottomSheetDialogFragment.show(getSupportFragmentManager(), bottomSheetDialogFragment.getTag());
                }
            } else {
                logDebug("Nothing to do for actionType = " + actionType);
            }
        });
    }

    /**
     * Receive changes to OnChatListItemUpdate, OnChatOnlineStatusUpdate and OnChatConnectionStateUpdate and make the necessary changes
     */
    private void checkChatChanges() {
        Disposable chatSubscription = getChatChangesUseCase.get()
                .subscribeOn(Schedulers.io())
                .observeOn(AndroidSchedulers.mainThread())
                .subscribe((next) -> {
                    if (next instanceof GetChatChangesUseCase.Result.OnChatListItemUpdate) {
                        MegaChatListItem item = ((GetChatChangesUseCase.Result.OnChatListItemUpdate) next).component1();
                        onChatListItemUpdate(item);
                    }

                    if (next instanceof GetChatChangesUseCase.Result.OnChatOnlineStatusUpdate) {
                        long userHandle = ((GetChatChangesUseCase.Result.OnChatOnlineStatusUpdate) next).component1();
                        int status = ((GetChatChangesUseCase.Result.OnChatOnlineStatusUpdate) next).component2();
                        boolean inProgress = ((GetChatChangesUseCase.Result.OnChatOnlineStatusUpdate) next).component3();
                        onChatOnlineStatusUpdate(userHandle, status, inProgress);
                    }

                    if (next instanceof GetChatChangesUseCase.Result.OnChatConnectionStateUpdate) {
                        long chatid = ((GetChatChangesUseCase.Result.OnChatConnectionStateUpdate) next).component1();
                        int newState = ((GetChatChangesUseCase.Result.OnChatConnectionStateUpdate) next).component2();
                        onChatConnectionStateUpdate(chatid, newState);
                    }
                }, (error) -> logError("Error " + error));

        composite.add(chatSubscription);
    }
}<|MERGE_RESOLUTION|>--- conflicted
+++ resolved
@@ -8196,13 +8196,8 @@
             ((MegaApplication) getApplication()).askForExtendedAccountDetails();
 
             if (drawerItem == DrawerItem.CLOUD_DRIVE) {
-<<<<<<< HEAD
-                parentHandleBrowser = intent.getLongExtra(INTENT_EXTRA_KEY_PARENT_HANDLE, INVALID_HANDLE);
-                MegaNode parentNode = megaApi.getNodeByHandle(parentHandleBrowser);
-=======
-                viewModel.setBrowserParentHandle(intent.getLongExtra("PARENT_HANDLE", -1));
+                viewModel.setBrowserParentHandle(intent.getLongExtra(INTENT_EXTRA_KEY_PARENT_HANDLE, INVALID_HANDLE));
                 MegaNode parentNode = megaApi.getNodeByHandle(viewModel.getBrowserParentHandle());
->>>>>>> 5d521fb2
 
                 ArrayList<MegaNode> nodes = megaApi.getChildren(parentNode != null
                                 ? parentNode
@@ -8416,7 +8411,7 @@
 
         if (drawerItem == DrawerItem.CLOUD_DRIVE) {
             if (isCloudAdded()) {
-                ArrayList<MegaNode> nodes = megaApi.getChildren(megaApi.getNodeByHandle(parentHandleBrowser),
+                ArrayList<MegaNode> nodes = megaApi.getChildren(megaApi.getNodeByHandle(viewModel.getBrowserParentHandle()),
                         sortOrderManagement.getOrderCloud());
                 fileBrowserFragment.setNodes(nodes);
                 fileBrowserFragment.getRecyclerView().invalidate();
@@ -9501,48 +9496,6 @@
             } else {
                 showSnackbar(SNACKBAR_TYPE, getString(R.string.error_general_nodes), -1);
             }
-<<<<<<< HEAD
-=======
-
-        } else if (request.getType() == MegaRequest.TYPE_COPY) {
-            logDebug("TYPE_COPY");
-
-            dismissAlertDialogIfExists(statusDialog);
-
-            if (e.getErrorCode() == MegaError.API_OK) {
-                logDebug("Show snackbar!!!!!!!!!!!!!!!!!!!");
-                showSnackbar(SNACKBAR_TYPE, getString(R.string.context_correctly_copied), -1);
-
-                if (drawerItem == DrawerItem.CLOUD_DRIVE) {
-                    if (isCloudAdded()) {
-                        ArrayList<MegaNode> nodes = megaApi.getChildren(megaApi.getNodeByHandle(viewModel.getBrowserParentHandle()),
-                                sortOrderManagement.getOrderCloud());
-                        fileBrowserFragment.setNodes(nodes);
-                        fileBrowserFragment.getRecyclerView().invalidate();
-                    }
-                } else if (drawerItem == DrawerItem.RUBBISH_BIN) {
-                    refreshRubbishBin();
-                } else if (drawerItem == DrawerItem.INBOX) {
-                    refreshInboxList();
-                }
-
-                resetAccountDetailsTimeStamp();
-            } else {
-                if (e.getErrorCode() == MegaError.API_EOVERQUOTA) {
-                    logWarning("OVERQUOTA ERROR: " + e.getErrorCode());
-                    if (api.isForeignNode(request.getParentHandle())) {
-                        showForeignStorageOverQuotaWarningDialog(this);
-                    } else {
-                        showOverquotaAlert(false);
-                    }
-                } else if (e.getErrorCode() == MegaError.API_EGOINGOVERQUOTA) {
-                    logDebug("OVERQUOTA ERROR: " + e.getErrorCode());
-                    showOverquotaAlert(true);
-                } else {
-                    showSnackbar(SNACKBAR_TYPE, getString(R.string.context_no_copied), -1);
-                }
-            }
->>>>>>> 5d521fb2
         } else if (request.getType() == MegaRequest.TYPE_CREATE_FOLDER) {
             dismissAlertDialogIfExists(statusDialog);
 
@@ -10523,7 +10476,6 @@
         }
     }
 
-<<<<<<< HEAD
     private void onChatConnectionStateUpdate(long chatid, int newState) {
         logDebug("Chat ID: " + chatid + ", New state: " + newState);
         if (newState == MegaChatApi.CHAT_CONNECTION_ONLINE && chatid == -1) {
@@ -10536,26 +10488,6 @@
                 }
             }
         }
-
-        MegaChatApiJava api = MegaApplication.getInstance().getMegaChatApi();
-        MegaChatRoom chatRoom = api.getChatRoom(chatid);
-        if (isChatConnectedInOrderToInitiateACall(newState, chatRoom)) {
-            startCallWithChatOnline(this, api.getChatRoom(chatid));
-        }
-=======
-	private void onChatConnectionStateUpdate(long chatid, int newState) {
-		logDebug("Chat ID: " + chatid + ", New state: " + newState);
-		if (newState == MegaChatApi.CHAT_CONNECTION_ONLINE && chatid == -1) {
-			logDebug("Online Connection: " + chatid);
-			recentChatsFragment = (RecentChatsFragment) getSupportFragmentManager().findFragmentByTag(FragmentTag.RECENT_CHAT.getTag());
-			if (recentChatsFragment != null) {
-				recentChatsFragment.setChats();
-				if(drawerItem == DrawerItem.CHAT) {
-					recentChatsFragment.setStatus();
-				}
-			}
-		}
->>>>>>> 5d521fb2
     }
 
     public void copyError() {
