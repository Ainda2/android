--- conflicted
+++ resolved
@@ -8917,69 +8917,6 @@
         }
     }
 
-<<<<<<< HEAD
-=======
-    /*
-     * Background task to get files on a folder for uploading
-     */
-    private class UploadServiceTask extends Thread {
-
-        String folderPath;
-        ArrayList<String> paths;
-        long parentHandle;
-
-        UploadServiceTask(String folderPath, ArrayList<String> paths, long parentHandle) {
-            this.folderPath = folderPath;
-            this.paths = paths;
-            this.parentHandle = parentHandle;
-        }
-
-        @Override
-        public void run() {
-
-            logDebug("Run Upload Service Task");
-
-            MegaNode parentNode = megaApi.getNodeByHandle(parentHandle);
-            if (parentNode == null) {
-                parentNode = megaApi.getRootNode();
-            }
-
-            if (app.getStorageState() == STORAGE_STATE_PAYWALL) {
-                showOverDiskQuotaPaywallWarning();
-                return;
-            }
-
-            showSnackbar(SNACKBAR_TYPE, getResources().getQuantityString(R.plurals.upload_began, paths.size(), paths.size()), -1);
-            for (String path : paths) {
-                try {
-                    Thread.sleep(300);
-                } catch (InterruptedException e) {
-                    e.printStackTrace();
-                }
-
-                Intent uploadServiceIntent = new Intent(ManagerActivity.this, UploadService.class);
-                File file = new File(path);
-                if (file.isDirectory()) {
-                    uploadServiceIntent.putExtra(UploadService.EXTRA_FILEPATH, file.getAbsolutePath());
-                    uploadServiceIntent.putExtra(UploadService.EXTRA_NAME, file.getName());
-                } else {
-                    ShareInfo info = ShareInfo.infoFromFile(file);
-                    if (info == null) {
-                        continue;
-                    }
-                    uploadServiceIntent.putExtra(UploadService.EXTRA_FILEPATH, info.getFileAbsolutePath());
-                    uploadServiceIntent.putExtra(UploadService.EXTRA_NAME, info.getTitle());
-                    uploadServiceIntent.putExtra(UploadService.EXTRA_SIZE, info.getSize());
-                }
-
-                uploadServiceIntent.putExtra(UploadService.EXTRA_FOLDERPATH, folderPath);
-                uploadServiceIntent.putExtra(UploadService.EXTRA_PARENT_HASH, parentNode.getHandle());
-                ContextCompat.startForegroundService(ManagerActivity.this, uploadServiceIntent);
-            }
-        }
-    }
-
->>>>>>> 308a3581
     void disableNavigationViewMenu(Menu menu) {
         logDebug("disableNavigationViewMenu");
 
