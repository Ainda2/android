package mega.privacy.android.app.lollipop.controllers;

import android.Manifest;
import android.app.Activity;
import android.app.NotificationManager;
import android.content.Context;
import android.content.DialogInterface;
import android.content.Intent;
import android.content.SharedPreferences;
import android.content.pm.PackageInfo;
import android.content.pm.PackageManager;
import android.graphics.Bitmap;
import android.graphics.Canvas;
import android.graphics.Color;
import android.graphics.Paint;
import android.os.Build;
import android.os.StatFs;
import android.support.v4.app.ActivityCompat;
import android.support.v4.content.ContextCompat;
import android.support.v4.content.LocalBroadcastManager;
import android.support.v4.print.PrintHelper;
import android.support.v7.app.AlertDialog;
import android.view.View;
import android.widget.Button;

import java.io.BufferedWriter;
import java.io.File;
import java.io.FileNotFoundException;
import java.io.FileWriter;
import java.io.IOException;

import mega.privacy.android.app.DatabaseHandler;
import mega.privacy.android.app.DownloadService;
import mega.privacy.android.app.MegaApplication;
import mega.privacy.android.app.MegaPreferences;
import mega.privacy.android.app.OpenLinkActivity;
import mega.privacy.android.app.R;
import mega.privacy.android.app.UploadService;
import mega.privacy.android.app.jobservices.SyncRecord;
import mega.privacy.android.app.lollipop.FileStorageActivityLollipop;
import mega.privacy.android.app.lollipop.ManagerActivityLollipop;
import mega.privacy.android.app.lollipop.PinLockActivityLollipop;
import mega.privacy.android.app.lollipop.TestPasswordActivity;
import mega.privacy.android.app.lollipop.TwoFactorAuthenticationActivity;
import mega.privacy.android.app.lollipop.managerSections.MyAccountFragmentLollipop;
<<<<<<< HEAD
import mega.privacy.android.app.utils.contacts.MegaContactGetter;
=======
import mega.privacy.android.app.utils.LastShowSMSDialogTimeChecker;
>>>>>>> 9c4a638f
import nz.mega.sdk.MegaApiAndroid;
import nz.mega.sdk.MegaApiJava;
import nz.mega.sdk.MegaChatApiAndroid;

import static mega.privacy.android.app.utils.CacheFolderManager.*;
import static mega.privacy.android.app.utils.FileUtils.*;
import static mega.privacy.android.app.utils.Constants.*;
import static mega.privacy.android.app.utils.JobUtil.*;
import static mega.privacy.android.app.utils.LogUtil.*;
import static mega.privacy.android.app.utils.Util.*;

public class AccountController implements View.OnClickListener{

    Context context;
    MegaApiAndroid megaApi;
    MegaChatApiAndroid megaChatApi;
    DatabaseHandler dbH;
    MegaPreferences prefs = null;

    static int count = 0;

    AlertDialog recoveryKeyExportedDialog;
    Button recoveryKeyExportedButton;

    public AccountController(Context context){
        logDebug("AccountController created");
        this.context = context;

        if (megaApi == null){
            if (context instanceof MegaApplication){
                megaApi = ((MegaApplication)context).getMegaApi();
            }
            else{
                megaApi = ((MegaApplication) ((Activity)context).getApplication()).getMegaApi();
            }
        }

        if (dbH == null){
            dbH = DatabaseHandler.getDbHandler(context);
        }
    }

    public AccountController(Context context, MegaApiAndroid megaApi){
        this.context = context;
        this.megaApi = megaApi;
    }

    public void resetPass(String myEmail){
        megaApi.resetPassword(myEmail, true, (ManagerActivityLollipop)context);
    }

    public void deleteAccount(){
        logDebug("deleteAccount");
        if (((ManagerActivityLollipop) context).is2FAEnabled()){
            ((ManagerActivityLollipop) context).showVerifyPin2FA(CANCEL_ACCOUNT_2FA);
        }
        else {
            megaApi.cancelAccount((ManagerActivityLollipop) context);
        }
    }

    public void confirmDeleteAccount(String link, String pass){
        logDebug("confirmDeleteAccount");
        megaApi.confirmCancelAccount(link, pass, (ManagerActivityLollipop)context);
    }

    public void confirmChangeMail(String link, String pass){
        logDebug("confirmChangeMail");
        megaApi.confirmChangeEmail(link, pass, (ManagerActivityLollipop)context);
    }

    public boolean existsAvatar() {
        File avatar = buildAvatarFile(context,megaApi.getMyEmail() + ".jpg");
        if (isFileAvailable(avatar)) {
            logDebug("Avatar exists in: " + avatar.getAbsolutePath());
            return true;
        }
        return false;
    }

    public void removeAvatar() {
        logDebug("removeAvatar");
        File avatar = buildAvatarFile(context,megaApi.getMyEmail() + ".jpg");
        File qrFile = buildQrFile(context,megaApi.getMyEmail() + "QRcode.jpg");

        if (isFileAvailable(avatar)) {
            logDebug("Avatar to delete: " + avatar.getAbsolutePath());
            avatar.delete();
        }
        if (isFileAvailable(qrFile)) {
            qrFile.delete();
        }
        megaApi.setAvatar(null,(ManagerActivityLollipop)context);
    }

    public void printRK(){
        Bitmap rKBitmap = createRkBitmap();

        if (rKBitmap != null){
            PrintHelper printHelper = new PrintHelper(context);
            printHelper.setScaleMode(PrintHelper.SCALE_MODE_FIT);
            printHelper.printBitmap("rKPrint", rKBitmap, new PrintHelper.OnPrintFinishCallback() {
                @Override
                public void onFinish() {
                    if (context instanceof TestPasswordActivity) {
                        ((TestPasswordActivity) context).passwordReminderSucceeded();
                    }
                }
            });
        }
    }

    public void exportMK(String path){
        logDebug("exportMK");
        if (!isOnline(context)){
            if (context instanceof ManagerActivityLollipop) {
                ((ManagerActivityLollipop) context).showSnackbar(SNACKBAR_TYPE, context.getString(R.string.error_server_connection_problem), -1);
            }
            else if (context instanceof TestPasswordActivity) {
                ((TestPasswordActivity) context).showSnackbar(context.getString(R.string.error_server_connection_problem));
            }
            return;
        }

        String key = megaApi.exportMasterKey();
        if (context instanceof ManagerActivityLollipop) {
            megaApi.masterKeyExported((ManagerActivityLollipop) context);
        }
        else if (context instanceof TestPasswordActivity) {
            ((TestPasswordActivity) context).incrementRequests();
            megaApi.masterKeyExported((TestPasswordActivity) context);
        }

        BufferedWriter out;
        try {
            if (Build.VERSION.SDK_INT >= Build.VERSION_CODES.M) {
                if (ContextCompat.checkSelfPermission(context, Manifest.permission.WRITE_EXTERNAL_STORAGE) != PackageManager.PERMISSION_GRANTED) {
                    if (context instanceof ManagerActivityLollipop) {
                        ActivityCompat.requestPermissions((ManagerActivityLollipop) context, new String[]{Manifest.permission.WRITE_EXTERNAL_STORAGE}, REQUEST_WRITE_STORAGE);
                    }
                    else if (context instanceof TestPasswordActivity) {
                        ActivityCompat.requestPermissions((TestPasswordActivity) context, new String[]{Manifest.permission.WRITE_EXTERNAL_STORAGE}, REQUEST_WRITE_STORAGE);
                    }
                    return;
                }
            }

            double availableFreeSpace = Double.MAX_VALUE;
            try{
                StatFs stat = new StatFs(path);
                availableFreeSpace = (double)stat.getAvailableBlocks() * (double)stat.getBlockSize();
            }
            catch(Exception ex){}

            File file = new File(path);
            if(availableFreeSpace < file.length()) {
                if (context instanceof ManagerActivityLollipop) {
                    ((ManagerActivityLollipop) context).showSnackbar(SNACKBAR_TYPE, context.getString(R.string.error_not_enough_free_space), -1);
                }
                else if (context instanceof TestPasswordActivity) {
                    ((TestPasswordActivity) context).showSnackbar(context.getString(R.string.error_not_enough_free_space));
                }
                return;
            }

            FileWriter fileWriter= new FileWriter(path);
            out = new BufferedWriter(fileWriter);
            out.write(key);
            out.close();

            if (context instanceof ManagerActivityLollipop) {
                ((ManagerActivityLollipop) context).showSnackbar(SNACKBAR_TYPE, context.getString(R.string.save_MK_confirmation), -1);
            }
            else if (context instanceof TestPasswordActivity) {
                ((TestPasswordActivity) context).showSnackbar(context.getString(R.string.save_MK_confirmation));
                ((TestPasswordActivity) context).passwordReminderSucceeded();
            }

        }catch (FileNotFoundException e) {
            e.printStackTrace();
            logError("ERROR", e);
        }catch (IOException e) {
            e.printStackTrace();
            logError("ERROR", e);
        }
    }

    /**
     * Rename the old MK or RK file to the new RK file name.
     * @param oldFile Old MK or RK file to be renamed
     */
    public void renameRK(File oldFile){
        logDebug("renameRK");
        File newRKFile = new File(oldFile.getParentFile(), getRecoveryKeyFileName());
        oldFile.renameTo(newRKFile);
    }

    public void copyMK(boolean logout){
        logDebug("copyMK");
        String key = megaApi.exportMasterKey();
        if (context instanceof ManagerActivityLollipop) {
            if (key != null) {
                megaApi.masterKeyExported((ManagerActivityLollipop) context);
                android.content.ClipboardManager clipboard = (android.content.ClipboardManager) context.getSystemService(Context.CLIPBOARD_SERVICE);
                android.content.ClipData clip = android.content.ClipData.newPlainText("Copied Text", key);
                clipboard.setPrimaryClip(clip);
                if (logout) {
                    showConfirmDialogRecoveryKeySaved();
                }
                else {
                    showAlert(((ManagerActivityLollipop) context), context.getString(R.string.copy_MK_confirmation), null);
                }
            }
            else {
                showAlert(((ManagerActivityLollipop) context), context.getString(R.string.general_text_error), null);
            }
        }
        else if (context instanceof TestPasswordActivity) {
            if (key != null) {
                ((TestPasswordActivity) context).incrementRequests();
                megaApi.masterKeyExported((TestPasswordActivity) context);
                android.content.ClipboardManager clipboard = (android.content.ClipboardManager) context.getSystemService(Context.CLIPBOARD_SERVICE);
                android.content.ClipData clip = android.content.ClipData.newPlainText("Copied Text", key);
                clipboard.setPrimaryClip(clip);
                if (logout) {
                    showConfirmDialogRecoveryKeySaved();
                }
                else {
                    ((TestPasswordActivity) context).showSnackbar(context.getString(R.string.copy_MK_confirmation));
                    ((TestPasswordActivity) context).passwordReminderSucceeded();
                }
            }
            else {
                ((TestPasswordActivity) context).showSnackbar(context.getString(R.string.general_text_error));
            }
        }
    }

    public void saveRkToFileSystem () {
        logDebug("saveRkToFileSystem");

        Intent intent = new Intent(context, FileStorageActivityLollipop.class);
        intent.setAction(FileStorageActivityLollipop.Mode.PICK_FOLDER.getAction());
        intent.putExtra(FileStorageActivityLollipop.EXTRA_FROM_SETTINGS, true);
        if (context instanceof TestPasswordActivity){
            ((TestPasswordActivity) context).startActivityForResult(intent, REQUEST_DOWNLOAD_FOLDER);
        }
        else if (context instanceof ManagerActivityLollipop){
            ((ManagerActivityLollipop) context).startActivityForResult(intent, REQUEST_DOWNLOAD_FOLDER);
        }
        else if (context instanceof TwoFactorAuthenticationActivity){
            ((TwoFactorAuthenticationActivity) context).startActivityForResult(intent, REQUEST_DOWNLOAD_FOLDER);
        }
    }

    public void copyRkToClipboard () {
        logDebug("copyRkToClipboard");
        if (context instanceof  ManagerActivityLollipop) {
            copyMK(false);
        }
        else if (context instanceof TestPasswordActivity) {
            copyMK(((TestPasswordActivity) context).isLogout());
        }
        else if (context instanceof TwoFactorAuthenticationActivity) {
            Intent intent = new Intent(context, ManagerActivityLollipop.class);
            intent.addFlags(Intent.FLAG_ACTIVITY_CLEAR_TOP);
            intent.setAction(ACTION_RECOVERY_KEY_COPY_TO_CLIPBOARD);
            intent.putExtra("logout", false);
            context.startActivity(intent);
            ((TwoFactorAuthenticationActivity) context).finish();
        }
    }

    public Bitmap createRkBitmap (){
        logDebug("createRkBitmap");

        Bitmap rKBitmap = Bitmap.createBitmap(1000, 1000, Bitmap.Config.ARGB_8888);
        String key = megaApi.exportMasterKey();

        if (key != null) {
            Canvas canvas = new Canvas(rKBitmap);
            Paint paint = new Paint();

            paint.setTextSize(40);
            paint.setColor(Color.BLACK);
            paint.setStyle(Paint.Style.FILL);
            float height = paint.measureText("yY");
            float width = paint.measureText(key);
            float x = (rKBitmap.getWidth() - width) / 2;
            canvas.drawText(key, x, height + 15f, paint);

            if (rKBitmap != null) {
                return rKBitmap;
            }
        }
        else {
            showAlert(((ManagerActivityLollipop) context), context.getString(R.string.general_text_error), null);
        }

        return null;
    }

    void showConfirmDialogRecoveryKeySaved(){
        AlertDialog.Builder builder = new AlertDialog.Builder(context);
        builder.setMessage(context.getString(R.string.copy_MK_confirmation));
        builder.setPositiveButton(context.getString(R.string.action_logout), new DialogInterface.OnClickListener() {
            @Override
            public void onClick(DialogInterface dialog, int which) {
                if (context instanceof TestPasswordActivity) {
                    ((TestPasswordActivity) context).passwordReminderSucceeded();
                }
                else {
                    logout(context, megaApi);
                }
            }
        });
        builder.setOnDismissListener(new DialogInterface.OnDismissListener() {
            @Override
            public void onDismiss(DialogInterface dialog) {
                if (context instanceof TestPasswordActivity) {
                    ((TestPasswordActivity) context).passwordReminderSucceeded();
                }
            }
        });
        builder.show();
    }

    public void killAllSessions(Context context){
        logDebug("killAllSessions");
        megaApi.killSession(-1, (ManagerActivityLollipop) context);
    }

    static public void localLogoutApp(Context context){
        logDebug("localLogoutApp");

        try {
            NotificationManager notificationManager = (NotificationManager) context.getSystemService(Context.NOTIFICATION_SERVICE);
            notificationManager.cancelAll();
        }
        catch(Exception e){
            logError("EXCEPTION removing all the notifications", e);
            e.printStackTrace();
        }

        File privateDir = context.getFilesDir();
        removeFolder(context, privateDir);

        File externalCacheDir = context.getExternalCacheDir();
        removeFolder(context, externalCacheDir);

        File cacheDir = context.getCacheDir();
        removeFolder(context, cacheDir);

        removeOldTempFolders(context);

        try{
            Intent cancelTransfersIntent = new Intent(context, DownloadService.class);
            cancelTransfersIntent.setAction(DownloadService.ACTION_CANCEL);
            context.startService(cancelTransfersIntent);
            cancelTransfersIntent = new Intent(context, UploadService.class);
            cancelTransfersIntent.setAction(UploadService.ACTION_CANCEL);
            context.startService(cancelTransfersIntent);
        }
        catch(IllegalStateException e){
            //If the application is in a state where the service can not be started (such as not in the foreground in a state when services are allowed) - included in API 26
            logWarning("Cancelling services not allowed by the OS", e);
        }

        DatabaseHandler dbH = DatabaseHandler.getDbHandler(context);
        dbH.clearCredentials();

        if (dbH.getPreferences() != null){
            dbH.clearPreferences();
            dbH.setFirstTime(false);
            stopRunningCameraUploadService(context);
        }

        dbH.clearOffline();

        dbH.clearContacts();

        dbH.clearNonContacts();

        dbH.clearChatItems();

        dbH.clearCompletedTransfers();

        dbH.clearPendingMessage();

        dbH.clearAttributes();

        dbH.deleteAllSyncRecords(SyncRecord.TYPE_ANY);

        dbH.clearChatSettings();
        dbH.setEnabledChat(true + "");

<<<<<<< HEAD
        //clear mega contacts and reset last sync time.
        dbH.clearMegaContacts();
        SharedPreferences preferences = context.getSharedPreferences(MegaContactGetter.LAST_SYNC_TIMESTAMP_FILE, Context.MODE_PRIVATE);
        preferences.edit().putLong(MegaContactGetter.LAST_SYNC_TIMESTAMP_KEY, 0).apply();
=======
        new LastShowSMSDialogTimeChecker(context).reset();
>>>>>>> 9c4a638f
    }

    public static void removeFolder(Context context, File folder) {
        try {
            deleteFolderAndSubfolders(context, folder);
        } catch (IOException e) {
            logError("Exception deleting" + folder.getName() + "directory", e);
            e.printStackTrace();
        }
    }

    static public void logout(Context context, MegaApiAndroid megaApi) {
        logDebug("logout");

        if (megaApi == null){
            megaApi = MegaApplication.getInstance().getMegaApi();
        }

        if (context instanceof ManagerActivityLollipop){
            megaApi.logout((ManagerActivityLollipop)context);
        }
        else if (context instanceof OpenLinkActivity){
            megaApi.logout((OpenLinkActivity)context);
        }
        else if (context instanceof PinLockActivityLollipop){
            megaApi.logout((PinLockActivityLollipop)context);
        }
        else if (context instanceof TestPasswordActivity){
            megaApi.logout(((TestPasswordActivity)context));
        }
        else{
            megaApi.logout();
        }

        Intent intent = new Intent();
        intent.setAction(ACTION_LOG_OUT);
        LocalBroadcastManager.getInstance(context).sendBroadcast(intent);
    }

    static public void logoutConfirmed(Context context){
        logDebug("logoutConfirmed");

        localLogoutApp(context);

        //Clear num verions after logout
        MegaApplication.getInstance().getMyAccountInfo().setNumVersions(-1);

        PackageManager m = context.getPackageManager();
        String s = context.getPackageName();
        try {
            PackageInfo p = m.getPackageInfo(s, 0);
            s = p.applicationInfo.dataDir;
        } catch (PackageManager.NameNotFoundException e) {
            logDebug("Error Package name not found " + e);
        }

        File appDir = new File(s);

        for (File c : appDir.listFiles()){
            if (c.isFile()){
                c.delete();
            }
        }
    }

    public int updateUserAttributes(String oldFirstName, String newFirstName, String oldLastName, String newLastName, String oldMail, String newMail){
        logDebug("updateUserAttributes");
        MyAccountFragmentLollipop myAccountFragmentLollipop = ((ManagerActivityLollipop)context).getMyAccountFragment();
        if(!oldFirstName.equals(newFirstName)){
            logDebug("Changes in first name");
            if(myAccountFragmentLollipop!=null){
                count++;
                megaApi.setUserAttribute(MegaApiJava.USER_ATTR_FIRSTNAME, newFirstName, (ManagerActivityLollipop)context);
            }
        }
        if(!oldLastName.equals(newLastName)){
            logDebug("Changes in last name");
            if(myAccountFragmentLollipop!=null){
                count++;
                megaApi.setUserAttribute(MegaApiJava.USER_ATTR_LASTNAME, newLastName, (ManagerActivityLollipop)context);
            }
        }
        if(!oldMail.equals(newMail)){
            logDebug("Changes in mail, new mail: " + newMail);
            if (((ManagerActivityLollipop) context).is2FAEnabled()){
                ((ManagerActivityLollipop) context).setNewMail(newMail);
                ((ManagerActivityLollipop) context).showVerifyPin2FA(CHANGE_MAIL_2FA);
            }
            else {
                megaApi.changeEmail(newMail, (ManagerActivityLollipop)context);
            }
        }
        logDebug("The number of attributes to change is: " + count);
        return count;
    }

    public int getCount() {
        return count;
    }

    static public void setCount(int countUa) {
        count = countUa;
    }

    @Override
    public void onClick(View v) {
        switch (v.getId()){
            case R.id.dialog_recovery_key_button:{
                recoveryKeyExportedDialog.dismiss();
                if (context instanceof TestPasswordActivity) {
                    ((TestPasswordActivity) context).passwordReminderSucceeded();
                }
                break;
            }
        }
    }
}<|MERGE_RESOLUTION|>--- conflicted
+++ resolved
@@ -43,11 +43,8 @@
 import mega.privacy.android.app.lollipop.TestPasswordActivity;
 import mega.privacy.android.app.lollipop.TwoFactorAuthenticationActivity;
 import mega.privacy.android.app.lollipop.managerSections.MyAccountFragmentLollipop;
-<<<<<<< HEAD
 import mega.privacy.android.app.utils.contacts.MegaContactGetter;
-=======
 import mega.privacy.android.app.utils.LastShowSMSDialogTimeChecker;
->>>>>>> 9c4a638f
 import nz.mega.sdk.MegaApiAndroid;
 import nz.mega.sdk.MegaApiJava;
 import nz.mega.sdk.MegaChatApiAndroid;
@@ -444,14 +441,12 @@
         dbH.clearChatSettings();
         dbH.setEnabledChat(true + "");
 
-<<<<<<< HEAD
         //clear mega contacts and reset last sync time.
         dbH.clearMegaContacts();
         SharedPreferences preferences = context.getSharedPreferences(MegaContactGetter.LAST_SYNC_TIMESTAMP_FILE, Context.MODE_PRIVATE);
         preferences.edit().putLong(MegaContactGetter.LAST_SYNC_TIMESTAMP_KEY, 0).apply();
-=======
+
         new LastShowSMSDialogTimeChecker(context).reset();
->>>>>>> 9c4a638f
     }
 
     public static void removeFolder(Context context, File folder) {
