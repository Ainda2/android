package mega.privacy.android.app.lollipop.controllers;

import android.Manifest;
import android.app.Activity;
import android.app.NotificationManager;
import android.content.Context;
import android.content.DialogInterface;
import android.content.Intent;
import android.content.pm.PackageInfo;
import android.content.pm.PackageManager;
import android.graphics.Bitmap;
import android.graphics.Canvas;
import android.graphics.Color;
import android.graphics.Paint;
import android.os.Build;
import android.os.StatFs;
import android.support.v4.app.ActivityCompat;
import android.support.v4.content.ContextCompat;
import android.support.v4.content.LocalBroadcastManager;
import android.support.v4.print.PrintHelper;
import android.support.v7.app.AlertDialog;
import android.view.View;
import android.widget.Button;

import java.io.BufferedWriter;
import java.io.File;
import java.io.FileNotFoundException;
import java.io.FileWriter;
import java.io.IOException;

import mega.privacy.android.app.DatabaseHandler;
import mega.privacy.android.app.DownloadService;
import mega.privacy.android.app.MegaApplication;
import mega.privacy.android.app.MegaPreferences;
import mega.privacy.android.app.OpenLinkActivity;
import mega.privacy.android.app.R;
import mega.privacy.android.app.UploadService;
import mega.privacy.android.app.jobservices.SyncRecord;
import mega.privacy.android.app.lollipop.FileStorageActivityLollipop;
import mega.privacy.android.app.lollipop.ManagerActivityLollipop;
import mega.privacy.android.app.lollipop.PinLockActivityLollipop;
import mega.privacy.android.app.lollipop.TestPasswordActivity;
import mega.privacy.android.app.lollipop.TwoFactorAuthenticationActivity;
import mega.privacy.android.app.lollipop.managerSections.MyAccountFragmentLollipop;
import mega.privacy.android.app.utils.Constants;
import mega.privacy.android.app.utils.JobUtil;
import mega.privacy.android.app.utils.Util;
import nz.mega.sdk.MegaApiAndroid;
import nz.mega.sdk.MegaApiJava;
import nz.mega.sdk.MegaChatApiAndroid;

import static mega.privacy.android.app.utils.CacheFolderManager.*;
import static mega.privacy.android.app.utils.FileUtils.*;
import static mega.privacy.android.app.utils.Constants.ACTION_LOG_OUT;

public class AccountController implements View.OnClickListener{

    Context context;
    MegaApiAndroid megaApi;
    MegaChatApiAndroid megaChatApi;
    DatabaseHandler dbH;
    MegaPreferences prefs = null;

    static int count = 0;

    AlertDialog recoveryKeyExportedDialog;
    Button recoveryKeyExportedButton;

    public AccountController(Context context){
        log("AccountController created");
        this.context = context;

        if (megaApi == null){
            if (context instanceof MegaApplication){
                megaApi = ((MegaApplication)context).getMegaApi();
            }
            else{
                megaApi = ((MegaApplication) ((Activity)context).getApplication()).getMegaApi();
            }
        }

        if (dbH == null){
            dbH = DatabaseHandler.getDbHandler(context);
        }
    }

    public AccountController(Context context, MegaApiAndroid megaApi){
        this.context = context;
        this.megaApi = megaApi;
    }

    public void resetPass(String myEmail){
        megaApi.resetPassword(myEmail, true, (ManagerActivityLollipop)context);
    }

    public void deleteAccount(){
        log("deleteAccount");
        if (((ManagerActivityLollipop) context).is2FAEnabled()){
            ((ManagerActivityLollipop) context).showVerifyPin2FA(Constants.CANCEL_ACCOUNT_2FA);
        }
        else {
            megaApi.cancelAccount((ManagerActivityLollipop) context);
        }
    }

    public void confirmDeleteAccount(String link, String pass){
        log("confirmDeleteAccount");
        megaApi.confirmCancelAccount(link, pass, (ManagerActivityLollipop)context);
    }

    public void confirmChangeMail(String link, String pass){
        log("confirmChangeMail");
        megaApi.confirmChangeEmail(link, pass, (ManagerActivityLollipop)context);
    }

    public boolean existsAvatar() {
        File avatar = buildAvatarFile(context,megaApi.getMyEmail() + ".jpg");
        if (isFileAvailable(avatar)) {
            log("avatar exists in: " + avatar.getAbsolutePath());
            return true;
        }
        return false;
    }

    public void removeAvatar() {
        log("removeAvatar");
        File avatar = buildAvatarFile(context,megaApi.getMyEmail() + ".jpg");
        File qrFile = buildQrFile(context,megaApi.getMyEmail() + "QRcode.jpg");

        if (isFileAvailable(avatar)) {
            log("avatar to delete: " + avatar.getAbsolutePath());
            avatar.delete();
        }
        if (isFileAvailable(qrFile)) {
            qrFile.delete();
        }
        megaApi.setAvatar(null,(ManagerActivityLollipop)context);
    }


    public void printRK(){
        Bitmap rKBitmap = null;
        rKBitmap = createRkBitmap();

        if (rKBitmap != null){
            PrintHelper printHelper = new PrintHelper(context);
            printHelper.setScaleMode(PrintHelper.SCALE_MODE_FIT);
            printHelper.printBitmap("rKPrint", rKBitmap, new PrintHelper.OnPrintFinishCallback() {
                @Override
                public void onFinish() {
                    if (context instanceof TestPasswordActivity) {
                        ((TestPasswordActivity) context).passwordReminderSucceeded();
                    }
                }
            });
        }
    }

    public void exportMK(String path){
        log("exportMK");
        if (!Util.isOnline(context)){
            if (context instanceof ManagerActivityLollipop) {
                ((ManagerActivityLollipop) context).showSnackbar(Constants.SNACKBAR_TYPE, context.getString(R.string.error_server_connection_problem), -1);
            }
            else if (context instanceof TestPasswordActivity) {
                ((TestPasswordActivity) context).showSnackbar(context.getString(R.string.error_server_connection_problem));
            }
            return;
        }

        boolean pathNull = false;

        String key = megaApi.exportMasterKey();
        if (context instanceof ManagerActivityLollipop) {
            megaApi.masterKeyExported((ManagerActivityLollipop) context);
        }
        else if (context instanceof TestPasswordActivity) {
            ((TestPasswordActivity) context).incrementRequests();
            megaApi.masterKeyExported((TestPasswordActivity) context);
        }

        BufferedWriter out;
        try {
            File mainDir = buildExternalStorageFile(MAIN_DIR);
            log("Path main Dir: " + getExternalStoragePath(MAIN_DIR));
            mainDir.mkdirs();

<<<<<<< HEAD
=======
            if (path == null){
                path = getExternalStoragePath(RK_FILE);
                pathNull = true;
            }
>>>>>>> 627a3ff6
            log("Export in: "+path);

            if (Build.VERSION.SDK_INT >= Build.VERSION_CODES.M) {
                if (ContextCompat.checkSelfPermission(context, Manifest.permission.WRITE_EXTERNAL_STORAGE) != PackageManager.PERMISSION_GRANTED) {
                    if (context instanceof ManagerActivityLollipop) {
                        ActivityCompat.requestPermissions((ManagerActivityLollipop) context, new String[]{Manifest.permission.WRITE_EXTERNAL_STORAGE}, Constants.REQUEST_WRITE_STORAGE);
                    }
                    else if (context instanceof TestPasswordActivity) {
                        ActivityCompat.requestPermissions((TestPasswordActivity) context, new String[]{Manifest.permission.WRITE_EXTERNAL_STORAGE}, Constants.REQUEST_WRITE_STORAGE);
                    }
                    return;
                }
            }

            double availableFreeSpace = Double.MAX_VALUE;
            try{
                StatFs stat = new StatFs(path);
                availableFreeSpace = (double)stat.getAvailableBlocks() * (double)stat.getBlockSize();
            }
            catch(Exception ex){}

            File file = new File(path);
            if(availableFreeSpace < file.length()) {
                if (context instanceof ManagerActivityLollipop) {
                    ((ManagerActivityLollipop) context).showSnackbar(Constants.SNACKBAR_TYPE, context.getString(R.string.error_not_enough_free_space), -1);
                }
                else if (context instanceof TestPasswordActivity) {
                    ((TestPasswordActivity) context).showSnackbar(context.getString(R.string.error_not_enough_free_space));
                }
                return;
            }

            FileWriter fileWriter= new FileWriter(path);
            out = new BufferedWriter(fileWriter);
            out.write(key);
            out.close();

            if (context instanceof ManagerActivityLollipop) {
                ((ManagerActivityLollipop) context).showSnackbar(Constants.SNACKBAR_TYPE, context.getString(R.string.save_MK_confirmation), -1);
            }
            else if (context instanceof TestPasswordActivity) {
                ((TestPasswordActivity) context).showSnackbar(context.getString(R.string.save_MK_confirmation));
                ((TestPasswordActivity) context).passwordReminderSucceeded();
            }

        }catch (FileNotFoundException e) {
            e.printStackTrace();
            log("ERROR: " + e.getMessage());
        }catch (IOException e) {
            e.printStackTrace();
            log("ERROR: " + e.getMessage());
        }
    }

<<<<<<< HEAD
=======
    void showConfirmationExportedDialog() {
        AlertDialog.Builder builder = new AlertDialog.Builder(context);
        LayoutInflater inflater = null;
        if (context instanceof ManagerActivityLollipop) {
            inflater = ((ManagerActivityLollipop) context).getLayoutInflater();
        }
        else if (context instanceof TestPasswordActivity) {
            inflater = ((TestPasswordActivity) context).getLayoutInflater();
        }
        View v = inflater.inflate(R.layout.dialog_recovery_key_exported, null);
        builder.setView(v);

        recoveryKeyExportedButton = (Button) v.findViewById(R.id.dialog_recovery_key_button);
        recoveryKeyExportedButton.setOnClickListener(this);

        recoveryKeyExportedDialog = builder.create();
        recoveryKeyExportedDialog.setOnDismissListener(new DialogInterface.OnDismissListener() {
            @Override
            public void onDismiss(DialogInterface dialog) {
                if (context instanceof TestPasswordActivity) {
                    ((TestPasswordActivity) context).passwordReminderSucceeded();
                }
            }
        });
        recoveryKeyExportedDialog.show();
    }

>>>>>>> 627a3ff6
    public void renameMK(){
        log("renameMK");
        File oldMKF = buildExternalStorageFile(OLD_MK_FILE);
        File newMKFile = buildExternalStorageFile(RK_FILE);

        oldMKF.renameTo(newMKFile);
    }

    public void copyMK(boolean logout){
        log("copyMK");
        String key = megaApi.exportMasterKey();
        if (context instanceof ManagerActivityLollipop) {
            if (key != null) {
                megaApi.masterKeyExported((ManagerActivityLollipop) context);
                android.content.ClipboardManager clipboard = (android.content.ClipboardManager) context.getSystemService(Context.CLIPBOARD_SERVICE);
                android.content.ClipData clip = android.content.ClipData.newPlainText("Copied Text", key);
                clipboard.setPrimaryClip(clip);
                if (logout) {
                    showConfirmDialogRecoveryKeySaved();
                }
                else {
                    Util.showAlert(((ManagerActivityLollipop) context), context.getString(R.string.copy_MK_confirmation), null);
                }
            }
            else {
                Util.showAlert(((ManagerActivityLollipop) context), context.getString(R.string.general_text_error), null);
            }
        }
        else if (context instanceof TestPasswordActivity) {
            if (key != null) {
                ((TestPasswordActivity) context).incrementRequests();
                megaApi.masterKeyExported((TestPasswordActivity) context);
                android.content.ClipboardManager clipboard = (android.content.ClipboardManager) context.getSystemService(Context.CLIPBOARD_SERVICE);
                android.content.ClipData clip = android.content.ClipData.newPlainText("Copied Text", key);
                clipboard.setPrimaryClip(clip);
                if (logout) {
                    showConfirmDialogRecoveryKeySaved();
                }
                else {
                    ((TestPasswordActivity) context).showSnackbar(context.getString(R.string.copy_MK_confirmation));
                    ((TestPasswordActivity) context).passwordReminderSucceeded();
                }
            }
            else {
                ((TestPasswordActivity) context).showSnackbar(context.getString(R.string.general_text_error));
            }
        }
    }

    public void saveRkToFileSystem () {
        log("saveRkToFileSystem");
        Intent intent = new Intent(context, FileStorageActivityLollipop.class);
        intent.setAction(FileStorageActivityLollipop.Mode.PICK_FOLDER.getAction());
        intent.putExtra(FileStorageActivityLollipop.EXTRA_FROM_SETTINGS, true);
        if (context instanceof TestPasswordActivity){
            ((TestPasswordActivity) context).startActivityForResult(intent, Constants.REQUEST_DOWNLOAD_FOLDER);
        }
        else if (context instanceof ManagerActivityLollipop){
            ((ManagerActivityLollipop) context).startActivityForResult(intent, Constants.REQUEST_DOWNLOAD_FOLDER);
        }
        else if (context instanceof TwoFactorAuthenticationActivity){
            ((TwoFactorAuthenticationActivity) context).startActivityForResult(intent, Constants.REQUEST_DOWNLOAD_FOLDER);
        }
    }

    public void copyRkToClipboard () {
        log("copyRkToClipboard");
        if (context instanceof  ManagerActivityLollipop) {
            copyMK(false);
        }
        else if (context instanceof TestPasswordActivity) {
            copyMK(((TestPasswordActivity) context).isLogout());
        }
        else if (context instanceof TwoFactorAuthenticationActivity) {
            Intent intent = new Intent(context, ManagerActivityLollipop.class);
            intent.addFlags(Intent.FLAG_ACTIVITY_CLEAR_TOP);
            intent.setAction(Constants.ACTION_RECOVERY_KEY_COPY_TO_CLIPBOARD);
            intent.putExtra("logout", false);
            context.startActivity(intent);
            ((TwoFactorAuthenticationActivity) context).finish();
        }
    }

    public Bitmap createRkBitmap (){
        log("createRkBitmap");

        Bitmap rKBitmap = Bitmap.createBitmap(1000, 1000, Bitmap.Config.ARGB_8888);
        String key = megaApi.exportMasterKey();

        if (key != null) {
            Canvas canvas = new Canvas(rKBitmap);
            Paint paint = new Paint();

            paint.setTextSize(40);
            paint.setColor(Color.BLACK);
            paint.setStyle(Paint.Style.FILL);
            float height = paint.measureText("yY");
            float width = paint.measureText(key);
            float x = (rKBitmap.getWidth() - width) / 2;
            canvas.drawText(key, x, height + 15f, paint);

            if (rKBitmap != null) {
                return rKBitmap;
            }
        }
        else {
            Util.showAlert(((ManagerActivityLollipop) context), context.getString(R.string.general_text_error), null);
        }

        return null;
    }

    void showConfirmDialogRecoveryKeySaved(){
        AlertDialog.Builder builder = new AlertDialog.Builder(context);
        builder.setMessage(context.getString(R.string.copy_MK_confirmation));
        builder.setPositiveButton(context.getString(R.string.action_logout), new DialogInterface.OnClickListener() {
            @Override
            public void onClick(DialogInterface dialog, int which) {
                if (context instanceof TestPasswordActivity) {
                    ((TestPasswordActivity) context).passwordReminderSucceeded();
                }
                else {
                    logout(context, megaApi);
                }
            }
        });
        builder.setOnDismissListener(new DialogInterface.OnDismissListener() {
            @Override
            public void onDismiss(DialogInterface dialog) {
                if (context instanceof TestPasswordActivity) {
                    ((TestPasswordActivity) context).passwordReminderSucceeded();
                }
            }
        });
        builder.show();
    }

<<<<<<< HEAD
=======
    public void removeMK() {
        log("removeMK");
        final File f = buildExternalStorageFile(RK_FILE);
        if (isFileAvailable(f)) {
            f.delete();
        }

        //Check if old MK file exists
        final File fOldMK = buildExternalStorageFile(OLD_MK_FILE);
        if(isFileAvailable(fOldMK)){
            log("The old file of MK was also removed");
            fOldMK.delete();
        }

        String message = context.getString(R.string.toast_master_key_removed);
        ((ManagerActivityLollipop) context).invalidateOptionsMenu();
        MyAccountFragmentLollipop mAF = ((ManagerActivityLollipop) context).getMyAccountFragment();
        if(mAF!=null && mAF.isAdded()){
            mAF.setMkButtonText();
        }
        Util.showAlert(((ManagerActivityLollipop) context), message, null);
    }

>>>>>>> 627a3ff6
    public void killAllSessions(Context context){
        log("killAllSessions");
        megaApi.killSession(-1, (ManagerActivityLollipop) context);
    }

    static public void localLogoutApp(Context context){
        log("localLogoutApp");

        try {
            NotificationManager notificationManager = (NotificationManager) context.getSystemService(Context.NOTIFICATION_SERVICE);
            notificationManager.cancelAll();
        }
        catch(Exception e){
            log("EXCEPTION removing all the notifications");
            e.printStackTrace();
        }

        File privateDir = context.getFilesDir();
        removeFolder(context, privateDir);

        File externalCacheDir = context.getExternalCacheDir();
        removeFolder(context, externalCacheDir);

        File cacheDir = context.getCacheDir();
        removeFolder(context, cacheDir);

        removeOldTempFolders(context);

        final File fMKOld = buildExternalStorageFile(OLD_MK_FILE);
        if (isFileAvailable(fMKOld)){
            log("Old MK file removed!");
            fMKOld.delete();
        }

<<<<<<< HEAD
=======
        final File fMK = buildExternalStorageFile(RK_FILE);
        if (isFileAvailable(fMK)){
            log("MK file removed!");
            fMK.delete();
        }

>>>>>>> 627a3ff6
        try{
            Intent cancelTransfersIntent = new Intent(context, DownloadService.class);
            cancelTransfersIntent.setAction(DownloadService.ACTION_CANCEL);
            context.startService(cancelTransfersIntent);
            cancelTransfersIntent = new Intent(context, UploadService.class);
            cancelTransfersIntent.setAction(UploadService.ACTION_CANCEL);
            context.startService(cancelTransfersIntent);
        }
        catch(IllegalStateException e){
            //If the application is in a state where the service can not be started (such as not in the foreground in a state when services are allowed) - included in API 26
            log("Cancelling services not allowed by the OS: "+e.getMessage());
        }

        DatabaseHandler dbH = DatabaseHandler.getDbHandler(context);
        dbH.clearCredentials();

        if (dbH.getPreferences() != null){
            dbH.clearPreferences();
            dbH.setFirstTime(false);
            JobUtil.stopRunningCameraUploadService(context);
        }

        dbH.clearOffline();

        dbH.clearContacts();

        dbH.clearNonContacts();

        dbH.clearChatItems();

        dbH.clearCompletedTransfers();

        dbH.clearPendingMessage();

        dbH.clearAttributes();

        dbH.deleteAllSyncRecords(SyncRecord.TYPE_ANY);

        dbH.clearChatSettings();
        dbH.setEnabledChat(true + "");
    }

    public static void removeFolder(Context context, File folder) {
        try {
            deleteFolderAndSubfolders(context, folder);
        } catch (IOException e) {
            log("Exception deleting" + folder.getName() + "directory");
            e.printStackTrace();
        }
    }

    static public void logout(Context context, MegaApiAndroid megaApi) {
        log("logout");

        if (megaApi == null){
            megaApi = ((MegaApplication) ((Activity)context).getApplication()).getMegaApi();
        }

        if (context instanceof ManagerActivityLollipop){
            megaApi.logout((ManagerActivityLollipop)context);
        }
        else if (context instanceof OpenLinkActivity){
            megaApi.logout((OpenLinkActivity)context);
        }
        else if (context instanceof PinLockActivityLollipop){
            megaApi.logout((PinLockActivityLollipop)context);
        }
        else if (context instanceof TestPasswordActivity){
            megaApi.logout(((TestPasswordActivity)context));
        }
        else{
            megaApi.logout();
        }

        Intent intent = new Intent();
        intent.setAction(ACTION_LOG_OUT);
        LocalBroadcastManager.getInstance(context).sendBroadcast(intent);
    }

    static public void logoutConfirmed(Context context){
        log("logoutConfirmed");

        localLogoutApp(context);

        PackageManager m = context.getPackageManager();
        String s = context.getPackageName();
        try {
            PackageInfo p = m.getPackageInfo(s, 0);
            s = p.applicationInfo.dataDir;
        } catch (PackageManager.NameNotFoundException e) {
            log("Error Package name not found " + e);
        }

        File appDir = new File(s);

        for (File c : appDir.listFiles()){
            if (c.isFile()){
                c.delete();
            }
        }
    }

    public int updateUserAttributes(String oldFirstName, String newFirstName, String oldLastName, String newLastName, String oldMail, String newMail){
        log("updateUserAttributes");
        MyAccountFragmentLollipop myAccountFragmentLollipop = ((ManagerActivityLollipop)context).getMyAccountFragment();
        if(!oldFirstName.equals(newFirstName)){
            log("Changes in first name");
            if(myAccountFragmentLollipop!=null){
                count++;
                megaApi.setUserAttribute(MegaApiJava.USER_ATTR_FIRSTNAME, newFirstName, (ManagerActivityLollipop)context);
            }
        }
        if(!oldLastName.equals(newLastName)){
            log("Changes in last name");
            if(myAccountFragmentLollipop!=null){
                count++;
                megaApi.setUserAttribute(MegaApiJava.USER_ATTR_LASTNAME, newLastName, (ManagerActivityLollipop)context);
            }
        }
        if(!oldMail.equals(newMail)){
            log("Changes in mail, new mail: "+newMail);
            if (((ManagerActivityLollipop) context).is2FAEnabled()){
                ((ManagerActivityLollipop) context).setNewMail(newMail);
                ((ManagerActivityLollipop) context).showVerifyPin2FA(Constants.CHANGE_MAIL_2FA);
            }
            else {
                megaApi.changeEmail(newMail, (ManagerActivityLollipop)context);
            }
        }
        log("The number of attributes to change is: "+count);
        return count;
    }

    public int getCount() {
        return count;
    }

    static public void setCount(int countUa) {
        count = countUa;
    }

    public static void log(String message) {
        Util.log("AccountController", message);
    }

    @Override
    public void onClick(View v) {
        switch (v.getId()){
            case R.id.dialog_recovery_key_button:{
                recoveryKeyExportedDialog.dismiss();
                if (context instanceof TestPasswordActivity) {
                    ((TestPasswordActivity) context).passwordReminderSucceeded();
                }
                break;
            }
        }
    }
}<|MERGE_RESOLUTION|>--- conflicted
+++ resolved
@@ -185,13 +185,6 @@
             log("Path main Dir: " + getExternalStoragePath(MAIN_DIR));
             mainDir.mkdirs();
 
-<<<<<<< HEAD
-=======
-            if (path == null){
-                path = getExternalStoragePath(RK_FILE);
-                pathNull = true;
-            }
->>>>>>> 627a3ff6
             log("Export in: "+path);
 
             if (Build.VERSION.SDK_INT >= Build.VERSION_CODES.M) {
@@ -246,36 +239,6 @@
         }
     }
 
-<<<<<<< HEAD
-=======
-    void showConfirmationExportedDialog() {
-        AlertDialog.Builder builder = new AlertDialog.Builder(context);
-        LayoutInflater inflater = null;
-        if (context instanceof ManagerActivityLollipop) {
-            inflater = ((ManagerActivityLollipop) context).getLayoutInflater();
-        }
-        else if (context instanceof TestPasswordActivity) {
-            inflater = ((TestPasswordActivity) context).getLayoutInflater();
-        }
-        View v = inflater.inflate(R.layout.dialog_recovery_key_exported, null);
-        builder.setView(v);
-
-        recoveryKeyExportedButton = (Button) v.findViewById(R.id.dialog_recovery_key_button);
-        recoveryKeyExportedButton.setOnClickListener(this);
-
-        recoveryKeyExportedDialog = builder.create();
-        recoveryKeyExportedDialog.setOnDismissListener(new DialogInterface.OnDismissListener() {
-            @Override
-            public void onDismiss(DialogInterface dialog) {
-                if (context instanceof TestPasswordActivity) {
-                    ((TestPasswordActivity) context).passwordReminderSucceeded();
-                }
-            }
-        });
-        recoveryKeyExportedDialog.show();
-    }
-
->>>>>>> 627a3ff6
     public void renameMK(){
         log("renameMK");
         File oldMKF = buildExternalStorageFile(OLD_MK_FILE);
@@ -413,32 +376,6 @@
         builder.show();
     }
 
-<<<<<<< HEAD
-=======
-    public void removeMK() {
-        log("removeMK");
-        final File f = buildExternalStorageFile(RK_FILE);
-        if (isFileAvailable(f)) {
-            f.delete();
-        }
-
-        //Check if old MK file exists
-        final File fOldMK = buildExternalStorageFile(OLD_MK_FILE);
-        if(isFileAvailable(fOldMK)){
-            log("The old file of MK was also removed");
-            fOldMK.delete();
-        }
-
-        String message = context.getString(R.string.toast_master_key_removed);
-        ((ManagerActivityLollipop) context).invalidateOptionsMenu();
-        MyAccountFragmentLollipop mAF = ((ManagerActivityLollipop) context).getMyAccountFragment();
-        if(mAF!=null && mAF.isAdded()){
-            mAF.setMkButtonText();
-        }
-        Util.showAlert(((ManagerActivityLollipop) context), message, null);
-    }
-
->>>>>>> 627a3ff6
     public void killAllSessions(Context context){
         log("killAllSessions");
         megaApi.killSession(-1, (ManagerActivityLollipop) context);
@@ -473,15 +410,6 @@
             fMKOld.delete();
         }
 
-<<<<<<< HEAD
-=======
-        final File fMK = buildExternalStorageFile(RK_FILE);
-        if (isFileAvailable(fMK)){
-            log("MK file removed!");
-            fMK.delete();
-        }
-
->>>>>>> 627a3ff6
         try{
             Intent cancelTransfersIntent = new Intent(context, DownloadService.class);
             cancelTransfersIntent.setAction(DownloadService.ACTION_CANCEL);
