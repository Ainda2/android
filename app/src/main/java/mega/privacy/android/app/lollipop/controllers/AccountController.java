package mega.privacy.android.app.lollipop.controllers;

import android.Manifest;
import android.app.Activity;
import android.app.NotificationManager;
import android.content.Context;
import android.content.DialogInterface;
import android.content.Intent;
import android.content.SharedPreferences;
import android.content.pm.PackageInfo;
import android.content.pm.PackageManager;
import android.graphics.Bitmap;
import android.graphics.Canvas;
import android.graphics.Color;
import android.graphics.Paint;
import android.os.Build;
import android.os.StatFs;
import androidx.core.app.ActivityCompat;
import androidx.core.content.ContextCompat;
import androidx.localbroadcastmanager.content.LocalBroadcastManager;
import androidx.print.PrintHelper;
import androidx.appcompat.app.AlertDialog;

import java.io.BufferedWriter;
import java.io.File;
import java.io.FileNotFoundException;
import java.io.FileWriter;
import java.io.IOException;

import mega.privacy.android.app.DatabaseHandler;
import mega.privacy.android.app.DownloadService;
import mega.privacy.android.app.MegaApplication;
import mega.privacy.android.app.MegaPreferences;
import mega.privacy.android.app.OpenLinkActivity;
import mega.privacy.android.app.R;
import mega.privacy.android.app.UploadService;
import mega.privacy.android.app.jobservices.SyncRecord;
import mega.privacy.android.app.listeners.LogoutListener;
import mega.privacy.android.app.lollipop.FileStorageActivityLollipop;
import mega.privacy.android.app.lollipop.ManagerActivityLollipop;
import mega.privacy.android.app.lollipop.PinLockActivityLollipop;
import mega.privacy.android.app.lollipop.TestPasswordActivity;
import mega.privacy.android.app.lollipop.TwoFactorAuthenticationActivity;
import mega.privacy.android.app.lollipop.managerSections.MyAccountFragmentLollipop;
import mega.privacy.android.app.psa.PsaViewModel;
import mega.privacy.android.app.utils.contacts.MegaContactGetter;
import mega.privacy.android.app.utils.LastShowSMSDialogTimeChecker;
import nz.mega.sdk.MegaApiAndroid;
import nz.mega.sdk.MegaApiJava;

import static mega.privacy.android.app.lollipop.qrcode.MyCodeFragment.*;
import static mega.privacy.android.app.middlelayer.push.PushMessageHanlder.PUSH_TOKEN;
import static mega.privacy.android.app.utils.CacheFolderManager.*;
import static mega.privacy.android.app.utils.CameraUploadUtil.*;
import static mega.privacy.android.app.utils.FileUtil.*;
import static mega.privacy.android.app.utils.Constants.*;
import static mega.privacy.android.app.utils.JobUtil.*;
import static mega.privacy.android.app.utils.LogUtil.*;
import static mega.privacy.android.app.utils.Util.*;

public class AccountController {

    Context context;
    MegaApiAndroid megaApi;

    static int count = 0;

    public AccountController(Context context){
        logDebug("AccountController created");
        this.context = context;

        if (megaApi == null){
            if (context instanceof MegaApplication){
                megaApi = ((MegaApplication)context).getMegaApi();
            }
            else{
                megaApi = ((MegaApplication) ((Activity)context).getApplication()).getMegaApi();
            }
        }
    }

    public AccountController(Context context, MegaApiAndroid megaApi){
        this.context = context;
        this.megaApi = megaApi;
    }

    public void resetPass(String myEmail){
        megaApi.resetPassword(myEmail, true, (ManagerActivityLollipop)context);
    }

    public void deleteAccount(){
        logDebug("deleteAccount");
        if (((ManagerActivityLollipop) context).is2FAEnabled()){
            ((ManagerActivityLollipop) context).showVerifyPin2FA(CANCEL_ACCOUNT_2FA);
        }
        else {
            megaApi.cancelAccount((ManagerActivityLollipop) context);
        }
    }

    public void confirmDeleteAccount(String link, String pass){
        logDebug("confirmDeleteAccount");
        megaApi.confirmCancelAccount(link, pass, (ManagerActivityLollipop)context);
    }

    public void confirmChangeMail(String link, String pass){
        logDebug("confirmChangeMail");
        megaApi.confirmChangeEmail(link, pass, (ManagerActivityLollipop)context);
    }

    public boolean existsAvatar() {
        File avatar = buildAvatarFile(context,megaApi.getMyEmail() + ".jpg");
        if (isFileAvailable(avatar)) {
            logDebug("Avatar exists in: " + avatar.getAbsolutePath());
            return true;
        }
        return false;
    }

    public void removeAvatar() {
        logDebug("removeAvatar");
        File avatar = buildAvatarFile(context,megaApi.getMyEmail() + ".jpg");
        File qrFile = buildQrFile(context,megaApi.getMyEmail() + QR_IMAGE_FILE_NAME);

        if (isFileAvailable(avatar)) {
            logDebug("Avatar to delete: " + avatar.getAbsolutePath());
            avatar.delete();
        }
        if (isFileAvailable(qrFile)) {
            qrFile.delete();
        }
        megaApi.setAvatar(null,(ManagerActivityLollipop)context);
    }

    public void printRK(){
        Bitmap rKBitmap = createRkBitmap();

        if (rKBitmap != null){
            PrintHelper printHelper = new PrintHelper(context);
            printHelper.setScaleMode(PrintHelper.SCALE_MODE_FIT);
            printHelper.printBitmap("rKPrint", rKBitmap, new PrintHelper.OnPrintFinishCallback() {
                @Override
                public void onFinish() {
                    if (context instanceof TestPasswordActivity) {
                        ((TestPasswordActivity) context).passwordReminderSucceeded();
                    }
                }
            });
        }
    }

    public void exportMK(String path){
        logDebug("exportMK");
        if (!isOnline(context)){
            if (context instanceof ManagerActivityLollipop) {
                ((ManagerActivityLollipop) context).showSnackbar(SNACKBAR_TYPE, context.getString(R.string.error_server_connection_problem), -1);
            }
            else if (context instanceof TestPasswordActivity) {
                ((TestPasswordActivity) context).showSnackbar(context.getString(R.string.error_server_connection_problem));
            }
            return;
        }

        String key = megaApi.exportMasterKey();
        if (context instanceof ManagerActivityLollipop) {
            megaApi.masterKeyExported((ManagerActivityLollipop) context);
        }
        else if (context instanceof TestPasswordActivity) {
            ((TestPasswordActivity) context).incrementRequests();
            megaApi.masterKeyExported((TestPasswordActivity) context);
        }

        BufferedWriter out;
        try {
            if (Build.VERSION.SDK_INT >= Build.VERSION_CODES.M) {
                if (ContextCompat.checkSelfPermission(context, Manifest.permission.WRITE_EXTERNAL_STORAGE) != PackageManager.PERMISSION_GRANTED) {
                    if (context instanceof ManagerActivityLollipop) {
                        ActivityCompat.requestPermissions((ManagerActivityLollipop) context, new String[]{Manifest.permission.WRITE_EXTERNAL_STORAGE}, REQUEST_WRITE_STORAGE);
                    }
                    else if (context instanceof TestPasswordActivity) {
                        ActivityCompat.requestPermissions((TestPasswordActivity) context, new String[]{Manifest.permission.WRITE_EXTERNAL_STORAGE}, REQUEST_WRITE_STORAGE);
                    }
                    return;
                }
            }

            double availableFreeSpace = Double.MAX_VALUE;
            try{
                StatFs stat = new StatFs(path);
                availableFreeSpace = (double)stat.getAvailableBlocks() * (double)stat.getBlockSize();
            }
            catch(Exception ex){}

            File file = new File(path);
            if(availableFreeSpace < file.length()) {
                if (context instanceof ManagerActivityLollipop) {
                    ((ManagerActivityLollipop) context).showSnackbar(SNACKBAR_TYPE, context.getString(R.string.error_not_enough_free_space), -1);
                }
                else if (context instanceof TestPasswordActivity) {
                    ((TestPasswordActivity) context).showSnackbar(context.getString(R.string.error_not_enough_free_space));
                }
                return;
            }

            FileWriter fileWriter= new FileWriter(path);
            out = new BufferedWriter(fileWriter);
            out.write(key);
            out.close();

            if (context instanceof ManagerActivityLollipop) {
                ((ManagerActivityLollipop) context).showSnackbar(SNACKBAR_TYPE, context.getString(R.string.save_MK_confirmation), -1);
            }
            else if (context instanceof TestPasswordActivity) {
                ((TestPasswordActivity) context).showSnackbar(context.getString(R.string.save_MK_confirmation));
                ((TestPasswordActivity) context).passwordReminderSucceeded();
            }

        }catch (FileNotFoundException e) {
            e.printStackTrace();
            logError("ERROR", e);
        }catch (IOException e) {
            e.printStackTrace();
            logError("ERROR", e);
        }
    }

    /**
     * Rename the old MK or RK file to the new RK file name.
     * @param oldFile Old MK or RK file to be renamed
     */
    public void renameRK(File oldFile){
        logDebug("renameRK");
        File newRKFile = new File(oldFile.getParentFile(), getRecoveryKeyFileName());
        oldFile.renameTo(newRKFile);
    }

    public void copyMK(boolean logout){
        logDebug("copyMK");
        String key = megaApi.exportMasterKey();
        if (context instanceof ManagerActivityLollipop) {
            if (key != null) {
                megaApi.masterKeyExported((ManagerActivityLollipop) context);
                android.content.ClipboardManager clipboard = (android.content.ClipboardManager) context.getSystemService(Context.CLIPBOARD_SERVICE);
                android.content.ClipData clip = android.content.ClipData.newPlainText("Copied Text", key);
                clipboard.setPrimaryClip(clip);
                if (logout) {
                    showConfirmDialogRecoveryKeySaved();
                }
                else {
                    showAlert(((ManagerActivityLollipop) context), context.getString(R.string.copy_MK_confirmation), null);
                }
            }
            else {
                showAlert(((ManagerActivityLollipop) context), context.getString(R.string.general_text_error), null);
            }
        }
        else if (context instanceof TestPasswordActivity) {
            if (key != null) {
                ((TestPasswordActivity) context).incrementRequests();
                megaApi.masterKeyExported((TestPasswordActivity) context);
                android.content.ClipboardManager clipboard = (android.content.ClipboardManager) context.getSystemService(Context.CLIPBOARD_SERVICE);
                android.content.ClipData clip = android.content.ClipData.newPlainText("Copied Text", key);
                clipboard.setPrimaryClip(clip);
                if (logout) {
                    showConfirmDialogRecoveryKeySaved();
                }
                else {
                    ((TestPasswordActivity) context).showSnackbar(context.getString(R.string.copy_MK_confirmation));
                    ((TestPasswordActivity) context).passwordReminderSucceeded();
                }
            }
            else {
                ((TestPasswordActivity) context).showSnackbar(context.getString(R.string.general_text_error));
            }
        }
    }

    public void saveRkToFileSystem () {
        logDebug("saveRkToFileSystem");

        Intent intent = new Intent(context, FileStorageActivityLollipop.class);
        intent.setAction(FileStorageActivityLollipop.Mode.PICK_FOLDER.getAction());
        intent.putExtra(FileStorageActivityLollipop.EXTRA_SAVE_RECOVERY_KEY, true);
        if (context instanceof TestPasswordActivity){
            ((TestPasswordActivity) context).startActivityForResult(intent, REQUEST_DOWNLOAD_FOLDER);
        }
        else if (context instanceof ManagerActivityLollipop){
            ((ManagerActivityLollipop) context).startActivityForResult(intent, REQUEST_DOWNLOAD_FOLDER);
        }
        else if (context instanceof TwoFactorAuthenticationActivity){
            ((TwoFactorAuthenticationActivity) context).startActivityForResult(intent, REQUEST_DOWNLOAD_FOLDER);
        }
    }

    public void copyRkToClipboard () {
        logDebug("copyRkToClipboard");
        if (context instanceof  ManagerActivityLollipop) {
            copyMK(false);
        }
        else if (context instanceof TestPasswordActivity) {
            copyMK(((TestPasswordActivity) context).isLogout());
        }
        else if (context instanceof TwoFactorAuthenticationActivity) {
            Intent intent = new Intent(context, ManagerActivityLollipop.class);
            intent.addFlags(Intent.FLAG_ACTIVITY_CLEAR_TOP);
            intent.setAction(ACTION_RECOVERY_KEY_COPY_TO_CLIPBOARD);
            intent.putExtra("logout", false);
            context.startActivity(intent);
            ((TwoFactorAuthenticationActivity) context).finish();
        }
    }

    public Bitmap createRkBitmap (){
        logDebug("createRkBitmap");

        Bitmap rKBitmap = Bitmap.createBitmap(1000, 1000, Bitmap.Config.ARGB_8888);
        String key = megaApi.exportMasterKey();

        if (key != null) {
            Canvas canvas = new Canvas(rKBitmap);
            Paint paint = new Paint();

            paint.setTextSize(40);
            paint.setColor(Color.BLACK);
            paint.setStyle(Paint.Style.FILL);
            float height = paint.measureText("yY");
            float width = paint.measureText(key);
            float x = (rKBitmap.getWidth() - width) / 2;
            canvas.drawText(key, x, height + 15f, paint);

            if (rKBitmap != null) {
                return rKBitmap;
            }
        }
        else {
            showAlert(((ManagerActivityLollipop) context), context.getString(R.string.general_text_error), null);
        }

        return null;
    }

    void showConfirmDialogRecoveryKeySaved(){
        AlertDialog.Builder builder = new AlertDialog.Builder(context);
        builder.setMessage(context.getString(R.string.copy_MK_confirmation));
        builder.setPositiveButton(context.getString(R.string.action_logout), new DialogInterface.OnClickListener() {
            @Override
            public void onClick(DialogInterface dialog, int which) {
                if (context instanceof TestPasswordActivity) {
                    ((TestPasswordActivity) context).passwordReminderSucceeded();
                }
                else {
                    logout(context, megaApi);
                }
            }
        });
        builder.setOnDismissListener(new DialogInterface.OnDismissListener() {
            @Override
            public void onDismiss(DialogInterface dialog) {
                if (context instanceof TestPasswordActivity) {
                    ((TestPasswordActivity) context).passwordReminderSucceeded();
                }
            }
        });
        builder.show();
    }

    public void killAllSessions(Context context){
        logDebug("killAllSessions");
        megaApi.killSession(-1, (ManagerActivityLollipop) context);
    }

    static public void localLogoutApp(Context context){
        logDebug("localLogoutApp");

        try {
            NotificationManager notificationManager = (NotificationManager) context.getSystemService(Context.NOTIFICATION_SERVICE);
            notificationManager.cancelAll();
        }
        catch(Exception e){
            logError("EXCEPTION removing all the notifications", e);
            e.printStackTrace();
        }

        File privateDir = context.getFilesDir();
        removeFolder(context, privateDir);

        File externalCacheDir = context.getExternalCacheDir();
        removeFolder(context, externalCacheDir);

        File [] downloadToSDCardCahce = context.getExternalCacheDirs();
        if(downloadToSDCardCahce.length > 1) {
            removeFolder(context, downloadToSDCardCahce[1]);
        }

        File cacheDir = context.getCacheDir();
        removeFolder(context, cacheDir);

        removeOldTempFolders(context);

        try{
            Intent cancelTransfersIntent = new Intent(context, DownloadService.class);
            cancelTransfersIntent.setAction(DownloadService.ACTION_CANCEL);
            context.startService(cancelTransfersIntent);
            cancelTransfersIntent = new Intent(context, UploadService.class);
            cancelTransfersIntent.setAction(UploadService.ACTION_CANCEL);
            context.startService(cancelTransfersIntent);
        }
        catch(IllegalStateException e){
            //If the application is in a state where the service can not be started (such as not in the foreground in a state when services are allowed) - included in API 26
            logWarning("Cancelling services not allowed by the OS", e);
        }

        DatabaseHandler dbH = DatabaseHandler.getDbHandler(context);
        dbH.clearCredentials();

        if (dbH.getPreferences() != null){
            dbH.clearPreferences();
            dbH.setFirstTime(false);
            stopRunningCameraUploadService(context);
        }

        dbH.clearOffline();

        dbH.clearContacts();

        dbH.clearNonContacts();

        dbH.clearChatItems();

        dbH.clearCompletedTransfers();

        dbH.clearPendingMessage();

        dbH.clearAttributes();

        dbH.deleteAllSyncRecords(SyncRecord.TYPE_ANY);

        dbH.clearChatSettings();

        //clear mega contacts and reset last sync time.
        dbH.clearMegaContacts();
        new MegaContactGetter(context).clearLastSyncTimeStamp();

        // clean time stamps preference settings after logout
        clearCUBackUp();

<<<<<<< HEAD
        SharedPreferences preferences = context.getSharedPreferences(MegaContactGetter.LAST_SYNC_TIMESTAMP_FILE, Context.MODE_PRIVATE);
        preferences.edit().putLong(MegaContactGetter.LAST_SYNC_TIMESTAMP_KEY, 0).apply();

        //clear push token
        context.getSharedPreferences(PUSH_TOKEN, Context.MODE_PRIVATE).edit().clear().apply();
=======
        PsaViewModel.clearPreference();
>>>>>>> 8f0f613d

        new LastShowSMSDialogTimeChecker(context).reset();

        //Clear MyAccountInfo
        MegaApplication app = MegaApplication.getInstance();
        app.getMyAccountInfo().clear();
        app.setStorageState(MegaApiJava.STORAGE_STATE_UNKNOWN);
    }

    public static void removeFolder(Context context, File folder) {
        try {
            deleteFolderAndSubfolders(context, folder);
        } catch (IOException e) {
            logError("Exception deleting" + folder.getName() + "directory", e);
            e.printStackTrace();
        }
    }

    static public void logout(Context context, MegaApiAndroid megaApi) {
        logDebug("logout");

        if (megaApi == null){
            megaApi = MegaApplication.getInstance().getMegaApi();
        }

        if (context instanceof ManagerActivityLollipop){
            megaApi.logout((ManagerActivityLollipop)context);
        }
        else if (context instanceof OpenLinkActivity){
            megaApi.logout((OpenLinkActivity)context);
        }
        else if (context instanceof PinLockActivityLollipop){
            megaApi.logout((PinLockActivityLollipop)context);
        }
        else if (context instanceof TestPasswordActivity){
            megaApi.logout(((TestPasswordActivity)context));
        }
        else{
            megaApi.logout(new LogoutListener(context));
        }

        Intent intent = new Intent();
        intent.setAction(ACTION_LOG_OUT);
        context.sendBroadcast(intent);
    }

    static public void logoutConfirmed(Context context){
        logDebug("logoutConfirmed");

        localLogoutApp(context);

        PackageManager m = context.getPackageManager();
        String s = context.getPackageName();
        try {
            PackageInfo p = m.getPackageInfo(s, 0);
            s = p.applicationInfo.dataDir;
        } catch (PackageManager.NameNotFoundException e) {
            logDebug("Error Package name not found " + e);
        }

        File appDir = new File(s);

        for (File c : appDir.listFiles()){
            if (c.isFile()){
                c.delete();
            }
        }
    }

    public int updateUserAttributes(String oldFirstName, String newFirstName, String oldLastName, String newLastName, String oldMail, String newMail){
        logDebug("updateUserAttributes");
        MyAccountFragmentLollipop myAccountFragmentLollipop = ((ManagerActivityLollipop)context).getMyAccountFragment();
        if(!oldFirstName.equals(newFirstName)){
            logDebug("Changes in first name");
            if(myAccountFragmentLollipop!=null){
                count++;
                megaApi.setUserAttribute(MegaApiJava.USER_ATTR_FIRSTNAME, newFirstName, (ManagerActivityLollipop)context);
            }
        }
        if(!oldLastName.equals(newLastName)){
            logDebug("Changes in last name");
            if(myAccountFragmentLollipop!=null){
                count++;
                megaApi.setUserAttribute(MegaApiJava.USER_ATTR_LASTNAME, newLastName, (ManagerActivityLollipop)context);
            }
        }
        if(!oldMail.equals(newMail)){
            logDebug("Changes in mail, new mail: " + newMail);
            if (((ManagerActivityLollipop) context).is2FAEnabled()){
                ((ManagerActivityLollipop) context).setNewMail(newMail);
                ((ManagerActivityLollipop) context).showVerifyPin2FA(CHANGE_MAIL_2FA);
            }
            else {
                megaApi.changeEmail(newMail, (ManagerActivityLollipop)context);
            }
        }
        logDebug("The number of attributes to change is: " + count);
        return count;
    }

    public int getCount() {
        return count;
    }

    static public void setCount(int countUa) {
        count = countUa;
    }
}<|MERGE_RESOLUTION|>--- conflicted
+++ resolved
@@ -17,7 +17,6 @@
 import android.os.StatFs;
 import androidx.core.app.ActivityCompat;
 import androidx.core.content.ContextCompat;
-import androidx.localbroadcastmanager.content.LocalBroadcastManager;
 import androidx.print.PrintHelper;
 import androidx.appcompat.app.AlertDialog;
 
@@ -30,7 +29,6 @@
 import mega.privacy.android.app.DatabaseHandler;
 import mega.privacy.android.app.DownloadService;
 import mega.privacy.android.app.MegaApplication;
-import mega.privacy.android.app.MegaPreferences;
 import mega.privacy.android.app.OpenLinkActivity;
 import mega.privacy.android.app.R;
 import mega.privacy.android.app.UploadService;
@@ -444,15 +442,13 @@
         // clean time stamps preference settings after logout
         clearCUBackUp();
 
-<<<<<<< HEAD
         SharedPreferences preferences = context.getSharedPreferences(MegaContactGetter.LAST_SYNC_TIMESTAMP_FILE, Context.MODE_PRIVATE);
         preferences.edit().putLong(MegaContactGetter.LAST_SYNC_TIMESTAMP_KEY, 0).apply();
 
         //clear push token
         context.getSharedPreferences(PUSH_TOKEN, Context.MODE_PRIVATE).edit().clear().apply();
-=======
+
         PsaViewModel.clearPreference();
->>>>>>> 8f0f613d
 
         new LastShowSMSDialogTimeChecker(context).reset();
 
