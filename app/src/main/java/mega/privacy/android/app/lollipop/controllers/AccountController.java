package mega.privacy.android.app.lollipop.controllers;

import android.Manifest;
import android.app.Activity;
import android.app.NotificationManager;
import android.content.Context;
import android.content.DialogInterface;
import android.content.Intent;
import android.content.SharedPreferences;
import android.content.pm.PackageInfo;
import android.content.pm.PackageManager;
import android.graphics.Bitmap;
import android.graphics.Canvas;
import android.graphics.Color;
import android.graphics.Paint;
import android.os.Build;

import androidx.core.app.ActivityCompat;
import androidx.core.content.ContextCompat;
import androidx.preference.PreferenceManager;
import androidx.print.PrintHelper;
import androidx.appcompat.app.AlertDialog;

import com.jeremyliao.liveeventbus.LiveEventBus;

import java.io.File;
import java.io.IOException;

import mega.privacy.android.app.DatabaseHandler;
import mega.privacy.android.app.DownloadService;
import mega.privacy.android.app.MegaApplication;
import mega.privacy.android.app.OpenLinkActivity;
import mega.privacy.android.app.R;
import mega.privacy.android.app.UploadService;
import mega.privacy.android.app.mediaplayer.service.MediaPlayerService;
import mega.privacy.android.app.mediaplayer.service.MediaPlayerServiceViewModel;
import mega.privacy.android.app.jobservices.SyncRecord;
import mega.privacy.android.app.listeners.LogoutListener;
import mega.privacy.android.app.lollipop.FileStorageActivityLollipop;
import mega.privacy.android.app.lollipop.ManagerActivityLollipop;
import mega.privacy.android.app.lollipop.TestPasswordActivity;
import mega.privacy.android.app.lollipop.TwoFactorAuthenticationActivity;
import mega.privacy.android.app.lollipop.VerifyTwoFactorActivity;
import mega.privacy.android.app.sync.BackupToolsKt;
import mega.privacy.android.app.psa.PsaManager;
import mega.privacy.android.app.utils.contacts.MegaContactGetter;
import mega.privacy.android.app.utils.LastShowSMSDialogTimeChecker;
import nz.mega.sdk.MegaApiAndroid;
import nz.mega.sdk.MegaApiJava;

import static mega.privacy.android.app.lollipop.qrcode.MyCodeFragment.*;
import static mega.privacy.android.app.middlelayer.push.PushMessageHanlder.PUSH_TOKEN;
import static mega.privacy.android.app.textEditor.TextEditorViewModel.SHOW_LINE_NUMBERS;
import static mega.privacy.android.app.utils.CacheFolderManager.*;
import static mega.privacy.android.app.utils.CameraUploadUtil.*;
import static mega.privacy.android.app.utils.FileUtil.*;
import static mega.privacy.android.app.utils.ChatUtil.*;
import static mega.privacy.android.app.utils.Constants.*;
import static mega.privacy.android.app.utils.JobUtil.*;
import static mega.privacy.android.app.utils.LogUtil.*;
import static mega.privacy.android.app.utils.StorageUtils.thereIsNotEnoughFreeSpace;
import static mega.privacy.android.app.utils.StringResourcesUtils.getString;
import static mega.privacy.android.app.utils.Util.*;

public class AccountController {

    Context context;
    MegaApiAndroid megaApi;

    public AccountController(Context context){
        logDebug("AccountController created");
        this.context = context;

        if (megaApi == null){
            if (context instanceof MegaApplication){
                megaApi = ((MegaApplication)context).getMegaApi();
            }
            else{
                megaApi = ((MegaApplication) ((Activity)context).getApplication()).getMegaApi();
            }
        }
    }

    public AccountController(Context context, MegaApiAndroid megaApi){
        this.context = context;
        this.megaApi = megaApi;
    }

    public void resetPass(String myEmail){
        megaApi.resetPassword(myEmail, true, (ManagerActivityLollipop)context);
    }

    public void deleteAccount(){
        logDebug("deleteAccount");
        if (((ManagerActivityLollipop) context).is2FAEnabled()){
            Intent intent = new Intent(context, VerifyTwoFactorActivity.class);
            intent.putExtra(VerifyTwoFactorActivity.KEY_VERIFY_TYPE, CANCEL_ACCOUNT_2FA);

            context.startActivity(intent);
        }
        else {
            megaApi.cancelAccount((ManagerActivityLollipop) context);
        }
    }

    public boolean existsAvatar() {
        File avatar = buildAvatarFile(context,megaApi.getMyEmail() + ".jpg");
        if (isFileAvailable(avatar)) {
            logDebug("Avatar exists in: " + avatar.getAbsolutePath());
            return true;
        }
        return false;
    }

    public void printRK(){
        Bitmap rKBitmap = createRkBitmap();

        if (rKBitmap != null){
            PrintHelper printHelper = new PrintHelper(context);
            printHelper.setScaleMode(PrintHelper.SCALE_MODE_FIT);
            printHelper.printBitmap("rKPrint", rKBitmap, () -> {
                if (context instanceof TestPasswordActivity) {
                    ((TestPasswordActivity) context).passwordReminderSucceeded();
                }
            });
        }
    }

    /**
     * Export recovery key file to a selected location on file system.
     *
     * @param path The selected location.
     * @param sdCardUriString If the selected location is on SD card, need the uri to grant SD card write permission.
     */
    public void exportMK(String path, String sdCardUriString) {
        logDebug("exportMK");
        if (isOffline(context)) {
            return;
        }

        String key = megaApi.exportMasterKey();

        if (context instanceof ManagerActivityLollipop) {
            megaApi.masterKeyExported((ManagerActivityLollipop) context);
        } else if (context instanceof TestPasswordActivity) {
            ((TestPasswordActivity) context).incrementRequests();
            megaApi.masterKeyExported((TestPasswordActivity) context);
        }


        if (Build.VERSION.SDK_INT >= Build.VERSION_CODES.M) {
            if (ContextCompat.checkSelfPermission(context, Manifest.permission.WRITE_EXTERNAL_STORAGE) != PackageManager.PERMISSION_GRANTED) {
                if (context instanceof ManagerActivityLollipop) {
                    ActivityCompat.requestPermissions((ManagerActivityLollipop) context, new String[]{Manifest.permission.WRITE_EXTERNAL_STORAGE}, REQUEST_WRITE_STORAGE);
                } else if (context instanceof TestPasswordActivity) {
                    ActivityCompat.requestPermissions((TestPasswordActivity) context, new String[]{Manifest.permission.WRITE_EXTERNAL_STORAGE}, REQUEST_WRITE_STORAGE);
                }
                return;
            }
        }

        if (thereIsNotEnoughFreeSpace(path)) {
            showSnackbar(context, getString(R.string.error_not_enough_free_space));
            return;
        }

        if (saveTextOnFile(context, key, path, sdCardUriString)) {
            showSnackbar(context, getString(R.string.save_MK_confirmation));

            if (context instanceof TestPasswordActivity) {
                ((TestPasswordActivity) context).passwordReminderSucceeded();
            }
        }
    }

    /**
     * Rename the old MK or RK file to the new RK file name.
     * @param oldFile Old MK or RK file to be renamed
     */
    public void renameRK(File oldFile){
        logDebug("renameRK");
        File newRKFile = new File(oldFile.getParentFile(), getRecoveryKeyFileName());
        oldFile.renameTo(newRKFile);
    }

    public void copyMK(boolean logout){
        logDebug("copyMK");
        String key = megaApi.exportMasterKey();
        if (context instanceof ManagerActivityLollipop) {
            if (key != null) {
                megaApi.masterKeyExported((ManagerActivityLollipop) context);
                android.content.ClipboardManager clipboard = (android.content.ClipboardManager) context.getSystemService(Context.CLIPBOARD_SERVICE);
                android.content.ClipData clip = android.content.ClipData.newPlainText("Copied Text", key);
                clipboard.setPrimaryClip(clip);
                if (logout) {
                    showConfirmDialogRecoveryKeySaved();
                }
                else {
                    showAlert(((ManagerActivityLollipop) context), context.getString(R.string.copy_MK_confirmation), null);
                }
            }
            else {
                showAlert(((ManagerActivityLollipop) context), context.getString(R.string.general_text_error), null);
            }
        }
        else if (context instanceof TestPasswordActivity) {
            if (key != null) {
                ((TestPasswordActivity) context).incrementRequests();
                megaApi.masterKeyExported((TestPasswordActivity) context);
                android.content.ClipboardManager clipboard = (android.content.ClipboardManager) context.getSystemService(Context.CLIPBOARD_SERVICE);
                android.content.ClipData clip = android.content.ClipData.newPlainText("Copied Text", key);
                clipboard.setPrimaryClip(clip);
                if (logout) {
                    showConfirmDialogRecoveryKeySaved();
                }
                else {
                    ((TestPasswordActivity) context).showSnackbar(context.getString(R.string.copy_MK_confirmation));
                    ((TestPasswordActivity) context).passwordReminderSucceeded();
                }
            }
            else {
                ((TestPasswordActivity) context).showSnackbar(context.getString(R.string.general_text_error));
            }
        }
    }

    public static void saveRkToFileSystem(Activity activity) {
        Intent intent = new Intent(activity, FileStorageActivityLollipop.class)
                .setAction(FileStorageActivityLollipop.Mode.PICK_FOLDER.getAction())
                .putExtra(FileStorageActivityLollipop.EXTRA_SAVE_RECOVERY_KEY, true);

        activity.startActivityForResult(intent, REQUEST_DOWNLOAD_FOLDER);
    }

    public void copyRkToClipboard () {
        logDebug("copyRkToClipboard");
        if (context instanceof  ManagerActivityLollipop) {
            copyMK(false);
        }
        else if (context instanceof TestPasswordActivity) {
            copyMK(((TestPasswordActivity) context).isLogout());
        }
        else if (context instanceof TwoFactorAuthenticationActivity) {
            Intent intent = new Intent(context, ManagerActivityLollipop.class);
            intent.addFlags(Intent.FLAG_ACTIVITY_CLEAR_TOP);
            intent.setAction(ACTION_RECOVERY_KEY_COPY_TO_CLIPBOARD);
            intent.putExtra("logout", false);
            context.startActivity(intent);
            ((TwoFactorAuthenticationActivity) context).finish();
        }
    }

    public Bitmap createRkBitmap (){
        logDebug("createRkBitmap");

        Bitmap rKBitmap = Bitmap.createBitmap(1000, 1000, Bitmap.Config.ARGB_8888);
        String key = megaApi.exportMasterKey();

        if (key != null) {
            Canvas canvas = new Canvas(rKBitmap);
            Paint paint = new Paint();

            paint.setTextSize(40);
            paint.setColor(Color.BLACK);
            paint.setStyle(Paint.Style.FILL);
            float height = paint.measureText("yY");
            float width = paint.measureText(key);
            float x = (rKBitmap.getWidth() - width) / 2;
            canvas.drawText(key, x, height + 15f, paint);

            if (rKBitmap != null) {
                return rKBitmap;
            }
        }
        else {
            showAlert(((ManagerActivityLollipop) context), context.getString(R.string.general_text_error), null);
        }

        return null;
    }

    void showConfirmDialogRecoveryKeySaved(){
        AlertDialog.Builder builder = new AlertDialog.Builder(context);
        builder.setMessage(context.getString(R.string.copy_MK_confirmation));
        builder.setPositiveButton(context.getString(R.string.action_logout), new DialogInterface.OnClickListener() {
            @Override
            public void onClick(DialogInterface dialog, int which) {
                if (context instanceof TestPasswordActivity) {
                    ((TestPasswordActivity) context).passwordReminderSucceeded();
                }
                else {
                    logout(context, megaApi);
                }
            }
        });
        builder.setOnDismissListener(new DialogInterface.OnDismissListener() {
            @Override
            public void onDismiss(DialogInterface dialog) {
                if (context instanceof TestPasswordActivity) {
                    ((TestPasswordActivity) context).passwordReminderSucceeded();
                }
            }
        });
        builder.show();
    }

<<<<<<< HEAD
    static public void localLogoutApp(Context context){
        logDebug("localLogoutApp");
=======
    public void killAllSessions(Context context){
        logDebug("killAllSessions");
        megaApi.killSession(-1, (ManagerActivityLollipop) context);
    }

    static public void localLogoutApp(Context context) {
        MegaApplication app = MegaApplication.getInstance();

        logDebug("Logged out. Resetting account auth token for folder links.");
        app.getMegaApiFolder().setAccountAuth(null);
>>>>>>> 2bcbca73

        try {
            NotificationManager notificationManager = (NotificationManager) context.getSystemService(Context.NOTIFICATION_SERVICE);
            notificationManager.cancelAll();
        }
        catch(Exception e){
            logError("EXCEPTION removing all the notifications", e);
            e.printStackTrace();
        }

        File privateDir = context.getFilesDir();
        removeFolder(context, privateDir);

        File externalCacheDir = context.getExternalCacheDir();
        removeFolder(context, externalCacheDir);

        File [] downloadToSDCardCahce = context.getExternalCacheDirs();
        if(downloadToSDCardCahce.length > 1) {
            removeFolder(context, downloadToSDCardCahce[1]);
        }

        File cacheDir = context.getCacheDir();
        removeFolder(context, cacheDir);

        removeOldTempFolders(context);

        try{
            Intent cancelTransfersIntent = new Intent(context, DownloadService.class);
            cancelTransfersIntent.setAction(DownloadService.ACTION_CANCEL);
            context.startService(cancelTransfersIntent);
            cancelTransfersIntent = new Intent(context, UploadService.class);
            cancelTransfersIntent.setAction(UploadService.ACTION_CANCEL);
            context.startService(cancelTransfersIntent);
        }
        catch(IllegalStateException e){
            //If the application is in a state where the service can not be started (such as not in the foreground in a state when services are allowed) - included in API 26
            logWarning("Cancelling services not allowed by the OS", e);
        }

        DatabaseHandler dbH = DatabaseHandler.getDbHandler(context);
        dbH.clearCredentials();

        if (dbH.getPreferences() != null){
            dbH.clearPreferences();
            dbH.setFirstTime(false);
            stopRunningCameraUploadService(context);
        }

        dbH.clearOffline();

        dbH.clearContacts();

        dbH.clearNonContacts();

        dbH.clearChatItems();

        dbH.clearCompletedTransfers();

        dbH.clearPendingMessage();

        dbH.clearAttributes();

        dbH.deleteAllSyncRecords(SyncRecord.TYPE_ANY);

        dbH.clearChatSettings();

        dbH.clearBackups();

        //clear mega contacts and reset last sync time.
        dbH.clearMegaContacts();
        new MegaContactGetter(context).clearLastSyncTimeStamp();

        // clean time stamps preference settings after logout
        clearCUBackUp();

        SharedPreferences preferences = context.getSharedPreferences(MegaContactGetter.LAST_SYNC_TIMESTAMP_FILE, Context.MODE_PRIVATE);
        preferences.edit().putLong(MegaContactGetter.LAST_SYNC_TIMESTAMP_KEY, 0).apply();

        //clear push token
        context.getSharedPreferences(PUSH_TOKEN, Context.MODE_PRIVATE).edit().clear().apply();

        //clear text editor preference
        PreferenceManager.getDefaultSharedPreferences(context).edit().putBoolean(SHOW_LINE_NUMBERS, false).apply();

        removeEmojisSharedPreferences();

        new LastShowSMSDialogTimeChecker(context).reset();
        MediaPlayerService.stopAudioPlayer(context);
        MediaPlayerServiceViewModel.clearSettings(context);

        PsaManager.INSTANCE.stopChecking();

        //Clear MyAccountInfo
        app.resetMyAccountInfo();
        app.setStorageState(MegaApiJava.STORAGE_STATE_UNKNOWN);

        // Clear get banner success flag
        LiveEventBus.get(EVENT_LOGOUT_CLEARED).post(null);
    }

    public static void removeFolder(Context context, File folder) {
        try {
            deleteFolderAndSubfolders(context, folder);
        } catch (IOException e) {
            logError("Exception deleting" + folder.getName() + "directory", e);
            e.printStackTrace();
        }
    }

    static public void logout(Context context, MegaApiAndroid megaApi) {
        logDebug("logout");

        BackupToolsKt.removeBackupsBeforeLogout();

        if (megaApi == null){
            megaApi = MegaApplication.getInstance().getMegaApi();
        }

        if (context instanceof ManagerActivityLollipop) {
            megaApi.logout((ManagerActivityLollipop) context);
        } else if (context instanceof OpenLinkActivity) {
            megaApi.logout((OpenLinkActivity) context);
        } else if (context instanceof TestPasswordActivity) {
            megaApi.logout(((TestPasswordActivity) context));
        } else {
            megaApi.logout(new LogoutListener(context));
        }

        Intent intent = new Intent();
        intent.setAction(ACTION_LOG_OUT);
        context.sendBroadcast(intent);
    }

    static public void logoutConfirmed(Context context){
        logDebug("logoutConfirmed");

        localLogoutApp(context);

        PackageManager m = context.getPackageManager();
        String s = context.getPackageName();
        try {
            PackageInfo p = m.getPackageInfo(s, 0);
            s = p.applicationInfo.dataDir;
        } catch (PackageManager.NameNotFoundException e) {
            logDebug("Error Package name not found " + e);
        }

        File appDir = new File(s);

        for (File c : appDir.listFiles()){
            if (c.isFile()){
                c.delete();
            }
        }
    }
}<|MERGE_RESOLUTION|>--- conflicted
+++ resolved
@@ -304,21 +304,11 @@
         builder.show();
     }
 
-<<<<<<< HEAD
-    static public void localLogoutApp(Context context){
-        logDebug("localLogoutApp");
-=======
-    public void killAllSessions(Context context){
-        logDebug("killAllSessions");
-        megaApi.killSession(-1, (ManagerActivityLollipop) context);
-    }
-
     static public void localLogoutApp(Context context) {
         MegaApplication app = MegaApplication.getInstance();
 
         logDebug("Logged out. Resetting account auth token for folder links.");
         app.getMegaApiFolder().setAccountAuth(null);
->>>>>>> 2bcbca73
 
         try {
             NotificationManager notificationManager = (NotificationManager) context.getSystemService(Context.NOTIFICATION_SERVICE);
