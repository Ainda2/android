package mega.privacy.android.app.lollipop;

import android.app.ActivityManager;
import android.app.ProgressDialog;
import android.content.BroadcastReceiver;
import android.content.Context;
import android.content.DialogInterface;
import android.content.Intent;
import android.content.IntentFilter;
import android.content.res.Configuration;
import android.database.Cursor;
import android.graphics.Color;
import android.graphics.PorterDuff;
import android.net.Uri;
import android.os.AsyncTask;
import android.os.Build;
import android.os.Bundle;
import android.os.Environment;
import android.os.Handler;
import android.os.StrictMode;
import android.provider.OpenableColumns;
import androidx.annotation.NonNull;
import androidx.core.content.ContextCompat;
import androidx.appcompat.app.ActionBar;
import androidx.appcompat.app.AlertDialog;
import androidx.appcompat.widget.Toolbar;
import android.text.Editable;
import android.text.TextWatcher;
import android.util.DisplayMetrics;
import android.util.TypedValue;
import android.view.Display;
import android.view.KeyEvent;
import android.view.LayoutInflater;
import android.view.Menu;
import android.view.MenuInflater;
import android.view.MenuItem;
import android.view.View;
import android.view.ViewGroup;
import android.view.ViewTreeObserver;
import android.view.Window;
import android.view.WindowManager;
import android.view.animation.DecelerateInterpolator;
import android.view.inputmethod.EditorInfo;
import android.view.inputmethod.InputMethodManager;
import android.widget.ImageView;
import android.widget.LinearLayout;
import android.widget.ProgressBar;
import android.widget.RelativeLayout;
import android.widget.TextView;
import android.widget.Toast;

import com.github.barteksc.pdfviewer.PDFView;
import com.github.barteksc.pdfviewer.listener.OnLoadCompleteListener;
import com.github.barteksc.pdfviewer.listener.OnPageChangeListener;
import com.github.barteksc.pdfviewer.listener.OnPageErrorListener;
import com.github.barteksc.pdfviewer.scroll.DefaultScrollHandle;
import com.google.android.material.dialog.MaterialAlertDialogBuilder;
import com.shockwave.pdfium.PdfDocument;
import com.shockwave.pdfium.util.SizeF;

import java.io.BufferedInputStream;
import java.io.File;
import java.io.IOException;
import java.io.InputStream;
import java.net.HttpURLConnection;
import java.net.MalformedURLException;
import java.net.URL;
import java.util.ArrayList;
import java.util.HashMap;
import java.util.List;
import java.util.Map;
import java.util.regex.Matcher;
import java.util.regex.Pattern;

import mega.privacy.android.app.DatabaseHandler;
import mega.privacy.android.app.MegaApplication;
import mega.privacy.android.app.MegaOffline;
import mega.privacy.android.app.MimeTypeList;
import mega.privacy.android.app.R;
import mega.privacy.android.app.ShareInfo;
import mega.privacy.android.app.UploadService;
import mega.privacy.android.app.UserCredentials;
import mega.privacy.android.app.components.EditTextCursorWatcher;
import mega.privacy.android.app.components.attacher.MegaAttacher;
import mega.privacy.android.app.components.saver.NodeSaver;
import mega.privacy.android.app.fragments.homepage.documents.DocumentsFragment;
import mega.privacy.android.app.fragments.managerFragments.LinksFragment;
import mega.privacy.android.app.fragments.offline.OfflineFragment;
import mega.privacy.android.app.interfaces.SnackbarShower;
import mega.privacy.android.app.lollipop.controllers.ChatController;
import mega.privacy.android.app.lollipop.controllers.NodeController;
import mega.privacy.android.app.lollipop.managerSections.FileBrowserFragmentLollipop;
import mega.privacy.android.app.lollipop.managerSections.InboxFragmentLollipop;
import mega.privacy.android.app.lollipop.managerSections.IncomingSharesFragmentLollipop;
import mega.privacy.android.app.lollipop.managerSections.OutgoingSharesFragmentLollipop;
import mega.privacy.android.app.fragments.recent.RecentsFragment;
import mega.privacy.android.app.lollipop.managerSections.RubbishBinFragmentLollipop;
import mega.privacy.android.app.lollipop.managerSections.SearchFragmentLollipop;
import mega.privacy.android.app.utils.AlertsAndWarnings;
import mega.privacy.android.app.utils.DraggingThumbnailCallback;
import mega.privacy.android.app.utils.Util;
import nz.mega.sdk.MegaApiAndroid;
import nz.mega.sdk.MegaApiJava;
import nz.mega.sdk.MegaChatApi;
import nz.mega.sdk.MegaChatApiAndroid;
import nz.mega.sdk.MegaChatApiJava;
import nz.mega.sdk.MegaChatError;
import nz.mega.sdk.MegaChatMessage;
import nz.mega.sdk.MegaChatRequest;
import nz.mega.sdk.MegaChatRequestListenerInterface;
import nz.mega.sdk.MegaContactRequest;
import nz.mega.sdk.MegaError;
import nz.mega.sdk.MegaEvent;
import nz.mega.sdk.MegaGlobalListenerInterface;
import nz.mega.sdk.MegaNode;
import nz.mega.sdk.MegaRequest;
import nz.mega.sdk.MegaRequestListenerInterface;
import nz.mega.sdk.MegaShare;
import nz.mega.sdk.MegaTransfer;
import nz.mega.sdk.MegaTransferListenerInterface;
import nz.mega.sdk.MegaUser;
import nz.mega.sdk.MegaUserAlert;

import static mega.privacy.android.app.components.transferWidget.TransfersManagement.*;
import static mega.privacy.android.app.lollipop.FileInfoActivityLollipop.TYPE_EXPORT_REMOVE;
import static mega.privacy.android.app.utils.AlertsAndWarnings.showOverDiskQuotaPaywallWarning;
import static mega.privacy.android.app.utils.Constants.*;
import static mega.privacy.android.app.utils.FileUtil.*;
import static mega.privacy.android.app.utils.LinksUtil.showGetLinkActivity;
import static mega.privacy.android.app.utils.MegaNodeUtil.NodeTakenDownAlertHandler.showTakenDownAlert;
import static mega.privacy.android.app.utils.LogUtil.*;
import static mega.privacy.android.app.utils.MegaNodeUtil.*;
import static mega.privacy.android.app.utils.Util.*;
import static nz.mega.sdk.MegaApiJava.STORAGE_STATE_PAYWALL;
import static nz.mega.sdk.MegaChatApiJava.MEGACHAT_INVALID_HANDLE;

public class PdfViewerActivityLollipop extends PinActivityLollipop implements MegaGlobalListenerInterface, OnPageChangeListener, OnLoadCompleteListener, OnPageErrorListener, MegaRequestListenerInterface, MegaChatRequestListenerInterface, MegaTransferListenerInterface,
        SnackbarShower {

    private static final Map<Class<?>, DraggingThumbnailCallback> DRAGGING_THUMBNAIL_CALLBACKS
            = new HashMap<>(DraggingThumbnailCallback.DRAGGING_THUMBNAIL_CALLBACKS_SIZE);

    int[] screenPosition;
    int mLeftDelta;
    int mTopDelta;
    float mWidthScale;
    float mHeightScale;
    int screenWidth;
    int screenHeight;

    MegaApplication app = null;
    MegaApiAndroid megaApi;
    MegaApiAndroid megaApiFolder;
    MegaChatApiAndroid megaChatApi;

    public ProgressBar progressBar;

    public static boolean loading = true;
    boolean transferOverquota = false;

    PDFView pdfView;

    Toolbar tB;
    public ActionBar aB;
    private String gSession;
    UserCredentials credentials;
    private String lastEmail;
    DatabaseHandler dbH = null;
    boolean isUrl;
    DefaultScrollHandle defaultScrollHandle;

    Uri uri;
    String password;
    int maxIntents = 3;
    String pdfFileName;
    boolean inside = false;
    long handle = -1;
    boolean isFolderLink = false;
    private int currentPage;
    private int type;
    private boolean isOffLine = false;

    public RelativeLayout uploadContainer;
    RelativeLayout pdfviewerContainer;

    ProgressDialog statusDialog;

    private MenuItem shareMenuItem;
    private MenuItem downloadMenuItem;
    private MenuItem propertiesMenuItem;
    private MenuItem chatMenuItem;
    private MenuItem getlinkMenuItem;
    private MenuItem renameMenuItem;
    private MenuItem moveMenuItem;
    private MenuItem copyMenuItem;
    private MenuItem moveToTrashMenuItem;
    private MenuItem removeMenuItem;
    private MenuItem removelinkMenuItem;
    private MenuItem importMenuItem;
    private MenuItem saveForOfflineMenuItem;
    private MenuItem chatRemoveMenuItem;

    private boolean renamed = false;
    private String path;
    private String pathNavigation;

    private final MegaAttacher nodeAttacher = new MegaAttacher(this);
    private final NodeSaver nodeSaver = new NodeSaver(this, this, this,
            AlertsAndWarnings.showSaveToDeviceConfirmDialog(this));

    NodeController nC;
<<<<<<< HEAD
=======
    private OfflineNodeSaver offlineNodeSaver;
    private AlertDialog downloadConfirmationDialog;
>>>>>>> 100f17d3
    private DisplayMetrics outMetrics;

    private RelativeLayout bottomLayout;
    private TextView fileNameTextView;
    int typeExport = -1;
    private Handler handler;
    private AlertDialog renameDialog;
    String regex = "[*|\\?:\"<>\\\\\\\\/]";
    boolean moveToRubbish = false;
    ProgressDialog moveToTrashStatusDialog;

    private TextView actualPage;
    private TextView totalPages;
    private RelativeLayout pageNumber;

    boolean toolbarVisible = true;
    boolean fromChat = false;
    boolean isDeleteDialogShow = false;
    boolean fromDownload = false;

    ChatController chatC;
    private long msgId = -1;
    private long chatId = -1;
    MegaNode nodeChat;
    MegaChatMessage msgChat;

    boolean notChangePage = false;
    MegaNode currentDocument;

    private BroadcastReceiver receiverToFinish = new BroadcastReceiver() {
        @Override
        public void onReceive(Context context, Intent intent) {
            if (intent != null) {
                finish();
            }
        }
    };

    public static void addDraggingThumbnailCallback(Class<?> clazz, DraggingThumbnailCallback cb) {
        DRAGGING_THUMBNAIL_CALLBACKS.put(clazz, cb);
    }

    public static void removeDraggingThumbnailCallback(Class<?> clazz) {
        DRAGGING_THUMBNAIL_CALLBACKS.remove(clazz);
    }

    @Override
    protected boolean shouldSetStatusBarTextColor() {
        return false;
    }

    @Override
    public void onCreate (Bundle savedInstanceState){
        logDebug("onCreate");

        super.onCreate(savedInstanceState);

<<<<<<< HEAD
=======
        Window window = getWindow();
        window.setNavigationBarColor(ContextCompat.getColor(this, R.color.black));
        window.setStatusBarColor(ContextCompat.getColor(this, R.color.black));
        window.addFlags(WindowManager.LayoutParams.FLAG_KEEP_SCREEN_ON);
        window.addFlags(WindowManager.LayoutParams.FLAG_FULLSCREEN);

        pdfViewerActivityLollipop = this;

>>>>>>> 100f17d3
        registerReceiver(receiverToFinish, new IntentFilter(BROADCAST_ACTION_INTENT_FILTER_UPDATE_FULL_SCREEN));

        final Intent intent = getIntent();
        if (intent == null){
            logWarning("Intent null");
            finish();
            return;
        }
        handler = new Handler();
        if (savedInstanceState != null) {
            logDebug("saveInstanceState");
            currentPage = savedInstanceState.getInt("currentPage");
            handle = savedInstanceState.getLong("HANDLE");
            pdfFileName = savedInstanceState.getString("pdfFileName");
            uri = Uri.parse(savedInstanceState.getString("uri"));
            renamed = savedInstanceState.getBoolean("renamed");
            isDeleteDialogShow = savedInstanceState.getBoolean("isDeleteDialogShow", false);
            toolbarVisible = savedInstanceState.getBoolean("toolbarVisible", toolbarVisible);
            password = savedInstanceState.getString("password");
            maxIntents = savedInstanceState.getInt("maxIntents", 3);

            nodeAttacher.restoreState(savedInstanceState);
            nodeSaver.restoreState(savedInstanceState);
        }
        else {
            currentPage = 1;
            isDeleteDialogShow = false;
            handle = intent.getLongExtra("HANDLE", -1);
            uri = intent.getData();
            logDebug("URI pdf: " + uri);
            if (uri == null){
                logError("Uri null");
                finish();
                return;
            }
        }
        fromDownload = intent.getBooleanExtra("fromDownloadService", false);
        inside = intent.getBooleanExtra("inside", false);
        isFolderLink = intent.getBooleanExtra("isFolderLink", false);
        type = intent.getIntExtra("adapterType", 0);
        path = intent.getStringExtra("path");

        if (type == OFFLINE_ADAPTER){
            isOffLine = true;
            pathNavigation = intent.getStringExtra("pathNavigation");
        }
        else if (type == FILE_LINK_ADAPTER) {
            String serialize = intent.getStringExtra(EXTRA_SERIALIZE_STRING);
            if(serialize!=null) {
                currentDocument = MegaNode.unserialize(serialize);
                if (currentDocument != null) {
                    logDebug("currentDocument NOT NULL");
                }
                else {
                    logWarning("currentDocument is NULL");
                }
            }
            isOffLine = false;
            fromChat = false;
        }
        else {
            isOffLine = false;
            pathNavigation = null;
            if (type == FROM_CHAT){
                fromChat = true;
                chatC = new ChatController(this);
                msgId = intent.getLongExtra("msgId", -1);
                chatId = intent.getLongExtra("chatId", -1);
            }
            else {
                fromChat = false;
            }
        }

        Display display = getWindowManager().getDefaultDisplay();
        outMetrics = new DisplayMetrics ();
        display.getMetrics(outMetrics);
        screenHeight = outMetrics.heightPixels;
        screenWidth = outMetrics.widthPixels;

        setContentView(R.layout.activity_pdfviewer);

        pdfviewerContainer = (RelativeLayout) findViewById(R.id.pdf_viewer_container);

        if (Build.VERSION.SDK_INT >= 26) {
            StrictMode.VmPolicy.Builder builder = new StrictMode.VmPolicy.Builder();
            StrictMode.setVmPolicy(builder.build());
        }

        if (dbH == null){
            dbH = DatabaseHandler.getDbHandler(getApplicationContext());
        }

        if (!isOffLine && type != ZIP_ADAPTER) {
            app = (MegaApplication) getApplication();
            megaApi = app.getMegaApi();
            if (isFolderLink) {
                megaApiFolder = app.getMegaApiFolder();
            }

            megaChatApi = app.getMegaChatApi();
            if (megaChatApi != null) {
                if (msgId != -1 && chatId != -1) {
                    msgChat = megaChatApi.getMessage(chatId, msgId);
                    if (msgChat == null) {
                        msgChat = megaChatApi.getMessageFromNodeHistory(chatId, msgId);
                    }
                    if (msgChat != null) {
                        nodeChat = chatC.authorizeNodeIfPreview(msgChat.getMegaNodeList().get(0), megaChatApi.getChatRoom(chatId));
                        if (isDeleteDialogShow) {
                            showConfirmationDeleteNode(chatId, msgChat);
                        }
                    }
                } else {
                    logWarning("msgId or chatId null");
                }
            }

            logDebug("Add transfer listener");
            megaApi.addTransferListener(this);
            megaApi.addGlobalListener(this);

            if (uri.toString().contains("http://")) {
                if (dbH != null && dbH.getCredentials() != null) {
                    if (megaApi.httpServerIsRunning() == 0) {
                        megaApi.httpServerStart();
                    }

                    ActivityManager.MemoryInfo mi = new ActivityManager.MemoryInfo();
                    ActivityManager activityManager = (ActivityManager) getSystemService(Context.ACTIVITY_SERVICE);
                    activityManager.getMemoryInfo(mi);

                    if (mi.totalMem > BUFFER_COMP) {
                        logDebug("Total mem: " + mi.totalMem + " allocate 32 MB");
                        megaApi.httpServerSetMaxBufferSize(MAX_BUFFER_32MB);
                    }
                    else {
                        logDebug("Total mem: " + mi.totalMem + " allocate 16 MB");
                        megaApi.httpServerSetMaxBufferSize(MAX_BUFFER_16MB);
                    }
                }
                else if (isFolderLink) {
                    if (megaApiFolder.httpServerIsRunning() == 0) {
                        megaApiFolder.httpServerStart();
                    }

                    ActivityManager.MemoryInfo mi = new ActivityManager.MemoryInfo();
                    ActivityManager activityManager = (ActivityManager) getSystemService(Context.ACTIVITY_SERVICE);
                    activityManager.getMemoryInfo(mi);

                    if (mi.totalMem > BUFFER_COMP) {
                        logDebug("Total mem: " + mi.totalMem + " allocate 32 MB");
                        megaApiFolder.httpServerSetMaxBufferSize(MAX_BUFFER_32MB);
                    }
                    else {
                        logDebug("Total mem: " + mi.totalMem + " allocate 16 MB");
                        megaApiFolder.httpServerSetMaxBufferSize(MAX_BUFFER_16MB);
                    }
                }

                if (savedInstanceState != null && ! isFolderLink) {
                    MegaNode node = null;

                    if (fromChat) {
                        node = nodeChat;
                    } else if (type == FILE_LINK_ADAPTER) {
                        node = currentDocument;
                    } else {
                        node = megaApi.getNodeByHandle(handle);
                    }

                    String url = null;

                    if (node != null) {
                        url = megaApi.httpServerGetLocalLink(node);

                        if (url != null) {
                            uri = Uri.parse(url);
                        }
                    }

                    if (node == null || url == null || uri == null) {
                        showSnackbar(SNACKBAR_TYPE, getString(R.string.error_streaming), MEGACHAT_INVALID_HANDLE);
                    }
                }
            }

            if (isFolderLink){
                logDebug("Folder link node");
                MegaNode currentDocumentAuth = megaApiFolder.authorizeNode(megaApiFolder.getNodeByHandle(handle));
                if (currentDocumentAuth == null){
                    logWarning("CurrentDocumentAuth is null");
                    showSnackbar(SNACKBAR_TYPE, getString(R.string.error_streaming)+ ": node not authorized", -1);
                }
                else{
                    logDebug("CurrentDocumentAuth is not null");
                    String url;
                    if (dbH != null && dbH.getCredentials() != null) {
                        url = megaApi.httpServerGetLocalLink(currentDocumentAuth);
                    }
                    else {
                        url = megaApiFolder.httpServerGetLocalLink(currentDocumentAuth);
                    }
                    if (url != null) {
                        uri = Uri.parse(url);
                    }
                }
            }

            if (isOnTransferOverQuota()) {
                showGeneralTransferOverQuotaWarning();
            }
        }

        tB = (Toolbar) findViewById(R.id.toolbar_pdf_viewer);
        if(tB==null){
            logWarning("Tb is Null");
            return;
        }

        tB.setVisibility(View.VISIBLE);
        setSupportActionBar(tB);
        aB = getSupportActionBar();
        aB.setHomeAsUpIndicator(R.drawable.ic_arrow_back_white);
        aB.setHomeButtonEnabled(true);
        aB.setDisplayHomeAsUpEnabled(true);

        bottomLayout = (RelativeLayout) findViewById(R.id.pdf_viewer_layout_bottom);
        fileNameTextView = (TextView) findViewById(R.id.pdf_viewer_file_name);
        actualPage = (TextView) findViewById(R.id.pdf_viewer_actual_page_number);
        actualPage.setText(""+currentPage);
        totalPages = (TextView) findViewById(R.id.pdf_viewer_total_page_number);
        pageNumber = (RelativeLayout) findViewById(R.id.pdf_viewer_page_number);
        progressBar = (ProgressBar) findViewById(R.id.pdf_viewer_progress_bar);

        pdfView = (PDFView) findViewById(R.id.pdfView);

        pdfView.setBackgroundColor(Color.LTGRAY);
        pdfFileName = getFileName(uri);
        defaultScrollHandle = new DefaultScrollHandle(PdfViewerActivityLollipop.this);

        loading = true;
        if (uri.toString().contains("http://")){
            isUrl = true;
            loadStreamPDF();
        }
        else {
            isUrl = false;
            loadLocalPDF();
        }

        setTitle(pdfFileName);

        if(getResources().getConfiguration().orientation == Configuration.ORIENTATION_LANDSCAPE){
            fileNameTextView.setMaxWidth(scaleWidthPx(300, outMetrics));
        }
        else{
            fileNameTextView.setMaxWidth(scaleWidthPx(300, outMetrics));
        }

        fileNameTextView.setText(pdfFileName);

        uploadContainer = (RelativeLayout) findViewById(R.id.upload_container_layout_bottom);
        if (!inside) {
            aB.setTitle(pdfFileName);
            uploadContainer.setVisibility(View.VISIBLE);
            bottomLayout.setVisibility(View.GONE);
            pageNumber.animate().translationY(-150).start();
        }
        else {
            aB.setTitle(" ");
            uploadContainer.setVisibility(View.GONE);
            bottomLayout.setVisibility(View.VISIBLE);
            pageNumber.animate().translationY(-100).start();
        }

        uploadContainer.setOnClickListener(new View.OnClickListener() {
            @Override
            public void onClick(View v) {
                logDebug("onClick uploadContainer");
                Intent intent1 = new Intent(PdfViewerActivityLollipop.this, FileExplorerActivityLollipop.class);
                intent1.setAction(Intent.ACTION_SEND);
                intent1.addFlags(Intent.FLAG_GRANT_READ_URI_PERMISSION);
                intent1.setDataAndType(uri, "application/pdf");
                startActivity(intent1);
                finish();
            }
        });

        if (!toolbarVisible) {
            setToolbarVisibilityHide(0L);
        }

        if (savedInstanceState == null){
            ViewTreeObserver observer = pdfView.getViewTreeObserver();
            observer.addOnPreDrawListener(new ViewTreeObserver.OnPreDrawListener() {
                @Override
                public boolean onPreDraw() {

                    pdfView.getViewTreeObserver().removeOnPreDrawListener(this);
                    int[] location = new int[2];
                    pdfView.getLocationOnScreen(location);
                    int[] getlocation = new int[2];
                    getLocationOnScreen(getlocation);
                    screenPosition = getIntent().getIntArrayExtra("screenPosition");
                    if (screenPosition != null){
                        mLeftDelta = getlocation[0] - location[0];
                        mTopDelta = getlocation[1] - location[1];

                        mWidthScale = (float) screenPosition[2] / pdfView.getWidth();
                        mHeightScale = (float) screenPosition[3] / pdfView.getHeight();
                    }
                    else {
                        mLeftDelta = (screenWidth/2) - location[0];
                        mTopDelta = (screenHeight/2) - location[1];

                        mWidthScale = (float) (screenWidth/4) / pdfView.getWidth();
                        mHeightScale = (float) (screenHeight/4) / pdfView.getHeight();
                    }
                    logDebug("mLeftDelta: " + mLeftDelta + " mTopDelta: " + mTopDelta +
                            " mWidthScale: " + mWidthScale + " mHeightScale: " + mHeightScale);
                    runEnterAnimation();

                    return true;
                }
            });
        }
    }

    public void runEnterAnimation() {
        final long duration = 400;
        if (aB != null && aB.isShowing()) {
            if(tB != null) {
                tB.animate().translationY(-220).setDuration(0)
                        .withEndAction(new Runnable() {
                            @Override
                            public void run() {
                                aB.hide();
                            }
                        }).start();
                bottomLayout.animate().translationY(220).setDuration(0).start();
                uploadContainer.animate().translationY(220).setDuration(0).start();
                pageNumber.animate().translationY(0).setDuration(0).start();
            } else {
                aB.hide();
            }
        }
        pageNumber.animate().translationY(0).start();

        pdfView.setPivotX(0);
        pdfView.setPivotY(0);
        pdfView.setScaleX(mWidthScale);
        pdfView.setScaleY(mHeightScale);
        pdfView.setTranslationX(mLeftDelta);
        pdfView.setTranslationY(mTopDelta);

        pdfView.animate().setDuration(duration).scaleX(1).scaleY(1).translationX(0).translationY(0).setInterpolator(new DecelerateInterpolator()).withEndAction(new Runnable() {
            @Override
            public void run() {
                setToolbarVisibilityShow();
            }
        });
    }

    void getLocationOnScreen(int[] location){
        if (type == RUBBISH_BIN_ADAPTER){
            RubbishBinFragmentLollipop.imageDrag.getLocationOnScreen(location);
        }
        else if (type == INBOX_ADAPTER){
            InboxFragmentLollipop.imageDrag.getLocationOnScreen(location);
        }
        else if (type == INCOMING_SHARES_ADAPTER){
            IncomingSharesFragmentLollipop.imageDrag.getLocationOnScreen(location);
        }
        else if (type == OUTGOING_SHARES_ADAPTER){
            OutgoingSharesFragmentLollipop.imageDrag.getLocationOnScreen(location);
        }
        else if (type == CONTACT_FILE_ADAPTER){
            ContactFileListFragmentLollipop.imageDrag.getLocationOnScreen(location);
        }
        else if (type == FOLDER_LINK_ADAPTER){
            FolderLinkActivityLollipop.imageDrag.getLocationOnScreen(location);
        }
        else if (type == SEARCH_ADAPTER){
            SearchFragmentLollipop.imageDrag.getLocationOnScreen(location);
        }
        else if (type == FILE_BROWSER_ADAPTER){
            FileBrowserFragmentLollipop.imageDrag.getLocationOnScreen(location);
        }
        else if (type == OFFLINE_ADAPTER) {
            DraggingThumbnailCallback callback
                    = DRAGGING_THUMBNAIL_CALLBACKS.get(OfflineFragment.class);
            if (callback != null) {
                callback.getLocationOnScreen(location);
            }
        } else if (type == DOCUMENTS_BROWSE_ADAPTER || type == DOCUMENTS_SEARCH_ADAPTER) {
            DraggingThumbnailCallback callback
                    = DRAGGING_THUMBNAIL_CALLBACKS.get(DocumentsFragment.class);
            if (callback != null) {
                callback.getLocationOnScreen(location);
            }
        }
        else if (type == ZIP_ADAPTER) {
            ZipBrowserActivityLollipop.imageDrag.getLocationOnScreen(location);
        } else if (type == LINKS_ADAPTER) {
            LinksFragment.imageDrag.getLocationOnScreen(location);
        } else if (type == RECENTS_ADAPTER && RecentsFragment.imageDrag != null) {
            RecentsFragment.imageDrag.getLocationOnScreen(location);
        }
    }

    @Override
    protected void onNewIntent(Intent intent) {
        super.onNewIntent(intent);
        logDebug("onNewIntent");

        if (intent == null){
            logWarning("intent null");
            finish();
            return;
        }

        handler = new Handler();
        if (intent.getBooleanExtra("inside", false)){
            setIntent(intent);
            if (!intent.getBooleanExtra("isUrl", true)){
                isUrl = false;
                uri = intent.getData();
                supportInvalidateOptionsMenu();
            }
        }
        else {
            type = intent.getIntExtra("adapterType", 0);
            path = intent.getStringExtra("path");
            currentPage = 1;
            inside = false;
            if (type == OFFLINE_ADAPTER){
                isOffLine = true;
                pathNavigation = intent.getStringExtra("pathNavigation");
            }
            else if (type == FILE_LINK_ADAPTER) {
                String serialize = intent.getStringExtra(EXTRA_SERIALIZE_STRING);
                if(serialize!=null) {
                    currentDocument = MegaNode.unserialize(serialize);
                    if (currentDocument != null) {
                        logDebug("currentDocument NOT NULL");
                    }
                    else {
                        logWarning("currentDocument is NULL");
                    }
                }
                isOffLine = false;
                fromChat = false;
            }
            else {
                isOffLine = false;
                pathNavigation = null;
                if (type == FROM_CHAT){
                    fromChat = true;
                    chatC = new ChatController(this);
                    msgId = intent.getLongExtra("msgId", -1);
                    chatId = intent.getLongExtra("chatId", -1);
                }
                else {
                    fromChat = false;
                }
            }
            handle = getIntent().getLongExtra("HANDLE", -1);

            uri = intent.getData();
            if (uri == null){
                logError("Uri null");
                finish();
                return;
            }
            Intent newIntent = new Intent();
            newIntent.setDataAndType(uri, "application/pdf");
            newIntent.setAction(ACTION_OPEN_FOLDER);
            setIntent(newIntent);
            Display display = getWindowManager().getDefaultDisplay();
            outMetrics = new DisplayMetrics ();
            display.getMetrics(outMetrics);
            screenHeight = outMetrics.heightPixels;
            screenWidth = outMetrics.widthPixels;

            setContentView(R.layout.activity_pdfviewer);

            if (!isOffLine && type != ZIP_ADAPTER){
                app = (MegaApplication)getApplication();
                megaApi = app.getMegaApi();

                megaChatApi = app.getMegaChatApi();
                if (megaChatApi != null) {
                    if (msgId != -1 && chatId != -1) {
                        msgChat = megaChatApi.getMessage(chatId, msgId);
                        if (msgChat == null) {
                            msgChat = megaChatApi.getMessageFromNodeHistory(chatId, msgId);
                        }
                        if (msgChat != null) {
                            nodeChat = msgChat.getMegaNodeList().get(0);
                        }
                    } else {
                        logWarning("msgId or chatId null");
                    }
                }

                logDebug("Add transfer listener");
                megaApi.addTransferListener(this);
                megaApi.addGlobalListener(this);

                if (isOnTransferOverQuota()) {
                    showGeneralTransferOverQuotaWarning();
                }
            }

            tB = (Toolbar) findViewById(R.id.toolbar_pdf_viewer);
            if(tB==null){
                logWarning("Tb is Null");
                return;
            }

            tB.setVisibility(View.VISIBLE);
            setSupportActionBar(tB);
            aB = getSupportActionBar();
            aB.setHomeAsUpIndicator(R.drawable.ic_arrow_back_white);
            aB.setHomeButtonEnabled(true);
            aB.setDisplayHomeAsUpEnabled(true);

            bottomLayout = (RelativeLayout) findViewById(R.id.pdf_viewer_layout_bottom);
            fileNameTextView = (TextView) findViewById(R.id.pdf_viewer_file_name);
            actualPage = (TextView) findViewById(R.id.pdf_viewer_actual_page_number);
            actualPage.setText(""+currentPage);
            totalPages = (TextView) findViewById(R.id.pdf_viewer_total_page_number);
            pageNumber = (RelativeLayout) findViewById(R.id.pdf_viewer_page_number);
            pageNumber.animate().translationY(-150).start();
            progressBar = (ProgressBar) findViewById(R.id.pdf_viewer_progress_bar);

            pdfView = (PDFView) findViewById(R.id.pdfView);

            pdfView.setBackgroundColor(Color.LTGRAY);
            defaultScrollHandle = new DefaultScrollHandle(PdfViewerActivityLollipop.this);

            isUrl = false;
            loadLocalPDF();
            pdfFileName = getFileName(uri);

            path = uri.getPath();
            setTitle(pdfFileName);
            aB.setTitle(pdfFileName);

            if(getResources().getConfiguration().orientation == Configuration.ORIENTATION_LANDSCAPE){
                fileNameTextView.setMaxWidth(scaleWidthPx(300, outMetrics));
            }
            else{
                fileNameTextView.setMaxWidth(scaleWidthPx(300, outMetrics));
            }
            fileNameTextView.setText(pdfFileName);

            uploadContainer = (RelativeLayout) findViewById(R.id.upload_container_layout_bottom);
            uploadContainer.setVisibility(View.VISIBLE);
            bottomLayout.setVisibility(View.GONE);
            uploadContainer.setOnClickListener(new View.OnClickListener() {
                @Override
                public void onClick(View v) {
                    logDebug("onClick uploadContainer");
                    Intent intent1 = new Intent(PdfViewerActivityLollipop.this, FileExplorerActivityLollipop.class);
                    intent1.setAction(Intent.ACTION_SEND);
                    intent1.addFlags(Intent.FLAG_GRANT_READ_URI_PERMISSION);
                    intent1.setDataAndType(uri, "application/pdf");
                    startActivity(intent1);
                    finish();
                }
            });

            pdfviewerContainer = (RelativeLayout) findViewById(R.id.pdf_viewer_container);

            ViewTreeObserver observer = pdfView.getViewTreeObserver();
            observer.addOnPreDrawListener(new ViewTreeObserver.OnPreDrawListener() {
                @Override
                public boolean onPreDraw() {

                    pdfView.getViewTreeObserver().removeOnPreDrawListener(this);
                    int[] location = new int[2];
                    pdfView.getLocationOnScreen(location);
                    int[] getlocation = new int[2];
                    getLocationOnScreen(getlocation);
                    screenPosition = getIntent().getIntArrayExtra("screenPosition");
                    if (screenPosition != null){
                        mLeftDelta = getlocation[0] - location[0];
                        mTopDelta = getlocation[1] - location[1];

                        mWidthScale = (float) screenPosition[2] / pdfView.getWidth();
                        mHeightScale = (float) screenPosition[3] / pdfView.getHeight();
                    }
                    else {
                        mLeftDelta = (screenWidth/2) - location[0];
                        mTopDelta = (screenHeight/2) - location[1];

                        mWidthScale = (float) (screenWidth/4) / pdfView.getWidth();
                        mHeightScale = (float) (screenHeight/4) / pdfView.getHeight();
                    }
                    logDebug("mLeftDelta: " + mLeftDelta + " mTopDelta: " + mTopDelta + " mWidthScale: " + mWidthScale + " mHeightScale: " + mHeightScale);
                    runEnterAnimation();

                    return true;
                }
            });
        }
    }

    @Override
    protected void onSaveInstanceState(Bundle outState) {
        logDebug("onSaveInstanceState");
        super.onSaveInstanceState(outState);

        outState.putInt("currentPage", currentPage);
        outState.putLong("HANDLE", handle);
        outState.putString("pdfFileName", pdfFileName);
        outState.putString("uri", uri.toString());
        outState.putBoolean("renamed", renamed);
        outState.putBoolean("isDeleteDialogShow", isDeleteDialogShow);
        outState.putBoolean("toolbarVisible", toolbarVisible);
        outState.putString("password", password);
        outState.putInt("maxIntents", maxIntents);

        nodeAttacher.saveState(outState);
        nodeSaver.saveState(outState);
    }

    @Override
    public void onUsersUpdate(MegaApiJava api, ArrayList<MegaUser> users) {

    }

    @Override
    public void onUserAlertsUpdate(MegaApiJava api, ArrayList<MegaUserAlert> userAlerts) {
        logDebug("onUserAlertsUpdate");
    }

    @Override
    public void onNodesUpdate(MegaApiJava api, ArrayList<MegaNode> nodeList) {
        logDebug("onNodesUpdate");
        if (megaApi.getNodeByHandle(handle) == null){
            return;
        }
        supportInvalidateOptionsMenu();
    }

    @Override
    public void onReloadNeeded(MegaApiJava api) {

    }

    @Override
    public void onAccountUpdate(MegaApiJava api) {

    }

    @Override
    public void onContactRequestsUpdate(MegaApiJava api, ArrayList<MegaContactRequest> requests) {

    }

    @Override
    public void onEvent(MegaApiJava api, MegaEvent event) {

    }

    @Override
    public void showSnackbar(int type, String content, long chatId) {
        showSnackbar(type, pdfviewerContainer, content, chatId);
    }

    class LoadPDFStream extends AsyncTask<String, Void, InputStream> {

        @Override
        protected InputStream doInBackground(String... strings) {
            InputStream inputStream = null;

            try {
                URL url = new URL(strings[0]);
                HttpURLConnection httpURLConnection = (HttpURLConnection) url.openConnection();
                if (httpURLConnection.getResponseCode() == 200) {
                    inputStream = new BufferedInputStream( (httpURLConnection.getInputStream()));
                }
            } catch (MalformedURLException e) {
                e.printStackTrace();
                return null;
            } catch (IOException e) {
                e.printStackTrace();
                return null;
            }
            return inputStream;
        }

        @Override
        protected void onPostExecute(InputStream inputStream) {
            logDebug("onPostExecute");
            try {
                pdfView.fromStream(inputStream, String.valueOf(handle))
                        .defaultPage(currentPage-1)
                        .onPageChange(PdfViewerActivityLollipop.this)
                        .enableAnnotationRendering(true)
                        .onLoad(PdfViewerActivityLollipop.this)
                        .scrollHandle(defaultScrollHandle)
                        .spacing(10) // in dp
                        .onPageError(PdfViewerActivityLollipop.this)
                        .password(password)
                        .load();
            } catch (Exception e) {

            }

            if (loading && !transferOverquota){
                progressBar.setVisibility(View.VISIBLE);
            }
        }
    }

    public void reloadPDFwithPassword (String password) {
        this.password = password;
        maxIntents--;
        if (isUrl) {
            loadStreamPDF();
        }
        else {
            loadLocalPDF();
        }
    }

    public void loadStreamPDF() {
        logDebug("loading: " + loading);
        new LoadPDFStream().execute(uri.toString());
    }

    private void loadLocalPDF() {
        logDebug("loading: " + loading);

        progressBar.setVisibility(View.VISIBLE);
        try {
            pdfView.fromUri(uri)
                    .defaultPage(currentPage-1)
                    .onPageChange(this)
                    .enableAnnotationRendering(true)
                    .onLoad(this)
                    .scrollHandle(defaultScrollHandle)
                    .spacing(10) // in dp
                    .onPageError(this)
                    .password(password)
                    .load();
        } catch (Exception e) {

        }
    }

    public void download() {
        if (type == OFFLINE_ADAPTER) {
            MegaOffline node = dbH.findByHandle(handle);
            if (node != null) {
                nodeSaver.saveOfflineNode(node, true);
            }
        } else if (type == FILE_LINK_ADAPTER) {
            nodeSaver.saveNode(currentDocument, false, false, true, true);
        } else if (fromChat) {
            nodeSaver.saveNode(nodeChat, true, false, true, true);
        } else {
            nodeSaver.saveHandle(handle, false, isFolderLink, true, false);
        }
    }

    @Override
    public void onRequestPermissionsResult(int requestCode, @NonNull String[] permissions, @NonNull int[] grantResults) {
        super.onRequestPermissionsResult(requestCode, permissions, grantResults);

        nodeSaver.handleRequestPermissionsResult(requestCode);
    }

    public void onIntentProcessed(List<ShareInfo> infos) {

        if (statusDialog != null) {
            try {
                statusDialog.dismiss();
            }
            catch(Exception ex){}
        }

        logDebug("Intent processed!");

        if (infos == null) {
            logError("Error: infos is NULL");
            return;
        } else {
            if (app.getStorageState() == STORAGE_STATE_PAYWALL) {
                showOverDiskQuotaPaywallWarning();
                return;
            }

            MegaNode parentNode = megaApi.getRootNode();
            showSnackbar(SNACKBAR_TYPE, getResources().getQuantityString(R.plurals.upload_began, infos.size(), infos.size()), -1);
            for (ShareInfo info : infos) {

                Intent intent = new Intent(this, UploadService.class);
                intent.putExtra(UploadService.EXTRA_FILEPATH, info.getFileAbsolutePath());
                intent.putExtra(UploadService.EXTRA_NAME, info.getTitle());
                intent.putExtra(UploadService.EXTRA_PARENT_HASH, parentNode.getHandle());
                intent.putExtra(UploadService.EXTRA_SIZE, info.getSize());
                startService(intent);
            }
        }
    }

    public void backToCloud(long handle){
        logDebug("Handle: "+handle);
        Intent startIntent = new Intent(this, ManagerActivityLollipop.class);
        if(handle!=-1){
            startIntent.addFlags(Intent.FLAG_ACTIVITY_CLEAR_TOP);
            startIntent.setAction(ACTION_OPEN_FOLDER);
            startIntent.putExtra("PARENT_HANDLE", handle);
        }
        startActivity(startIntent);
    }

    public  void setToolbarVisibilityShow () {
        logDebug("setToolbarVisibilityShow");
        toolbarVisible = true;
        aB.show();
        if(tB != null) {
            tB.animate().translationY(0).setDuration(200L).start();
            bottomLayout.animate().translationY(0).setDuration(200L).start();
            uploadContainer.animate().translationY(0).setDuration(200L).start();
            if (inside){
                pageNumber.animate().translationY(-100).setDuration(200L).start();
            }
            else {
                pageNumber.animate().translationY(-150).setDuration(200L).start();
            }
        }
    }

    public void setToolbarVisibilityHide (long duration) {
        logDebug("Duration: " + duration);
        toolbarVisible = false;
        if(tB != null) {
            tB.animate().translationY(-220).setDuration(duration).withEndAction(new Runnable() {
                @Override
                public void run() {
                    aB.hide();
                }
            }).start();
            bottomLayout.animate().translationY(220).setDuration(duration).start();
            uploadContainer.animate().translationY(220).setDuration(duration).start();
            pageNumber.animate().translationY(0).setDuration(duration).start();
        }
        else {
            aB.hide();
        }
    }

    public boolean isToolbarVisible(){
        return toolbarVisible;
    }

    public void setToolbarVisibility (){

        int page = pdfView.getCurrentPage();

        if (queryIfPdfIsHorizontal(page) &&  getResources().getConfiguration().orientation == Configuration.ORIENTATION_PORTRAIT && !pdfView.isZooming()) {
            notChangePage = true;
            pdfView.jumpTo(page - 1);
        }

        if (aB != null && aB.isShowing()) {
            setToolbarVisibilityHide(200L);
        } else if (aB != null && !aB.isShowing()){
            setToolbarVisibilityShow();
        }
    }

    boolean queryIfPdfIsHorizontal(int page){
        SizeF sizeF = pdfView.getPageSize(page);
        if (sizeF.getWidth() > sizeF.getHeight()){
            return true;
        }
        return false;
    }

    @Override
    public boolean onCreateOptionsMenu(Menu menu) {
        logDebug("onCreateOptionsMenu");

        MenuInflater inflater = getMenuInflater();
        inflater.inflate(R.menu.activity_pdfviewer, menu);

        shareMenuItem = menu.findItem(R.id.pdf_viewer_share);
        downloadMenuItem = menu.findItem(R.id.pdf_viewer_download);
        chatMenuItem = menu.findItem(R.id.pdf_viewer_chat);
        propertiesMenuItem = menu.findItem(R.id.pdf_viewer_properties);
        getlinkMenuItem = menu.findItem(R.id.pdf_viewer_get_link);
        renameMenuItem = menu.findItem(R.id.pdf_viewer_rename);
        moveMenuItem = menu.findItem(R.id.pdf_viewer_move);
        copyMenuItem = menu.findItem(R.id.pdf_viewer_copy);
        moveToTrashMenuItem = menu.findItem(R.id.pdf_viewer_move_to_trash);
        removeMenuItem = menu.findItem(R.id.pdf_viewer_remove);
        removelinkMenuItem = menu.findItem(R.id.pdf_viewer_remove_link);
        importMenuItem = menu.findItem(R.id.chat_pdf_viewer_import);
        saveForOfflineMenuItem = menu.findItem(R.id.chat_pdf_viewer_save_for_offline);
        chatRemoveMenuItem = menu.findItem(R.id.chat_pdf_viewer_remove);

        if (!inside){
            propertiesMenuItem.setVisible(false);
            chatMenuItem.setVisible(false);
            downloadMenuItem.setVisible(false);
            getlinkMenuItem.setVisible(false);
            renameMenuItem.setVisible(false);
            moveMenuItem.setVisible(false);
            copyMenuItem.setVisible(false);
            moveToTrashMenuItem.setVisible(false);
            removeMenuItem.setVisible(false);
            removelinkMenuItem.setVisible(false);
            importMenuItem.setVisible(false);
            saveForOfflineMenuItem.setVisible(false);
            chatRemoveMenuItem.setVisible(false);
            shareMenuItem.setVisible(true);
        } else {
            if (nC == null) {
                nC = new NodeController(this);
            }
            boolean fromIncoming = false;
            if (type == SEARCH_ADAPTER) {
                fromIncoming = nC.nodeComesFromIncoming(megaApi.getNodeByHandle(handle));
            }

            shareMenuItem.setVisible(showShareOption(type, isFolderLink, handle));

            if (type == OFFLINE_ADAPTER){
                getlinkMenuItem.setVisible(false);
                removelinkMenuItem.setVisible(false);
                propertiesMenuItem.setVisible(true);
                downloadMenuItem.setVisible(true);
                renameMenuItem.setVisible(false);
                moveMenuItem.setVisible(false);
                copyMenuItem.setVisible(false);
                moveToTrashMenuItem.setVisible(false);
                removeMenuItem.setVisible(false);
                chatMenuItem.setVisible(false);
                importMenuItem.setVisible(false);
                saveForOfflineMenuItem.setVisible(false);
                chatRemoveMenuItem.setVisible(false);
            }
            else if(type == SEARCH_ADAPTER && !fromIncoming){
                MegaNode node = megaApi.getNodeByHandle(handle);

                if(node.isExported()){
                    removelinkMenuItem.setVisible(true);
                    getlinkMenuItem.setVisible(false);
                }else{
                    removelinkMenuItem.setVisible(false);
                    getlinkMenuItem.setVisible(true);
                }

                downloadMenuItem.setVisible(true);
                propertiesMenuItem.setVisible(true);
                renameMenuItem.setVisible(true);
                moveMenuItem.setVisible(true);
                copyMenuItem.setVisible(true);
                chatMenuItem.setVisible(true);

                MegaNode parent = megaApi.getNodeByHandle(handle);
                while (megaApi.getParentNode(parent) != null){
                    parent = megaApi.getParentNode(parent);
                }

                if (parent.getHandle() != megaApi.getRubbishNode().getHandle()){
                    moveToTrashMenuItem.setVisible(true);
                    removeMenuItem.setVisible(false);
                }
                else{
                    moveToTrashMenuItem.setVisible(false);
                    removeMenuItem.setVisible(true);
                }
                importMenuItem.setVisible(false);
                saveForOfflineMenuItem.setVisible(false);
                chatRemoveMenuItem.setVisible(false);
            }
            else if (type == FROM_CHAT){
                getlinkMenuItem.setVisible(false);
                removelinkMenuItem.setVisible(false);
                propertiesMenuItem.setVisible(false);
                renameMenuItem.setVisible(false);
                moveMenuItem.setVisible(false);
                copyMenuItem.setVisible(false);
                moveToTrashMenuItem.setVisible(false);
                removeMenuItem.setVisible(false);
                chatMenuItem.setVisible(false);

                if(megaApi==null || !isOnline(this)) {
                    downloadMenuItem.setVisible(false);
                    importMenuItem.setVisible(false);
                    saveForOfflineMenuItem.setVisible(false);

                    if (MegaApiJava.userHandleToBase64(msgChat.getUserHandle()).equals(megaChatApi.getMyUserHandle()) && msgChat.isDeletable()) {
                        chatRemoveMenuItem.setVisible(true);
                    }
                    else {
                        chatRemoveMenuItem.setVisible(false);
                    }
                }
                else if (nodeChat != null){
                    downloadMenuItem.setVisible(true);
                    if (chatC.isInAnonymousMode()) {
                        importMenuItem.setVisible(false);
                        saveForOfflineMenuItem.setVisible(false);
                    }
                    else {
                        importMenuItem.setVisible(true);
                        saveForOfflineMenuItem.setVisible(true);
                    }

                    if (msgChat.getUserHandle() == megaChatApi.getMyUserHandle() && msgChat.isDeletable()) {
                        chatRemoveMenuItem.setVisible(true);
                    }
                    else {
                        chatRemoveMenuItem.setVisible(false);
                    }
                }
                else {
                    downloadMenuItem.setVisible(false);
                    importMenuItem.setVisible(false);
                    saveForOfflineMenuItem.setVisible(false);
                    chatRemoveMenuItem.setVisible(false);
                }
            }
            else if (type == FILE_LINK_ADAPTER) {
                logDebug("FILE_LINK_ADAPTER");
                getlinkMenuItem.setVisible(false);
                removelinkMenuItem.setVisible(false);
                propertiesMenuItem.setVisible(false);
                downloadMenuItem.setVisible(true);
                renameMenuItem.setVisible(false);
                moveMenuItem.setVisible(false);
                copyMenuItem.setVisible(false);
                moveToTrashMenuItem.setVisible(false);
                removeMenuItem.setVisible(false);
                chatMenuItem.setVisible(false);
                importMenuItem.setVisible(false);
                saveForOfflineMenuItem.setVisible(false);
                chatRemoveMenuItem.setVisible(false);
            }
            else if (type == ZIP_ADAPTER) {
                propertiesMenuItem.setVisible(false);
                chatMenuItem.setVisible(false);
                downloadMenuItem.setVisible(false);
                getlinkMenuItem.setVisible(false);
                renameMenuItem.setVisible(false);
                moveMenuItem.setVisible(false);
                copyMenuItem.setVisible(false);
                moveToTrashMenuItem.setVisible(false);
                removeMenuItem.setVisible(false);
                removelinkMenuItem.setVisible(false);
                importMenuItem.setVisible(false);
                saveForOfflineMenuItem.setVisible(false);
                chatRemoveMenuItem.setVisible(false);
            }
            else if (type == INCOMING_SHARES_ADAPTER ||  fromIncoming) {
                propertiesMenuItem.setVisible(true);
                chatMenuItem.setVisible(true);
                copyMenuItem.setVisible(true);
                removeMenuItem.setVisible(false);
                importMenuItem.setVisible(false);
                saveForOfflineMenuItem.setVisible(false);
                chatRemoveMenuItem.setVisible(false);
                getlinkMenuItem.setVisible(false);
                removelinkMenuItem.setVisible(false);
                downloadMenuItem.setVisible(true);

                MegaNode node = megaApi.getNodeByHandle(handle);
                int accessLevel = megaApi.getAccess(node);

                switch (accessLevel) {
                    case MegaShare.ACCESS_FULL: {
                        logDebug("Access FULL");
                        renameMenuItem.setVisible(true);
                        moveMenuItem.setVisible(true);
                        moveToTrashMenuItem.setVisible(true);

                        break;
                    }
                    case MegaShare.ACCESS_READ:
                        logDebug("Access read");
                    case MegaShare.ACCESS_READWRITE: {
                        logDebug("Access read & write");
                        renameMenuItem.setVisible(false);
                        moveMenuItem.setVisible(false);
                        moveToTrashMenuItem.setVisible(false);
                        break;
                    }
                }
            }
            else if (type == RECENTS_ADAPTER) {
                MegaNode node = megaApi.getNodeByHandle(handle);
                chatRemoveMenuItem.setVisible(false);
                removeMenuItem.setVisible(false);
                getlinkMenuItem.setVisible(false);
                removelinkMenuItem.setVisible(false);
                importMenuItem.setVisible(false);
                saveForOfflineMenuItem.setVisible(false);

                int accessLevel = megaApi.getAccess(node);
                switch (accessLevel) {
                    case MegaShare.ACCESS_READWRITE:
                    case MegaShare.ACCESS_READ:
                    case MegaShare.ACCESS_UNKNOWN: {
                        renameMenuItem.setVisible(false);
                        moveMenuItem.setVisible(false);
                        moveToTrashMenuItem.setVisible(false);
                        break;
                    }
                    case MegaShare.ACCESS_FULL:
                    case MegaShare.ACCESS_OWNER: {
                        renameMenuItem.setVisible(true);
                        moveMenuItem.setVisible(true);
                        moveToTrashMenuItem.setVisible(true);
                        break;
                    }
                }
            }
            else {
                MegaNode node = megaApi.getNodeByHandle(handle);

                if (node == null) {
                    getlinkMenuItem.setVisible(false);
                    removelinkMenuItem.setVisible(false);
                    propertiesMenuItem.setVisible(false);
                    downloadMenuItem.setVisible(false);
                    renameMenuItem.setVisible(false);
                    moveMenuItem.setVisible(false);
                    copyMenuItem.setVisible(false);
                    moveToTrashMenuItem.setVisible(false);
                    removeMenuItem.setVisible(false);
                    chatMenuItem.setVisible(false);
                    importMenuItem.setVisible(false);
                    saveForOfflineMenuItem.setVisible(false);
                    chatRemoveMenuItem.setVisible(false);
                }
                else {
                    copyMenuItem.setVisible(true);

                    if(node.isExported()){
                        getlinkMenuItem.setVisible(false);
                        removelinkMenuItem.setVisible(true);
                    }
                    else{
                        if(type==CONTACT_FILE_ADAPTER){
                            getlinkMenuItem.setVisible(false);
                            removelinkMenuItem.setVisible(false);
                        }
                        else{
                            if(isFolderLink){
                                getlinkMenuItem.setVisible(false);
                                removelinkMenuItem.setVisible(false);

                            }
                            else{
                                getlinkMenuItem.setVisible(true);
                                removelinkMenuItem.setVisible(false);
                            }
                        }
                    }

                    if(isFolderLink){
                        propertiesMenuItem.setVisible(false);
                        moveToTrashMenuItem.setVisible(false);
                        removeMenuItem.setVisible(false);
                        renameMenuItem.setVisible(false);
                        moveMenuItem.setVisible(false);
                        copyMenuItem.setVisible(false);
                        chatMenuItem.setVisible(false);
                    }
                    else{
                        propertiesMenuItem.setVisible(true);

                        if(type==CONTACT_FILE_ADAPTER){
                            removeMenuItem.setVisible(false);
                            node = megaApi.getNodeByHandle(handle);
                            int accessLevel = megaApi.getAccess(node);
                            switch(accessLevel){
                                case MegaShare.ACCESS_OWNER:
                                case MegaShare.ACCESS_FULL:{
                                    renameMenuItem.setVisible(true);
                                    moveMenuItem.setVisible(true);
                                    moveToTrashMenuItem.setVisible(true);
                                    chatMenuItem.setVisible(true);
                                    break;
                                }
                                case MegaShare.ACCESS_READWRITE:
                                case MegaShare.ACCESS_READ:{
                                    renameMenuItem.setVisible(false);
                                    moveMenuItem.setVisible(false);
                                    moveToTrashMenuItem.setVisible(false);
                                    chatMenuItem.setVisible(false);
                                    break;
                                }
                            }
                        }
                        else{
                            chatMenuItem.setVisible(true);
                            renameMenuItem.setVisible(true);
                            moveMenuItem.setVisible(true);

                            node = megaApi.getNodeByHandle(handle);

                            final long handle = node.getHandle();
                            MegaNode parent = megaApi.getNodeByHandle(handle);

                            while (megaApi.getParentNode(parent) != null){
                                parent = megaApi.getParentNode(parent);
                            }

                            if (parent.getHandle() != megaApi.getRubbishNode().getHandle()){
                                moveToTrashMenuItem.setVisible(true);
                                removeMenuItem.setVisible(false);

                            }
                            else{
                                moveToTrashMenuItem.setVisible(false);
                                removeMenuItem.setVisible(true);
                                getlinkMenuItem.setVisible(false);
                                removelinkMenuItem.setVisible(false);
                            }
                        }
                    }

                    downloadMenuItem.setVisible(true);
                    importMenuItem.setVisible(false);
                    saveForOfflineMenuItem.setVisible(false);
                    chatRemoveMenuItem.setVisible(false);
                }
            }
        }

        return super.onCreateOptionsMenu(menu);
    }

    @Override
    public boolean onOptionsItemSelected(MenuItem item) {
        logDebug("onOptionsItemSelected");

        int id = item.getItemId();
        switch(id) {
            case android.R.id.home: {
                super.onBackPressed();
                break;
            }
            case R.id.pdf_viewer_share: {
                if (type == ZIP_ADAPTER) {
                    shareFile(this, new File(uri.toString()));
                } else if (type == OFFLINE_ADAPTER || !inside) {
                    shareWithUri(this, "pdf", uri);
                } else if (type == FILE_LINK_ADAPTER) {
                    shareLink(this, getIntent().getStringExtra(URL_FILE_LINK));
                } else {
                    shareNode(this, megaApi.getNodeByHandle(handle));
                }
                break;
            }
            case R.id.pdf_viewer_download: {
                download();
                break;
            }
            case R.id.pdf_viewer_chat: {
                nodeAttacher.attachNode(handle);
                break;
            }
            case R.id.pdf_viewer_properties: {
                showPropertiesActivity();
                break;
            }
            case R.id.pdf_viewer_get_link: {
                if (showTakenDownNodeActionNotAvailableDialog(megaApi.getNodeByHandle(handle), this)) {
                    break;
                }

                showGetLinkActivity(this, handle);
                break;
            }
            case R.id.pdf_viewer_remove_link: {
                if (showTakenDownNodeActionNotAvailableDialog(megaApi.getNodeByHandle(handle), this)) {
                    break;
                }

                showRemoveLink();
                break;
            }
            case R.id.pdf_viewer_rename: {
                showRenameDialog();
                break;
            }
            case R.id.pdf_viewer_move: {
                showMove();
                break;
            }
            case R.id.pdf_viewer_copy: {
                showCopy();
                break;
            }
            case R.id.pdf_viewer_move_to_trash: {
                moveToTrash();
                break;
            }
            case R.id.pdf_viewer_remove: {
                moveToTrash();
                break;
            }
            case R.id.chat_pdf_viewer_import:{
                if (nodeChat != null){
                    importNode();
                }
                break;
            }
            case R.id.chat_pdf_viewer_save_for_offline:{
                if (chatC == null){
                    chatC = new ChatController(this);
                }
                if (msgChat != null){
                    chatC.saveForOffline(msgChat.getMegaNodeList(), megaChatApi.getChatRoom(chatId));
                }
                break;
            }
            case R.id.chat_pdf_viewer_remove:{
                if (msgChat != null && chatId != -1){
                    showConfirmationDeleteNode(chatId, msgChat);
                }
                break;
            }
        }
        return super.onOptionsItemSelected(item);
    }

    public void importNode(){
        logDebug("importNode");

        Intent intent = new Intent(this, FileExplorerActivityLollipop.class);
        intent.setAction(FileExplorerActivityLollipop.ACTION_PICK_IMPORT_FOLDER);
        startActivityForResult(intent, REQUEST_CODE_SELECT_IMPORT_FOLDER);
    }

    public void showConfirmationDeleteNode(final long chatId, final MegaChatMessage message){
        logDebug("showConfirmationDeleteNode");
        DialogInterface.OnClickListener dialogClickListener = new DialogInterface.OnClickListener() {
            @Override
            public void onClick(DialogInterface dialog, int which) {
                switch (which){
                    case DialogInterface.BUTTON_POSITIVE:
                        if (chatC == null){
                            chatC = new ChatController(PdfViewerActivityLollipop.this);
                        }
                        chatC.deleteMessage(message, chatId);
                        isDeleteDialogShow = false;
                        finish();
                        break;
                    case DialogInterface.BUTTON_NEGATIVE:
                        //No button clicked
                        isDeleteDialogShow = false;
                        break;
                }
            }
        };

        MaterialAlertDialogBuilder builder = new MaterialAlertDialogBuilder(this, R.style.ThemeOverlay_Mega_MaterialAlertDialog);
        builder.setMessage(R.string.confirmation_delete_one_attachment);
        builder.setPositiveButton(R.string.context_remove, dialogClickListener)
                .setNegativeButton(R.string.general_cancel, dialogClickListener).show();

        isDeleteDialogShow = true;

        builder.setOnDismissListener(new DialogInterface.OnDismissListener() {
            @Override
            public void onDismiss(DialogInterface dialog) {
                isDeleteDialogShow = false;
            }
        });
    }

    public void moveToTrash(){
        logDebug("moveToTrash");

        moveToRubbish = false;
        if (!isOnline(this)){
            showSnackbar(SNACKBAR_TYPE, getString(R.string.error_server_connection_problem), -1);
            return;
        }

        if(isFinishing()){
            return;
        }

        final MegaNode rubbishNode = megaApi.getRubbishNode();

        MegaNode parent = megaApi.getNodeByHandle(handle);
        while (megaApi.getParentNode(parent) != null){
            parent = megaApi.getParentNode(parent);
        }

        if (parent.getHandle() != megaApi.getRubbishNode().getHandle()){
            moveToRubbish = true;
        }
        else{
            moveToRubbish = false;
        }

        DialogInterface.OnClickListener dialogClickListener = new DialogInterface.OnClickListener() {
            @Override
            public void onClick(DialogInterface dialog, int which) {
                switch (which){
                    case DialogInterface.BUTTON_POSITIVE:
                        //Check if the node is not yet in the rubbish bin (if so, remove it)

                        if (moveToRubbish){
                            megaApi.moveNode(megaApi.getNodeByHandle(handle), rubbishNode, PdfViewerActivityLollipop.this);
                            ProgressDialog temp = null;
                            try{
                                temp = new ProgressDialog(PdfViewerActivityLollipop.this);
                                temp.setMessage(getString(R.string.context_move_to_trash));
                                temp.show();
                            }
                            catch(Exception e){
                                return;
                            }
                            moveToTrashStatusDialog = temp;
                        }
                        else{
                            megaApi.remove(megaApi.getNodeByHandle(handle), PdfViewerActivityLollipop.this);
                            ProgressDialog temp = null;
                            try{
                                temp = new ProgressDialog(PdfViewerActivityLollipop.this);
                                temp.setMessage(getString(R.string.context_delete_from_mega));
                                temp.show();
                            }
                            catch(Exception e){
                                return;
                            }
                            moveToTrashStatusDialog = temp;
                        }


                        break;

                    case DialogInterface.BUTTON_NEGATIVE:
                        //No button clicked
                        break;
                }
            }
        };

        if (moveToRubbish){
            MaterialAlertDialogBuilder builder = new MaterialAlertDialogBuilder(this, R.style.ThemeOverlay_Mega_MaterialAlertDialog);
            String message= getResources().getString(R.string.confirmation_move_to_rubbish);
            builder.setMessage(message).setPositiveButton(R.string.general_move, dialogClickListener)
                    .setNegativeButton(R.string.general_cancel, dialogClickListener).show();
        }
        else{
            MaterialAlertDialogBuilder builder = new MaterialAlertDialogBuilder(this, R.style.ThemeOverlay_Mega_MaterialAlertDialog);
            String message= getResources().getString(R.string.confirmation_delete_from_mega);
            builder.setMessage(message).setPositiveButton(R.string.general_remove, dialogClickListener)
                    .setNegativeButton(R.string.general_cancel, dialogClickListener).show();
        }
    }


    public void showCopy(){
        logDebug("showCopy");

        ArrayList<Long> handleList = new ArrayList<Long>();
        handleList.add(handle);

        Intent intent = new Intent(this, FileExplorerActivityLollipop.class);
        intent.setAction(FileExplorerActivityLollipop.ACTION_PICK_COPY_FOLDER);
        long[] longArray = new long[handleList.size()];
        for (int i=0; i<handleList.size(); i++){
            longArray[i] = handleList.get(i);
        }
        intent.putExtra("COPY_FROM", longArray);
        startActivityForResult(intent, REQUEST_CODE_SELECT_COPY_FOLDER);
    }

    public void showMove(){
        logDebug("showMove");

        ArrayList<Long> handleList = new ArrayList<Long>();
        handleList.add(handle);

        Intent intent = new Intent(this, FileExplorerActivityLollipop.class);
        intent.setAction(FileExplorerActivityLollipop.ACTION_PICK_MOVE_FOLDER);
        long[] longArray = new long[handleList.size()];
        for (int i=0; i<handleList.size(); i++){
            longArray[i] = handleList.get(i);
        }
        intent.putExtra("MOVE_FROM", longArray);
        startActivityForResult(intent, REQUEST_CODE_SELECT_MOVE_FOLDER);
    }

    private void showKeyboardDelayed(final View view) {
        handler.postDelayed(new Runnable() {
            @Override
            public void run() {
                InputMethodManager imm = (InputMethodManager) getSystemService(Context.INPUT_METHOD_SERVICE);
                imm.showSoftInput(view, InputMethodManager.SHOW_IMPLICIT);
            }
        }, 50);
    }

    public void showRenameDialog() {
        logDebug("showRenameDialog");
        final MegaNode node = megaApi.getNodeByHandle(handle);

        LinearLayout layout = new LinearLayout(this);
        layout.setOrientation(LinearLayout.VERTICAL);
        LinearLayout.LayoutParams params = new LinearLayout.LayoutParams(LinearLayout.LayoutParams.MATCH_PARENT, LinearLayout.LayoutParams.WRAP_CONTENT);
        params.setMargins(scaleWidthPx(20, outMetrics), scaleHeightPx(20, outMetrics), scaleWidthPx(17, outMetrics), 0);
        //	    layout.setLayoutParams(params);

        final EditTextCursorWatcher input = new EditTextCursorWatcher(this, node.isFolder());
        input.setSingleLine();
        input.setTextColor(ContextCompat.getColor(this, R.color.white_alpha_054));
        input.setImeOptions(EditorInfo.IME_ACTION_DONE);

        input.setImeActionLabel(getString(R.string.context_rename), EditorInfo.IME_ACTION_DONE);
        input.setText(node.getName());


        input.setOnFocusChangeListener(new View.OnFocusChangeListener() {
            @Override
            public void onFocusChange(final View v, boolean hasFocus) {
                if (hasFocus) {
                    if (node.isFolder()) {
                        input.setSelection(0, input.getText().length());
                    } else {
                        String[] s = node.getName().split("\\.");
                        if (s != null) {
                            int numParts = s.length;
                            int lastSelectedPos = 0;
                            if (numParts == 1) {
                                input.setSelection(0, input.getText().length());
                            } else if (numParts > 1) {
                                for (int i = 0; i < (numParts - 1); i++) {
                                    lastSelectedPos += s[i].length();
                                    lastSelectedPos++;
                                }
                                lastSelectedPos--; //The last point should not be selected)
                                input.setSelection(0, lastSelectedPos);
                            }
                        }
                        showKeyboardDelayed(v);
                    }
                }
            }
        });


        layout.addView(input, params);

        LinearLayout.LayoutParams params1 = new LinearLayout.LayoutParams(LinearLayout.LayoutParams.MATCH_PARENT, LinearLayout.LayoutParams.WRAP_CONTENT);
        params1.setMargins(scaleWidthPx(20, outMetrics), 0, scaleWidthPx(17, outMetrics), 0);

        final RelativeLayout error_layout = new RelativeLayout(PdfViewerActivityLollipop.this);
        layout.addView(error_layout, params1);

        final ImageView error_icon = new ImageView(PdfViewerActivityLollipop.this);
        error_icon.setImageDrawable(ContextCompat.getDrawable(this, R.drawable.ic_input_warning));
        error_layout.addView(error_icon);
        RelativeLayout.LayoutParams params_icon = (RelativeLayout.LayoutParams) error_icon.getLayoutParams();

        params_icon.addRule(RelativeLayout.ALIGN_PARENT_RIGHT);
        error_icon.setLayoutParams(params_icon);

        error_icon.setColorFilter(ContextCompat.getColor(PdfViewerActivityLollipop.this, R.color.red_600));

        final TextView textError = new TextView(PdfViewerActivityLollipop.this);
        error_layout.addView(textError);
        RelativeLayout.LayoutParams params_text_error = (RelativeLayout.LayoutParams) textError.getLayoutParams();
        params_text_error.height = ViewGroup.LayoutParams.WRAP_CONTENT;
        params_text_error.width = ViewGroup.LayoutParams.WRAP_CONTENT;
        params_text_error.addRule(RelativeLayout.CENTER_VERTICAL);
        params_text_error.addRule(RelativeLayout.ALIGN_PARENT_LEFT);
        params_text_error.setMargins(scaleWidthPx(3, outMetrics), 0, 0, 0);
        textError.setLayoutParams(params_text_error);

        textError.setTextColor(ContextCompat.getColor(PdfViewerActivityLollipop.this, R.color.red_600));

        error_layout.setVisibility(View.GONE);

        input.getBackground().mutate().clearColorFilter();
        input.getBackground().mutate().setColorFilter(ContextCompat.getColor(this, R.color.teal_300), PorterDuff.Mode.SRC_ATOP);
        input.addTextChangedListener(new TextWatcher() {
            @Override
            public void beforeTextChanged(CharSequence charSequence, int i, int i1, int i2) {

            }

            @Override
            public void onTextChanged(CharSequence charSequence, int i, int i1, int i2) {

            }

            @Override
            public void afterTextChanged(Editable editable) {
                if (error_layout.getVisibility() == View.VISIBLE) {
                    error_layout.setVisibility(View.GONE);
                    input.getBackground().mutate().clearColorFilter();
<<<<<<< HEAD
                    input.getBackground().mutate().setColorFilter(ContextCompat.getColor(PdfViewerActivityLollipop.this, R.color.accentColor), PorterDuff.Mode.SRC_ATOP);
=======
                    input.getBackground().mutate().setColorFilter(ContextCompat.getColor(pdfViewerActivityLollipop, R.color.teal_300), PorterDuff.Mode.SRC_ATOP);
>>>>>>> 100f17d3
                }
            }
        });

        input.setOnEditorActionListener(new TextView.OnEditorActionListener() {
            @Override
            public boolean onEditorAction(TextView v, int actionId,
                                          KeyEvent event) {
                if (actionId == EditorInfo.IME_ACTION_DONE) {

                    String value = v.getText().toString().trim();
                    if (value.length() == 0) {
<<<<<<< HEAD
                        input.getBackground().mutate().setColorFilter(ContextCompat.getColor(PdfViewerActivityLollipop.this, R.color.login_warning), PorterDuff.Mode.SRC_ATOP);
=======
                        input.getBackground().mutate().setColorFilter(ContextCompat.getColor(pdfViewerActivityLollipop, R.color.red_600), PorterDuff.Mode.SRC_ATOP);
>>>>>>> 100f17d3
                        textError.setText(getString(R.string.invalid_string));
                        error_layout.setVisibility(View.VISIBLE);
                        input.requestFocus();

                    } else {
                        boolean result = matches(regex, value);
                        if (result) {
<<<<<<< HEAD
                            input.getBackground().mutate().setColorFilter(ContextCompat.getColor(PdfViewerActivityLollipop.this, R.color.login_warning), PorterDuff.Mode.SRC_ATOP);
=======
                            input.getBackground().mutate().setColorFilter(ContextCompat.getColor(pdfViewerActivityLollipop, R.color.red_600), PorterDuff.Mode.SRC_ATOP);
>>>>>>> 100f17d3
                            textError.setText(getString(R.string.invalid_characters));
                            error_layout.setVisibility(View.VISIBLE);
                            input.requestFocus();

                        } else {
                            //						nC.renameNode(node, value);
                            renameDialog.dismiss();
                            rename(value, node);
                        }
                    }
                    return true;
                }
                return false;
            }
        });
        MaterialAlertDialogBuilder builder = new MaterialAlertDialogBuilder(this);
        builder.setTitle(getString(R.string.context_rename) + " "	+ new String(node.getName()));
        builder.setPositiveButton(getString(R.string.context_rename),
                new DialogInterface.OnClickListener() {
                    public void onClick(DialogInterface dialog, int whichButton) {
                        String value = input.getText().toString().trim();
                        if (value.length() == 0) {
                            return;
                        }
                        rename(value, node);
                    }
                });
        builder.setNegativeButton(getString(android.R.string.cancel), new DialogInterface.OnClickListener() {
            @Override
            public void onClick(DialogInterface dialogInterface, int i) {
                input.getBackground().clearColorFilter();
            }
        });
        builder.setView(layout);
        renameDialog = builder.create();
        renameDialog.show();
        renameDialog.getButton(AlertDialog.BUTTON_POSITIVE).setOnClickListener(new   View.OnClickListener()
        {
            @Override
            public void onClick(View v)
            {
                String value = input.getText().toString().trim();

                if (value.length() == 0) {
<<<<<<< HEAD
                    input.getBackground().mutate().setColorFilter(ContextCompat.getColor(PdfViewerActivityLollipop.this, R.color.login_warning), PorterDuff.Mode.SRC_ATOP);
=======
                    input.getBackground().mutate().setColorFilter(ContextCompat.getColor(pdfViewerActivityLollipop, R.color.red_600), PorterDuff.Mode.SRC_ATOP);
>>>>>>> 100f17d3
                    textError.setText(getString(R.string.invalid_string));
                    error_layout.setVisibility(View.VISIBLE);
                    input.requestFocus();
                }
                else{
                    boolean result=matches(regex, value);
                    if(result){
<<<<<<< HEAD
                        input.getBackground().mutate().setColorFilter(ContextCompat.getColor(PdfViewerActivityLollipop.this, R.color.login_warning), PorterDuff.Mode.SRC_ATOP);
=======
                        input.getBackground().mutate().setColorFilter(ContextCompat.getColor(pdfViewerActivityLollipop, R.color.red_600), PorterDuff.Mode.SRC_ATOP);
>>>>>>> 100f17d3
                        textError.setText(getString(R.string.invalid_characters));
                        error_layout.setVisibility(View.VISIBLE);
                        input.requestFocus();

                    }else{
                        //nC.renameNode(node, value);
                        renameDialog.dismiss();
                        rename(value, node);
                    }
                }
            }
        });
    }

    private void rename(String newName, MegaNode node){
        if (newName.equals(node.getName())) {
            return;
        }

        if(!isOnline(this)){
            showSnackbar(SNACKBAR_TYPE, getString(R.string.error_server_connection_problem), -1);
            return;
        }

        if (isFinishing()){
            return;
        }

        ProgressDialog temp = null;
        try{
            temp = new ProgressDialog(this);
            temp.setMessage(getString(R.string.context_renaming));
            temp.show();
        }
        catch(Exception e){
            return;
        }
        statusDialog = temp;

        logDebug("Renaming " + node.getName() + " to " + newName);

        megaApi.renameNode(node, newName, this);
    }

    public static boolean matches(String regex, CharSequence input) {
        Pattern p = Pattern.compile(regex);
        Matcher m = p.matcher(input);
        return m.find();
    }

    public void showPropertiesActivity(){
        Intent i = new Intent(this, FileInfoActivityLollipop.class);
        if (isOffLine){
            i.putExtra(NAME, pdfFileName);
            i.putExtra("adapterType", OFFLINE_ADAPTER);
            i.putExtra("path", path);
            if (pathNavigation != null){
                i.putExtra("pathNavigation", pathNavigation);
            }
            if (Build.VERSION.SDK_INT >= Build.VERSION_CODES.N) {
                i.setDataAndType(uri, MimeTypeList.typeForName(pdfFileName).getType());
            }
            else{
                i.setDataAndType(uri, MimeTypeList.typeForName(pdfFileName).getType());
            }
            i.addFlags(Intent.FLAG_GRANT_READ_URI_PERMISSION);
        }
        else {
            MegaNode node = megaApi.getNodeByHandle(handle);
            i.putExtra("handle", node.getHandle());
            i.putExtra(NAME, node.getName());
            if (nC == null) {
                nC = new NodeController(this);
            }
            boolean fromIncoming = false;

            if (type == SEARCH_ADAPTER || type == RECENTS_ADAPTER) {
                fromIncoming = nC.nodeComesFromIncoming(node);
            }
            if (type == INCOMING_SHARES_ADAPTER || fromIncoming) {
                i.putExtra("from", FROM_INCOMING_SHARES);
                i.putExtra("firstLevel", false);
            }
            else if(type == INBOX_ADAPTER){
                i.putExtra("from", FROM_INBOX);
            }
        }
        startActivity(i);
        renamed = false;
    }

    public void showRemoveLink(){
        AlertDialog removeLinkDialog;
        MaterialAlertDialogBuilder builder = new MaterialAlertDialogBuilder(this, R.style.ThemeOverlay_Mega_MaterialAlertDialog);

        LayoutInflater inflater = getLayoutInflater();
        View dialoglayout = inflater.inflate(R.layout.dialog_link, null);
        TextView url = (TextView) dialoglayout.findViewById(R.id.dialog_link_link_url);
        TextView key = (TextView) dialoglayout.findViewById(R.id.dialog_link_link_key);
        TextView symbol = (TextView) dialoglayout.findViewById(R.id.dialog_link_symbol);
        TextView removeText = (TextView) dialoglayout.findViewById(R.id.dialog_link_text_remove);

        ((RelativeLayout.LayoutParams) removeText.getLayoutParams()).setMargins(scaleWidthPx(25, outMetrics), scaleHeightPx(20, outMetrics), scaleWidthPx(10, outMetrics), 0);

        url.setVisibility(View.GONE);
        key.setVisibility(View.GONE);
        symbol.setVisibility(View.GONE);
        removeText.setVisibility(View.VISIBLE);

        removeText.setText(getString(R.string.context_remove_link_warning_text));

        Display display = getWindowManager().getDefaultDisplay();
        DisplayMetrics outMetrics = new DisplayMetrics();
        display.getMetrics(outMetrics);
        float density = getResources().getDisplayMetrics().density;

        float scaleW = getScaleW(outMetrics, density);
        float scaleH = getScaleH(outMetrics, density);
        if(getResources().getConfiguration().orientation == Configuration.ORIENTATION_LANDSCAPE){
            removeText.setTextSize(TypedValue.COMPLEX_UNIT_SP, (10*scaleW));
        }else{
            removeText.setTextSize(TypedValue.COMPLEX_UNIT_SP, (15*scaleW));

        }

        builder.setView(dialoglayout);

        builder.setPositiveButton(getString(R.string.context_remove), new DialogInterface.OnClickListener() {

            @Override
            public void onClick(DialogInterface dialog, int which) {
                typeExport=TYPE_EXPORT_REMOVE;
                megaApi.disableExport(megaApi.getNodeByHandle(handle), PdfViewerActivityLollipop.this);
            }
        });

        builder.setNegativeButton(getString(R.string.general_cancel), new DialogInterface.OnClickListener() {

            @Override
            public void onClick(DialogInterface dialog, int which) {

            }
        });

        removeLinkDialog = builder.create();
        removeLinkDialog.show();
    }

    public void updateFile (){
        MegaNode file = null;
        if (pdfFileName != null && handle != -1 ) {
            file = megaApi.getNodeByHandle(handle);
            if (file != null){
                logDebug("Pdf File: " + pdfFileName + " node file: " + file.getName());
                if (!pdfFileName.equals(file.getName())) {
                    logDebug("Update File");

                    pdfFileName = file.getName();
                    if (aB != null){
                        tB = (Toolbar) findViewById(R.id.toolbar_pdf_viewer);
                        if(tB==null){
                            logError("Tb is Null");
                            return;
                        }
                        tB.setVisibility(View.VISIBLE);
                        setSupportActionBar(tB);
                        aB = getSupportActionBar();
                    }
                    aB.setTitle(" ");
                    setTitle(pdfFileName);
                    fileNameTextView.setText(pdfFileName);
                    supportInvalidateOptionsMenu();

                    String localPath = getLocalFile(this, file.getName(), file.getSize());

                    if (localPath != null){
                        File mediaFile = new File(localPath);
                        uri = getUriForFile(this, mediaFile);
                    }
                    else {
                        if (megaApi == null){
                            MegaApplication app = (MegaApplication)getApplication();
                            megaApi = app.getMegaApi();
                            megaApi.addTransferListener(this);
                            megaApi.addGlobalListener(this);
                        }
                        if (megaApi.httpServerIsRunning() == 0) {
                            megaApi.httpServerStart();
                        }

                        ActivityManager.MemoryInfo mi = new ActivityManager.MemoryInfo();
                        ActivityManager activityManager = (ActivityManager) getSystemService(Context.ACTIVITY_SERVICE);
                        activityManager.getMemoryInfo(mi);

                        if(mi.totalMem>BUFFER_COMP) {
                            logDebug("Total mem: " + mi.totalMem + " allocate 32 MB");
                            megaApi.httpServerSetMaxBufferSize(MAX_BUFFER_32MB);
                        } else {
                            logDebug("Total mem: " + mi.totalMem + " allocate 16 MB");
                            megaApi.httpServerSetMaxBufferSize(MAX_BUFFER_16MB);
                        }

                        String url = megaApi.httpServerGetLocalLink(file);
                        if (url != null){
                            uri = Uri.parse(url);
                        }
                    }
                    renamed = true;
                }
            }
        }
    }

    @Override
    protected void onActivityResult(int requestCode, int resultCode, Intent intent) {
        logDebug("onActivityResult: " + requestCode + "____" + resultCode);
        if (intent == null) {
            return;
        }

        if (nodeSaver.handleActivityResult(requestCode, resultCode, intent)) {
            return;
        }

<<<<<<< HEAD
        if (nodeAttacher.handleActivityResult(requestCode, resultCode, intent, this)) {
            return;
=======
        if (requestCode == REQUEST_CODE_SELECT_CHAT && resultCode == RESULT_OK){
            long[] chatHandles = intent.getLongArrayExtra(SELECTED_CHATS);
            long[] contactHandles = intent.getLongArrayExtra(SELECTED_USERS);
            long[] nodeHandles = intent.getLongArrayExtra(NODE_HANDLES);

            if ((chatHandles != null && chatHandles.length > 0) || (contactHandles != null && contactHandles.length > 0)) {
                if (contactHandles != null && contactHandles.length > 0) {
                    ArrayList<MegaChatRoom> chats = new ArrayList<>();
                    ArrayList<MegaUser> users = new ArrayList<>();

                    for (int i=0; i<contactHandles.length; i++) {
                        MegaUser user = megaApi.getContact(MegaApiAndroid.userHandleToBase64(contactHandles[i]));
                        if (user != null) {
                            users.add(user);
                        }
                    }

                    if (chatHandles != null) {
                        for (int i = 0; i < chatHandles.length; i++) {
                            MegaChatRoom chatRoom = megaChatApi.getChatRoom(chatHandles[i]);
                            if (chatRoom != null) {
                                chats.add(chatRoom);
                            }
                        }
                    }

                    if(nodeHandles!=null){
                        CreateChatListener listener = new CreateChatListener(chats, users, nodeHandles[0], this, CreateChatListener.SEND_FILE);
                        for (MegaUser user : users) {
                            MegaChatPeerList peers = MegaChatPeerList.createInstance();
                            peers.addPeer(user.getHandle(), MegaChatPeerList.PRIV_STANDARD);
                            megaChatApi.createChat(false, peers, listener);
                        }
                    }
                    else{
                        logError("Error on sending to chat");
                    }
                }
                else {
                    countChat = chatHandles.length;
                    for (int i = 0; i < chatHandles.length; i++) {
                        megaChatApi.attachNode(chatHandles[i], nodeHandles[0], this);
                    }
                }
            }
        }
        else if (requestCode == REQUEST_CODE_SELECT_LOCAL_FOLDER && resultCode == RESULT_OK) {
            logDebug("Local folder selected");
            String parentPath = intent.getStringExtra(FileStorageActivityLollipop.EXTRA_PATH);
            Util.storeDownloadLocationIfNeeded(parentPath);

            if (type == FILE_LINK_ADAPTER){
                if (nC == null) {
                    nC = new NodeController(this);
                }
                nC.downloadTo(currentDocument, parentPath, uri.toString());
            }
            else if (type == FROM_CHAT) {
                chatC.prepareForDownload(intent, parentPath);
            }
            else {
                String url = intent.getStringExtra(FileStorageActivityLollipop.EXTRA_URL);
                long size = intent.getLongExtra(FileStorageActivityLollipop.EXTRA_SIZE, 0);
                long[] hashes = intent.getLongArrayExtra(FileStorageActivityLollipop.EXTRA_DOCUMENT_HASHES);
                logDebug("URL: " + url + "___SIZE: " + size);

                if(nC==null){
                    nC = new NodeController(this, isFolderLink);
                }
                nC.checkSizeBeforeDownload(parentPath,url, size, hashes, false);
            }
>>>>>>> 100f17d3
        }

        if (requestCode == REQUEST_CODE_SELECT_MOVE_FOLDER && resultCode == RESULT_OK) {
            if(!isOnline(this)){
                showSnackbar(SNACKBAR_TYPE, getString(R.string.error_server_connection_problem), -1);
                return;
            }

            final long[] moveHandles = intent.getLongArrayExtra("MOVE_HANDLES");
            final long toHandle = intent.getLongExtra("MOVE_TO", 0);

            MegaNode parent = megaApi.getNodeByHandle(toHandle);
            moveToRubbish = false;

            ProgressDialog temp = null;
            try{
                temp = new ProgressDialog(this);
                temp.setMessage(getString(R.string.context_moving));
                temp.show();
            }
            catch(Exception e){
                return;
            }
            statusDialog = temp;

            for(int i=0; i<moveHandles.length;i++){
                megaApi.moveNode(megaApi.getNodeByHandle(moveHandles[i]), parent, this);
            }
        }
        else if (requestCode == REQUEST_CODE_SELECT_COPY_FOLDER && resultCode == RESULT_OK){
            if(!isOnline(this)){
                showSnackbar(SNACKBAR_TYPE, getString(R.string.error_server_connection_problem), -1);
                return;
            }

            final long[] copyHandles = intent.getLongArrayExtra("COPY_HANDLES");
            final long toHandle = intent.getLongExtra("COPY_TO", 0);

            ProgressDialog temp = null;
            try{
                temp = new ProgressDialog(this);
                temp.setMessage(getString(R.string.context_copying));
                temp.show();
            }
            catch(Exception e){
                return;
            }
            statusDialog = temp;

            MegaNode parent = megaApi.getNodeByHandle(toHandle);
            for(int i=0; i<copyHandles.length;i++){
                MegaNode cN = megaApi.getNodeByHandle(copyHandles[i]);
                if (cN != null){
                    logDebug("cN != null, i = " + i + " of " + copyHandles.length);
                    megaApi.copyNode(cN, parent, this);
                }
                else{
                    logWarning("cN == null, i = " + i + " of " + copyHandles.length);
                    try {
                        statusDialog.dismiss();
                        showSnackbar(SNACKBAR_TYPE, getString(R.string.context_no_copied), -1);
                    }
                    catch (Exception ex) {}
                }
            }
        }
        else if (requestCode == REQUEST_CODE_SELECT_IMPORT_FOLDER && resultCode == RESULT_OK){
            logDebug("REQUEST_CODE_SELECT_IMPORT_FOLDER OK");

            if(!isOnline(this)||megaApi==null) {
                try{
                    statusDialog.dismiss();
                } catch(Exception ex) {};
                showSnackbar(SNACKBAR_TYPE, getString(R.string.error_server_connection_problem), -1);
                return;
            }

            final long toHandle = intent.getLongExtra("IMPORT_TO", 0);
            MegaNode target = null;
            target = megaApi.getNodeByHandle(toHandle);
            if(target == null){
                target = megaApi.getRootNode();
            }
            logDebug("TARGET: " + target.getName() + "and handle: " + target.getHandle());
            if (nodeChat != null) {
                logDebug("DOCUMENT: " + nodeChat.getName() + "_" + nodeChat.getHandle());
                if (target != null) {
                    megaApi.copyNode(nodeChat, target, this);
                } else {
                    logError("TARGET: null");
                    showSnackbar(SNACKBAR_TYPE, getString(R.string.import_success_error), -1);
                }
            }
            else{
                logError("DOCUMENT: null");
                showSnackbar(SNACKBAR_TYPE, getString(R.string.import_success_error), -1);
            }
        }
    }

    @Override
    public void onPageChanged(int page, int pageCount) {
        logDebug("page: " + page + ", pageCount: " + pageCount);
        if (!notChangePage) {
            currentPage = page+1;
            actualPage.setText(String.valueOf(currentPage));
            setTitle(String.format("%s %s / %s", pdfFileName, currentPage, pageCount));
        }
        else {
            notChangePage = false;
        }
    }

    @Override
    public void onPageError(int page, Throwable t) {
        logError("Cannot load page " + page);
    }

    @Override
    public void loadComplete(int nbPages) {
        totalPages.setText(""+nbPages);
        PdfDocument.Meta meta = pdfView.getDocumentMeta();
        logDebug("Title = " + meta.getTitle());
        logDebug("Author = " + meta.getAuthor());
        logDebug("Subject = " + meta.getSubject());
        logDebug("Keywords = " + meta.getKeywords());
        logDebug("Creator = " + meta.getCreator());
        logDebug("Producer = " + meta.getProducer());
        logDebug("Creation Date = " + meta.getCreationDate());
        logDebug("Mod. Date = " + meta.getModDate());
        printBookmarksTree(pdfView.getTableOfContents(), "-");

        handler.postDelayed(new Runnable() {
            @Override
            public void run() {
                if (toolbarVisible)
                    setToolbarVisibilityHide(200L);
            }
        }, 2000);
    }

    public void printBookmarksTree(List<PdfDocument.Bookmark> tree, String sep) {
        for (PdfDocument.Bookmark b : tree) {

            logDebug(String.format("%s %s, p %d", sep, b.getTitle(), b.getPageIdx()));

            if (b.hasChildren()) {
                printBookmarksTree(b.getChildren(), sep + "-");
            }
        }
    }

    public String getPdfFileName () {
        return pdfFileName;
    }

    public String getFileName(Uri uri) {
        if (uri == null || uri.getScheme() == null) {
            logWarning("URI is null");
            return null;
        }

        String result = null;
        if (uri.getScheme().equals("content")) {
            try (Cursor cursor = getContentResolver().query(uri, null, null, null, null)) {
                if (cursor != null && cursor.moveToFirst()) {
                    result = cursor.getString(cursor.getColumnIndex(OpenableColumns.DISPLAY_NAME));
                }
            } catch (Exception e) {
                logWarning("Exception getting PDF file name.", e);
            }
        }
        if (result == null) {
            result = uri.getLastPathSegment();
        }
        return result != null ? addPdfFileExtension(result) : null;
    }

    @Override
    public void onRequestStart(MegaApiJava api, MegaRequest request) {

    }

    @Override
    public void onRequestUpdate(MegaApiJava api, MegaRequest request) {

    }

    @Override
    public void onRequestFinish(MegaApiJava api, MegaRequest request, MegaError e) {
        logDebug("onRequestFinish");

        MegaNode node = megaApi.getNodeByHandle(request.getNodeHandle());

        if (request.getType() == MegaRequest.TYPE_LOGIN){

            if (e.getErrorCode() != MegaError.API_OK) {
                logWarning("Login failed with error code: " + e.getErrorCode());
                MegaApplication.setLoggingIn(false);
            } else {
                //LOGIN OK
                gSession = megaApi.dumpSession();
                credentials = new UserCredentials(lastEmail, gSession, "", "", "");
                dbH.saveCredentials(credentials);
                logDebug("Logged in with session");
                megaApi.fetchNodes(this);
            }
        }
        else if (request.getType() == MegaRequest.TYPE_FETCH_NODES){

            if (e.getErrorCode() == MegaError.API_OK){
                gSession = megaApi.dumpSession();
                MegaUser myUser = megaApi.getMyUser();
                String myUserHandle = "";
                if(myUser!=null){
                    lastEmail = megaApi.getMyUser().getEmail();
                    myUserHandle = megaApi.getMyUser().getHandle()+"";
                }

                credentials = new UserCredentials(lastEmail, gSession, "", "", myUserHandle);

                dbH.saveCredentials(credentials);

                logDebug("Chat enabled-->connect");
                if ((megaChatApi.getInitState() != MegaChatApi.INIT_ERROR)) {
                    logDebug("Connection goes!!!");
                    megaChatApi.connect(this);
                } else {
                    logDebug("Not launch connect: " + megaChatApi.getInitState());
                }
                MegaApplication.setLoggingIn(false);
                download();
            }
        }
        else if (request.getType() == MegaRequest.TYPE_RENAME){

            try {
                statusDialog.dismiss();
            }
            catch (Exception ex) {}

            if (e.getErrorCode() == MegaError.API_OK){
                showSnackbar(SNACKBAR_TYPE, getString(R.string.context_correctly_renamed), -1);
                updateFile();
            }
            else{
                showSnackbar(SNACKBAR_TYPE, getString(R.string.context_no_renamed), -1);
            }
        }
        else if (request.getType() == MegaRequest.TYPE_MOVE){
            try {
                statusDialog.dismiss();
            }
            catch (Exception ex) {}

            if (moveToRubbish){
                if (e.getErrorCode() == MegaError.API_OK){
                    this.finish();
                }
                else{
                    showSnackbar(SNACKBAR_TYPE, getString(R.string.context_no_moved), -1);
                }
                moveToRubbish = false;
                logDebug("Move to rubbish request finished");
            }
            else{
                if (e.getErrorCode() == MegaError.API_OK){
                    showSnackbar(SNACKBAR_TYPE, getString(R.string.context_correctly_moved), -1);
                    finish();
                }
                else{
                    showSnackbar(SNACKBAR_TYPE, getString(R.string.context_no_moved), -1);
                }
                logDebug("Move nodes request finished");
            }
        }
        else if (request.getType() == MegaRequest.TYPE_REMOVE){


            if (e.getErrorCode() == MegaError.API_OK){
                if (moveToTrashStatusDialog.isShowing()){
                    try {
                        moveToTrashStatusDialog.dismiss();
                    }
                    catch (Exception ex) {}
                    showSnackbar(SNACKBAR_TYPE, getString(R.string.context_correctly_removed), -1);
                }
                finish();
            }
            else{
                showSnackbar(SNACKBAR_TYPE, getString(R.string.context_no_removed), -1);
            }
            logDebug("Remove request finished");
        }
        else if (request.getType() == MegaRequest.TYPE_COPY){
            try {
                statusDialog.dismiss();
            }
            catch (Exception ex) {}

            if (e.getErrorCode() == MegaError.API_OK){
                showSnackbar(SNACKBAR_TYPE, getString(R.string.context_correctly_copied), -1);
            }
            else if(e.getErrorCode()==MegaError.API_EOVERQUOTA){
                logWarning("OVERQUOTA ERROR: " + e.getErrorCode());
                Intent intent = new Intent(this, ManagerActivityLollipop.class);
                intent.setAction(ACTION_OVERQUOTA_STORAGE);
                startActivity(intent);
                finish();
            }
            else if(e.getErrorCode()==MegaError.API_EGOINGOVERQUOTA){
                logWarning("PRE OVERQUOTA ERROR: " + e.getErrorCode());
                Intent intent = new Intent(this, ManagerActivityLollipop.class);
                intent.setAction(ACTION_PRE_OVERQUOTA_STORAGE);
                startActivity(intent);
                finish();
            }
            else{
                showSnackbar(SNACKBAR_TYPE, getString(R.string.context_no_copied), -1);
            }
            logDebug("Copy nodes request finished");
        }
    }

    @Override
    public void onRequestTemporaryError(MegaApiJava api, MegaRequest request, MegaError e) {
        logWarning("onRequestTemporaryError");
    }

    @Override
    public void onRequestStart(MegaChatApiJava api, MegaChatRequest request) {

    }

    @Override
    public void onRequestUpdate(MegaChatApiJava api, MegaChatRequest request) {

    }

    @Override
    public void onRequestFinish(MegaChatApiJava api, MegaChatRequest request, MegaChatError e) {
        logDebug("onRequestFinish - MegaChatApi");

        if (request.getType() == MegaChatRequest.TYPE_CONNECT){
            MegaApplication.setLoggingIn(false);
            if(e.getErrorCode()==MegaChatError.ERROR_OK){
                logDebug("Connected to chat!");
            }
            else{
                logError("ERROR WHEN CONNECTING " + e.getErrorString());
            }
        }
    }

    @Override
    public void onRequestTemporaryError(MegaChatApiJava api, MegaChatRequest request, MegaChatError e) {

    }

    @Override
    protected void onStop() {
        super.onStop();
        logDebug("onStop");
    }

    @Override
    protected void onStart() {
        super.onStart();
        logDebug("onStart");
    }

    @Override
    protected void onResume() {
        super.onResume();
        logDebug("onResume");
        if (!isOffLine && !fromChat && !isFolderLink
                && type != FILE_LINK_ADAPTER
                && type != ZIP_ADAPTER){
            if (megaApi.getNodeByHandle(handle) == null && inside && !fromDownload){
                finish();
            }
            updateFile();
        }
    }

    @Override
    protected void onPause() {
        super.onPause();
        logDebug("onPause");
    }

    @Override
    protected void onDestroy() {
        logDebug("onDestroy()");

        if (megaApi != null) {
            megaApi.removeTransferListener(this);
            megaApi.removeGlobalListener(this);
            megaApi.httpServerStop();
        }

        if (megaApiFolder != null) {
            megaApiFolder.httpServerStop();
        }

        if (handler != null) {
            handler.removeCallbacksAndMessages(null);
        }

        unregisterReceiver(receiverToFinish);

        nodeSaver.destroy();

        super.onDestroy();
    }

    @Override
    public void onTransferStart(MegaApiJava api, MegaTransfer transfer) {

    }

    @Override
    public void onTransferFinish(MegaApiJava api, MegaTransfer transfer, MegaError e) {

    }

    @Override
    public void onTransferUpdate(MegaApiJava api, MegaTransfer transfer) {

    }

    @Override
    public void onTransferTemporaryError(MegaApiJava api, MegaTransfer transfer, MegaError e) {

        if(e.getErrorCode() == MegaError.API_EOVERQUOTA){
            if (e.getValue() != 0) {
                logWarning("TRANSFER OVERQUOTA ERROR: " + e.getErrorCode());
                showGeneralTransferOverQuotaWarning();
            }
        } else if (e.getErrorCode() == MegaError.API_EBLOCKED) {
            showTakenDownAlert(this);
        }
    }

    @Override
    public boolean onTransferData(MegaApiJava api, MegaTransfer transfer, byte[] buffer) {
        return false;
    }

    public void openAdvancedDevices (long handleToDownload, boolean highPriority){
        logDebug("openAdvancedDevices");
//		handleToDownload = handle;
        String externalPath = getExternalCardPath();

        if(externalPath!=null){
            logDebug("ExternalPath for advancedDevices: " + externalPath);
            MegaNode node = megaApi.getNodeByHandle(handleToDownload);
            if(node!=null){

//				File newFile =  new File(externalPath+"/"+node.getName());
                File newFile =  new File(node.getName());
                logDebug("File: " + newFile.getPath());
                Intent intent = new Intent(Intent.ACTION_CREATE_DOCUMENT);

                // Filter to only show results that can be "opened", such as
                // a file (as opposed to a list of contacts or timezones).
                intent.addCategory(Intent.CATEGORY_OPENABLE);

                // Create a file with the requested MIME type.
                String mimeType = MimeTypeList.getMimeType(newFile);
                logDebug("Mimetype: " + mimeType);
                intent.setType(mimeType);
                intent.putExtra(Intent.EXTRA_TITLE, node.getName());
                intent.putExtra("handleToDownload", handleToDownload);
                intent.putExtra(HIGH_PRIORITY_TRANSFER, highPriority);
                try{
                    startActivityForResult(intent, WRITE_SD_CARD_REQUEST_CODE);
                }
                catch(Exception e) {
                    logError("Exception in External SDCARD", e);
                    Environment.getExternalStorageDirectory();
                    Toast toast = Toast.makeText(this, getString(R.string.no_external_SD_card_detected), Toast.LENGTH_LONG);
                    toast.show();
                }
            }
        }
        else{
            logWarning("No external SD card");
            Environment.getExternalStorageDirectory();
            Toast toast = Toast.makeText(this, getString(R.string.no_external_SD_card_detected), Toast.LENGTH_LONG);
            toast.show();
        }
    }

<<<<<<< HEAD
=======
    public void askSizeConfirmationBeforeChatDownload(String parentPath, ArrayList<MegaNode> nodeList, long size){
        logDebug("askSizeConfirmationBeforeChatDownload");

        final String parentPathC = parentPath;
        final ArrayList<MegaNode> nodeListC = nodeList;
        final long sizeC = size;
        final ChatController chatC = new ChatController(this);

        MaterialAlertDialogBuilder builder = new MaterialAlertDialogBuilder(this, R.style.ThemeOverlay_Mega_MaterialAlertDialog);
        LinearLayout confirmationLayout = new LinearLayout(this);
        confirmationLayout.setOrientation(LinearLayout.VERTICAL);
        LinearLayout.LayoutParams params = new LinearLayout.LayoutParams(LinearLayout.LayoutParams.MATCH_PARENT, LinearLayout.LayoutParams.WRAP_CONTENT);
        params.setMargins(scaleWidthPx(20, outMetrics), scaleHeightPx(10, outMetrics), scaleWidthPx(17, outMetrics), 0);

        final CheckBox dontShowAgain =new CheckBox(this);
        dontShowAgain.setText(getString(R.string.checkbox_not_show_again));
        dontShowAgain.setTextColor(ContextCompat.getColor(this, R.color.white_alpha_054));

        confirmationLayout.addView(dontShowAgain, params);

        builder.setView(confirmationLayout);

        builder.setMessage(getString(R.string.alert_larger_file, getSizeString(sizeC)));
        builder.setPositiveButton(getString(R.string.general_save_to_device),
                new DialogInterface.OnClickListener() {
                    public void onClick(DialogInterface dialog, int whichButton) {
                        if(dontShowAgain.isChecked()){
                            dbH.setAttrAskSizeDownload("false");
                        }
                        chatC.download(parentPathC, nodeListC);
                    }
                });
        builder.setNegativeButton(getString(android.R.string.cancel), new DialogInterface.OnClickListener() {
            public void onClick(DialogInterface dialog, int whichButton) {
                if(dontShowAgain.isChecked()){
                    dbH.setAttrAskSizeDownload("false");
                }
            }
        });

        downloadConfirmationDialog = builder.create();
        downloadConfirmationDialog.show();
    }

    public void askSizeConfirmationBeforeDownload(String parentPath, String url, long size, long [] hashes, final boolean highPriority){
        logDebug("askSizeConfirmationBeforeDownload");

        final String parentPathC = parentPath;
        final String urlC = url;
        final long [] hashesC = hashes;
        final long sizeC=size;

        MaterialAlertDialogBuilder builder = new MaterialAlertDialogBuilder(this);
        LinearLayout confirmationLayout = new LinearLayout(this);
        confirmationLayout.setOrientation(LinearLayout.VERTICAL);
        LinearLayout.LayoutParams params = new LinearLayout.LayoutParams(LinearLayout.LayoutParams.MATCH_PARENT, LinearLayout.LayoutParams.WRAP_CONTENT);
        params.setMargins(scaleWidthPx(20, outMetrics), scaleHeightPx(10, outMetrics), scaleWidthPx(17, outMetrics), 0);

        final CheckBox dontShowAgain =new CheckBox(this);
        dontShowAgain.setText(getString(R.string.checkbox_not_show_again));
        dontShowAgain.setTextColor(ContextCompat.getColor(this, R.color.white_alpha_054));

        confirmationLayout.addView(dontShowAgain, params);

        builder.setView(confirmationLayout);

//				builder.setTitle(getString(R.string.confirmation_required));

        builder.setMessage(getString(R.string.alert_larger_file, getSizeString(sizeC)));
        builder.setPositiveButton(getString(R.string.general_save_to_device),
                new DialogInterface.OnClickListener() {
                    public void onClick(DialogInterface dialog, int whichButton) {
                        if(dontShowAgain.isChecked()){
                            dbH.setAttrAskSizeDownload("false");
                        }
                        if(nC==null){
                            nC = new NodeController(pdfViewerActivityLollipop, isFolderLink);
                        }
                        nC.checkInstalledAppBeforeDownload(parentPathC,urlC, sizeC, hashesC, highPriority);
                    }
                });
        builder.setNegativeButton(getString(android.R.string.cancel), new DialogInterface.OnClickListener() {
            public void onClick(DialogInterface dialog, int whichButton) {
                if(dontShowAgain.isChecked()){
                    dbH.setAttrAskSizeDownload("false");
                }
            }
        });

        downloadConfirmationDialog = builder.create();
        downloadConfirmationDialog.show();
    }

    public void askConfirmationNoAppInstaledBeforeDownload (String parentPath, String url, long size, long [] hashes, String nodeToDownload, final boolean highPriority){
        logDebug("askConfirmationNoAppInstaledBeforeDownload");

        final String parentPathC = parentPath;
        final String urlC = url;
        final long [] hashesC = hashes;
        final long sizeC=size;

        MaterialAlertDialogBuilder builder = new MaterialAlertDialogBuilder(this);
        LinearLayout confirmationLayout = new LinearLayout(this);
        confirmationLayout.setOrientation(LinearLayout.VERTICAL);
        LinearLayout.LayoutParams params = new LinearLayout.LayoutParams(LinearLayout.LayoutParams.MATCH_PARENT, LinearLayout.LayoutParams.WRAP_CONTENT);
        params.setMargins(scaleWidthPx(20, outMetrics), scaleHeightPx(10, outMetrics), scaleWidthPx(17, outMetrics), 0);

        final CheckBox dontShowAgain =new CheckBox(this);
        dontShowAgain.setText(getString(R.string.checkbox_not_show_again));
        dontShowAgain.setTextColor(ContextCompat.getColor(this, R.color.white_alpha_054));

        confirmationLayout.addView(dontShowAgain, params);

        builder.setView(confirmationLayout);

//				builder.setTitle(getString(R.string.confirmation_required));
        builder.setMessage(getString(R.string.alert_no_app, nodeToDownload));
        builder.setPositiveButton(getString(R.string.general_save_to_device),
                new DialogInterface.OnClickListener() {
                    public void onClick(DialogInterface dialog, int whichButton) {
                        if(dontShowAgain.isChecked()){
                            dbH.setAttrAskNoAppDownload("false");
                        }
                        if(nC==null){
                            nC = new NodeController(pdfViewerActivityLollipop, isFolderLink);
                        }
                        nC.download(parentPathC, urlC, sizeC, hashesC, highPriority);
                    }
                });
        builder.setNegativeButton(getString(android.R.string.cancel), new DialogInterface.OnClickListener() {
            public void onClick(DialogInterface dialog, int whichButton) {
                if(dontShowAgain.isChecked()){
                    dbH.setAttrAskNoAppDownload("false");
                }
            }
        });
        downloadConfirmationDialog = builder.create();
        downloadConfirmationDialog.show();
    }

>>>>>>> 100f17d3
    public Uri getUri() {
        return uri;
    }

    public String getPassword () {
        return password;
    }

    public int getMaxIntents() {
        return maxIntents;
    }
}<|MERGE_RESOLUTION|>--- conflicted
+++ resolved
@@ -98,7 +98,6 @@
 import mega.privacy.android.app.lollipop.managerSections.SearchFragmentLollipop;
 import mega.privacy.android.app.utils.AlertsAndWarnings;
 import mega.privacy.android.app.utils.DraggingThumbnailCallback;
-import mega.privacy.android.app.utils.Util;
 import nz.mega.sdk.MegaApiAndroid;
 import nz.mega.sdk.MegaApiJava;
 import nz.mega.sdk.MegaChatApi;
@@ -209,11 +208,6 @@
             AlertsAndWarnings.showSaveToDeviceConfirmDialog(this));
 
     NodeController nC;
-<<<<<<< HEAD
-=======
-    private OfflineNodeSaver offlineNodeSaver;
-    private AlertDialog downloadConfirmationDialog;
->>>>>>> 100f17d3
     private DisplayMetrics outMetrics;
 
     private RelativeLayout bottomLayout;
@@ -271,17 +265,12 @@
 
         super.onCreate(savedInstanceState);
 
-<<<<<<< HEAD
-=======
         Window window = getWindow();
         window.setNavigationBarColor(ContextCompat.getColor(this, R.color.black));
         window.setStatusBarColor(ContextCompat.getColor(this, R.color.black));
         window.addFlags(WindowManager.LayoutParams.FLAG_KEEP_SCREEN_ON);
         window.addFlags(WindowManager.LayoutParams.FLAG_FULLSCREEN);
 
-        pdfViewerActivityLollipop = this;
-
->>>>>>> 100f17d3
         registerReceiver(receiverToFinish, new IntentFilter(BROADCAST_ACTION_INTENT_FILTER_UPDATE_FULL_SCREEN));
 
         final Intent intent = getIntent();
@@ -1891,11 +1880,7 @@
                 if (error_layout.getVisibility() == View.VISIBLE) {
                     error_layout.setVisibility(View.GONE);
                     input.getBackground().mutate().clearColorFilter();
-<<<<<<< HEAD
-                    input.getBackground().mutate().setColorFilter(ContextCompat.getColor(PdfViewerActivityLollipop.this, R.color.accentColor), PorterDuff.Mode.SRC_ATOP);
-=======
-                    input.getBackground().mutate().setColorFilter(ContextCompat.getColor(pdfViewerActivityLollipop, R.color.teal_300), PorterDuff.Mode.SRC_ATOP);
->>>>>>> 100f17d3
+                    input.getBackground().mutate().setColorFilter(ContextCompat.getColor(PdfViewerActivityLollipop.this, R.color.teal_300), PorterDuff.Mode.SRC_IN);
                 }
             }
         });
@@ -1908,11 +1893,7 @@
 
                     String value = v.getText().toString().trim();
                     if (value.length() == 0) {
-<<<<<<< HEAD
-                        input.getBackground().mutate().setColorFilter(ContextCompat.getColor(PdfViewerActivityLollipop.this, R.color.login_warning), PorterDuff.Mode.SRC_ATOP);
-=======
-                        input.getBackground().mutate().setColorFilter(ContextCompat.getColor(pdfViewerActivityLollipop, R.color.red_600), PorterDuff.Mode.SRC_ATOP);
->>>>>>> 100f17d3
+                        input.getBackground().mutate().setColorFilter(ContextCompat.getColor(PdfViewerActivityLollipop.this, R.color.red_600), PorterDuff.Mode.SRC_IN);
                         textError.setText(getString(R.string.invalid_string));
                         error_layout.setVisibility(View.VISIBLE);
                         input.requestFocus();
@@ -1920,11 +1901,7 @@
                     } else {
                         boolean result = matches(regex, value);
                         if (result) {
-<<<<<<< HEAD
-                            input.getBackground().mutate().setColorFilter(ContextCompat.getColor(PdfViewerActivityLollipop.this, R.color.login_warning), PorterDuff.Mode.SRC_ATOP);
-=======
-                            input.getBackground().mutate().setColorFilter(ContextCompat.getColor(pdfViewerActivityLollipop, R.color.red_600), PorterDuff.Mode.SRC_ATOP);
->>>>>>> 100f17d3
+                            input.getBackground().mutate().setColorFilter(ContextCompat.getColor(PdfViewerActivityLollipop.this, R.color.red_600), PorterDuff.Mode.SRC_IN);
                             textError.setText(getString(R.string.invalid_characters));
                             error_layout.setVisibility(View.VISIBLE);
                             input.requestFocus();
@@ -1969,11 +1946,7 @@
                 String value = input.getText().toString().trim();
 
                 if (value.length() == 0) {
-<<<<<<< HEAD
-                    input.getBackground().mutate().setColorFilter(ContextCompat.getColor(PdfViewerActivityLollipop.this, R.color.login_warning), PorterDuff.Mode.SRC_ATOP);
-=======
-                    input.getBackground().mutate().setColorFilter(ContextCompat.getColor(pdfViewerActivityLollipop, R.color.red_600), PorterDuff.Mode.SRC_ATOP);
->>>>>>> 100f17d3
+                    input.getBackground().mutate().setColorFilter(ContextCompat.getColor(PdfViewerActivityLollipop.this, R.color.red_600), PorterDuff.Mode.SRC_IN);
                     textError.setText(getString(R.string.invalid_string));
                     error_layout.setVisibility(View.VISIBLE);
                     input.requestFocus();
@@ -1981,11 +1954,7 @@
                 else{
                     boolean result=matches(regex, value);
                     if(result){
-<<<<<<< HEAD
-                        input.getBackground().mutate().setColorFilter(ContextCompat.getColor(PdfViewerActivityLollipop.this, R.color.login_warning), PorterDuff.Mode.SRC_ATOP);
-=======
-                        input.getBackground().mutate().setColorFilter(ContextCompat.getColor(pdfViewerActivityLollipop, R.color.red_600), PorterDuff.Mode.SRC_ATOP);
->>>>>>> 100f17d3
+                        input.getBackground().mutate().setColorFilter(ContextCompat.getColor(PdfViewerActivityLollipop.this, R.color.red_600), PorterDuff.Mode.SRC_IN);
                         textError.setText(getString(R.string.invalid_characters));
                         error_layout.setVisibility(View.VISIBLE);
                         input.requestFocus();
@@ -2210,82 +2179,8 @@
             return;
         }
 
-<<<<<<< HEAD
         if (nodeAttacher.handleActivityResult(requestCode, resultCode, intent, this)) {
             return;
-=======
-        if (requestCode == REQUEST_CODE_SELECT_CHAT && resultCode == RESULT_OK){
-            long[] chatHandles = intent.getLongArrayExtra(SELECTED_CHATS);
-            long[] contactHandles = intent.getLongArrayExtra(SELECTED_USERS);
-            long[] nodeHandles = intent.getLongArrayExtra(NODE_HANDLES);
-
-            if ((chatHandles != null && chatHandles.length > 0) || (contactHandles != null && contactHandles.length > 0)) {
-                if (contactHandles != null && contactHandles.length > 0) {
-                    ArrayList<MegaChatRoom> chats = new ArrayList<>();
-                    ArrayList<MegaUser> users = new ArrayList<>();
-
-                    for (int i=0; i<contactHandles.length; i++) {
-                        MegaUser user = megaApi.getContact(MegaApiAndroid.userHandleToBase64(contactHandles[i]));
-                        if (user != null) {
-                            users.add(user);
-                        }
-                    }
-
-                    if (chatHandles != null) {
-                        for (int i = 0; i < chatHandles.length; i++) {
-                            MegaChatRoom chatRoom = megaChatApi.getChatRoom(chatHandles[i]);
-                            if (chatRoom != null) {
-                                chats.add(chatRoom);
-                            }
-                        }
-                    }
-
-                    if(nodeHandles!=null){
-                        CreateChatListener listener = new CreateChatListener(chats, users, nodeHandles[0], this, CreateChatListener.SEND_FILE);
-                        for (MegaUser user : users) {
-                            MegaChatPeerList peers = MegaChatPeerList.createInstance();
-                            peers.addPeer(user.getHandle(), MegaChatPeerList.PRIV_STANDARD);
-                            megaChatApi.createChat(false, peers, listener);
-                        }
-                    }
-                    else{
-                        logError("Error on sending to chat");
-                    }
-                }
-                else {
-                    countChat = chatHandles.length;
-                    for (int i = 0; i < chatHandles.length; i++) {
-                        megaChatApi.attachNode(chatHandles[i], nodeHandles[0], this);
-                    }
-                }
-            }
-        }
-        else if (requestCode == REQUEST_CODE_SELECT_LOCAL_FOLDER && resultCode == RESULT_OK) {
-            logDebug("Local folder selected");
-            String parentPath = intent.getStringExtra(FileStorageActivityLollipop.EXTRA_PATH);
-            Util.storeDownloadLocationIfNeeded(parentPath);
-
-            if (type == FILE_LINK_ADAPTER){
-                if (nC == null) {
-                    nC = new NodeController(this);
-                }
-                nC.downloadTo(currentDocument, parentPath, uri.toString());
-            }
-            else if (type == FROM_CHAT) {
-                chatC.prepareForDownload(intent, parentPath);
-            }
-            else {
-                String url = intent.getStringExtra(FileStorageActivityLollipop.EXTRA_URL);
-                long size = intent.getLongExtra(FileStorageActivityLollipop.EXTRA_SIZE, 0);
-                long[] hashes = intent.getLongArrayExtra(FileStorageActivityLollipop.EXTRA_DOCUMENT_HASHES);
-                logDebug("URL: " + url + "___SIZE: " + size);
-
-                if(nC==null){
-                    nC = new NodeController(this, isFolderLink);
-                }
-                nC.checkSizeBeforeDownload(parentPath,url, size, hashes, false);
-            }
->>>>>>> 100f17d3
         }
 
         if (requestCode == REQUEST_CODE_SELECT_MOVE_FOLDER && resultCode == RESULT_OK) {
@@ -2780,149 +2675,6 @@
         }
     }
 
-<<<<<<< HEAD
-=======
-    public void askSizeConfirmationBeforeChatDownload(String parentPath, ArrayList<MegaNode> nodeList, long size){
-        logDebug("askSizeConfirmationBeforeChatDownload");
-
-        final String parentPathC = parentPath;
-        final ArrayList<MegaNode> nodeListC = nodeList;
-        final long sizeC = size;
-        final ChatController chatC = new ChatController(this);
-
-        MaterialAlertDialogBuilder builder = new MaterialAlertDialogBuilder(this, R.style.ThemeOverlay_Mega_MaterialAlertDialog);
-        LinearLayout confirmationLayout = new LinearLayout(this);
-        confirmationLayout.setOrientation(LinearLayout.VERTICAL);
-        LinearLayout.LayoutParams params = new LinearLayout.LayoutParams(LinearLayout.LayoutParams.MATCH_PARENT, LinearLayout.LayoutParams.WRAP_CONTENT);
-        params.setMargins(scaleWidthPx(20, outMetrics), scaleHeightPx(10, outMetrics), scaleWidthPx(17, outMetrics), 0);
-
-        final CheckBox dontShowAgain =new CheckBox(this);
-        dontShowAgain.setText(getString(R.string.checkbox_not_show_again));
-        dontShowAgain.setTextColor(ContextCompat.getColor(this, R.color.white_alpha_054));
-
-        confirmationLayout.addView(dontShowAgain, params);
-
-        builder.setView(confirmationLayout);
-
-        builder.setMessage(getString(R.string.alert_larger_file, getSizeString(sizeC)));
-        builder.setPositiveButton(getString(R.string.general_save_to_device),
-                new DialogInterface.OnClickListener() {
-                    public void onClick(DialogInterface dialog, int whichButton) {
-                        if(dontShowAgain.isChecked()){
-                            dbH.setAttrAskSizeDownload("false");
-                        }
-                        chatC.download(parentPathC, nodeListC);
-                    }
-                });
-        builder.setNegativeButton(getString(android.R.string.cancel), new DialogInterface.OnClickListener() {
-            public void onClick(DialogInterface dialog, int whichButton) {
-                if(dontShowAgain.isChecked()){
-                    dbH.setAttrAskSizeDownload("false");
-                }
-            }
-        });
-
-        downloadConfirmationDialog = builder.create();
-        downloadConfirmationDialog.show();
-    }
-
-    public void askSizeConfirmationBeforeDownload(String parentPath, String url, long size, long [] hashes, final boolean highPriority){
-        logDebug("askSizeConfirmationBeforeDownload");
-
-        final String parentPathC = parentPath;
-        final String urlC = url;
-        final long [] hashesC = hashes;
-        final long sizeC=size;
-
-        MaterialAlertDialogBuilder builder = new MaterialAlertDialogBuilder(this);
-        LinearLayout confirmationLayout = new LinearLayout(this);
-        confirmationLayout.setOrientation(LinearLayout.VERTICAL);
-        LinearLayout.LayoutParams params = new LinearLayout.LayoutParams(LinearLayout.LayoutParams.MATCH_PARENT, LinearLayout.LayoutParams.WRAP_CONTENT);
-        params.setMargins(scaleWidthPx(20, outMetrics), scaleHeightPx(10, outMetrics), scaleWidthPx(17, outMetrics), 0);
-
-        final CheckBox dontShowAgain =new CheckBox(this);
-        dontShowAgain.setText(getString(R.string.checkbox_not_show_again));
-        dontShowAgain.setTextColor(ContextCompat.getColor(this, R.color.white_alpha_054));
-
-        confirmationLayout.addView(dontShowAgain, params);
-
-        builder.setView(confirmationLayout);
-
-//				builder.setTitle(getString(R.string.confirmation_required));
-
-        builder.setMessage(getString(R.string.alert_larger_file, getSizeString(sizeC)));
-        builder.setPositiveButton(getString(R.string.general_save_to_device),
-                new DialogInterface.OnClickListener() {
-                    public void onClick(DialogInterface dialog, int whichButton) {
-                        if(dontShowAgain.isChecked()){
-                            dbH.setAttrAskSizeDownload("false");
-                        }
-                        if(nC==null){
-                            nC = new NodeController(pdfViewerActivityLollipop, isFolderLink);
-                        }
-                        nC.checkInstalledAppBeforeDownload(parentPathC,urlC, sizeC, hashesC, highPriority);
-                    }
-                });
-        builder.setNegativeButton(getString(android.R.string.cancel), new DialogInterface.OnClickListener() {
-            public void onClick(DialogInterface dialog, int whichButton) {
-                if(dontShowAgain.isChecked()){
-                    dbH.setAttrAskSizeDownload("false");
-                }
-            }
-        });
-
-        downloadConfirmationDialog = builder.create();
-        downloadConfirmationDialog.show();
-    }
-
-    public void askConfirmationNoAppInstaledBeforeDownload (String parentPath, String url, long size, long [] hashes, String nodeToDownload, final boolean highPriority){
-        logDebug("askConfirmationNoAppInstaledBeforeDownload");
-
-        final String parentPathC = parentPath;
-        final String urlC = url;
-        final long [] hashesC = hashes;
-        final long sizeC=size;
-
-        MaterialAlertDialogBuilder builder = new MaterialAlertDialogBuilder(this);
-        LinearLayout confirmationLayout = new LinearLayout(this);
-        confirmationLayout.setOrientation(LinearLayout.VERTICAL);
-        LinearLayout.LayoutParams params = new LinearLayout.LayoutParams(LinearLayout.LayoutParams.MATCH_PARENT, LinearLayout.LayoutParams.WRAP_CONTENT);
-        params.setMargins(scaleWidthPx(20, outMetrics), scaleHeightPx(10, outMetrics), scaleWidthPx(17, outMetrics), 0);
-
-        final CheckBox dontShowAgain =new CheckBox(this);
-        dontShowAgain.setText(getString(R.string.checkbox_not_show_again));
-        dontShowAgain.setTextColor(ContextCompat.getColor(this, R.color.white_alpha_054));
-
-        confirmationLayout.addView(dontShowAgain, params);
-
-        builder.setView(confirmationLayout);
-
-//				builder.setTitle(getString(R.string.confirmation_required));
-        builder.setMessage(getString(R.string.alert_no_app, nodeToDownload));
-        builder.setPositiveButton(getString(R.string.general_save_to_device),
-                new DialogInterface.OnClickListener() {
-                    public void onClick(DialogInterface dialog, int whichButton) {
-                        if(dontShowAgain.isChecked()){
-                            dbH.setAttrAskNoAppDownload("false");
-                        }
-                        if(nC==null){
-                            nC = new NodeController(pdfViewerActivityLollipop, isFolderLink);
-                        }
-                        nC.download(parentPathC, urlC, sizeC, hashesC, highPriority);
-                    }
-                });
-        builder.setNegativeButton(getString(android.R.string.cancel), new DialogInterface.OnClickListener() {
-            public void onClick(DialogInterface dialog, int whichButton) {
-                if(dontShowAgain.isChecked()){
-                    dbH.setAttrAskNoAppDownload("false");
-                }
-            }
-        });
-        downloadConfirmationDialog = builder.create();
-        downloadConfirmationDialog.show();
-    }
-
->>>>>>> 100f17d3
     public Uri getUri() {
         return uri;
     }
