package mega.privacy.android.app.lollipop;

import android.Manifest;
import android.annotation.SuppressLint;
import android.app.AlertDialog;
import android.app.Dialog;
import android.app.ProgressDialog;
import android.content.DialogInterface;
import android.content.Intent;
import android.content.pm.PackageManager;
import android.database.Cursor;
import android.graphics.Color;
import android.graphics.PorterDuff;
import android.graphics.drawable.Drawable;
import android.net.Uri;
import android.os.AsyncTask;
import android.os.Build;
import android.os.Bundle;
import android.os.StatFs;
import android.provider.OpenableColumns;
import android.support.design.widget.AppBarLayout;
import android.support.design.widget.Snackbar;
import android.support.v4.app.ActivityCompat;
import android.support.v4.content.ContextCompat;
import android.support.v4.content.FileProvider;
import android.support.v7.app.ActionBar;
import android.support.v7.widget.Toolbar;
import android.view.Menu;
import android.view.MenuInflater;
import android.view.MenuItem;
import android.view.View;
import android.view.Window;
import android.view.WindowManager;
import android.widget.RelativeLayout;
import android.widget.Toast;

import com.github.barteksc.pdfviewer.PDFView;
import com.github.barteksc.pdfviewer.listener.OnLoadCompleteListener;
import com.github.barteksc.pdfviewer.listener.OnPageChangeListener;
import com.github.barteksc.pdfviewer.listener.OnPageErrorListener;
import com.github.barteksc.pdfviewer.scroll.DefaultScrollHandle;
import com.shockwave.pdfium.PdfDocument;

import java.io.BufferedInputStream;
import java.io.File;
import java.io.IOException;
import java.io.InputStream;
import java.net.HttpURLConnection;
import java.net.MalformedURLException;
import java.net.URL;
import java.util.ArrayList;
import java.util.HashMap;
import java.util.List;
import java.util.Map;

import mega.privacy.android.app.DatabaseHandler;
import mega.privacy.android.app.DownloadService;
import mega.privacy.android.app.MegaApplication;
import mega.privacy.android.app.MegaPreferences;
import mega.privacy.android.app.MimeTypeList;
import mega.privacy.android.app.R;
import mega.privacy.android.app.ShareInfo;
import mega.privacy.android.app.UploadService;
import mega.privacy.android.app.UserCredentials;
import mega.privacy.android.app.lollipop.megachat.ChatSettings;
import mega.privacy.android.app.lollipop.tasks.FilePrepareTask;
import mega.privacy.android.app.utils.Constants;
import mega.privacy.android.app.utils.MegaApiUtils;
import mega.privacy.android.app.utils.Util;
import nz.mega.sdk.MegaApiAndroid;
import nz.mega.sdk.MegaApiJava;
import nz.mega.sdk.MegaChatApi;
import nz.mega.sdk.MegaChatApiAndroid;
import nz.mega.sdk.MegaChatApiJava;
import nz.mega.sdk.MegaChatError;
import nz.mega.sdk.MegaChatRequest;
import nz.mega.sdk.MegaChatRequestListenerInterface;
import nz.mega.sdk.MegaError;
import nz.mega.sdk.MegaNode;
import nz.mega.sdk.MegaRequest;
import nz.mega.sdk.MegaRequestListenerInterface;
import nz.mega.sdk.MegaUser;

public class PdfViewerActivityLollipop extends PinActivityLollipop implements OnPageChangeListener, OnLoadCompleteListener, OnPageErrorListener, View.OnClickListener, MegaRequestListenerInterface, MegaChatRequestListenerInterface {

    MegaApplication app = null;
    MegaApiAndroid megaApi;
    MegaChatApiAndroid megaChatApi;
    MegaPreferences prefs = null;

    PDFView pdfView;

<<<<<<< HEAD

    public static int REQUEST_CODE_SELECT_LOCAL_FOLDER = 1004;

    int orderGetChildren = MegaApiJava.ORDER_DEFAULT_ASC;

    AppBarLayout appBarLayout;
    Toolbar tB;
    public ActionBar aB;
=======
    private AppBarLayout appBarLayout;
    private Toolbar tB;
    private ActionBar aB;
>>>>>>> 8e4fac95

    private String gSession;
    UserCredentials credentials;
    private String lastEmail;
    DatabaseHandler dbH = null;
    ChatSettings chatSettings;
    boolean isUrl;

    Uri uri;
    String pdfFileName;
    int pageNumber = 0;
    boolean inside = false;
    long handle;
    boolean isFolderLink = false;

    public RelativeLayout uploadContainer;
    RelativeLayout pdfviewerContainer;

    ProgressDialog statusDialog;

    private MenuItem shareMenuItem;
    private MenuItem downloadMenuItem;

    private List<ShareInfo> filePreparedInfos;
    ArrayList<Long> handleListM = new ArrayList<Long>();

    @Override
    public void onCreate (Bundle savedInstanceState){
        log("onCreate");

        super.onCreate(savedInstanceState);

        Intent intent = getIntent();
        if (intent == null){
            log("intent null");
            finish();
            return;
        }

        Bundle bundle = getIntent().getExtras();
        if (bundle != null){
            inside = bundle.getBoolean("APP");
            handle  = bundle.getLong("HANDLE");
        }
        isFolderLink = intent.getBooleanExtra("isFolderLink", false);

        uri = intent.getData();
        if (uri == null){
            log("uri null");
            finish();
            return;
        }

        app = (MegaApplication)getApplication();
        megaApi = app.getMegaApi();
        if(megaApi==null||megaApi.getRootNode()==null){
            log("Refresh session - sdk");
            Intent intentLogin = new Intent(this, LoginActivityLollipop.class);
            intentLogin.putExtra("visibleFragment", Constants. LOGIN_FRAGMENT);
            intentLogin.setFlags(Intent.FLAG_ACTIVITY_CLEAR_TOP);
            startActivity(intentLogin);
            finish();
            return;
        }
        if(Util.isChatEnabled()){
            if (megaChatApi == null){
                megaChatApi = ((MegaApplication) getApplication()).getMegaChatApi();
            }

            if(megaChatApi==null||megaChatApi.getInitState()== MegaChatApi.INIT_ERROR){
                log("Refresh session - karere");
                Intent intentLogin = new Intent(this, LoginActivityLollipop.class);
                intentLogin.putExtra("visibleFragment", Constants. LOGIN_FRAGMENT);
                intentLogin.setFlags(Intent.FLAG_ACTIVITY_CLEAR_TOP);
                startActivity(intentLogin);
                finish();
                return;
            }
        }
        setContentView(R.layout.activity_pdfviewer);

        appBarLayout = (AppBarLayout) findViewById(R.id.app_bar_pdfviewer);

        tB = (Toolbar) findViewById(R.id.toolbar_pdf_viewer);
        if(tB==null){
            log("Tb is Null");
            return;
        }

        tB.setVisibility(View.VISIBLE);
        setSupportActionBar(tB);
        aB = getSupportActionBar();
        Drawable upArrow = getResources().getDrawable(R.drawable.ic_arrow_back_black);
        upArrow.setColorFilter(getResources().getColor(R.color.lollipop_primary_color), PorterDuff.Mode.SRC_ATOP);
        aB.setHomeAsUpIndicator(upArrow);
        aB.setHomeButtonEnabled(true);
        aB.setDisplayHomeAsUpEnabled(true);

        pdfView = (PDFView) findViewById(R.id.pdfView);

        pdfView.setBackgroundColor(Color.LTGRAY);
        pdfFileName = getFileName(uri);

        if (uri.toString().contains("http://")){
            isUrl = true;
            loadStreamPDF();
        }
        else {
            isUrl = false;
            loadLocalPDF();
        }

        pdfView.setOnClickListener(this);

        setTitle(pdfFileName);
        aB.setTitle(pdfFileName);

        uploadContainer = (RelativeLayout) findViewById(R.id.upload_container_layout_bottom);
        if (!inside) {
            uploadContainer.setVisibility(View.VISIBLE);
        }
        else {
            uploadContainer.setVisibility(View.GONE);
        }

        uploadContainer.setOnClickListener(new View.OnClickListener() {
            @Override
            public void onClick(View v) {
                log("onClick uploadContainer");
                checkLogin();
            }
        });

        pdfviewerContainer = (RelativeLayout) findViewById(R.id.pdf_viewer_container);
    }

    class LoadPDFStream extends AsyncTask<String, Void, InputStream> {

        @Override
        protected InputStream doInBackground(String... strings) {
            InputStream inputStream = null;

            try {
                URL url = new URL(strings[0]);
                HttpURLConnection httpURLConnection = (HttpURLConnection) url.openConnection();
                if (httpURLConnection.getResponseCode() == 200) {
                    inputStream = new BufferedInputStream( (httpURLConnection.getInputStream()));
                }
            } catch (MalformedURLException e) {
                e.printStackTrace();
                return null;
            } catch (IOException e) {
                e.printStackTrace();
                return null;
            }
            return inputStream;
        }

        @Override
        protected void onPostExecute(InputStream inputStream) {
            try {
                pdfView.fromStream(inputStream)
                        .defaultPage(pageNumber)
                        .onPageChange(PdfViewerActivityLollipop.this)
                        .enableAnnotationRendering(true)
                        .onLoad(PdfViewerActivityLollipop.this)
                        .scrollHandle(new DefaultScrollHandle(PdfViewerActivityLollipop.this))
                        .spacing(10) // in dp
                        .onPageError(PdfViewerActivityLollipop.this)
                        .load();
            } catch (Exception e) {

            }
        }
    }

    private void loadStreamPDF() {
        new LoadPDFStream().execute(uri.toString());
    }

    private void loadLocalPDF() {
        try {
            pdfView.fromUri(uri)
                    .defaultPage(pageNumber)
                    .onPageChange(this)
                    .enableAnnotationRendering(true)
                    .onLoad(this)
                    .scrollHandle(new DefaultScrollHandle(this))
                    .spacing(10) // in dp
                    .onPageError(this)
                    .load();
        } catch (Exception e) {

        }
    }

    public void checkLogin(){
        log("checkLogin");

        uploadContainer.setVisibility(View.GONE);

        dbH = DatabaseHandler.getDbHandler(this);
        credentials = dbH.getCredentials();
        //Start login process
        if (credentials == null){
            log("No credential to login");
            Util.showAlert(this, getString(R.string.alert_not_logged_in), null);
            uploadContainer.setVisibility(View.VISIBLE);
        }
        else{
            if (megaApi.getRootNode() == null) {
                if (!MegaApplication.isLoggingIn()) {

                    MegaApplication.setLoggingIn(true);
                    gSession = credentials.getSession();

                    if (Util.isChatEnabled()) {

                        log("onCreate: Chat is ENABLED");
                        if (megaChatApi == null) {
                            megaChatApi = ((MegaApplication) getApplication()).getMegaChatApi();
                        }
                        int ret = megaChatApi.init(gSession);
                        log("onCreate: result of init ---> " + ret);
                        chatSettings = dbH.getChatSettings();
                        if (ret == MegaChatApi.INIT_NO_CACHE) {
                            log("onCreate: condition ret == MegaChatApi.INIT_NO_CACHE");
                            megaApi.invalidateCache();

                        } else if (ret == MegaChatApi.INIT_ERROR) {

                            log("onCreate: condition ret == MegaChatApi.INIT_ERROR");
                            if (chatSettings == null) {

                                log("1 - onCreate: ERROR----> Switch OFF chat");
                                chatSettings = new ChatSettings(false + "", true + "", "", true + "");
                                dbH.setChatSettings(chatSettings);
                            } else {

                                log("2 - onCreate: ERROR----> Switch OFF chat");
                                dbH.setEnabledChat(false + "");
                            }
                            megaChatApi.logout(this);
                        } else {

                            log("onCreate: Chat correctly initialized");
                        }
                    }

                    log("SESSION: " + gSession);
                    megaApi.fastLogin(gSession, this);
                }
            }
            else{
                ((MegaApplication) getApplication()).sendSignalPresenceActivity();
                uploadToCloud();
            }
        }
    }

    public void uploadToCloud(){
        log("uploadToCloud");

        if (filePreparedInfos == null){

            ProgressDialog temp = null;
            try{
                temp = new ProgressDialog(this);
                temp.setMessage(getString(R.string.upload_prepare));
                temp.show();
            }
            catch(Exception e){
                return;
            }
            statusDialog = temp;

            FilePrepareTask filePrepareTask = new FilePrepareTask(this);
            filePrepareTask.execute(getIntent());

        }
        else{
            onIntentProcessed(filePreparedInfos);
        }

        if(megaApi.getRootNode()!=null){
            this.backToCloud(megaApi.getRootNode().getHandle());
        }
        else{
            log("Error on logging");
            Util.showAlert(this, getString(R.string.alert_not_logged_in), null);
            uploadContainer.setVisibility(View.VISIBLE);
        }
    }

    public void onIntentProcessed(List<ShareInfo> infos) {

        if (statusDialog != null) {
            try {
                statusDialog.dismiss();
            }
            catch(Exception ex){}
        }

        log("intent processed!");

        if (infos == null) {
            log("Error infos is NULL");
            return;
        }
        else {

            MegaNode parentNode = megaApi.getRootNode();
            for (ShareInfo info : infos) {
                Intent intent = new Intent(this, UploadService.class);
                intent.putExtra(UploadService.EXTRA_FILEPATH, info.getFileAbsolutePath());
                intent.putExtra(UploadService.EXTRA_NAME, info.getTitle());
                intent.putExtra(UploadService.EXTRA_PARENT_HASH, parentNode.getHandle());
                intent.putExtra(UploadService.EXTRA_SIZE, info.getSize());
                startService(intent);
            }
            filePreparedInfos = null;
        }
    }

    public void backToCloud(long handle){
        log("backToCloud: "+handle);
        Intent startIntent = new Intent(this, ManagerActivityLollipop.class);
        if(handle!=-1){
            startIntent.setAction(Constants.ACTION_OPEN_FOLDER);
            startIntent.putExtra("PARENT_HANDLE", handle);
        }
        startActivity(startIntent);
    }

    public  void setToolbarVisibilityShow () {
        log("setToolbarVisibilityShow");
        aB.show();
        if(tB != null) {
            tB.animate().translationY(0).setDuration(200L).start();
            uploadContainer.animate().translationY(0).setDuration(200L).start();
        }
    }

    public void setToolbarVisibilityHide () {
        log("setToolbarVisibilityHide");
        if(tB != null) {
            tB.animate().translationY(-220).setDuration(200L).withEndAction(new Runnable() {
                @Override
                public void run() {
                    aB.hide();
                }
            }).start();
            uploadContainer.animate().translationY(220).setDuration(200L).start();
        }
        else {
            aB.hide();
        }
    }

    public void setToolbarVisibility (){
        if (aB != null && aB.isShowing()) {
            setToolbarVisibilityHide();
        } else if (aB != null && !aB.isShowing()){
            setToolbarVisibilityShow();
        }
    }

    @Override
    public boolean onCreateOptionsMenu(Menu menu) {
        log("onCreateOptionsMenu");

        MenuInflater inflater = getMenuInflater();
        inflater.inflate(R.menu.activity_pdfviewer, menu);

        shareMenuItem = menu.findItem(R.id.pdfviewer_share);

        Drawable share = getResources().getDrawable(R.drawable.ic_social_share_white);
        share.setColorFilter(getResources().getColor(R.color.lollipop_primary_color), PorterDuff.Mode.SRC_ATOP);

        shareMenuItem.setIcon(share);

        downloadMenuItem = menu.findItem(R.id.pdfviewer_download);
        if (isUrl){
            log("isURL");
            downloadMenuItem.setVisible(true);
            Drawable download = getResources().getDrawable(R.drawable.ic_download_white);
            download.setColorFilter(getResources().getColor(R.color.lollipop_primary_color), PorterDuff.Mode.SRC_ATOP);

            downloadMenuItem.setIcon(download);
        }
        else {

            log("NOT isURL");
            downloadMenuItem.setVisible(false);
        }

        return super.onCreateOptionsMenu(menu);
    }

    @Override
    public boolean onOptionsItemSelected(MenuItem item) {
        log("onOptionsItemSelected");
        ((MegaApplication) getApplication()).sendSignalPresenceActivity();

        int id = item.getItemId();
        switch(id) {
            case android.R.id.home: {
                onBackPressed();
                break;
            }
            case R.id.pdfviewer_share: {
                intentToSendFile();
                break;
            }
            case R.id.pdfviewer_download: {
                downloadFile();
                finish();
                break;
            }
        }
        return super.onOptionsItemSelected(item);
    }

    public void intentToSendFile(){
        log("intentToSendFile");

        if(uri!=null){
            Intent share = new Intent(android.content.Intent.ACTION_SEND);
            share.setType("application/pdf");

            if (Build.VERSION.SDK_INT >= Build.VERSION_CODES.N) {
                log("Use provider to share");
                share.putExtra(Intent.EXTRA_STREAM, Uri.parse(uri.toString()));
                share.addFlags(Intent.FLAG_GRANT_READ_URI_PERMISSION);
            }
            else{
                share.putExtra(Intent.EXTRA_STREAM, uri);
            }
            startActivity(Intent.createChooser(share, getString(R.string.context_share_image)));
        }
        else{
            Snackbar.make(pdfviewerContainer, getString(R.string.pdf_viewer_not_download), Snackbar.LENGTH_LONG).show();
        }
    }

    public void downloadFile() {

        MegaNode node = megaApi.getNodeByHandle(handle);
        if (Build.VERSION.SDK_INT >= Build.VERSION_CODES.M) {
            boolean hasStoragePermission = (ContextCompat.checkSelfPermission(this, Manifest.permission.WRITE_EXTERNAL_STORAGE) == PackageManager.PERMISSION_GRANTED);
            if (!hasStoragePermission) {
                ActivityCompat.requestPermissions(this,
                        new String[]{Manifest.permission.WRITE_EXTERNAL_STORAGE},
                        Constants.REQUEST_WRITE_STORAGE);

                handleListM.add(node.getHandle());
            }
        }
        ArrayList<Long> handleList = new ArrayList<Long>();
        handleList.add(node.getHandle());
        downloadNode(handleList);
    }

    @SuppressLint("NewApi")
    public void downloadNode(ArrayList<Long> handleList){

        long size = 0;
        long[] hashes = new long[handleList.size()];
        for (int i=0;i<handleList.size();i++){
            hashes[i] = handleList.get(i);
            size += megaApi.getNodeByHandle(hashes[i]).getSize();
        }

        if (dbH == null){
            dbH = DatabaseHandler.getDbHandler(getApplicationContext());
        }

        boolean askMe = true;
        String downloadLocationDefaultPath = "";
        prefs = dbH.getPreferences();
        if (prefs != null){
            if (prefs.getStorageAskAlways() != null){
                if (!Boolean.parseBoolean(prefs.getStorageAskAlways())){
                    if (prefs.getStorageDownloadLocation() != null){
                        if (prefs.getStorageDownloadLocation().compareTo("") != 0){
                            askMe = false;
                            downloadLocationDefaultPath = prefs.getStorageDownloadLocation();
                        }
                    }
                }
            }
        }

        if (askMe){
            if (Build.VERSION.SDK_INT >= Build.VERSION_CODES.LOLLIPOP) {
                File[] fs = getExternalFilesDirs(null);
                if (fs.length > 1){
                    if (fs[1] == null){
                        Intent intent = new Intent(FileStorageActivityLollipop.Mode.PICK_FOLDER.getAction());
                        intent.putExtra(FileStorageActivityLollipop.EXTRA_BUTTON_PREFIX, getString(R.string.context_download_to));
                        intent.putExtra(FileStorageActivityLollipop.EXTRA_SIZE, size);
                        intent.setClass(this, FileStorageActivityLollipop.class);
                        intent.putExtra(FileStorageActivityLollipop.EXTRA_DOCUMENT_HASHES, hashes);
                        startActivityForResult(intent, REQUEST_CODE_SELECT_LOCAL_FOLDER);
                    }
                    else{
                        Dialog downloadLocationDialog;
                        String[] sdCardOptions = getResources().getStringArray(R.array.settings_storage_download_location_array);
                        AlertDialog.Builder b=new AlertDialog.Builder(this);

                        b.setTitle(getResources().getString(R.string.settings_storage_download_location));
                        final long sizeFinal = size;
                        final long[] hashesFinal = new long[hashes.length];
                        for (int i=0; i< hashes.length; i++){
                            hashesFinal[i] = hashes[i];
                        }

                        b.setItems(sdCardOptions, new DialogInterface.OnClickListener() {

                            @Override
                            public void onClick(DialogInterface dialog, int which) {
                                switch(which){
                                    case 0:{
                                        Intent intent = new Intent(FileStorageActivityLollipop.Mode.PICK_FOLDER.getAction());
                                        intent.putExtra(FileStorageActivityLollipop.EXTRA_BUTTON_PREFIX, getString(R.string.context_download_to));
                                        intent.putExtra(FileStorageActivityLollipop.EXTRA_SIZE, sizeFinal);
                                        intent.setClass(getApplicationContext(), FileStorageActivityLollipop.class);
                                        intent.putExtra(FileStorageActivityLollipop.EXTRA_DOCUMENT_HASHES, hashesFinal);
                                        startActivityForResult(intent, REQUEST_CODE_SELECT_LOCAL_FOLDER);
                                        break;
                                    }
                                    case 1:{
                                        File[] fs = getExternalFilesDirs(null);
                                        if (fs.length > 1){
                                            String path = fs[1].getAbsolutePath();
                                            File defaultPathF = new File(path);
                                            defaultPathF.mkdirs();
                                            Toast.makeText(getApplicationContext(), getString(R.string.general_download) + ": "  + defaultPathF.getAbsolutePath() , Toast.LENGTH_LONG).show();
                                            downloadTo(path, null, sizeFinal, hashesFinal);
                                        }
                                        break;
                                    }
                                }
                            }
                        });
                        b.setNegativeButton(getResources().getString(R.string.general_cancel), new DialogInterface.OnClickListener() {

                            @Override
                            public void onClick(DialogInterface dialog, int which) {
                                dialog.cancel();
                            }
                        });
                        downloadLocationDialog = b.create();
                        downloadLocationDialog.show();
                    }
                }
                else{
                    Intent intent = new Intent(FileStorageActivityLollipop.Mode.PICK_FOLDER.getAction());
                    intent.putExtra(FileStorageActivityLollipop.EXTRA_BUTTON_PREFIX, getString(R.string.context_download_to));
                    intent.putExtra(FileStorageActivityLollipop.EXTRA_SIZE, size);
                    intent.setClass(this, FileStorageActivityLollipop.class);
                    intent.putExtra(FileStorageActivityLollipop.EXTRA_DOCUMENT_HASHES, hashes);
                    startActivityForResult(intent, REQUEST_CODE_SELECT_LOCAL_FOLDER);
                }
            }
            else{
                Intent intent = new Intent(FileStorageActivityLollipop.Mode.PICK_FOLDER.getAction());
                intent.putExtra(FileStorageActivityLollipop.EXTRA_BUTTON_PREFIX, getString(R.string.context_download_to));
                intent.putExtra(FileStorageActivityLollipop.EXTRA_SIZE, size);
                intent.setClass(this, FileStorageActivityLollipop.class);
                intent.putExtra(FileStorageActivityLollipop.EXTRA_DOCUMENT_HASHES, hashes);
                startActivityForResult(intent, REQUEST_CODE_SELECT_LOCAL_FOLDER);
            }
        }
        else{
            downloadTo(downloadLocationDefaultPath, null, size, hashes);
        }
    }

    public void downloadTo(String parentPath, String url, long size, long [] hashes){
        if (Build.VERSION.SDK_INT >= Build.VERSION_CODES.M) {
            boolean hasStoragePermission = (ContextCompat.checkSelfPermission(this, Manifest.permission.WRITE_EXTERNAL_STORAGE) == PackageManager.PERMISSION_GRANTED);
            if (!hasStoragePermission) {
                ActivityCompat.requestPermissions(this,
                        new String[]{Manifest.permission.WRITE_EXTERNAL_STORAGE},
                        Constants.REQUEST_WRITE_STORAGE);
            }
        }

        double availableFreeSpace = Double.MAX_VALUE;
        try{
            StatFs stat = new StatFs(parentPath);
            availableFreeSpace = (double)stat.getAvailableBlocks() * (double)stat.getBlockSize();
        }
        catch(Exception ex){}


        if (hashes == null){
            if(url != null) {
                if(availableFreeSpace < size) {
                    Snackbar.make(pdfviewerContainer, getString(R.string.error_not_enough_free_space), Snackbar.LENGTH_LONG).show();
                    return;
                }
                Intent service = new Intent(this, DownloadService.class);
                service.putExtra(DownloadService.EXTRA_URL, url);
                service.putExtra(DownloadService.EXTRA_SIZE, size);
                service.putExtra(DownloadService.EXTRA_PATH, parentPath);
                service.putExtra(DownloadService.EXTRA_FOLDER_LINK, isFolderLink);
                startService(service);
            }
        }
        else{
            if(hashes.length == 1){
                MegaNode tempNode = megaApi.getNodeByHandle(hashes[0]);
                if((tempNode != null) && tempNode.getType() == MegaNode.TYPE_FILE){
                    log("ISFILE");
                    String localPath = Util.getLocalFile(this, tempNode.getName(), tempNode.getSize(), parentPath);
                    if(localPath != null){
                        try {
                            Util.copyFile(new File(localPath), new File(parentPath, tempNode.getName()));
                        }
                        catch(Exception e) {}

                        try {

                            Intent viewIntent = new Intent(Intent.ACTION_VIEW);
                            if (Build.VERSION.SDK_INT >= Build.VERSION_CODES.N) {
                                viewIntent.setDataAndType(FileProvider.getUriForFile(this, "mega.privacy.android.app.providers.fileprovider", new File(localPath)), MimeTypeList.typeForName(tempNode.getName()).getType());
                            } else {
                                viewIntent.setDataAndType(Uri.fromFile(new File(localPath)), MimeTypeList.typeForName(tempNode.getName()).getType());
                            }
                            viewIntent.addFlags(Intent.FLAG_GRANT_READ_URI_PERMISSION);
                            if (MegaApiUtils.isIntentAvailable(this, viewIntent))
                                startActivity(viewIntent);
                            else {
                                Intent intentShare = new Intent(Intent.ACTION_SEND);
                                if (Build.VERSION.SDK_INT >= Build.VERSION_CODES.N) {
                                    intentShare.setDataAndType(FileProvider.getUriForFile(this, "mega.privacy.android.app.providers.fileprovider", new File(localPath)), MimeTypeList.typeForName(tempNode.getName()).getType());
                                } else {
                                    intentShare.setDataAndType(Uri.fromFile(new File(localPath)), MimeTypeList.typeForName(tempNode.getName()).getType());
                                }
                                intentShare.addFlags(Intent.FLAG_GRANT_READ_URI_PERMISSION);
                                if (MegaApiUtils.isIntentAvailable(this, intentShare))
                                    startActivity(intentShare);
                                String message = getString(R.string.general_already_downloaded) + ": " + localPath;
                                Snackbar.make(pdfviewerContainer, message, Snackbar.LENGTH_LONG).show();
                            }
                        }
                        catch (Exception e){
                            String message = getString(R.string.general_already_downloaded) + ": " + localPath;
                            Snackbar.make(pdfviewerContainer, message, Snackbar.LENGTH_LONG).show();
                        }
                        return;
                    }
                }
            }

            for (long hash : hashes) {
                MegaNode node = megaApi.getNodeByHandle(hash);
                if(node != null){
                    Map<MegaNode, String> dlFiles = new HashMap<MegaNode, String>();
                    if (node.getType() == MegaNode.TYPE_FOLDER) {
                        getDlList(dlFiles, node, new File(parentPath, new String(node.getName())));
                    } else {
                        dlFiles.put(node, parentPath);
                    }

                    for (MegaNode document : dlFiles.keySet()) {

                        String path = dlFiles.get(document);

                        if(availableFreeSpace < document.getSize()){
                            Snackbar.make(pdfviewerContainer, getString(R.string.error_not_enough_free_space), Snackbar.LENGTH_LONG).show();
                            continue;
                        }

                        Intent service = new Intent(this, DownloadService.class);
                        service.putExtra(DownloadService.EXTRA_HASH, document.getHandle());
                        service.putExtra(DownloadService.EXTRA_URL, url);
                        service.putExtra(DownloadService.EXTRA_SIZE, document.getSize());
                        service.putExtra(DownloadService.EXTRA_PATH, path);
                        service.putExtra(DownloadService.EXTRA_FOLDER_LINK, isFolderLink);
                        startService(service);
                    }
                }
                else if(url != null) {
                    if(availableFreeSpace < size) {
                        Snackbar.make(pdfviewerContainer, getString(R.string.error_not_enough_free_space), Snackbar.LENGTH_LONG).show();
                        continue;
                    }

                    Intent service = new Intent(this, DownloadService.class);
                    service.putExtra(DownloadService.EXTRA_HASH, hash);
                    service.putExtra(DownloadService.EXTRA_URL, url);
                    service.putExtra(DownloadService.EXTRA_SIZE, size);
                    service.putExtra(DownloadService.EXTRA_PATH, parentPath);
                    service.putExtra(DownloadService.EXTRA_FOLDER_LINK, isFolderLink);
                    startService(service);
                }
                else {
                    log("node not found");
                }
            }
        }
    }

    private void getDlList(Map<MegaNode, String> dlFiles, MegaNode parent, File folder) {

        if (megaApi.getRootNode() == null)
            return;

        folder.mkdir();
        ArrayList<MegaNode> nodeList = megaApi.getChildren(parent, orderGetChildren);
        for(int i=0; i<nodeList.size(); i++){
            MegaNode document = nodeList.get(i);
            if (document.getType() == MegaNode.TYPE_FOLDER) {
                File subfolder = new File(folder, new String(document.getName()));
                getDlList(dlFiles, document, subfolder);
            }
            else {
                dlFiles.put(document, folder.getAbsolutePath());
            }
        }
    }

    @Override
    public void onPageChanged(int page, int pageCount) {
        pageNumber = page;
        setTitle(String.format("%s %s / %s", pdfFileName, page + 1, pageCount));
    }

    @Override
    public void onPageError(int page, Throwable t) {
        log("Cannot load page " + page);
    }

    @Override
    public void loadComplete(int nbPages) {
        PdfDocument.Meta meta = pdfView.getDocumentMeta();
        log("title = " + meta.getTitle());
        log("author = " + meta.getAuthor());
        log("subject = " + meta.getSubject());
        log("keywords = " + meta.getKeywords());
        log("creator = " + meta.getCreator());
        log("producer = " + meta.getProducer());
        log("creationDate = " + meta.getCreationDate());
        log("modDate = " + meta.getModDate());

        printBookmarksTree(pdfView.getTableOfContents(), "-");
    }

    public void printBookmarksTree(List<PdfDocument.Bookmark> tree, String sep) {
        for (PdfDocument.Bookmark b : tree) {

            log(String.format("%s %s, p %d", sep, b.getTitle(), b.getPageIdx()));

            if (b.hasChildren()) {
                printBookmarksTree(b.getChildren(), sep + "-");
            }
        }
    }

    public String getFileName(Uri uri) {
        String result = null;
        if (uri.getScheme().equals("content")) {
            Cursor cursor = getContentResolver().query(uri, null, null, null, null);
            try {
                if (cursor != null && cursor.moveToFirst()) {
                    result = cursor.getString(cursor.getColumnIndex(OpenableColumns.DISPLAY_NAME));
                }
            } finally {
                if (cursor != null) {
                    cursor.close();
                }
            }
        }
        if (result == null) {
            result = uri.getLastPathSegment();
        }
        return result;
    }

    public static void log(String log) {
        Util.log("PdfViewerActivityLollipop", log);
    }

    @Override
    public void onClick(View v) {
        log("onClick");
        setToolbarVisibility();
    }

    @Override
    public void onRequestStart(MegaApiJava api, MegaRequest request) {

    }

    @Override
    public void onRequestUpdate(MegaApiJava api, MegaRequest request) {

    }

    @Override
    public void onRequestFinish(MegaApiJava api, MegaRequest request, MegaError e) {
        log("onRequestFinish");
        if (request.getType() == MegaRequest.TYPE_LOGIN){

            if (e.getErrorCode() != MegaError.API_OK) {

                MegaApplication.setLoggingIn(false);

                DatabaseHandler dbH = DatabaseHandler.getDbHandler(getApplicationContext());
                dbH.clearCredentials();
                if (dbH.getPreferences() != null){
                    dbH.clearPreferences();
                    dbH.setFirstTime(false);
                }
            }
            else{
                //LOGIN OK

                gSession = megaApi.dumpSession();
                credentials = new UserCredentials(lastEmail, gSession, "", "", "");

                DatabaseHandler dbH = DatabaseHandler.getDbHandler(getApplicationContext());
                dbH.clearCredentials();

                log("Logged in: " + gSession);

                megaApi.fetchNodes(this);
            }
        }
        else if (request.getType() == MegaRequest.TYPE_FETCH_NODES){

            if (e.getErrorCode() == MegaError.API_OK){

                if (Build.VERSION.SDK_INT >= Build.VERSION_CODES.LOLLIPOP) {
                    Window window = this.getWindow();
                    window.addFlags(WindowManager.LayoutParams.FLAG_DRAWS_SYSTEM_BAR_BACKGROUNDS);
                    window.clearFlags(WindowManager.LayoutParams.FLAG_TRANSLUCENT_STATUS);
                    window.setStatusBarColor(ContextCompat.getColor(this, R.color.lollipop_dark_primary_color));

                }
                DatabaseHandler dbH = DatabaseHandler.getDbHandler(getApplicationContext());

                gSession = megaApi.dumpSession();
                MegaUser myUser = megaApi.getMyUser();
                String myUserHandle = "";
                if(myUser!=null){
                    lastEmail = megaApi.getMyUser().getEmail();
                    myUserHandle = megaApi.getMyUser().getHandle()+"";
                }

                credentials = new UserCredentials(lastEmail, gSession, "", "", myUserHandle);

                dbH.saveCredentials(credentials);

                chatSettings = dbH.getChatSettings();
                if(chatSettings!=null) {

                    boolean chatEnabled = Boolean.parseBoolean(chatSettings.getEnabled());
                    if(chatEnabled){

                        log("Chat enabled-->connect");
                        megaChatApi.connect(this);
                        MegaApplication.setLoggingIn(false);
                        uploadToCloud();
                    }
                    else{

                        log("Chat NOT enabled - readyToManager");
                        MegaApplication.setLoggingIn(false);
                        uploadToCloud();
                    }
                }
                else{
                    log("chatSettings NULL - readyToManager");
                    MegaApplication.setLoggingIn(false);
                    uploadToCloud();
                }
            }
        }
    }

    @Override
    public void onRequestTemporaryError(MegaApiJava api, MegaRequest request, MegaError e) {

    }

    @Override
    public void onRequestStart(MegaChatApiJava api, MegaChatRequest request) {

    }

    @Override
    public void onRequestUpdate(MegaChatApiJava api, MegaChatRequest request) {

    }

    @Override
    public void onRequestFinish(MegaChatApiJava api, MegaChatRequest request, MegaChatError e) {
        log("onRequestFinish - MegaChatApi");

        if (request.getType() == MegaChatRequest.TYPE_CONNECT){
            MegaApplication.setLoggingIn(false);
            if(e.getErrorCode()==MegaChatError.ERROR_OK){
                log("Connected to chat!");
            }
            else{
                log("ERROR WHEN CONNECTING " + e.getErrorString());
            }
        }
    }

    @Override
    public void onRequestTemporaryError(MegaChatApiJava api, MegaChatRequest request, MegaChatError e) {

    }
}<|MERGE_RESOLUTION|>--- conflicted
+++ resolved
@@ -90,8 +90,6 @@
 
     PDFView pdfView;
 
-<<<<<<< HEAD
-
     public static int REQUEST_CODE_SELECT_LOCAL_FOLDER = 1004;
 
     int orderGetChildren = MegaApiJava.ORDER_DEFAULT_ASC;
@@ -99,12 +97,6 @@
     AppBarLayout appBarLayout;
     Toolbar tB;
     public ActionBar aB;
-=======
-    private AppBarLayout appBarLayout;
-    private Toolbar tB;
-    private ActionBar aB;
->>>>>>> 8e4fac95
-
     private String gSession;
     UserCredentials credentials;
     private String lastEmail;
