package mega.privacy.android.app.lollipop;

import android.Manifest;
import android.app.ActivityManager;
import android.app.ProgressDialog;
import android.content.BroadcastReceiver;
import android.content.Context;
import android.content.DialogInterface;
import android.content.Intent;
import android.content.IntentFilter;
import android.content.pm.PackageManager;
import android.content.res.Configuration;
import android.database.Cursor;
import android.graphics.Color;
import android.graphics.PorterDuff;
import android.net.Uri;
import android.os.AsyncTask;
import android.os.Build;
import android.os.Bundle;
import android.os.Environment;
import android.os.Handler;
import android.os.StrictMode;
import android.provider.OpenableColumns;
import android.support.annotation.NonNull;
import android.support.v4.app.ActivityCompat;
import android.support.v4.content.ContextCompat;
import android.support.v4.content.FileProvider;
import android.support.v4.content.LocalBroadcastManager;
import android.support.v7.app.ActionBar;
import android.support.v7.app.AlertDialog;
import android.support.v7.widget.Toolbar;
import android.text.Editable;
import android.text.TextWatcher;
import android.util.DisplayMetrics;
import android.util.TypedValue;
import android.view.Display;
import android.view.KeyEvent;
import android.view.LayoutInflater;
import android.view.Menu;
import android.view.MenuInflater;
import android.view.MenuItem;
import android.view.View;
import android.view.ViewGroup;
import android.view.ViewTreeObserver;
import android.view.Window;
import android.view.WindowManager;
import android.view.animation.DecelerateInterpolator;
import android.view.inputmethod.EditorInfo;
import android.view.inputmethod.InputMethodManager;
import android.widget.Button;
import android.widget.CheckBox;
import android.widget.ImageView;
import android.widget.LinearLayout;
import android.widget.ProgressBar;
import android.widget.RelativeLayout;
import android.widget.TextView;
import android.widget.Toast;

import com.github.barteksc.pdfviewer.PDFView;
import com.github.barteksc.pdfviewer.listener.OnLoadCompleteListener;
import com.github.barteksc.pdfviewer.listener.OnPageChangeListener;
import com.github.barteksc.pdfviewer.listener.OnPageErrorListener;
import com.github.barteksc.pdfviewer.scroll.DefaultScrollHandle;
import com.shockwave.pdfium.PdfDocument;
import com.shockwave.pdfium.util.SizeF;

import java.io.BufferedInputStream;
import java.io.File;
import java.io.IOException;
import java.io.InputStream;
import java.net.HttpURLConnection;
import java.net.MalformedURLException;
import java.net.URL;
import java.util.ArrayList;
import java.util.List;
import java.util.regex.Matcher;
import java.util.regex.Pattern;

import mega.privacy.android.app.DatabaseHandler;
import mega.privacy.android.app.MegaApplication;
import mega.privacy.android.app.MegaPreferences;
import mega.privacy.android.app.MimeTypeList;
import mega.privacy.android.app.MimeTypeThumbnail;
import mega.privacy.android.app.R;
import mega.privacy.android.app.ShareInfo;
import mega.privacy.android.app.UploadService;
import mega.privacy.android.app.UserCredentials;
import mega.privacy.android.app.components.EditTextCursorWatcher;
import mega.privacy.android.app.lollipop.controllers.ChatController;
import mega.privacy.android.app.lollipop.controllers.NodeController;
import mega.privacy.android.app.lollipop.listeners.CreateChatToPerformActionListener;
import mega.privacy.android.app.lollipop.managerSections.FileBrowserFragmentLollipop;
import mega.privacy.android.app.lollipop.managerSections.InboxFragmentLollipop;
import mega.privacy.android.app.lollipop.managerSections.IncomingSharesFragmentLollipop;
import mega.privacy.android.app.lollipop.managerSections.OfflineFragmentLollipop;
import mega.privacy.android.app.lollipop.managerSections.OutgoingSharesFragmentLollipop;
import mega.privacy.android.app.lollipop.managerSections.RubbishBinFragmentLollipop;
import mega.privacy.android.app.lollipop.managerSections.SearchFragmentLollipop;
import mega.privacy.android.app.lollipop.megachat.ChatSettings;
import nz.mega.sdk.MegaApiAndroid;
import nz.mega.sdk.MegaApiJava;
import nz.mega.sdk.MegaChatApi;
import nz.mega.sdk.MegaChatApiAndroid;
import nz.mega.sdk.MegaChatApiJava;
import nz.mega.sdk.MegaChatError;
import nz.mega.sdk.MegaChatMessage;
import nz.mega.sdk.MegaChatPeerList;
import nz.mega.sdk.MegaChatRequest;
import nz.mega.sdk.MegaChatRequestListenerInterface;
import nz.mega.sdk.MegaChatRoom;
import nz.mega.sdk.MegaContactRequest;
import nz.mega.sdk.MegaError;
import nz.mega.sdk.MegaEvent;
import nz.mega.sdk.MegaGlobalListenerInterface;
import nz.mega.sdk.MegaNode;
import nz.mega.sdk.MegaRequest;
import nz.mega.sdk.MegaRequestListenerInterface;
import nz.mega.sdk.MegaShare;
import nz.mega.sdk.MegaTransfer;
import nz.mega.sdk.MegaTransferListenerInterface;
import nz.mega.sdk.MegaUser;
import nz.mega.sdk.MegaUserAlert;

import static mega.privacy.android.app.lollipop.FileInfoActivityLollipop.TYPE_EXPORT_REMOVE;
import static mega.privacy.android.app.utils.Constants.*;
import static mega.privacy.android.app.utils.FileUtils.*;
import static mega.privacy.android.app.utils.LogUtil.*;
import static mega.privacy.android.app.utils.Util.*;

public class PdfViewerActivityLollipop extends PinActivityLollipop implements MegaGlobalListenerInterface, OnPageChangeListener, OnLoadCompleteListener, OnPageErrorListener, MegaRequestListenerInterface, MegaChatRequestListenerInterface, MegaTransferListenerInterface{

    int[] screenPosition;
    int mLeftDelta;
    int mTopDelta;
    float mWidthScale;
    float mHeightScale;
    int screenWidth;
    int screenHeight;

    static PdfViewerActivityLollipop pdfViewerActivityLollipop;

    MegaApplication app = null;
    MegaApiAndroid megaApi;
    MegaApiAndroid megaApiFolder;
    MegaChatApiAndroid megaChatApi;
    MegaPreferences prefs = null;

    private AlertDialog alertDialogTransferOverquota;
    public ProgressBar progressBar;

    public static boolean loading = true;
    boolean transferOverquota = false;

    PDFView pdfView;

    Toolbar tB;
    public ActionBar aB;
    private String gSession;
    UserCredentials credentials;
    private String lastEmail;
    DatabaseHandler dbH = null;
    ChatSettings chatSettings;
    boolean isUrl;
    DefaultScrollHandle defaultScrollHandle;

    Uri uri;
    String password;
    int maxIntents = 3;
    String pdfFileName;
    boolean inside = false;
    long handle = -1;
    boolean isFolderLink = false;
    private int currentPage;
    private int type;
    private boolean isOffLine = false;
    int countChat = 0;
    int errorSent = 0;
    int successSent = 0;

    public RelativeLayout uploadContainer;
    RelativeLayout pdfviewerContainer;

    ProgressDialog statusDialog;

    private MenuItem shareMenuItem;
    private MenuItem downloadMenuItem;
    private MenuItem propertiesMenuItem;
    private MenuItem chatMenuItem;
    private MenuItem getlinkMenuItem;
    private MenuItem renameMenuItem;
    private MenuItem moveMenuItem;
    private MenuItem copyMenuItem;
    private MenuItem moveToTrashMenuItem;
    private MenuItem removeMenuItem;
    private MenuItem removelinkMenuItem;
    private MenuItem importMenuItem;
    private MenuItem saveForOfflineMenuItem;
    private MenuItem chatRemoveMenuItem;

    private List<ShareInfo> filePreparedInfos;
    ArrayList<Long> handleListM = new ArrayList<Long>();

    private String downloadLocationDefaultPath = "";
    private boolean renamed = false;
    private String path;
    private String pathNavigation;

    NodeController nC;
    private android.support.v7.app.AlertDialog downloadConfirmationDialog;
    private DisplayMetrics outMetrics;

    private RelativeLayout bottomLayout;
    private TextView fileNameTextView;
    int typeExport = -1;
    private Handler handler;
    private AlertDialog renameDialog;
    String regex = "[*|\\?:\"<>\\\\\\\\/]";
    boolean moveToRubbish = false;
    ProgressDialog moveToTrashStatusDialog;
    private boolean fromShared = false;

    private TextView actualPage;
    private TextView totalPages;
    private RelativeLayout pageNumber;

    boolean toolbarVisible = true;
    boolean fromChat = false;
    boolean isDeleteDialogShow = false;
    boolean fromDownload = false;

    ChatController chatC;
    private long msgId = -1;
    private long chatId = -1;
    MegaNode nodeChat;
    MegaChatMessage msgChat;

    boolean notChangePage = false;
    MegaNode currentDocument;

    private BroadcastReceiver receiverToFinish = new BroadcastReceiver() {
        @Override
        public void onReceive(Context context, Intent intent) {
            if (intent != null) {
                finish();
            }
        }
    };

    @Override
    public void onCreate (Bundle savedInstanceState){
        logDebug("onCreate");

        super.onCreate(savedInstanceState);

        pdfViewerActivityLollipop = this;

        LocalBroadcastManager.getInstance(this).registerReceiver(receiverToFinish, new IntentFilter(BROADCAST_ACTION_INTENT_FILTER_UPDATE_FULL_SCREEN));

        final Intent intent = getIntent();
        if (intent == null){
            logWarning("Intent null");
            finish();
            return;
        }
        handler = new Handler();
        if (savedInstanceState != null) {
            logDebug("saveInstanceState");
            currentPage = savedInstanceState.getInt("currentPage");
            handle = savedInstanceState.getLong("HANDLE");
            pdfFileName = savedInstanceState.getString("pdfFileName");
            uri = Uri.parse(savedInstanceState.getString("uri"));
            renamed = savedInstanceState.getBoolean("renamed");
            isDeleteDialogShow = savedInstanceState.getBoolean("isDeleteDialogShow", false);
            toolbarVisible = savedInstanceState.getBoolean("toolbarVisible", toolbarVisible);
            password = savedInstanceState.getString("password");
            maxIntents = savedInstanceState.getInt("maxIntents", 3);
        }
        else {
            currentPage = 1;
            isDeleteDialogShow = false;
            handle = intent.getLongExtra("HANDLE", -1);
            uri = intent.getData();
            logDebug("URI pdf: " + uri);
            if (uri == null){
                logError("Uri null");
                finish();
                return;
            }
        }
        fromDownload = intent.getBooleanExtra("fromDownloadService", false);
        fromShared = intent.getBooleanExtra("fromShared", false);
        inside = intent.getBooleanExtra("inside", false);
//        handle = intent.getLongExtra("HANDLE", -1);
        isFolderLink = intent.getBooleanExtra("isFolderLink", false);
        type = intent.getIntExtra("adapterType", 0);
        path = intent.getStringExtra("path");

//        if (!renamed){
//            uri = intent.getData();
//            log("URI pdf: "+uri);
//            if (uri == null){
//                log("uri null");
//                finish();
//                return;
//            }
//        }

        if (type == OFFLINE_ADAPTER){
            isOffLine = true;
            pathNavigation = intent.getStringExtra("pathNavigation");
        }
        else if (type == FILE_LINK_ADAPTER) {
            String serialize = intent.getStringExtra(EXTRA_SERIALIZE_STRING);
            if(serialize!=null) {
                currentDocument = MegaNode.unserialize(serialize);
                if (currentDocument != null) {
                    logDebug("currentDocument NOT NULL");
                }
                else {
                    logWarning("currentDocument is NULL");
                }
            }
            isOffLine = false;
            fromChat = false;
        }
        else {
            isOffLine = false;
            pathNavigation = null;
            if (type == FROM_CHAT){
                fromChat = true;
                chatC = new ChatController(this);
                msgId = intent.getLongExtra("msgId", -1);
                chatId = intent.getLongExtra("chatId", -1);
            }
            else {
                fromChat = false;
            }
        }

        Display display = getWindowManager().getDefaultDisplay();
        outMetrics = new DisplayMetrics ();
        display.getMetrics(outMetrics);
        screenHeight = outMetrics.heightPixels;
        screenWidth = outMetrics.widthPixels;

        setContentView(R.layout.activity_pdfviewer);

        pdfviewerContainer = (RelativeLayout) findViewById(R.id.pdf_viewer_container);

        if (Build.VERSION.SDK_INT >= 26) {
            StrictMode.VmPolicy.Builder builder = new StrictMode.VmPolicy.Builder();
            StrictMode.setVmPolicy(builder.build());
        }
        if (!isOffLine && type != ZIP_ADAPTER) {
            app = (MegaApplication) getApplication();
            megaApi = app.getMegaApi();
            if (isFolderLink) {
                megaApiFolder = app.getMegaApiFolder();
            }

            if (isChatEnabled()) {
                megaChatApi = app.getMegaChatApi();
                if (megaChatApi != null) {
                    if (msgId != -1 && chatId != -1) {
                        msgChat = megaChatApi.getMessage(chatId, msgId);
                        if(msgChat==null){
                            msgChat = megaChatApi.getMessageFromNodeHistory(chatId, chatId);
                        }
                        if (msgChat != null) {
                            nodeChat = chatC.authorizeNodeIfPreview(msgChat.getMegaNodeList().get(0), megaChatApi.getChatRoom(chatId));
                            if (isDeleteDialogShow) {
                                showConfirmationDeleteNode(chatId, msgChat);
                            }
                        }
                    } else {
                        logWarning("msgId or chatId null");
                    }
                }
            }

            logDebug("Add transfer listener");
            megaApi.addTransferListener(this);
            megaApi.addGlobalListener(this);

            if (dbH == null){
                dbH = DatabaseHandler.getDbHandler(getApplicationContext());
            }

            if (uri.toString().contains("http://")) {
                if (dbH != null && dbH.getCredentials() != null) {
                    if (megaApi.httpServerIsRunning() == 0) {
                        megaApi.httpServerStart();
                    }

                    ActivityManager.MemoryInfo mi = new ActivityManager.MemoryInfo();
                    ActivityManager activityManager = (ActivityManager) getSystemService(Context.ACTIVITY_SERVICE);
                    activityManager.getMemoryInfo(mi);

                    if (mi.totalMem > BUFFER_COMP) {
                        logDebug("Total mem: " + mi.totalMem + " allocate 32 MB");
                        megaApi.httpServerSetMaxBufferSize(MAX_BUFFER_32MB);
                    }
                    else {
                        logDebug("Total mem: " + mi.totalMem + " allocate 16 MB");
                        megaApi.httpServerSetMaxBufferSize(MAX_BUFFER_16MB);
                    }
                }
                else if (isFolderLink) {
                    if (megaApiFolder.httpServerIsRunning() == 0) {
                        megaApiFolder.httpServerStart();
                    }

                    ActivityManager.MemoryInfo mi = new ActivityManager.MemoryInfo();
                    ActivityManager activityManager = (ActivityManager) getSystemService(Context.ACTIVITY_SERVICE);
                    activityManager.getMemoryInfo(mi);

                    if (mi.totalMem > BUFFER_COMP) {
                        logDebug("Total mem: " + mi.totalMem + " allocate 32 MB");
                        megaApiFolder.httpServerSetMaxBufferSize(MAX_BUFFER_32MB);
                    }
                    else {
                        logDebug("Total mem: " + mi.totalMem + " allocate 16 MB");
                        megaApiFolder.httpServerSetMaxBufferSize(MAX_BUFFER_16MB);
                    }
                }
                if (savedInstanceState != null && ! isFolderLink) {
                    MegaNode node = null;
                    if (fromChat) {
                        node = nodeChat;
                    }
                    else if (type == FILE_LINK_ADAPTER) {
                        node = currentDocument;
                    }
                    else {
                        node = megaApi.getNodeByHandle(handle);
                    }
                    if (node != null){
                        uri = Uri.parse(megaApi.httpServerGetLocalLink(node));
                    }
                    else {
                        showSnackbar(SNACKBAR_TYPE, getString(R.string.error_streaming), -1);
                    }
                }
            }

            if (isFolderLink){
                logDebug("Folder link node");
                MegaNode currentDocumentAuth = megaApiFolder.authorizeNode(megaApiFolder.getNodeByHandle(handle));
                if (currentDocumentAuth == null){
                    logWarning("CurrentDocumentAuth is null");
                    showSnackbar(SNACKBAR_TYPE, getString(R.string.error_streaming)+ ": node not authorized", -1);
                }
                else{
                    logDebug("CurrentDocumentAuth is not null");
                    String url;
                    if (dbH != null && dbH.getCredentials() != null) {
                        url = megaApi.httpServerGetLocalLink(currentDocumentAuth);
                    }
                    else {
                        url = megaApiFolder.httpServerGetLocalLink(currentDocumentAuth);
                    }
                    if (url != null) {
                        uri = Uri.parse(url);
                    }
                }
            }

            logDebug("Overquota delay: " + megaApi.getBandwidthOverquotaDelay());
            if(megaApi.getBandwidthOverquotaDelay()>0){
                if(alertDialogTransferOverquota==null){
                    showTransferOverquotaDialog();
                }
                else {
                    if (!(alertDialogTransferOverquota.isShowing())) {
                        showTransferOverquotaDialog();
                    }
                }
            }
        }

//        if(megaApi==null||megaApi.getRootNode()==null){
//            log("Refresh session - sdk");
//            Intent intentLogin = new Intent(this, LoginActivityLollipop.class);
//            intentLogin.putExtra("visibleFragment",  LOGIN_FRAGMENT);
//            intentLogin.setFlags(Intent.FLAG_ACTIVITY_CLEAR_TOP);
//            startActivity(intentLogin);
//            finish();
//            return;
//        }
//
//        if(isChatEnabled()){
//            if (megaChatApi == null){
//                megaChatApi = ((MegaApplication) getApplication()).getMegaChatApi();
//            }
//
//            if(megaChatApi==null||megaChatApi.getInitState()== MegaChatApi.INIT_ERROR){
//                log("Refresh session - karere");
//                Intent intentLogin = new Intent(this, LoginActivityLollipop.class);
//                intentLogin.putExtra("visibleFragment",  LOGIN_FRAGMENT);
//                intentLogin.setFlags(Intent.FLAG_ACTIVITY_CLEAR_TOP);
//                startActivity(intentLogin);
//                finish();
//                return;
//            }
//        }

        tB = (Toolbar) findViewById(R.id.toolbar_pdf_viewer);
        if(tB==null){
            logWarning("Tb is Null");
            return;
        }

        tB.setVisibility(View.VISIBLE);
        setSupportActionBar(tB);
        aB = getSupportActionBar();
        aB.setHomeAsUpIndicator(R.drawable.ic_arrow_back_white);
        aB.setHomeButtonEnabled(true);
        aB.setDisplayHomeAsUpEnabled(true);

        if (Build.VERSION.SDK_INT >= Build.VERSION_CODES.LOLLIPOP) {
            Window window = this.getWindow();
            window.addFlags(WindowManager.LayoutParams.FLAG_DRAWS_SYSTEM_BAR_BACKGROUNDS);
            window.clearFlags(WindowManager.LayoutParams.FLAG_TRANSLUCENT_STATUS);
            window.setStatusBarColor(ContextCompat.getColor(this, R.color.black));
        }
        if (Build.VERSION.SDK_INT <= Build.VERSION_CODES.GINGERBREAD){
            requestWindowFeature(Window.FEATURE_NO_TITLE);
            this.getWindow().setFlags(WindowManager.LayoutParams.FLAG_FULLSCREEN, WindowManager.LayoutParams.FLAG_FULLSCREEN);
        }

        bottomLayout = (RelativeLayout) findViewById(R.id.pdf_viewer_layout_bottom);
        fileNameTextView = (TextView) findViewById(R.id.pdf_viewer_file_name);
        actualPage = (TextView) findViewById(R.id.pdf_viewer_actual_page_number);
        actualPage.setText(""+currentPage);
        totalPages = (TextView) findViewById(R.id.pdf_viewer_total_page_number);
        pageNumber = (RelativeLayout) findViewById(R.id.pdf_viewer_page_number);
        progressBar = (ProgressBar) findViewById(R.id.pdf_viewer_progress_bar);

        pdfView = (PDFView) findViewById(R.id.pdfView);

        pdfView.setBackgroundColor(Color.LTGRAY);
        pdfFileName = getFileName(uri);
        defaultScrollHandle = new DefaultScrollHandle(PdfViewerActivityLollipop.this);

        loading = true;
        if (uri.toString().contains("http://")){
            isUrl = true;
            loadStreamPDF();
        }
        else {
            isUrl = false;
            loadLocalPDF();
        }

        setTitle(pdfFileName);

        if(getResources().getConfiguration().orientation == Configuration.ORIENTATION_LANDSCAPE){
            fileNameTextView.setMaxWidth(scaleWidthPx(300, outMetrics));
        }
        else{
            fileNameTextView.setMaxWidth(scaleWidthPx(300, outMetrics));
        }

        fileNameTextView.setText(pdfFileName);

        uploadContainer = (RelativeLayout) findViewById(R.id.upload_container_layout_bottom);
        if (!inside) {
            aB.setTitle(pdfFileName);
            uploadContainer.setVisibility(View.VISIBLE);
            bottomLayout.setVisibility(View.GONE);
            pageNumber.animate().translationY(-150).start();
        }
        else {
            aB.setTitle(" ");
            uploadContainer.setVisibility(View.GONE);
            bottomLayout.setVisibility(View.VISIBLE);
            pageNumber.animate().translationY(-100).start();
        }

        uploadContainer.setOnClickListener(new View.OnClickListener() {
            @Override
            public void onClick(View v) {
                logDebug("onClick uploadContainer");
                Intent intent1 = new Intent(PdfViewerActivityLollipop.this, FileExplorerActivityLollipop.class);
                intent1.setAction(Intent.ACTION_SEND);
                intent1.addFlags(Intent.FLAG_GRANT_READ_URI_PERMISSION);
                intent1.setDataAndType(uri, "application/pdf");
                startActivity(intent1);
                finish();
            }
        });

        if (!toolbarVisible) {
            setToolbarVisibilityHide(0L);
        }

        if (savedInstanceState == null){
            ViewTreeObserver observer = pdfView.getViewTreeObserver();
            observer.addOnPreDrawListener(new ViewTreeObserver.OnPreDrawListener() {
                @Override
                public boolean onPreDraw() {

                    pdfView.getViewTreeObserver().removeOnPreDrawListener(this);
                    int[] location = new int[2];
                    pdfView.getLocationOnScreen(location);
                    int[] getlocation = new int[2];
                    getLocationOnScreen(getlocation);
                    screenPosition = getIntent().getIntArrayExtra("screenPosition");
                    if (screenPosition != null){
                        mLeftDelta = getlocation[0] - location[0];
                        mTopDelta = getlocation[1] - location[1];

                        mWidthScale = (float) screenPosition[2] / pdfView.getWidth();
                        mHeightScale = (float) screenPosition[3] / pdfView.getHeight();
                    }
                    else {
                        mLeftDelta = (screenWidth/2) - location[0];
                        mTopDelta = (screenHeight/2) - location[1];

                        mWidthScale = (float) (screenWidth/4) / pdfView.getWidth();
                        mHeightScale = (float) (screenHeight/4) / pdfView.getHeight();
                    }
                    logDebug("mLeftDelta: " + mLeftDelta + " mTopDelta: " + mTopDelta +
                            " mWidthScale: " + mWidthScale + " mHeightScale: " + mHeightScale);
                    runEnterAnimation();

                    return true;
                }
            });
        }
    }

    public void runEnterAnimation() {
        final long duration = 400;
        if (aB != null && aB.isShowing()) {
            if(tB != null) {
                tB.animate().translationY(-220).setDuration(0)
                        .withEndAction(new Runnable() {
                            @Override
                            public void run() {
                                aB.hide();
                            }
                        }).start();
                getWindow().addFlags(WindowManager.LayoutParams.FLAG_FULLSCREEN);
                bottomLayout.animate().translationY(220).setDuration(0).start();
                uploadContainer.animate().translationY(220).setDuration(0).start();
                pageNumber.animate().translationY(0).setDuration(0).start();
            } else {
                aB.hide();
            }
        }
        pageNumber.animate().translationY(0).start();

        pdfView.setPivotX(0);
        pdfView.setPivotY(0);
        pdfView.setScaleX(mWidthScale);
        pdfView.setScaleY(mHeightScale);
        pdfView.setTranslationX(mLeftDelta);
        pdfView.setTranslationY(mTopDelta);

        pdfView.animate().setDuration(duration).scaleX(1).scaleY(1).translationX(0).translationY(0).setInterpolator(new DecelerateInterpolator()).withEndAction(new Runnable() {
            @Override
            public void run() {
                setToolbarVisibilityShow();
            }
        });
    }

    void getLocationOnScreen(int[] location){
        if (type == RUBBISH_BIN_ADAPTER){
            RubbishBinFragmentLollipop.imageDrag.getLocationOnScreen(location);
        }
        else if (type == INBOX_ADAPTER){
            InboxFragmentLollipop.imageDrag.getLocationOnScreen(location);
        }
        else if (type == INCOMING_SHARES_ADAPTER){
            IncomingSharesFragmentLollipop.imageDrag.getLocationOnScreen(location);
        }
        else if (type == OUTGOING_SHARES_ADAPTER){
            OutgoingSharesFragmentLollipop.imageDrag.getLocationOnScreen(location);
        }
        else if (type == CONTACT_FILE_ADAPTER){
            ContactFileListFragmentLollipop.imageDrag.getLocationOnScreen(location);
        }
        else if (type == FOLDER_LINK_ADAPTER){
            FolderLinkActivityLollipop.imageDrag.getLocationOnScreen(location);
        }
        else if (type == SEARCH_ADAPTER){
            SearchFragmentLollipop.imageDrag.getLocationOnScreen(location);
        }
        else if (type == FILE_BROWSER_ADAPTER){
            FileBrowserFragmentLollipop.imageDrag.getLocationOnScreen(location);
        }
        else if (type == OFFLINE_ADAPTER){
            OfflineFragmentLollipop.imageDrag.getLocationOnScreen(location);
        }
        else if (type == ZIP_ADAPTER) {
            ZipBrowserActivityLollipop.imageDrag.getLocationOnScreen(location);
        }
    }

    @Override
    protected void onNewIntent(Intent intent) {
        super.onNewIntent(intent);
        logDebug("onNewIntent");

        if (intent == null){
            logWarning("intent null");
            finish();
            return;
        }
        pdfViewerActivityLollipop = this;

        handler = new Handler();
        if (intent.getBooleanExtra("inside", false)){
            setIntent(intent);
            if (!intent.getBooleanExtra("isUrl", true)){
                isUrl = false;
                uri = intent.getData();
                supportInvalidateOptionsMenu();
            }
        }
        else {
            type = intent.getIntExtra("adapterType", 0);
            path = intent.getStringExtra("path");
            currentPage = 1;
            inside = false;
            if (type == OFFLINE_ADAPTER){
                isOffLine = true;
                pathNavigation = intent.getStringExtra("pathNavigation");
            }
            else if (type == FILE_LINK_ADAPTER) {
                String serialize = intent.getStringExtra(EXTRA_SERIALIZE_STRING);
                if(serialize!=null) {
                    currentDocument = MegaNode.unserialize(serialize);
                    if (currentDocument != null) {
                        logDebug("currentDocument NOT NULL");
                    }
                    else {
                        logWarning("currentDocument is NULL");
                    }
                }
                isOffLine = false;
                fromChat = false;
            }
            else {
                isOffLine = false;
                pathNavigation = null;
                if (type == FROM_CHAT){
                    fromChat = true;
                    chatC = new ChatController(this);
                    msgId = intent.getLongExtra("msgId", -1);
                    chatId = intent.getLongExtra("chatId", -1);
                }
                else {
                    fromChat = false;
                }
            }
            handle = getIntent().getLongExtra("HANDLE", -1);

            uri = intent.getData();
            if (uri == null){
                logError("Uri null");
                finish();
                return;
            }
            Intent newIntent = new Intent();
            newIntent.setDataAndType(uri, "application/pdf");
            newIntent.setAction(ACTION_OPEN_FOLDER);
            setIntent(newIntent);
            Display display = getWindowManager().getDefaultDisplay();
            outMetrics = new DisplayMetrics ();
            display.getMetrics(outMetrics);
            screenHeight = outMetrics.heightPixels;
            screenWidth = outMetrics.widthPixels;

            setContentView(R.layout.activity_pdfviewer);

            if (!isOffLine && type != ZIP_ADAPTER){
                app = (MegaApplication)getApplication();
                megaApi = app.getMegaApi();

                if(isChatEnabled()){
                    megaChatApi = app.getMegaChatApi();
                    if (megaChatApi != null){
                        if (msgId != -1 && chatId != -1){
                            msgChat = megaChatApi.getMessage(chatId, msgId);
                            if(msgChat==null){
                                msgChat = megaChatApi.getMessageFromNodeHistory(chatId, chatId);
                            }
                            if (msgChat != null){
                                nodeChat = msgChat.getMegaNodeList().get(0);
                            }
                        }
                        else {
                            logWarning("msgId or chatId null");
                        }
                    }
                }

                logDebug("Add transfer listener");
                megaApi.addTransferListener(this);
                megaApi.addGlobalListener(this);

                logDebug("Overquota delay: " + megaApi.getBandwidthOverquotaDelay());
                if(megaApi.getBandwidthOverquotaDelay()>0){
                    if(alertDialogTransferOverquota==null){
                        showTransferOverquotaDialog();
                    }
                    else {
                        if (!(alertDialogTransferOverquota.isShowing())) {
                            showTransferOverquotaDialog();
                        }
                    }
                }
            }

            tB = (Toolbar) findViewById(R.id.toolbar_pdf_viewer);
            if(tB==null){
                logWarning("Tb is Null");
                return;
            }

            tB.setVisibility(View.VISIBLE);
            setSupportActionBar(tB);
            aB = getSupportActionBar();
            aB.setHomeAsUpIndicator(R.drawable.ic_arrow_back_white);
            aB.setHomeButtonEnabled(true);
            aB.setDisplayHomeAsUpEnabled(true);

            if (Build.VERSION.SDK_INT >= Build.VERSION_CODES.LOLLIPOP) {
                Window window = this.getWindow();
                window.addFlags(WindowManager.LayoutParams.FLAG_DRAWS_SYSTEM_BAR_BACKGROUNDS);
                window.clearFlags(WindowManager.LayoutParams.FLAG_TRANSLUCENT_STATUS);
                window.setStatusBarColor(ContextCompat.getColor(this, R.color.black));
            }
            if (Build.VERSION.SDK_INT <= Build.VERSION_CODES.GINGERBREAD){
                requestWindowFeature(Window.FEATURE_NO_TITLE);
                this.getWindow().setFlags(WindowManager.LayoutParams.FLAG_FULLSCREEN, WindowManager.LayoutParams.FLAG_FULLSCREEN);
            }

            bottomLayout = (RelativeLayout) findViewById(R.id.pdf_viewer_layout_bottom);
            fileNameTextView = (TextView) findViewById(R.id.pdf_viewer_file_name);
            actualPage = (TextView) findViewById(R.id.pdf_viewer_actual_page_number);
            actualPage.setText(""+currentPage);
            totalPages = (TextView) findViewById(R.id.pdf_viewer_total_page_number);
            pageNumber = (RelativeLayout) findViewById(R.id.pdf_viewer_page_number);
            pageNumber.animate().translationY(-150).start();
            progressBar = (ProgressBar) findViewById(R.id.pdf_viewer_progress_bar);

            pdfView = (PDFView) findViewById(R.id.pdfView);

            pdfView.setBackgroundColor(Color.LTGRAY);
            defaultScrollHandle = new DefaultScrollHandle(PdfViewerActivityLollipop.this);

            isUrl = false;
            loadLocalPDF();
            pdfFileName = getFileName(uri);

            path = uri.getPath();
            setTitle(pdfFileName);
            aB.setTitle(pdfFileName);

            if(getResources().getConfiguration().orientation == Configuration.ORIENTATION_LANDSCAPE){
                fileNameTextView.setMaxWidth(scaleWidthPx(300, outMetrics));
            }
            else{
                fileNameTextView.setMaxWidth(scaleWidthPx(300, outMetrics));
            }
            fileNameTextView.setText(pdfFileName);

            uploadContainer = (RelativeLayout) findViewById(R.id.upload_container_layout_bottom);
            uploadContainer.setVisibility(View.VISIBLE);
            bottomLayout.setVisibility(View.GONE);
            uploadContainer.setOnClickListener(new View.OnClickListener() {
                @Override
                public void onClick(View v) {
                    logDebug("onClick uploadContainer");
                    Intent intent1 = new Intent(PdfViewerActivityLollipop.this, FileExplorerActivityLollipop.class);
                    intent1.setAction(Intent.ACTION_SEND);
                    intent1.addFlags(Intent.FLAG_GRANT_READ_URI_PERMISSION);
                    intent1.setDataAndType(uri, "application/pdf");
                    startActivity(intent1);
                    finish();
                }
            });

            pdfviewerContainer = (RelativeLayout) findViewById(R.id.pdf_viewer_container);

            ViewTreeObserver observer = pdfView.getViewTreeObserver();
            observer.addOnPreDrawListener(new ViewTreeObserver.OnPreDrawListener() {
                @Override
                public boolean onPreDraw() {

                    pdfView.getViewTreeObserver().removeOnPreDrawListener(this);
                    int[] location = new int[2];
                    pdfView.getLocationOnScreen(location);
                    int[] getlocation = new int[2];
                    getLocationOnScreen(getlocation);
                    screenPosition = getIntent().getIntArrayExtra("screenPosition");
                    if (screenPosition != null){
                        mLeftDelta = getlocation[0] - location[0];
                        mTopDelta = getlocation[1] - location[1];

                        mWidthScale = (float) screenPosition[2] / pdfView.getWidth();
                        mHeightScale = (float) screenPosition[3] / pdfView.getHeight();
                    }
                    else {
                        mLeftDelta = (screenWidth/2) - location[0];
                        mTopDelta = (screenHeight/2) - location[1];

                        mWidthScale = (float) (screenWidth/4) / pdfView.getWidth();
                        mHeightScale = (float) (screenHeight/4) / pdfView.getHeight();
                    }
                    logDebug("mLeftDelta: " + mLeftDelta + " mTopDelta: " + mTopDelta + " mWidthScale: " + mWidthScale + " mHeightScale: " + mHeightScale);
                    runEnterAnimation();

                    return true;
                }
            });
        }
    }

    @Override
    protected void onSaveInstanceState(Bundle outState) {
        logDebug("onSaveInstanceState");
        super.onSaveInstanceState(outState);

        outState.putInt("currentPage", currentPage);
        outState.putLong("HANDLE", handle);
        outState.putString("pdfFileName", pdfFileName);
        outState.putString("uri", uri.toString());
        outState.putBoolean("renamed", renamed);
        outState.putBoolean("isDeleteDialogShow", isDeleteDialogShow);
        outState.putBoolean("toolbarVisible", toolbarVisible);
        outState.putString("password", password);
        outState.putInt("maxIntents", maxIntents);
    }

    @Override
    public void onUsersUpdate(MegaApiJava api, ArrayList<MegaUser> users) {

    }

    @Override
    public void onUserAlertsUpdate(MegaApiJava api, ArrayList<MegaUserAlert> userAlerts) {
        logDebug("onUserAlertsUpdate");
    }

    @Override
    public void onNodesUpdate(MegaApiJava api, ArrayList<MegaNode> nodeList) {
        logDebug("onNodesUpdate");
        if (megaApi.getNodeByHandle(handle) == null){
            return;
        }
        supportInvalidateOptionsMenu();
    }

    @Override
    public void onReloadNeeded(MegaApiJava api) {

    }

    @Override
    public void onAccountUpdate(MegaApiJava api) {

    }

    @Override
    public void onContactRequestsUpdate(MegaApiJava api, ArrayList<MegaContactRequest> requests) {

    }

    @Override
    public void onEvent(MegaApiJava api, MegaEvent event) {

    }

    class LoadPDFStream extends AsyncTask<String, Void, InputStream> {

        @Override
        protected InputStream doInBackground(String... strings) {
            InputStream inputStream = null;

            try {
                URL url = new URL(strings[0]);
                HttpURLConnection httpURLConnection = (HttpURLConnection) url.openConnection();
                if (httpURLConnection.getResponseCode() == 200) {
                    inputStream = new BufferedInputStream( (httpURLConnection.getInputStream()));
                }
            } catch (MalformedURLException e) {
                e.printStackTrace();
                return null;
            } catch (IOException e) {
                e.printStackTrace();
                return null;
            }
            return inputStream;
        }

        @Override
        protected void onPostExecute(InputStream inputStream) {
            logDebug("onPostExecute");
            try {
                pdfView.fromStream(inputStream)
                        .defaultPage(currentPage-1)
                        .onPageChange(PdfViewerActivityLollipop.this)
                        .enableAnnotationRendering(true)
                        .onLoad(PdfViewerActivityLollipop.this)
                        .scrollHandle(defaultScrollHandle)
                        .spacing(10) // in dp
                        .onPageError(PdfViewerActivityLollipop.this)
                        .password(password)
                        .load();
            } catch (Exception e) {

            }

            if (loading && !transferOverquota){
                progressBar.setVisibility(View.VISIBLE);
            }
        }
    }

    public void reloadPDFwithPassword (String password) {
        this.password = password;
        maxIntents--;
        if (isUrl) {
            loadStreamPDF();
        }
        else {
            loadLocalPDF();
        }
    }

    public void loadStreamPDF() {
        logDebug("loading: " + loading);
        new LoadPDFStream().execute(uri.toString());
    }

    private void loadLocalPDF() {
        logDebug("loading: " + loading);

        progressBar.setVisibility(View.VISIBLE);
        try {
            pdfView.fromUri(uri)
                    .defaultPage(currentPage-1)
                    .onPageChange(this)
                    .enableAnnotationRendering(true)
                    .onLoad(this)
                    .scrollHandle(defaultScrollHandle)
                    .spacing(10) // in dp
                    .onPageError(this)
                    .password(password)
                    .load();
        } catch (Exception e) {

        }
    }

    public void download(){

        if (type == FILE_LINK_ADAPTER){
            if (nC == null) {
                nC = new NodeController(this);
            }
            nC.downloadFileLink(currentDocument, uri.toString());
        }
        else if (fromChat){
            if (Build.VERSION.SDK_INT >= Build.VERSION_CODES.M) {
                boolean hasStoragePermission = (ContextCompat.checkSelfPermission(this, Manifest.permission.WRITE_EXTERNAL_STORAGE) == PackageManager.PERMISSION_GRANTED);
                if (!hasStoragePermission) {
                    ActivityCompat.requestPermissions(this,
                            new String[]{Manifest.permission.WRITE_EXTERNAL_STORAGE},
                            REQUEST_WRITE_STORAGE);
                    handleListM.add(nodeChat.getHandle());
                    return;
                }
            }
            if (chatC == null){
                chatC = new ChatController(this);
            }
            if (nodeChat != null){
                chatC.prepareForChatDownload(nodeChat);
            }
        }
        else {
            MegaNode node = megaApi.getNodeByHandle(handle);
            if (Build.VERSION.SDK_INT >= Build.VERSION_CODES.M) {
                boolean hasStoragePermission = (ContextCompat.checkSelfPermission(this, Manifest.permission.WRITE_EXTERNAL_STORAGE) == PackageManager.PERMISSION_GRANTED);
                if (!hasStoragePermission) {
                    ActivityCompat.requestPermissions(this,
                            new String[]{Manifest.permission.WRITE_EXTERNAL_STORAGE},
                            REQUEST_WRITE_STORAGE);

                    handleListM.add(node.getHandle());
                    return;
                }
            }

            ArrayList<Long> handleList = new ArrayList<Long>();
            handleList.add(node.getHandle());

            if(nC==null){
                nC = new NodeController(this, isFolderLink);
            }
            nC.prepareForDownload(handleList, false);
        }
    }

    @Override
    public void onRequestPermissionsResult(int requestCode, @NonNull String[] permissions, @NonNull int[] grantResults) {
        super.onRequestPermissionsResult(requestCode, permissions, grantResults);
        switch(requestCode){
            case REQUEST_WRITE_STORAGE:{
                boolean hasStoragePermission = (ContextCompat.checkSelfPermission(this, Manifest.permission.WRITE_EXTERNAL_STORAGE) == PackageManager.PERMISSION_GRANTED);
                if (hasStoragePermission) {
                    if (type == FILE_LINK_ADAPTER) {
                        if(nC==null){
                            nC = new NodeController(this, isFolderLink);
                        }
                        nC.downloadFileLink(currentDocument, uri.toString());
                    }
                    else if (fromChat) {
                        if (chatC == null){
                            chatC = new ChatController(this);
                        }
                        if (nodeChat != null){
                            chatC.prepareForChatDownload(nodeChat);
                        }
                    }
                    else{
                        if(nC==null){
                            nC = new NodeController(this, isFolderLink);
                        }
                        nC.prepareForDownload(handleListM, false);
                    }
                }
                break;
            }
        }
    }

    public void onIntentProcessed(List<ShareInfo> infos) {

        if (statusDialog != null) {
            try {
                statusDialog.dismiss();
            }
            catch(Exception ex){}
        }

        logDebug("Intent processed!");

        if (infos == null) {
            logError("Error: infos is NULL");
            return;
        }
        else {

            MegaNode parentNode = megaApi.getRootNode();
            for (ShareInfo info : infos) {

                Intent intent = new Intent(this, UploadService.class);
                intent.putExtra(UploadService.EXTRA_FILEPATH, info.getFileAbsolutePath());
                intent.putExtra(UploadService.EXTRA_NAME, info.getTitle());
                intent.putExtra(UploadService.EXTRA_PARENT_HASH, parentNode.getHandle());
                intent.putExtra(UploadService.EXTRA_SIZE, info.getSize());
                startService(intent);
            }
            filePreparedInfos = null;
        }
    }

    public void backToCloud(long handle){
        logDebug("Handle: "+handle);
        Intent startIntent = new Intent(this, ManagerActivityLollipop.class);
        if(handle!=-1){
            startIntent.addFlags(Intent.FLAG_ACTIVITY_CLEAR_TOP);
            startIntent.setAction(ACTION_OPEN_FOLDER);
            startIntent.putExtra("PARENT_HANDLE", handle);
        }
        startActivity(startIntent);
    }

    public  void setToolbarVisibilityShow () {
        logDebug("setToolbarVisibilityShow");
        toolbarVisible = true;
        aB.show();
        if(tB != null) {
            getWindow().clearFlags(WindowManager.LayoutParams.FLAG_FULLSCREEN);
            tB.animate().translationY(0).setDuration(200L).start();
            bottomLayout.animate().translationY(0).setDuration(200L).start();
            uploadContainer.animate().translationY(0).setDuration(200L).start();
            if (inside){
                pageNumber.animate().translationY(-100).setDuration(200L).start();
            }
            else {
                pageNumber.animate().translationY(-150).setDuration(200L).start();
            }
        }
    }

    public void setToolbarVisibilityHide (long duration) {
        logDebug("Duration: " + duration);
        toolbarVisible = false;
        if(tB != null) {
            getWindow().addFlags(WindowManager.LayoutParams.FLAG_FULLSCREEN);
            tB.animate().translationY(-220).setDuration(duration).withEndAction(new Runnable() {
                @Override
                public void run() {
                    aB.hide();
                }
            }).start();
            bottomLayout.animate().translationY(220).setDuration(duration).start();
            uploadContainer.animate().translationY(220).setDuration(duration).start();
            pageNumber.animate().translationY(0).setDuration(duration).start();
        }
        else {
            getWindow().addFlags(WindowManager.LayoutParams.FLAG_FULLSCREEN);
            aB.hide();
        }
    }

    public boolean isToolbarVisible(){
        return toolbarVisible;
    }

    public void setToolbarVisibility (){

        int page = pdfView.getCurrentPage();

        if (queryIfPdfIsHorizontal(page) &&  getResources().getConfiguration().orientation == Configuration.ORIENTATION_PORTRAIT && !pdfView.isZooming()) {
            notChangePage = true;
            pdfView.jumpTo(page - 1);
        }

        if (aB != null && aB.isShowing()) {
            setToolbarVisibilityHide(200L);
        } else if (aB != null && !aB.isShowing()){
            setToolbarVisibilityShow();
        }
    }

    boolean queryIfPdfIsHorizontal(int page){
        SizeF sizeF = pdfView.getPageSize(page);
        if (sizeF.getWidth() > sizeF.getHeight()){
            return true;
        }
        return false;
    }

    @Override
    public boolean onCreateOptionsMenu(Menu menu) {
        logDebug("onCreateOptionsMenu");

        MenuInflater inflater = getMenuInflater();
        inflater.inflate(R.menu.activity_pdfviewer, menu);

        shareMenuItem = menu.findItem(R.id.pdf_viewer_share);
        downloadMenuItem = menu.findItem(R.id.pdf_viewer_download);
        chatMenuItem = menu.findItem(R.id.pdf_viewer_chat);
        chatMenuItem.setIcon(mutateIconSecondary(this, R.drawable.ic_send_to_contact, R.color.white));
        propertiesMenuItem = menu.findItem(R.id.pdf_viewer_properties);
        getlinkMenuItem = menu.findItem(R.id.pdf_viewer_get_link);
        renameMenuItem = menu.findItem(R.id.pdf_viewer_rename);
        moveMenuItem = menu.findItem(R.id.pdf_viewer_move);
        copyMenuItem = menu.findItem(R.id.pdf_viewer_copy);
        moveToTrashMenuItem = menu.findItem(R.id.pdf_viewer_move_to_trash);
        removeMenuItem = menu.findItem(R.id.pdf_viewer_remove);
        removelinkMenuItem = menu.findItem(R.id.pdf_viewer_remove_link);
        importMenuItem = menu.findItem(R.id.chat_pdf_viewer_import);
        saveForOfflineMenuItem = menu.findItem(R.id.chat_pdf_viewer_save_for_offline);
        saveForOfflineMenuItem.setIcon(mutateIconSecondary(this, R.drawable.ic_b_save_offline, R.color.white));
        chatRemoveMenuItem = menu.findItem(R.id.chat_pdf_viewer_remove);

        if (!inside){
            propertiesMenuItem.setVisible(false);
            chatMenuItem.setVisible(false);
            shareMenuItem.setVisible(true);
            downloadMenuItem.setVisible(false);
            getlinkMenuItem.setVisible(false);
            renameMenuItem.setVisible(false);
            moveMenuItem.setVisible(false);
            copyMenuItem.setVisible(false);
            moveToTrashMenuItem.setVisible(false);
            removeMenuItem.setVisible(false);
            removelinkMenuItem.setVisible(false);
            importMenuItem.setVisible(false);
            saveForOfflineMenuItem.setVisible(false);
            chatRemoveMenuItem.setVisible(false);
        }
        else {
            if (nC == null) {
                nC = new NodeController(this);
            }
            boolean fromIncoming = false;
            if (type == SEARCH_ADAPTER) {
                fromIncoming = nC.nodeComesFromIncoming(megaApi.getNodeByHandle(handle));
            }

            if (type == OFFLINE_ADAPTER){
                getlinkMenuItem.setVisible(false);
                removelinkMenuItem.setVisible(false);
                shareMenuItem.setVisible(true);
                propertiesMenuItem.setVisible(true);
                downloadMenuItem.setVisible(false);
                renameMenuItem.setVisible(false);
                moveMenuItem.setVisible(false);
                copyMenuItem.setVisible(false);
                moveToTrashMenuItem.setVisible(false);
                removeMenuItem.setVisible(false);
                chatMenuItem.setVisible(false);
                importMenuItem.setVisible(false);
                saveForOfflineMenuItem.setVisible(false);
                chatRemoveMenuItem.setVisible(false);
            }
            else if(type == SEARCH_ADAPTER && !fromIncoming){
                MegaNode node = megaApi.getNodeByHandle(handle);

                if (isUrl){
                    shareMenuItem.setVisible(false);
                }
                else {
                    shareMenuItem.setVisible(true);
                }
                if(node.isExported()){
                    removelinkMenuItem.setVisible(true);
                    getlinkMenuItem.setVisible(false);
                }else{
                    removelinkMenuItem.setVisible(false);
                    getlinkMenuItem.setVisible(true);
                }

                downloadMenuItem.setVisible(true);
                propertiesMenuItem.setVisible(true);
                renameMenuItem.setVisible(true);
                moveMenuItem.setVisible(true);
                copyMenuItem.setVisible(true);

                if(isChatEnabled()){
                    chatMenuItem.setVisible(true);
                }
                else{
                    chatMenuItem.setVisible(false);
                }

                MegaNode parent = megaApi.getNodeByHandle(handle);
                while (megaApi.getParentNode(parent) != null){
                    parent = megaApi.getParentNode(parent);
                }

                if (parent.getHandle() != megaApi.getRubbishNode().getHandle()){
                    moveToTrashMenuItem.setVisible(true);
                    removeMenuItem.setVisible(false);
                }
                else{
                    moveToTrashMenuItem.setVisible(false);
                    removeMenuItem.setVisible(true);
                }
                importMenuItem.setVisible(false);
                saveForOfflineMenuItem.setVisible(false);
                chatRemoveMenuItem.setVisible(false);
            }
            else if (type == FROM_CHAT){
                getlinkMenuItem.setVisible(false);
                removelinkMenuItem.setVisible(false);
                shareMenuItem.setVisible(false);
                propertiesMenuItem.setVisible(false);
                renameMenuItem.setVisible(false);
                moveMenuItem.setVisible(false);
                copyMenuItem.setVisible(false);
                moveToTrashMenuItem.setVisible(false);
                removeMenuItem.setVisible(false);
                chatMenuItem.setVisible(false);

                if(megaApi==null || !isOnline(this)) {
                    downloadMenuItem.setVisible(false);
                    importMenuItem.setVisible(false);
                    saveForOfflineMenuItem.setVisible(false);

                    if (MegaApiJava.userHandleToBase64(msgChat.getUserHandle()).equals(megaChatApi.getMyUserHandle()) && msgChat.isDeletable()) {
                        chatRemoveMenuItem.setVisible(true);
                    }
                    else {
                        chatRemoveMenuItem.setVisible(false);
                    }
                }
                else if (nodeChat != null){
                    downloadMenuItem.setVisible(true);
                    if (chatC.isInAnonymousMode()) {
                        importMenuItem.setVisible(false);
                        saveForOfflineMenuItem.setVisible(false);
                    }
                    else {
                        importMenuItem.setVisible(true);
                        saveForOfflineMenuItem.setVisible(true);
                    }

                    if (msgChat.getUserHandle() == megaChatApi.getMyUserHandle() && msgChat.isDeletable()) {
                        chatRemoveMenuItem.setVisible(true);
                    }
                    else {
                        chatRemoveMenuItem.setVisible(false);
                    }
                }
                else {
                    downloadMenuItem.setVisible(false);
                    importMenuItem.setVisible(false);
                    saveForOfflineMenuItem.setVisible(false);
                    chatRemoveMenuItem.setVisible(false);
                }
            }
            else if (type == FILE_LINK_ADAPTER) {
                logDebug("FILE_LINK_ADAPTER");
                getlinkMenuItem.setVisible(false);
                removelinkMenuItem.setVisible(false);
                shareMenuItem.setVisible(false);
                propertiesMenuItem.setVisible(false);
                downloadMenuItem.setVisible(true);
                renameMenuItem.setVisible(false);
                moveMenuItem.setVisible(false);
                copyMenuItem.setVisible(false);
                moveToTrashMenuItem.setVisible(false);
                removeMenuItem.setVisible(false);
                chatMenuItem.setVisible(false);
                importMenuItem.setVisible(false);
                saveForOfflineMenuItem.setVisible(false);
                chatRemoveMenuItem.setVisible(false);
            }
            else if (type == ZIP_ADAPTER) {
                propertiesMenuItem.setVisible(false);
                chatMenuItem.setVisible(false);
                shareMenuItem.setVisible(true);
                downloadMenuItem.setVisible(false);
                getlinkMenuItem.setVisible(false);
                renameMenuItem.setVisible(false);
                moveMenuItem.setVisible(false);
                copyMenuItem.setVisible(false);
                moveToTrashMenuItem.setVisible(false);
                removeMenuItem.setVisible(false);
                removelinkMenuItem.setVisible(false);
                importMenuItem.setVisible(false);
                saveForOfflineMenuItem.setVisible(false);
                chatRemoveMenuItem.setVisible(false);
            }
            else if (type == INCOMING_SHARES_ADAPTER ||  fromIncoming) {
                propertiesMenuItem.setVisible(true);
                if(isChatEnabled()){
                    chatMenuItem.setVisible(true);
                }
                else{
                    chatMenuItem.setVisible(false);
                }
                copyMenuItem.setVisible(true);
                removeMenuItem.setVisible(false);
                importMenuItem.setVisible(false);
                saveForOfflineMenuItem.setVisible(false);
                chatRemoveMenuItem.setVisible(false);
                getlinkMenuItem.setVisible(false);
                removelinkMenuItem.setVisible(false);
                downloadMenuItem.setVisible(true);

                if (isUrl){
                    shareMenuItem.setVisible(false);
                }
                else {
                    shareMenuItem.setVisible(true);
                }

                MegaNode node = megaApi.getNodeByHandle(handle);
                int accessLevel = megaApi.getAccess(node);

                switch (accessLevel) {
                    case MegaShare.ACCESS_FULL: {
                        logDebug("Access FULL");
                        renameMenuItem.setVisible(true);
                        moveMenuItem.setVisible(true);
                        moveToTrashMenuItem.setVisible(true);

                        break;
                    }
                    case MegaShare.ACCESS_READ:
                        logDebug("Access read");
                    case MegaShare.ACCESS_READWRITE: {
                        logDebug("Access read & write");
                        renameMenuItem.setVisible(false);
                        moveMenuItem.setVisible(false);
                        moveToTrashMenuItem.setVisible(false);
                        break;
                    }
                }
            }
            else {
                shareMenuItem.setVisible(true);
                boolean shareVisible = true;
                MegaNode node = megaApi.getNodeByHandle(handle);

                if (node == null) {
                    getlinkMenuItem.setVisible(false);
                    removelinkMenuItem.setVisible(false);
                    shareMenuItem.setVisible(false);
                    propertiesMenuItem.setVisible(false);
                    downloadMenuItem.setVisible(false);
                    renameMenuItem.setVisible(false);
                    moveMenuItem.setVisible(false);
                    copyMenuItem.setVisible(false);
                    moveToTrashMenuItem.setVisible(false);
                    removeMenuItem.setVisible(false);
                    chatMenuItem.setVisible(false);
                    importMenuItem.setVisible(false);
                    saveForOfflineMenuItem.setVisible(false);
                    chatRemoveMenuItem.setVisible(false);
                }
                else {
                    if(type==CONTACT_FILE_ADAPTER){
                        shareMenuItem.setVisible(false);
                        shareVisible = false;
                    }
                    else{
                        if(isFolderLink){
                            shareMenuItem.setVisible(false);
                            shareVisible = false;
                        }
                    }
                    copyMenuItem.setVisible(true);

                    if(node.isExported()){
                        getlinkMenuItem.setVisible(false);
                        removelinkMenuItem.setVisible(true);
                    }
                    else{
                        if(type==CONTACT_FILE_ADAPTER){
                            getlinkMenuItem.setVisible(false);
                            removelinkMenuItem.setVisible(false);
                        }
                        else{
                            if(isFolderLink){
                                getlinkMenuItem.setVisible(false);
                                removelinkMenuItem.setVisible(false);

                            }
                            else{
                                getlinkMenuItem.setVisible(true);
                                removelinkMenuItem.setVisible(false);
                            }
                        }
                    }

                    if(isFolderLink){
                        propertiesMenuItem.setVisible(false);
                        moveToTrashMenuItem.setVisible(false);
                        removeMenuItem.setVisible(false);
                        renameMenuItem.setVisible(false);
                        moveMenuItem.setVisible(false);
                        copyMenuItem.setVisible(false);
                        chatMenuItem.setVisible(false);
                    }
                    else{
                        propertiesMenuItem.setVisible(true);

                        if(type==CONTACT_FILE_ADAPTER){
                            removeMenuItem.setVisible(false);
                            node = megaApi.getNodeByHandle(handle);
                            int accessLevel = megaApi.getAccess(node);
                            switch(accessLevel){
                                case MegaShare.ACCESS_OWNER:
                                case MegaShare.ACCESS_FULL:{
                                    renameMenuItem.setVisible(true);
                                    moveMenuItem.setVisible(true);
                                    moveToTrashMenuItem.setVisible(true);
                                    if(isChatEnabled()){
                                        chatMenuItem.setVisible(true);
                                    }
                                    else{
                                        chatMenuItem.setVisible(false);
                                    }
                                    break;
                                }
                                case MegaShare.ACCESS_READWRITE:
                                case MegaShare.ACCESS_READ:{
                                    renameMenuItem.setVisible(false);
                                    moveMenuItem.setVisible(false);
                                    moveToTrashMenuItem.setVisible(false);
                                    chatMenuItem.setVisible(false);
                                    break;
                                }
                            }
                        }
                        else{
                            if(isChatEnabled()){
                                chatMenuItem.setVisible(true);
                            }
                            else{
                                chatMenuItem.setVisible(false);
                            }
                            renameMenuItem.setVisible(true);
                            moveMenuItem.setVisible(true);

                            node = megaApi.getNodeByHandle(handle);

                            final long handle = node.getHandle();
                            MegaNode parent = megaApi.getNodeByHandle(handle);

                            while (megaApi.getParentNode(parent) != null){
                                parent = megaApi.getParentNode(parent);
                            }

                            if (parent.getHandle() != megaApi.getRubbishNode().getHandle()){
                                moveToTrashMenuItem.setVisible(true);
                                removeMenuItem.setVisible(false);

                            }
                            else{
                                moveToTrashMenuItem.setVisible(false);
                                removeMenuItem.setVisible(true);
                                getlinkMenuItem.setVisible(false);
                                removelinkMenuItem.setVisible(false);
                            }
                        }
                    }

                    downloadMenuItem.setVisible(true);
                    if (isUrl){
                        shareMenuItem.setVisible(false);
                    }
                    else if (shareVisible){
                        shareMenuItem.setVisible(true);
                    }

                    importMenuItem.setVisible(false);
                    saveForOfflineMenuItem.setVisible(false);
                    chatRemoveMenuItem.setVisible(false);
                }
            }
        }

        return super.onCreateOptionsMenu(menu);
    }

    @Override
    public boolean onOptionsItemSelected(MenuItem item) {
        logDebug("onOptionsItemSelected");

        int id = item.getItemId();
        switch(id) {
            case android.R.id.home: {
                super.onBackPressed();
                break;
            }
            case R.id.pdf_viewer_share: {
                intentToSendFile();
                break;
            }
            case R.id.pdf_viewer_download: {
                download();
                break;
            }
            case R.id.pdf_viewer_chat: {
                long[] longArray = new long[1];
                longArray[0] = handle;

                if(nC ==null){
                    nC = new NodeController(this, isFolderLink);
                }

                MegaNode attachNode = megaApi.getNodeByHandle(longArray[0]);
                if (attachNode != null) {
                    nC.checkIfNodeIsMineAndSelectChatsToSendNode(attachNode);
                }
                break;
            }
            case R.id.pdf_viewer_properties: {
                showPropertiesActivity();
                break;
            }
            case R.id.pdf_viewer_get_link: {
                showGetLinkActivity();
                break;
            }
            case R.id.pdf_viewer_remove_link: {
                showRemoveLink();
                break;
            }
            case R.id.pdf_viewer_rename: {
                showRenameDialog();
                break;
            }
            case R.id.pdf_viewer_move: {
                showMove();
                break;
            }
            case R.id.pdf_viewer_copy: {
                showCopy();
                break;
            }
            case R.id.pdf_viewer_move_to_trash: {
                moveToTrash();
                break;
            }
            case R.id.pdf_viewer_remove: {
                moveToTrash();
                break;
            }
            case R.id.chat_pdf_viewer_import:{
                if (nodeChat != null){
                    importNode();
                }
                break;
            }
            case R.id.chat_pdf_viewer_save_for_offline:{
                if (chatC == null){
                    chatC = new ChatController(this);
                }
                if (msgChat != null){
                    chatC.saveForOffline(msgChat.getMegaNodeList(), megaChatApi.getChatRoom(chatId));
                }
                break;
            }
            case R.id.chat_pdf_viewer_remove:{
                if (msgChat != null && chatId != -1){
                    showConfirmationDeleteNode(chatId, msgChat);
                }
                break;
            }
        }
        return super.onOptionsItemSelected(item);
    }

    public void importNode(){
        logDebug("importNode");

        Intent intent = new Intent(this, FileExplorerActivityLollipop.class);
        intent.setAction(FileExplorerActivityLollipop.ACTION_PICK_IMPORT_FOLDER);
        startActivityForResult(intent, REQUEST_CODE_SELECT_IMPORT_FOLDER);
    }

    public void showConfirmationDeleteNode(final long chatId, final MegaChatMessage message){
        logDebug("showConfirmationDeleteNode");
        DialogInterface.OnClickListener dialogClickListener = new DialogInterface.OnClickListener() {
            @Override
            public void onClick(DialogInterface dialog, int which) {
                switch (which){
                    case DialogInterface.BUTTON_POSITIVE:
                        if (chatC == null){
                            chatC = new ChatController(pdfViewerActivityLollipop);
                        }
                        chatC.deleteMessage(message, chatId);
                        isDeleteDialogShow = false;
                        finish();
                        break;
                    case DialogInterface.BUTTON_NEGATIVE:
                        //No button clicked
                        isDeleteDialogShow = false;
                        break;
                }
            }
        };

        android.support.v7.app.AlertDialog.Builder builder;
        if (Build.VERSION.SDK_INT >= Build.VERSION_CODES.HONEYCOMB) {
            builder = new android.support.v7.app.AlertDialog.Builder(this, R.style.AppCompatAlertDialogStyle);
        }
        else{
            builder = new android.support.v7.app.AlertDialog.Builder(this);
        }
        builder.setMessage(R.string.confirmation_delete_one_attachment);
        builder.setPositiveButton(R.string.context_remove, dialogClickListener)
                .setNegativeButton(R.string.general_cancel, dialogClickListener).show();

        isDeleteDialogShow = true;

        builder.setOnDismissListener(new DialogInterface.OnDismissListener() {
            @Override
            public void onDismiss(DialogInterface dialog) {
                isDeleteDialogShow = false;
            }
        });
    }

    public void moveToTrash(){
        logDebug("moveToTrash");

        moveToRubbish = false;
        if (!isOnline(this)){
            showSnackbar(SNACKBAR_TYPE, getString(R.string.error_server_connection_problem), -1);
            return;
        }

        if(isFinishing()){
            return;
        }

        final MegaNode rubbishNode = megaApi.getRubbishNode();

        MegaNode parent = megaApi.getNodeByHandle(handle);
        while (megaApi.getParentNode(parent) != null){
            parent = megaApi.getParentNode(parent);
        }

        if (parent.getHandle() != megaApi.getRubbishNode().getHandle()){
            moveToRubbish = true;
        }
        else{
            moveToRubbish = false;
        }

        DialogInterface.OnClickListener dialogClickListener = new DialogInterface.OnClickListener() {
            @Override
            public void onClick(DialogInterface dialog, int which) {
                switch (which){
                    case DialogInterface.BUTTON_POSITIVE:
                        //Check if the node is not yet in the rubbish bin (if so, remove it)

                        if (moveToRubbish){
                            megaApi.moveNode(megaApi.getNodeByHandle(handle), rubbishNode, PdfViewerActivityLollipop.this);
                            ProgressDialog temp = null;
                            try{
                                temp = new ProgressDialog(PdfViewerActivityLollipop.this);
                                temp.setMessage(getString(R.string.context_move_to_trash));
                                temp.show();
                            }
                            catch(Exception e){
                                return;
                            }
                            moveToTrashStatusDialog = temp;
                        }
                        else{
                            megaApi.remove(megaApi.getNodeByHandle(handle), PdfViewerActivityLollipop.this);
                            ProgressDialog temp = null;
                            try{
                                temp = new ProgressDialog(PdfViewerActivityLollipop.this);
                                temp.setMessage(getString(R.string.context_delete_from_mega));
                                temp.show();
                            }
                            catch(Exception e){
                                return;
                            }
                            moveToTrashStatusDialog = temp;
                        }


                        break;

                    case DialogInterface.BUTTON_NEGATIVE:
                        //No button clicked
                        break;
                }
            }
        };

        if (moveToRubbish){
            AlertDialog.Builder builder = new AlertDialog.Builder(this, R.style.AppCompatAlertDialogStyle);
            String message= getResources().getString(R.string.confirmation_move_to_rubbish);
            builder.setMessage(message).setPositiveButton(R.string.general_move, dialogClickListener)
                    .setNegativeButton(R.string.general_cancel, dialogClickListener).show();
        }
        else{
            AlertDialog.Builder builder = new AlertDialog.Builder(this, R.style.AppCompatAlertDialogStyle);
            String message= getResources().getString(R.string.confirmation_delete_from_mega);
            builder.setMessage(message).setPositiveButton(R.string.general_remove, dialogClickListener)
                    .setNegativeButton(R.string.general_cancel, dialogClickListener).show();
        }
    }


    public void showCopy(){
        logDebug("showCopy");

        ArrayList<Long> handleList = new ArrayList<Long>();
        handleList.add(handle);

        Intent intent = new Intent(this, FileExplorerActivityLollipop.class);
        intent.setAction(FileExplorerActivityLollipop.ACTION_PICK_COPY_FOLDER);
        long[] longArray = new long[handleList.size()];
        for (int i=0; i<handleList.size(); i++){
            longArray[i] = handleList.get(i);
        }
        intent.putExtra("COPY_FROM", longArray);
        startActivityForResult(intent, REQUEST_CODE_SELECT_COPY_FOLDER);
    }

    public void showMove(){
        logDebug("showMove");

        ArrayList<Long> handleList = new ArrayList<Long>();
        handleList.add(handle);

        Intent intent = new Intent(this, FileExplorerActivityLollipop.class);
        intent.setAction(FileExplorerActivityLollipop.ACTION_PICK_MOVE_FOLDER);
        long[] longArray = new long[handleList.size()];
        for (int i=0; i<handleList.size(); i++){
            longArray[i] = handleList.get(i);
        }
        intent.putExtra("MOVE_FROM", longArray);
        startActivityForResult(intent, REQUEST_CODE_SELECT_MOVE_FOLDER);
    }

    private void showKeyboardDelayed(final View view) {
        handler.postDelayed(new Runnable() {
            @Override
            public void run() {
                InputMethodManager imm = (InputMethodManager) getSystemService(Context.INPUT_METHOD_SERVICE);
                imm.showSoftInput(view, InputMethodManager.SHOW_IMPLICIT);
            }
        }, 50);
    }

    public void showRenameDialog() {
        logDebug("showRenameDialog");
        final MegaNode node = megaApi.getNodeByHandle(handle);

        LinearLayout layout = new LinearLayout(this);
        layout.setOrientation(LinearLayout.VERTICAL);
        LinearLayout.LayoutParams params = new LinearLayout.LayoutParams(LinearLayout.LayoutParams.MATCH_PARENT, LinearLayout.LayoutParams.WRAP_CONTENT);
        params.setMargins(scaleWidthPx(20, outMetrics), scaleHeightPx(20, outMetrics), scaleWidthPx(17, outMetrics), 0);
        //	    layout.setLayoutParams(params);

        final EditTextCursorWatcher input = new EditTextCursorWatcher(this, node.isFolder());
        input.setSingleLine();
        input.setTextColor(ContextCompat.getColor(this, R.color.text_secondary));
        input.setImeOptions(EditorInfo.IME_ACTION_DONE);

        input.setImeActionLabel(getString(R.string.context_rename), EditorInfo.IME_ACTION_DONE);
        input.setText(node.getName());


        input.setOnFocusChangeListener(new View.OnFocusChangeListener() {
            @Override
            public void onFocusChange(final View v, boolean hasFocus) {
                if (hasFocus) {
                    if (node.isFolder()) {
                        input.setSelection(0, input.getText().length());
                    } else {
                        String[] s = node.getName().split("\\.");
                        if (s != null) {
                            int numParts = s.length;
                            int lastSelectedPos = 0;
                            if (numParts == 1) {
                                input.setSelection(0, input.getText().length());
                            } else if (numParts > 1) {
                                for (int i = 0; i < (numParts - 1); i++) {
                                    lastSelectedPos += s[i].length();
                                    lastSelectedPos++;
                                }
                                lastSelectedPos--; //The last point should not be selected)
                                input.setSelection(0, lastSelectedPos);
                            }
                        }
                        showKeyboardDelayed(v);
                    }
                }
            }
        });


        layout.addView(input, params);

        LinearLayout.LayoutParams params1 = new LinearLayout.LayoutParams(LinearLayout.LayoutParams.MATCH_PARENT, LinearLayout.LayoutParams.WRAP_CONTENT);
        params1.setMargins(scaleWidthPx(20, outMetrics), 0, scaleWidthPx(17, outMetrics), 0);

        final RelativeLayout error_layout = new RelativeLayout(PdfViewerActivityLollipop.this);
        layout.addView(error_layout, params1);

        final ImageView error_icon = new ImageView(PdfViewerActivityLollipop.this);
        error_icon.setImageDrawable(ContextCompat.getDrawable(this, R.drawable.ic_input_warning));
        error_layout.addView(error_icon);
        RelativeLayout.LayoutParams params_icon = (RelativeLayout.LayoutParams) error_icon.getLayoutParams();

        params_icon.addRule(RelativeLayout.ALIGN_PARENT_RIGHT);
        error_icon.setLayoutParams(params_icon);

        error_icon.setColorFilter(ContextCompat.getColor(PdfViewerActivityLollipop.this, R.color.login_warning));

        final TextView textError = new TextView(PdfViewerActivityLollipop.this);
        error_layout.addView(textError);
        RelativeLayout.LayoutParams params_text_error = (RelativeLayout.LayoutParams) textError.getLayoutParams();
        params_text_error.height = ViewGroup.LayoutParams.WRAP_CONTENT;
        params_text_error.width = ViewGroup.LayoutParams.WRAP_CONTENT;
        params_text_error.addRule(RelativeLayout.CENTER_VERTICAL);
        params_text_error.addRule(RelativeLayout.ALIGN_PARENT_LEFT);
        params_text_error.setMargins(scaleWidthPx(3, outMetrics), 0, 0, 0);
        textError.setLayoutParams(params_text_error);

        textError.setTextColor(ContextCompat.getColor(PdfViewerActivityLollipop.this, R.color.login_warning));

        error_layout.setVisibility(View.GONE);

        input.getBackground().mutate().clearColorFilter();
        input.getBackground().mutate().setColorFilter(ContextCompat.getColor(this, R.color.accentColor), PorterDuff.Mode.SRC_ATOP);
        input.addTextChangedListener(new TextWatcher() {
            @Override
            public void beforeTextChanged(CharSequence charSequence, int i, int i1, int i2) {

            }

            @Override
            public void onTextChanged(CharSequence charSequence, int i, int i1, int i2) {

            }

            @Override
            public void afterTextChanged(Editable editable) {
                if (error_layout.getVisibility() == View.VISIBLE) {
                    error_layout.setVisibility(View.GONE);
                    input.getBackground().mutate().clearColorFilter();
                    input.getBackground().mutate().setColorFilter(ContextCompat.getColor(pdfViewerActivityLollipop, R.color.accentColor), PorterDuff.Mode.SRC_ATOP);
                }
            }
        });

        input.setOnEditorActionListener(new TextView.OnEditorActionListener() {
            @Override
            public boolean onEditorAction(TextView v, int actionId,
                                          KeyEvent event) {
                if (actionId == EditorInfo.IME_ACTION_DONE) {

                    String value = v.getText().toString().trim();
                    if (value.length() == 0) {
                        input.getBackground().mutate().setColorFilter(ContextCompat.getColor(pdfViewerActivityLollipop, R.color.login_warning), PorterDuff.Mode.SRC_ATOP);
                        textError.setText(getString(R.string.invalid_string));
                        error_layout.setVisibility(View.VISIBLE);
                        input.requestFocus();

                    } else {
                        boolean result = matches(regex, value);
                        if (result) {
                            input.getBackground().mutate().setColorFilter(ContextCompat.getColor(pdfViewerActivityLollipop, R.color.login_warning), PorterDuff.Mode.SRC_ATOP);
                            textError.setText(getString(R.string.invalid_characters));
                            error_layout.setVisibility(View.VISIBLE);
                            input.requestFocus();

                        } else {
                            //						nC.renameNode(node, value);
                            renameDialog.dismiss();
                            rename(value, node);
                        }
                    }
                    return true;
                }
                return false;
            }
        });
        android.support.v7.app.AlertDialog.Builder builder = new android.support.v7.app.AlertDialog.Builder(this);
        builder.setTitle(getString(R.string.context_rename) + " "	+ new String(node.getName()));
        builder.setPositiveButton(getString(R.string.context_rename),
                new DialogInterface.OnClickListener() {
                    public void onClick(DialogInterface dialog, int whichButton) {
                        String value = input.getText().toString().trim();
                        if (value.length() == 0) {
                            return;
                        }
                        rename(value, node);
                    }
                });
        builder.setNegativeButton(getString(android.R.string.cancel), new DialogInterface.OnClickListener() {
            @Override
            public void onClick(DialogInterface dialogInterface, int i) {
                input.getBackground().clearColorFilter();
            }
        });
        builder.setView(layout);
        renameDialog = builder.create();
        renameDialog.show();
        renameDialog.getButton(android.support.v7.app.AlertDialog.BUTTON_POSITIVE).setOnClickListener(new   View.OnClickListener()
        {
            @Override
            public void onClick(View v)
            {
                String value = input.getText().toString().trim();

                if (value.length() == 0) {
                    input.getBackground().mutate().setColorFilter(ContextCompat.getColor(pdfViewerActivityLollipop, R.color.login_warning), PorterDuff.Mode.SRC_ATOP);
                    textError.setText(getString(R.string.invalid_string));
                    error_layout.setVisibility(View.VISIBLE);
                    input.requestFocus();
                }
                else{
                    boolean result=matches(regex, value);
                    if(result){
                        input.getBackground().mutate().setColorFilter(ContextCompat.getColor(pdfViewerActivityLollipop, R.color.login_warning), PorterDuff.Mode.SRC_ATOP);
                        textError.setText(getString(R.string.invalid_characters));
                        error_layout.setVisibility(View.VISIBLE);
                        input.requestFocus();

                    }else{
                        //nC.renameNode(node, value);
                        renameDialog.dismiss();
                        rename(value, node);
                    }
                }
            }
        });
    }

    private void rename(String newName, MegaNode node){
        if (newName.equals(node.getName())) {
            return;
        }

        if(!isOnline(this)){
            showSnackbar(SNACKBAR_TYPE, getString(R.string.error_server_connection_problem), -1);
            return;
        }

        if (isFinishing()){
            return;
        }

        ProgressDialog temp = null;
        try{
            temp = new ProgressDialog(this);
            temp.setMessage(getString(R.string.context_renaming));
            temp.show();
        }
        catch(Exception e){
            return;
        }
        statusDialog = temp;

        logDebug("Renaming " + node.getName() + " to " + newName);

        megaApi.renameNode(node, newName, this);
    }

    public static boolean matches(String regex, CharSequence input) {
        Pattern p = Pattern.compile(regex);
        Matcher m = p.matcher(input);
        return m.find();
    }

    public void showPropertiesActivity(){
        Intent i = new Intent(this, FileInfoActivityLollipop.class);
        if (isOffLine){
            i.putExtra("name", pdfFileName);
            i.putExtra("imageId", MimeTypeThumbnail.typeForName(pdfFileName).getIconResourceId());
            i.putExtra("adapterType", OFFLINE_ADAPTER);
            i.putExtra("path", path);
            if (pathNavigation != null){
                i.putExtra("pathNavigation", pathNavigation);
            }
            if (Build.VERSION.SDK_INT >= Build.VERSION_CODES.N) {
                i.setDataAndType(uri, MimeTypeList.typeForName(pdfFileName).getType());
            }
            else{
                i.setDataAndType(uri, MimeTypeList.typeForName(pdfFileName).getType());
            }
            i.addFlags(Intent.FLAG_GRANT_READ_URI_PERMISSION);
        }
        else {
            MegaNode node = megaApi.getNodeByHandle(handle);
            i.putExtra("handle", node.getHandle());
            i.putExtra("imageId", MimeTypeThumbnail.typeForName(node.getName()).getIconResourceId());
            i.putExtra("name", node.getName());
            if (nC == null) {
                nC = new NodeController(this);
            }
            boolean fromIncoming = false;
            if (type == SEARCH_ADAPTER) {
                fromIncoming = nC.nodeComesFromIncoming(node);
            }
            if (type == INCOMING_SHARES_ADAPTER || fromIncoming) {
                i.putExtra("from", FROM_INCOMING_SHARES);
                i.putExtra("firstLevel", false);
            }
            else if(type == INBOX_ADAPTER){
                i.putExtra("from", FROM_INBOX);
            }
        }
        startActivity(i);
        renamed = false;
    }

    public void showRemoveLink(){
        android.support.v7.app.AlertDialog removeLinkDialog;
        android.support.v7.app.AlertDialog.Builder builder = new android.support.v7.app.AlertDialog.Builder(this, R.style.AppCompatAlertDialogStyle);

        LayoutInflater inflater = getLayoutInflater();
        View dialoglayout = inflater.inflate(R.layout.dialog_link, null);
        TextView url = (TextView) dialoglayout.findViewById(R.id.dialog_link_link_url);
        TextView key = (TextView) dialoglayout.findViewById(R.id.dialog_link_link_key);
        TextView symbol = (TextView) dialoglayout.findViewById(R.id.dialog_link_symbol);
        TextView removeText = (TextView) dialoglayout.findViewById(R.id.dialog_link_text_remove);

        ((RelativeLayout.LayoutParams) removeText.getLayoutParams()).setMargins(scaleWidthPx(25, outMetrics), scaleHeightPx(20, outMetrics), scaleWidthPx(10, outMetrics), 0);

        url.setVisibility(View.GONE);
        key.setVisibility(View.GONE);
        symbol.setVisibility(View.GONE);
        removeText.setVisibility(View.VISIBLE);

        removeText.setText(getString(R.string.context_remove_link_warning_text));

        Display display = getWindowManager().getDefaultDisplay();
        DisplayMetrics outMetrics = new DisplayMetrics();
        display.getMetrics(outMetrics);
        float density = getResources().getDisplayMetrics().density;

        float scaleW = getScaleW(outMetrics, density);
        float scaleH = getScaleH(outMetrics, density);
        if(getResources().getConfiguration().orientation == Configuration.ORIENTATION_LANDSCAPE){
            removeText.setTextSize(TypedValue.COMPLEX_UNIT_SP, (10*scaleW));
        }else{
            removeText.setTextSize(TypedValue.COMPLEX_UNIT_SP, (15*scaleW));

        }

        builder.setView(dialoglayout);

        builder.setPositiveButton(getString(R.string.context_remove), new DialogInterface.OnClickListener() {

            @Override
            public void onClick(DialogInterface dialog, int which) {
                typeExport=TYPE_EXPORT_REMOVE;
                megaApi.disableExport(megaApi.getNodeByHandle(handle), pdfViewerActivityLollipop);
            }
        });

        builder.setNegativeButton(getString(R.string.general_cancel), new DialogInterface.OnClickListener() {

            @Override
            public void onClick(DialogInterface dialog, int which) {

            }
        });

        removeLinkDialog = builder.create();
        removeLinkDialog.show();
    }

    public void showGetLinkActivity(){
        logDebug("showGetLinkActivity");
        Intent linkIntent = new Intent(this, GetLinkActivityLollipop.class);
        linkIntent.putExtra("handle", handle);
        startActivity(linkIntent);
    }

    public void intentToSendFile(){
        logDebug("intentToSendFile");

        if(uri!=null){
            if (!isUrl){
                Intent share = new Intent(android.content.Intent.ACTION_SEND);
                share.setType("application/pdf");

                if (Build.VERSION.SDK_INT >= Build.VERSION_CODES.N) {
                    logDebug("Use provider to share");
                    share.putExtra(Intent.EXTRA_STREAM, Uri.parse(uri.toString()));
                    share.addFlags(Intent.FLAG_GRANT_READ_URI_PERMISSION);
                }
                else{
                    share.putExtra(Intent.EXTRA_STREAM, uri);
                }
                startActivity(Intent.createChooser(share, getString(R.string.context_share)));
            }
            else {
                showSnackbar(SNACKBAR_TYPE, getString(R.string.not_download), -1);
            }
        }
    }

    public void updateFile (){
        MegaNode file = null;
        if (pdfFileName != null && handle != -1 ) {
            file = megaApi.getNodeByHandle(handle);
            if (file != null){
                logDebug("Pdf File: " + pdfFileName + " node file: " + file.getName());
                if (!pdfFileName.equals(file.getName())) {
                    logDebug("Update File");

                    pdfFileName = file.getName();
                    if (aB != null){
                        tB = (Toolbar) findViewById(R.id.toolbar_pdf_viewer);
                        if(tB==null){
                            logError("Tb is Null");
                            return;
                        }
                        tB.setVisibility(View.VISIBLE);
                        setSupportActionBar(tB);
                        aB = getSupportActionBar();
                    }
                    aB.setTitle(" ");
                    setTitle(pdfFileName);
                    fileNameTextView.setText(pdfFileName);
                    supportInvalidateOptionsMenu();


                    downloadLocationDefaultPath = getDownloadLocation(this);
                    boolean isOnMegaDownloads = false;
                    String localPath = getLocalFile(this, file.getName(), file.getSize(), downloadLocationDefaultPath);
                    File f = new File(downloadLocationDefaultPath, file.getName());
                    if(f.exists() && (f.length() == file.getSize())){
                        isOnMegaDownloads = true;
                    }
                    if (localPath != null && (isOnMegaDownloads || (megaApi.getFingerprint(file) != null && megaApi.getFingerprint(file).equals(megaApi.getFingerprint(localPath))))){
                        File mediaFile = new File(localPath);
                        if (Build.VERSION.SDK_INT >= Build.VERSION_CODES.N && localPath.contains(Environment.getExternalStorageDirectory().getPath())) {
                            uri = FileProvider.getUriForFile(this, "mega.privacy.android.app.providers.fileprovider", mediaFile);
                        }
                        else{
                            uri = Uri.fromFile(mediaFile);
                        }
                    }
                    else {
                        if (megaApi == null){
                            MegaApplication app = (MegaApplication)getApplication();
                            megaApi = app.getMegaApi();
                            megaApi.addTransferListener(this);
                            megaApi.addGlobalListener(this);
                        }
                        if (megaApi.httpServerIsRunning() == 0) {
                            megaApi.httpServerStart();
                        }

                        ActivityManager.MemoryInfo mi = new ActivityManager.MemoryInfo();
                        ActivityManager activityManager = (ActivityManager) getSystemService(Context.ACTIVITY_SERVICE);
                        activityManager.getMemoryInfo(mi);

                        if(mi.totalMem>BUFFER_COMP) {
                            logDebug("Total mem: " + mi.totalMem + " allocate 32 MB");
                            megaApi.httpServerSetMaxBufferSize(MAX_BUFFER_32MB);
                        } else {
                            logDebug("Total mem: " + mi.totalMem + " allocate 16 MB");
                            megaApi.httpServerSetMaxBufferSize(MAX_BUFFER_16MB);
                        }

                        String url = megaApi.httpServerGetLocalLink(file);
                        if (url != null){
                            uri = Uri.parse(url);
                        }
                    }
                    renamed = true;
                }
            }
        }
    }

    @Override
    protected void onActivityResult(int requestCode, int resultCode, Intent intent) {
        logDebug("onActivityResult: " + requestCode + "____" + resultCode);
        if (intent == null) {
            return;
        }

        if (requestCode == REQUEST_CODE_SELECT_CHAT && resultCode == RESULT_OK){
            long[] chatHandles = intent.getLongArrayExtra("SELECTED_CHATS");
            long[] contactHandles = intent.getLongArrayExtra("SELECTED_USERS");
            logDebug("Send to " + (chatHandles.length+contactHandles.length) + " chats");

            long[] nodeHandles = intent.getLongArrayExtra("NODE_HANDLES");
            logDebug("Send " + nodeHandles.length + " nodes");

            if ((chatHandles != null && chatHandles.length > 0) || (contactHandles != null && contactHandles.length > 0)) {
                if (contactHandles != null && contactHandles.length > 0) {
                    ArrayList<MegaChatRoom> chats = new ArrayList<>();
                    ArrayList<MegaUser> users = new ArrayList<>();

                    for (int i=0; i<contactHandles.length; i++) {
                        MegaUser user = megaApi.getContact(MegaApiAndroid.userHandleToBase64(contactHandles[i]));
                        if (user != null) {
                            users.add(user);
                        }
                    }

                    if (chatHandles != null) {
                        for (int i = 0; i < chatHandles.length; i++) {
                            MegaChatRoom chatRoom = megaChatApi.getChatRoom(chatHandles[i]);
                            if (chatRoom != null) {
                                chats.add(chatRoom);
                            }
                        }
                    }

                    if(nodeHandles!=null){
                        CreateChatToPerformActionListener listener = new CreateChatToPerformActionListener(chats, users, nodeHandles[0], this, CreateChatToPerformActionListener.SEND_FILE);
                        for (MegaUser user : users) {
                            MegaChatPeerList peers = MegaChatPeerList.createInstance();
                            peers.addPeer(user.getHandle(), MegaChatPeerList.PRIV_STANDARD);
                            megaChatApi.createChat(false, peers, listener);
                        }
                    }
                    else{
                        logError("Error on sending to chat");
                    }
                }
                else {
                    countChat = chatHandles.length;
                    for (int i = 0; i < chatHandles.length; i++) {
                        megaChatApi.attachNode(chatHandles[i], nodeHandles[0], this);
                    }
                }
            }
        }
        else if (requestCode == REQUEST_CODE_SELECT_LOCAL_FOLDER && resultCode == RESULT_OK) {
            logDebug("Local folder selected");
            String parentPath = intent.getStringExtra(FileStorageActivityLollipop.EXTRA_PATH);
            if (type == FILE_LINK_ADAPTER){
                if (nC == null) {
                    nC = new NodeController(this);
                }
                nC.downloadTo(currentDocument, parentPath, uri.toString());
<<<<<<< HEAD
            } else if (type == Constants.FROM_CHAT) {
=======
            } else if (type == FROM_CHAT) {
>>>>>>> 393a7df3
                chatC.prepareForDownload(intent, parentPath);
            }
            else {
                String url = intent.getStringExtra(FileStorageActivityLollipop.EXTRA_URL);
                long size = intent.getLongExtra(FileStorageActivityLollipop.EXTRA_SIZE, 0);
                long[] hashes = intent.getLongArrayExtra(FileStorageActivityLollipop.EXTRA_DOCUMENT_HASHES);
                logDebug("URL: " + url + "___SIZE: " + size);

                if(nC==null){
                    nC = new NodeController(this, isFolderLink);
                }
                nC.checkSizeBeforeDownload(parentPath, url, size, hashes, false);
            }
        }
        else if (requestCode == REQUEST_CODE_SELECT_MOVE_FOLDER && resultCode == RESULT_OK) {

            if(!isOnline(this)){
                showSnackbar(SNACKBAR_TYPE, getString(R.string.error_server_connection_problem), -1);
                return;
            }

            final long[] moveHandles = intent.getLongArrayExtra("MOVE_HANDLES");
            final long toHandle = intent.getLongExtra("MOVE_TO", 0);
            final int totalMoves = moveHandles.length;

            MegaNode parent = megaApi.getNodeByHandle(toHandle);
            moveToRubbish = false;

            ProgressDialog temp = null;
            try{
                temp = new ProgressDialog(this);
                temp.setMessage(getString(R.string.context_moving));
                temp.show();
            }
            catch(Exception e){
                return;
            }
            statusDialog = temp;

            for(int i=0; i<moveHandles.length;i++){
                megaApi.moveNode(megaApi.getNodeByHandle(moveHandles[i]), parent, this);
            }
        }
        else if (requestCode == REQUEST_CODE_SELECT_COPY_FOLDER && resultCode == RESULT_OK){
            if(!isOnline(this)){
                showSnackbar(SNACKBAR_TYPE, getString(R.string.error_server_connection_problem), -1);
                return;
            }

            final long[] copyHandles = intent.getLongArrayExtra("COPY_HANDLES");
            final long toHandle = intent.getLongExtra("COPY_TO", 0);
            final int totalCopy = copyHandles.length;

            ProgressDialog temp = null;
            try{
                temp = new ProgressDialog(this);
                temp.setMessage(getString(R.string.context_copying));
                temp.show();
            }
            catch(Exception e){
                return;
            }
            statusDialog = temp;

            MegaNode parent = megaApi.getNodeByHandle(toHandle);
            for(int i=0; i<copyHandles.length;i++){
                MegaNode cN = megaApi.getNodeByHandle(copyHandles[i]);
                if (cN != null){
                    logDebug("cN != null, i = " + i + " of " + copyHandles.length);
                    megaApi.copyNode(cN, parent, this);
                }
                else{
                    logWarning("cN == null, i = " + i + " of " + copyHandles.length);
                    try {
                        statusDialog.dismiss();
                        showSnackbar(SNACKBAR_TYPE, getString(R.string.context_no_copied), -1);
                    }
                    catch (Exception ex) {}
                }
            }
        }
        else if (requestCode == REQUEST_CODE_SELECT_IMPORT_FOLDER && resultCode == RESULT_OK){
            logDebug("REQUEST_CODE_SELECT_IMPORT_FOLDER OK");

            if(!isOnline(this)||megaApi==null) {
                try{
                    statusDialog.dismiss();
                } catch(Exception ex) {};
                showSnackbar(SNACKBAR_TYPE, getString(R.string.error_server_connection_problem), -1);
                return;
            }

            final long toHandle = intent.getLongExtra("IMPORT_TO", 0);
            MegaNode target = null;
            target = megaApi.getNodeByHandle(toHandle);
            if(target == null){
                target = megaApi.getRootNode();
            }
            logDebug("TARGET: " + target.getName() + "and handle: " + target.getHandle());
            if (nodeChat != null) {
                logDebug("DOCUMENT: " + nodeChat.getName() + "_" + nodeChat.getHandle());
                if (target != null) {
                    megaApi.copyNode(nodeChat, target, this);
                } else {
                    logError("TARGET: null");
                    showSnackbar(SNACKBAR_TYPE, getString(R.string.import_success_error), -1);
                }
            }
            else{
                logError("DOCUMENT: null");
                showSnackbar(SNACKBAR_TYPE, getString(R.string.import_success_error), -1);
            }
        }
    }

    @Override
    public void onPageChanged(int page, int pageCount) {
        logDebug("page: " + page + ", pageCount: " + pageCount);
        if (!notChangePage) {
            currentPage = page+1;
            actualPage.setText(String.valueOf(currentPage));
            setTitle(String.format("%s %s / %s", pdfFileName, currentPage, pageCount));
        }
        else {
            notChangePage = false;
        }
    }

    @Override
    public void onPageError(int page, Throwable t) {
        logError("Cannot load page " + page);
    }

    @Override
    public void loadComplete(int nbPages) {
        totalPages.setText(""+nbPages);
        PdfDocument.Meta meta = pdfView.getDocumentMeta();
        logDebug("Title = " + meta.getTitle());
        logDebug("Author = " + meta.getAuthor());
        logDebug("Subject = " + meta.getSubject());
        logDebug("Keywords = " + meta.getKeywords());
        logDebug("Creator = " + meta.getCreator());
        logDebug("Producer = " + meta.getProducer());
        logDebug("Creation Date = " + meta.getCreationDate());
        logDebug("Mod. Date = " + meta.getModDate());
        printBookmarksTree(pdfView.getTableOfContents(), "-");

        handler.postDelayed(new Runnable() {
            @Override
            public void run() {
                if (toolbarVisible)
                    setToolbarVisibilityHide(200L);
            }
        }, 2000);
    }

    public void printBookmarksTree(List<PdfDocument.Bookmark> tree, String sep) {
        for (PdfDocument.Bookmark b : tree) {

            logDebug(String.format("%s %s, p %d", sep, b.getTitle(), b.getPageIdx()));

            if (b.hasChildren()) {
                printBookmarksTree(b.getChildren(), sep + "-");
            }
        }
    }

    public String getPdfFileName () {
        return pdfFileName;
    }
    public String getFileName(Uri uri) {
        String result = null;
        if (uri.getScheme().equals("content")) {
            Cursor cursor = getContentResolver().query(uri, null, null, null, null);
            try {
                if (cursor != null && cursor.moveToFirst()) {
                    result = cursor.getString(cursor.getColumnIndex(OpenableColumns.DISPLAY_NAME));
                }
            } finally {
                if (cursor != null) {
                    cursor.close();
                }
            }
        }
        if (result == null) {
            result = uri.getLastPathSegment();
        }
        return result;
    }

    @Override
    public void onRequestStart(MegaApiJava api, MegaRequest request) {

    }

    @Override
    public void onRequestUpdate(MegaApiJava api, MegaRequest request) {

    }

    @Override
    public void onRequestFinish(MegaApiJava api, MegaRequest request, MegaError e) {
        logDebug("onRequestFinish");

        MegaNode node = megaApi.getNodeByHandle(request.getNodeHandle());

        if (request.getType() == MegaRequest.TYPE_LOGIN){

            if (e.getErrorCode() != MegaError.API_OK) {

                MegaApplication.setLoggingIn(false);

                DatabaseHandler dbH = DatabaseHandler.getDbHandler(getApplicationContext());
                dbH.clearCredentials();
                if (dbH.getPreferences() != null){
                    dbH.clearPreferences();
                    dbH.setFirstTime(false);
                }
            }
            else{
                //LOGIN OK

                gSession = megaApi.dumpSession();
                credentials = new UserCredentials(lastEmail, gSession, "", "", "");

                DatabaseHandler dbH = DatabaseHandler.getDbHandler(getApplicationContext());
                dbH.clearCredentials();

                logDebug("Logged in with session");

                megaApi.fetchNodes(this);
            }
        }
        else if (request.getType() == MegaRequest.TYPE_FETCH_NODES){

            if (e.getErrorCode() == MegaError.API_OK){

                if (Build.VERSION.SDK_INT >= Build.VERSION_CODES.LOLLIPOP) {
                    Window window = this.getWindow();
                    window.addFlags(WindowManager.LayoutParams.FLAG_DRAWS_SYSTEM_BAR_BACKGROUNDS);
                    window.clearFlags(WindowManager.LayoutParams.FLAG_TRANSLUCENT_STATUS);
                    window.setStatusBarColor(ContextCompat.getColor(this, R.color.lollipop_dark_primary_color));

                }
                DatabaseHandler dbH = DatabaseHandler.getDbHandler(getApplicationContext());

                gSession = megaApi.dumpSession();
                MegaUser myUser = megaApi.getMyUser();
                String myUserHandle = "";
                if(myUser!=null){
                    lastEmail = megaApi.getMyUser().getEmail();
                    myUserHandle = megaApi.getMyUser().getHandle()+"";
                }

                credentials = new UserCredentials(lastEmail, gSession, "", "", myUserHandle);

                dbH.saveCredentials(credentials);

                chatSettings = dbH.getChatSettings();
                if(chatSettings!=null) {

                    boolean chatEnabled = Boolean.parseBoolean(chatSettings.getEnabled());
                    if(chatEnabled){

                        logDebug("Chat enabled-->connect");
                        if((megaChatApi.getInitState()!=MegaChatApi.INIT_ERROR)){
                            logDebug("Connection goes!!!");
                            megaChatApi.connect(this);
                        }
                        else{
                            logDebug("Not launch connect: " + megaChatApi.getInitState());
                        }
                        MegaApplication.setLoggingIn(false);
                        download();
                    }
                    else{

                        logWarning("Chat NOT enabled - readyToManager");
                        MegaApplication.setLoggingIn(false);
                        download();
                    }
                }
                else{
                    logWarning("chatSettings NULL - readyToManager");
                    MegaApplication.setLoggingIn(false);
                    download();
                }
            }
        }
        else if (request.getType() == MegaRequest.TYPE_RENAME){

            try {
                statusDialog.dismiss();
            }
            catch (Exception ex) {}

            if (e.getErrorCode() == MegaError.API_OK){
                showSnackbar(SNACKBAR_TYPE, getString(R.string.context_correctly_renamed), -1);
                updateFile();
            }
            else{
                showSnackbar(SNACKBAR_TYPE, getString(R.string.context_no_renamed), -1);
            }
        }
        else if (request.getType() == MegaRequest.TYPE_MOVE){
            try {
                statusDialog.dismiss();
            }
            catch (Exception ex) {}

            if (moveToRubbish){
                if (e.getErrorCode() == MegaError.API_OK){
                    this.finish();
                }
                else{
                    showSnackbar(SNACKBAR_TYPE, getString(R.string.context_no_moved), -1);
                }
                moveToRubbish = false;
                logDebug("Move to rubbish request finished");
            }
            else{
                if (e.getErrorCode() == MegaError.API_OK){
                    showSnackbar(SNACKBAR_TYPE, getString(R.string.context_correctly_moved), -1);
                    finish();
                }
                else{
                    showSnackbar(SNACKBAR_TYPE, getString(R.string.context_no_moved), -1);
                }
                logDebug("Move nodes request finished");
            }
        }
        else if (request.getType() == MegaRequest.TYPE_REMOVE){


            if (e.getErrorCode() == MegaError.API_OK){
                if (moveToTrashStatusDialog.isShowing()){
                    try {
                        moveToTrashStatusDialog.dismiss();
                    }
                    catch (Exception ex) {}
                    showSnackbar(SNACKBAR_TYPE, getString(R.string.context_correctly_removed), -1);
                }
                finish();
            }
            else{
                showSnackbar(SNACKBAR_TYPE, getString(R.string.context_no_removed), -1);
            }
            logDebug("Remove request finished");
        }
        else if (request.getType() == MegaRequest.TYPE_COPY){
            try {
                statusDialog.dismiss();
            }
            catch (Exception ex) {}

            if (e.getErrorCode() == MegaError.API_OK){
                showSnackbar(SNACKBAR_TYPE, getString(R.string.context_correctly_copied), -1);
            }
            else if(e.getErrorCode()==MegaError.API_EOVERQUOTA){
                logWarning("OVERQUOTA ERROR: " + e.getErrorCode());
                Intent intent = new Intent(this, ManagerActivityLollipop.class);
                intent.setAction(ACTION_OVERQUOTA_STORAGE);
                startActivity(intent);
                finish();
            }
            else if(e.getErrorCode()==MegaError.API_EGOINGOVERQUOTA){
                logWarning("PRE OVERQUOTA ERROR: " + e.getErrorCode());
                Intent intent = new Intent(this, ManagerActivityLollipop.class);
                intent.setAction(ACTION_PRE_OVERQUOTA_STORAGE);
                startActivity(intent);
                finish();
            }
            else{
                showSnackbar(SNACKBAR_TYPE, getString(R.string.context_no_copied), -1);
            }
            logDebug("Copy nodes request finished");
        }
    }

    @Override
    public void onRequestTemporaryError(MegaApiJava api, MegaRequest request, MegaError e) {
        logWarning("onRequestTemporaryError");
    }

    @Override
    public void onRequestStart(MegaChatApiJava api, MegaChatRequest request) {

    }

    @Override
    public void onRequestUpdate(MegaChatApiJava api, MegaChatRequest request) {

    }

    @Override
    public void onRequestFinish(MegaChatApiJava api, MegaChatRequest request, MegaChatError e) {
        logDebug("onRequestFinish - MegaChatApi");

        if (request.getType() == MegaChatRequest.TYPE_CONNECT){
            MegaApplication.setLoggingIn(false);
            if(e.getErrorCode()==MegaChatError.ERROR_OK){
                logDebug("Connected to chat!");
            }
            else{
                logError("ERROR WHEN CONNECTING " + e.getErrorString());
            }
        }
        else if(request.getType() == MegaChatRequest.TYPE_ATTACH_NODE_MESSAGE){

            if(e.getErrorCode()==MegaChatError.ERROR_OK){
                logDebug("File sent correctly");
                successSent++;
            }
            else{
                logError("File NOT sent: "+e.getErrorCode()+"___"+e.getErrorString());
                errorSent++;
            }

            if(countChat==errorSent+successSent){
                if(successSent==countChat){
                    if(countChat==1){
                        showSnackbar(MESSAGE_SNACKBAR_TYPE, null, request.getChatHandle());
                    }
                    else{
                        showSnackbar(MESSAGE_SNACKBAR_TYPE, getString(R.string.sent_as_message), -1);
                    }
                }
                else if(errorSent==countChat){
                    showSnackbar(SNACKBAR_TYPE, getString(R.string.error_attaching_node_from_cloud), -1);
                }
                else{
                    showSnackbar(MESSAGE_SNACKBAR_TYPE, getString(R.string.error_sent_as_message), -1);
                }
            }
        }
    }

    @Override
    public void onRequestTemporaryError(MegaChatApiJava api, MegaChatRequest request, MegaChatError e) {

    }

    @Override
    protected void onStop() {
        super.onStop();
        logDebug("onStop");
    }

    @Override
    protected void onStart() {
        super.onStart();
        logDebug("onStart");
    }

    @Override
    protected void onResume() {
        super.onResume();
        logDebug("onResume");
        if (!isOffLine && !fromChat && !isFolderLink
                && type != FILE_LINK_ADAPTER
                && type != ZIP_ADAPTER){
            if (megaApi.getNodeByHandle(handle) == null && inside && !fromDownload){
                finish();
            }
            updateFile();
        }
    }

    @Override
    protected void onPause() {
        super.onPause();
        logDebug("onPause");
    }

    @Override
    protected void onDestroy() {
        logDebug("onDestroy()");

        if (megaApi != null) {
            megaApi.removeTransferListener(this);
            megaApi.removeGlobalListener(this);
            megaApi.httpServerStop();
        }

        if (megaApiFolder != null) {
            megaApiFolder.httpServerStop();
        }

        if (handler != null) {
            handler.removeCallbacksAndMessages(null);
        }

        LocalBroadcastManager.getInstance(this).unregisterReceiver(receiverToFinish);

        super.onDestroy();
    }

    public void showTransferOverquotaDialog(){
        logDebug("showTransferOverquotaDialog");

        AlertDialog.Builder dialogBuilder = new AlertDialog.Builder(PdfViewerActivityLollipop.this);

        LayoutInflater inflater = this.getLayoutInflater();
        View dialogView = inflater.inflate(R.layout.transfer_overquota_layout, null);
        dialogBuilder.setView(dialogView);

        TextView title = (TextView) dialogView.findViewById(R.id.transfer_overquota_title);
        title.setText(getString(R.string.title_depleted_transfer_overquota));

        ImageView icon = (ImageView) dialogView.findViewById(R.id.image_transfer_overquota);
        icon.setImageDrawable(ContextCompat.getDrawable(this, R.drawable.transfer_quota_empty));

        TextView text = (TextView) dialogView.findViewById(R.id.text_transfer_overquota);
        text.setText(getString(R.string.text_depleted_transfer_overquota));

        Button continueButton = (Button) dialogView.findViewById(R.id.transfer_overquota_button_dissmiss);

        Button paymentButton = (Button) dialogView.findViewById(R.id.transfer_overquota_button_payment);
        paymentButton.setText(getString(R.string.action_upgrade_account));

        alertDialogTransferOverquota = dialogBuilder.create();

        alertDialogTransferOverquota.setOnShowListener(new DialogInterface.OnShowListener() {
            @Override
            public void onShow(DialogInterface dialog) {
                transferOverquota = true;
                progressBar.setVisibility(View.GONE);
            }
        });

        continueButton.setOnClickListener(new View.OnClickListener(){
            public void onClick(View v) {
                alertDialogTransferOverquota.dismiss();
                transferOverquota = false;
                if (loading && !transferOverquota){
                    progressBar.setVisibility(View.VISIBLE);
                }
            }

        });

        paymentButton.setOnClickListener(new View.OnClickListener(){
            public void onClick(View v) {
                alertDialogTransferOverquota.dismiss();
                transferOverquota = false;
                showUpgradeAccount();
            }
        });

        alertDialogTransferOverquota.setCancelable(false);
        alertDialogTransferOverquota.setCanceledOnTouchOutside(false);
        alertDialogTransferOverquota.show();
    }

    public void showUpgradeAccount(){
        logDebug("showUpgradeAccount");
        Intent upgradeIntent = new Intent(this, ManagerActivityLollipop.class);
        upgradeIntent.setAction(ACTION_SHOW_UPGRADE_ACCOUNT);
        startActivity(upgradeIntent);
    }

    @Override
    public void onTransferStart(MegaApiJava api, MegaTransfer transfer) {

    }

    @Override
    public void onTransferFinish(MegaApiJava api, MegaTransfer transfer, MegaError e) {

    }

    @Override
    public void onTransferUpdate(MegaApiJava api, MegaTransfer transfer) {

    }

    @Override
    public void onTransferTemporaryError(MegaApiJava api, MegaTransfer transfer, MegaError e) {

        if(e.getErrorCode() == MegaError.API_EOVERQUOTA){
            if (e.getValue() != 0) {
                logWarning("TRANSFER OVERQUOTA ERROR: " + e.getErrorCode());

                if(alertDialogTransferOverquota==null){
                    showTransferOverquotaDialog();
                }
                else {
                    if (!(alertDialogTransferOverquota.isShowing())) {
                        showTransferOverquotaDialog();
                    }
                }
            }
        }
    }

    @Override
    public boolean onTransferData(MegaApiJava api, MegaTransfer transfer, byte[] buffer) {
        return false;
    }

    public void showSnackbar(int type, String s, long idChat){
        showSnackbar(type, pdfviewerContainer, s, idChat);
    }

    public void openAdvancedDevices (long handleToDownload, boolean highPriority){
        logDebug("openAdvancedDevices");
//		handleToDownload = handle;
        String externalPath = getExternalCardPath();

        if(externalPath!=null){
            logDebug("ExternalPath for advancedDevices: " + externalPath);
            MegaNode node = megaApi.getNodeByHandle(handleToDownload);
            if(node!=null){

//				File newFile =  new File(externalPath+"/"+node.getName());
                File newFile =  new File(node.getName());
                logDebug("File: " + newFile.getPath());
                Intent intent = new Intent(Intent.ACTION_CREATE_DOCUMENT);

                // Filter to only show results that can be "opened", such as
                // a file (as opposed to a list of contacts or timezones).
                intent.addCategory(Intent.CATEGORY_OPENABLE);

                // Create a file with the requested MIME type.
                String mimeType = MimeTypeList.getMimeType(newFile);
                logDebug("Mimetype: " + mimeType);
                intent.setType(mimeType);
                intent.putExtra(Intent.EXTRA_TITLE, node.getName());
                intent.putExtra("handleToDownload", handleToDownload);
                intent.putExtra(HIGH_PRIORITY_TRANSFER, highPriority);
                try{
                    startActivityForResult(intent, WRITE_SD_CARD_REQUEST_CODE);
                }
                catch(Exception e) {
                    logError("Exception in External SDCARD", e);
                    Environment.getExternalStorageDirectory();
                    Toast toast = Toast.makeText(this, getString(R.string.no_external_SD_card_detected), Toast.LENGTH_LONG);
                    toast.show();
                }
            }
        }
        else{
            logWarning("No external SD card");
            Environment.getExternalStorageDirectory();
            Toast toast = Toast.makeText(this, getString(R.string.no_external_SD_card_detected), Toast.LENGTH_LONG);
            toast.show();
        }
    }

    public void askSizeConfirmationBeforeChatDownload(String parentPath, ArrayList<MegaNode> nodeList, long size){
        logDebug("askSizeConfirmationBeforeChatDownload");

        final String parentPathC = parentPath;
        final ArrayList<MegaNode> nodeListC = nodeList;
        final long sizeC = size;
        final ChatController chatC = new ChatController(this);

        android.support.v7.app.AlertDialog.Builder builder = new android.support.v7.app.AlertDialog.Builder(this, R.style.AppCompatAlertDialogStyle);
        LinearLayout confirmationLayout = new LinearLayout(this);
        confirmationLayout.setOrientation(LinearLayout.VERTICAL);
        LinearLayout.LayoutParams params = new LinearLayout.LayoutParams(LinearLayout.LayoutParams.MATCH_PARENT, LinearLayout.LayoutParams.WRAP_CONTENT);
        params.setMargins(scaleWidthPx(20, outMetrics), scaleHeightPx(10, outMetrics), scaleWidthPx(17, outMetrics), 0);

        final CheckBox dontShowAgain =new CheckBox(this);
        dontShowAgain.setText(getString(R.string.checkbox_not_show_again));
        dontShowAgain.setTextColor(ContextCompat.getColor(this, R.color.text_secondary));

        confirmationLayout.addView(dontShowAgain, params);

        builder.setView(confirmationLayout);

        builder.setMessage(getString(R.string.alert_larger_file, getSizeString(sizeC)));
        builder.setPositiveButton(getString(R.string.general_save_to_device),
                new DialogInterface.OnClickListener() {
                    public void onClick(DialogInterface dialog, int whichButton) {
                        if(dontShowAgain.isChecked()){
                            dbH.setAttrAskSizeDownload("false");
                        }
                        chatC.download(parentPathC, nodeListC);
                    }
                });
        builder.setNegativeButton(getString(android.R.string.cancel), new DialogInterface.OnClickListener() {
            public void onClick(DialogInterface dialog, int whichButton) {
                if(dontShowAgain.isChecked()){
                    dbH.setAttrAskSizeDownload("false");
                }
            }
        });

        downloadConfirmationDialog = builder.create();
        downloadConfirmationDialog.show();
    }

    public void askSizeConfirmationBeforeDownload(String parentPath, String url, long size, long [] hashes, final boolean highPriority){
        logDebug("askSizeConfirmationBeforeDownload");

        final String parentPathC = parentPath;
        final String urlC = url;
        final long [] hashesC = hashes;
        final long sizeC=size;

        android.support.v7.app.AlertDialog.Builder builder = new android.support.v7.app.AlertDialog.Builder(this);
        LinearLayout confirmationLayout = new LinearLayout(this);
        confirmationLayout.setOrientation(LinearLayout.VERTICAL);
        LinearLayout.LayoutParams params = new LinearLayout.LayoutParams(LinearLayout.LayoutParams.MATCH_PARENT, LinearLayout.LayoutParams.WRAP_CONTENT);
        params.setMargins(scaleWidthPx(20, outMetrics), scaleHeightPx(10, outMetrics), scaleWidthPx(17, outMetrics), 0);

        final CheckBox dontShowAgain =new CheckBox(this);
        dontShowAgain.setText(getString(R.string.checkbox_not_show_again));
        dontShowAgain.setTextColor(ContextCompat.getColor(this, R.color.text_secondary));

        confirmationLayout.addView(dontShowAgain, params);

        builder.setView(confirmationLayout);

//				builder.setTitle(getString(R.string.confirmation_required));

        builder.setMessage(getString(R.string.alert_larger_file, getSizeString(sizeC)));
        builder.setPositiveButton(getString(R.string.general_save_to_device),
                new DialogInterface.OnClickListener() {
                    public void onClick(DialogInterface dialog, int whichButton) {
                        if(dontShowAgain.isChecked()){
                            dbH.setAttrAskSizeDownload("false");
                        }
                        if(nC==null){
                            nC = new NodeController(pdfViewerActivityLollipop, isFolderLink);
                        }
                        nC.checkInstalledAppBeforeDownload(parentPathC, urlC, sizeC, hashesC, highPriority);
                    }
                });
        builder.setNegativeButton(getString(android.R.string.cancel), new DialogInterface.OnClickListener() {
            public void onClick(DialogInterface dialog, int whichButton) {
                if(dontShowAgain.isChecked()){
                    dbH.setAttrAskSizeDownload("false");
                }
            }
        });

        downloadConfirmationDialog = builder.create();
        downloadConfirmationDialog.show();
    }

    public void askConfirmationNoAppInstaledBeforeDownload (String parentPath, String url, long size, long [] hashes, String nodeToDownload, final boolean highPriority){
        logDebug("askConfirmationNoAppInstaledBeforeDownload");

        final String parentPathC = parentPath;
        final String urlC = url;
        final long [] hashesC = hashes;
        final long sizeC=size;

        android.support.v7.app.AlertDialog.Builder builder = new android.support.v7.app.AlertDialog.Builder(this);
        LinearLayout confirmationLayout = new LinearLayout(this);
        confirmationLayout.setOrientation(LinearLayout.VERTICAL);
        LinearLayout.LayoutParams params = new LinearLayout.LayoutParams(LinearLayout.LayoutParams.MATCH_PARENT, LinearLayout.LayoutParams.WRAP_CONTENT);
        params.setMargins(scaleWidthPx(20, outMetrics), scaleHeightPx(10, outMetrics), scaleWidthPx(17, outMetrics), 0);

        final CheckBox dontShowAgain =new CheckBox(this);
        dontShowAgain.setText(getString(R.string.checkbox_not_show_again));
        dontShowAgain.setTextColor(ContextCompat.getColor(this, R.color.text_secondary));

        confirmationLayout.addView(dontShowAgain, params);

        builder.setView(confirmationLayout);

//				builder.setTitle(getString(R.string.confirmation_required));
        builder.setMessage(getString(R.string.alert_no_app, nodeToDownload));
        builder.setPositiveButton(getString(R.string.general_save_to_device),
                new DialogInterface.OnClickListener() {
                    public void onClick(DialogInterface dialog, int whichButton) {
                        if(dontShowAgain.isChecked()){
                            dbH.setAttrAskNoAppDownload("false");
                        }
                        if(nC==null){
                            nC = new NodeController(pdfViewerActivityLollipop, isFolderLink);
                        }
                        nC.download(parentPathC, urlC, sizeC, hashesC, highPriority);
                    }
                });
        builder.setNegativeButton(getString(android.R.string.cancel), new DialogInterface.OnClickListener() {
            public void onClick(DialogInterface dialog, int whichButton) {
                if(dontShowAgain.isChecked()){
                    dbH.setAttrAskNoAppDownload("false");
                }
            }
        });
        downloadConfirmationDialog = builder.create();
        downloadConfirmationDialog.show();
    }

    public Uri getUri() {
        return uri;
    }

    public String getPassword () {
        return password;
    }

    public int getMaxIntents() {
        return maxIntents;
    }
}<|MERGE_RESOLUTION|>--- conflicted
+++ resolved
@@ -2399,11 +2399,7 @@
                     nC = new NodeController(this);
                 }
                 nC.downloadTo(currentDocument, parentPath, uri.toString());
-<<<<<<< HEAD
-            } else if (type == Constants.FROM_CHAT) {
-=======
             } else if (type == FROM_CHAT) {
->>>>>>> 393a7df3
                 chatC.prepareForDownload(intent, parentPath);
             }
             else {
