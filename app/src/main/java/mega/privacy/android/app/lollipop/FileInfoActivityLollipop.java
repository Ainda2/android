--- conflicted
+++ resolved
@@ -77,10 +77,7 @@
 import mega.privacy.android.app.components.RoundedImageView;
 import mega.privacy.android.app.components.SimpleDividerItemDecoration;
 import mega.privacy.android.app.components.twemoji.EmojiTextView;
-<<<<<<< HEAD
-=======
 import mega.privacy.android.app.listeners.ShareListener;
->>>>>>> c55097b0
 import mega.privacy.android.app.lollipop.adapters.MegaFileInfoSharedContactLollipopAdapter;
 import mega.privacy.android.app.lollipop.controllers.ContactController;
 import mega.privacy.android.app.lollipop.controllers.NodeController;
@@ -742,17 +739,6 @@
                 return;
             }
 
-<<<<<<< HEAD
-                if (megaChatApi == null || megaChatApi.getInitState() == MegaChatApi.INIT_ERROR) {
-                    logDebug("Refresh session - karere");
-                    Intent intent = new Intent(this, LoginActivityLollipop.class);
-                    intent.putExtra(VISIBLE_FRAGMENT, LOGIN_FRAGMENT);
-                    intent.setFlags(Intent.FLAG_ACTIVITY_CLEAR_TOP);
-                    startActivity(intent);
-                    finish();
-                    return;
-                }
-=======
             if (megaChatApi == null) {
                 megaChatApi = ((MegaApplication) getApplication()).getMegaChatApi();
             }
@@ -765,7 +751,6 @@
                 startActivity(intent);
                 finish();
                 return;
->>>>>>> c55097b0
             }
 
             megaApi.addGlobalListener(this);
