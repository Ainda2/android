package mega.privacy.android.app.lollipop;

import android.Manifest;
import android.annotation.SuppressLint;
import android.app.AlertDialog;
import android.app.ProgressDialog;
import android.content.Context;
import android.content.DialogInterface;
import android.content.Intent;
import android.content.pm.PackageManager;
import android.content.res.Configuration;
import android.content.res.Resources;
import android.graphics.Bitmap;
import android.graphics.BitmapFactory;
import android.graphics.Canvas;
import android.graphics.Color;
import android.graphics.Paint;
import android.graphics.PorterDuff;
import android.graphics.drawable.Drawable;
import android.net.Uri;
import android.os.Build;
import android.os.Bundle;
import android.os.Environment;
import android.os.Handler;
import android.os.StatFs;
import android.support.design.widget.AppBarLayout;
import android.support.design.widget.CollapsingToolbarLayout;
import android.support.design.widget.CoordinatorLayout;
import android.support.design.widget.Snackbar;
import android.support.v4.app.ActivityCompat;
import android.support.v4.content.ContextCompat;
import android.support.v4.content.FileProvider;
import android.support.v4.view.GestureDetectorCompat;
import android.support.v7.app.ActionBar;
import android.support.v7.view.ActionMode;
import android.support.v7.widget.DefaultItemAnimator;
import android.support.v7.widget.LinearLayoutManager;
import android.support.v7.widget.RecyclerView;
import android.support.v7.widget.SwitchCompat;
import android.support.v7.widget.Toolbar;
import android.text.Editable;
import android.text.TextWatcher;
import android.text.format.DateUtils;
import android.text.format.Formatter;
import android.util.DisplayMetrics;
import android.util.TypedValue;
import android.view.Display;
import android.view.GestureDetector;
import android.view.KeyEvent;
import android.view.LayoutInflater;
import android.view.Menu;
import android.view.MenuInflater;
import android.view.MenuItem;
import android.view.MotionEvent;
import android.view.View;
import android.view.View.OnClickListener;
import android.view.ViewGroup;
import android.view.Window;
import android.view.WindowManager;
import android.view.inputmethod.EditorInfo;
import android.view.inputmethod.InputMethodManager;
import android.widget.Button;
import android.widget.CheckBox;
import android.widget.FrameLayout;
import android.widget.ImageView;
import android.widget.LinearLayout;
import android.widget.RelativeLayout;
import android.widget.TextView;
import android.widget.TextView.OnEditorActionListener;
import android.widget.Toast;

import java.io.File;
import java.util.ArrayList;
import java.util.HashMap;
import java.util.Iterator;
import java.util.List;
import java.util.Locale;
import java.util.Map;

import mega.privacy.android.app.DatabaseHandler;
import mega.privacy.android.app.DownloadService;
import mega.privacy.android.app.MegaApplication;
import mega.privacy.android.app.MegaContactDB;
import mega.privacy.android.app.MegaOffline;
import mega.privacy.android.app.MegaPreferences;
import mega.privacy.android.app.MimeTypeList;
import mega.privacy.android.app.R;
import mega.privacy.android.app.components.EditTextCursorWatcher;
import mega.privacy.android.app.components.RoundedImageView;
import mega.privacy.android.app.components.SimpleDividerItemDecoration;
import mega.privacy.android.app.lollipop.adapters.MegaFileInfoSharedContactLollipopAdapter;
import mega.privacy.android.app.lollipop.controllers.NodeController;
import mega.privacy.android.app.lollipop.listeners.FileContactMultipleRequestListener;
import mega.privacy.android.app.modalbottomsheet.FileContactsListBottomSheetDialogFragment;
import mega.privacy.android.app.snackbarListeners.SnackbarNavigateOption;
import mega.privacy.android.app.utils.Constants;
import mega.privacy.android.app.utils.MegaApiUtils;
import mega.privacy.android.app.utils.PreviewUtils;
import mega.privacy.android.app.utils.ThumbnailUtils;
import mega.privacy.android.app.utils.Util;
import nz.mega.sdk.MegaApiAndroid;
import nz.mega.sdk.MegaApiJava;
import nz.mega.sdk.MegaChatApi;
import nz.mega.sdk.MegaChatApiAndroid;
import nz.mega.sdk.MegaContactRequest;
import nz.mega.sdk.MegaError;
import nz.mega.sdk.MegaEvent;
import nz.mega.sdk.MegaFolderInfo;
import nz.mega.sdk.MegaGlobalListenerInterface;
import nz.mega.sdk.MegaNode;
import nz.mega.sdk.MegaRequest;

import nz.mega.sdk.MegaRequestListenerInterface;
import nz.mega.sdk.MegaShare;
import nz.mega.sdk.MegaUser;



@SuppressLint("NewApi")
public class FileInfoActivityLollipop extends PinActivityLollipop implements OnClickListener, MegaRequestListenerInterface, MegaGlobalListenerInterface, RecyclerView.OnItemTouchListener, GestureDetector.OnGestureListener{

	public static int MAX_WIDTH_FILENAME_LAND=400;
	public static int MAX_WIDTH_FILENAME_LAND_2=400;

	public static int MAX_WIDTH_FILENAME_PORT=200;
	public static int MAX_WIDTH_FILENAME_PORT_2=200;
	
	public static String NODE_HANDLE = "NODE_HANDLE";

	static int TYPE_EXPORT_GET = 0;
	static int TYPE_EXPORT_REMOVE = 1;
	static int TYPE_EXPORT_MANAGE = 2;
	static int FROM_FILE_BROWSER = 13;
	static public int FROM_INCOMING_SHARES= 14;
	static public int FROM_INBOX= 16;
    FileInfoActivityLollipop fileInfoActivityLollipop = this;
	boolean firstIncomingLevel=true;

    private android.support.v7.app.AlertDialog downloadConfirmationDialog;

    NodeController nC;

	ArrayList<MegaNode> nodeVersions;

	RelativeLayout iconToolbarLayout;
	ImageView iconToolbarView;
	ImageView iconToolbarViewLink;

	Drawable upArrow;
	Drawable drawableRemoveLink;
	Drawable drawableLink;
	Drawable drawableShare;
	Drawable drawableDots;

	RelativeLayout imageToolbarLayout;
	ImageView imageToolbarView;

	CoordinatorLayout fragmentContainer;
	CollapsingToolbarLayout collapsingToolbar;

	Toolbar toolbar;
	ActionBar aB;

	private boolean isGetLink = false;
	private boolean isShareContactExpanded = false;
    boolean removeShare = false;
    boolean changeShare = false;

	float scaleText;

	RelativeLayout container;

	LinearLayout availableOfflineLayout;

	RelativeLayout sizeLayout;
	RelativeLayout locationLayout;
	RelativeLayout contentLayout;
	RelativeLayout addedLayout;
	RelativeLayout modifiedLayout;
	RelativeLayout publicLinkLayout;
	RelativeLayout publicLinkCopyLayout;
	TextView publicLinkText;
	ImageView shareIcon;
	ImageView infoIcon;
	TextView infoTittle;
	RelativeLayout sharedLayout;
	Button usersSharedWithTextButton;
	View dividerSharedLayout;

    RelativeLayout folderVersionsLayout;
    RelativeLayout folderCurrentVersionsLayout;
    RelativeLayout folderPreviousVersionsLayout;
    TextView folderVersionsText;
    TextView folderCurrentVersionsText;
    TextView folderPreviousVersionsText;

	TextView availableOfflineView;

	ImageView publicLinkIcon;
	Button publicLinkButton;

	RelativeLayout versionsLayout;
	Button versionsButton;
	View separatorVersions;
	SwitchCompat offlineSwitch;

	TextView sizeTextView;
	TextView sizeTitleTextView;

    TextView locationTextView;
    TextView locationTitleTextView;

	TextView contentTextView;
	TextView contentTitleTextView;

	TextView addedTextView;
	TextView modifiedTextView;
	AppBarLayout appBarLayout;
	TextView permissionInfo;

	boolean owner= true;
	int typeExport = -1;

	ArrayList<MegaShare> sl;
	MegaOffline mOffDelete;

	RelativeLayout ownerLayout;
	LinearLayout ownerLinear;
	TextView ownerLabel;
	TextView ownerLabelowner;
	TextView ownerInfo;
	ImageView ownerRoundeImage;
	TextView ownerLetter;

	MenuItem downloadMenuItem;
	MenuItem shareMenuItem;
	MenuItem getLinkMenuItem;
	MenuItem editLinkMenuItem;
	MenuItem removeLinkMenuItem;
	MenuItem renameMenuItem;
	MenuItem moveMenuItem;
	MenuItem copyMenuItem;
	MenuItem rubbishMenuItem;
	MenuItem deleteMenuItem;
	MenuItem leaveMenuItem;

	MegaNode node;

	boolean availableOfflineBoolean = false;

	private MegaApiAndroid megaApi = null;
	MegaChatApiAndroid megaChatApi;
	int orderGetChildren = MegaApiJava.ORDER_DEFAULT_ASC;

	public FileInfoActivityLollipop fileInfoActivity;

	ProgressDialog statusDialog;
	boolean publicLink=false;

	private Handler handler;

	private AlertDialog renameDialog;

	boolean moveToRubbish = false;

	public static int REQUEST_CODE_SELECT_CONTACT = 1000;
	public static int REQUEST_CODE_SELECT_MOVE_FOLDER = 1001;
	public static int REQUEST_CODE_SELECT_COPY_FOLDER = 1002;
	public static int REQUEST_CODE_SELECT_LOCAL_FOLDER = 1004;

	Display display;
	DisplayMetrics outMetrics;
	float density;
	float scaleW;
	float scaleH;

	boolean shareIt = true;
	int imageId;
	int from;

	DatabaseHandler dbH = null;
	MegaPreferences prefs = null;

	AlertDialog permissionsDialog;

	String contactMail;

    private int adapterType;
 	private String path;
 	private File file;
 	private long fragmentHandle  = -1;
 	private String pathNavigation;
<<<<<<< HEAD
 	private MegaShare selectedShare;
    public static final String NODE_HANDLE = "NODE_HANDLE";
    final int MAX_NUMBER_OF_CONTACTS_IN_LIST = 5;
    private RecyclerView listView;
    private ArrayList<MegaShare> listContacts;
    private ArrayList<MegaShare> fullListContacts;
    private Button moreButton;
    private MegaFileInfoSharedContactLollipopAdapter adapter;
    private GestureDetectorCompat detector;
    private ActionMode actionMode;
    
    class RecyclerViewOnGestureListener extends GestureDetector.SimpleOnGestureListener {
        
        public void onLongPress(MotionEvent e) {
            log("onLongPress -- RecyclerViewOnGestureListener");
            // handle long press
            if (!adapter.isMultipleSelect()){
                adapter.setMultipleSelect(true);
                
                actionMode = startSupportActionMode(new ActionBarCallBack());
            }
            super.onLongPress(e);
        }
    }
    
    private class ActionBarCallBack implements ActionMode.Callback {
        
        @Override
        public boolean onActionItemClicked(ActionMode mode, MenuItem item) {
            log("onActionItemClicked");
            final List<MegaShare> shares = adapter.getSelectedShares();
            
            switch(item.getItemId()){
                case R.id.action_file_contact_list_permissions:{
                    
                    //Change permissions
                    AlertDialog.Builder dialogBuilder = new AlertDialog.Builder(fileInfoActivityLollipop);
                    dialogBuilder.setTitle(getString(R.string.file_properties_shared_folder_permissions));
                    
                    final CharSequence[] items = {getString(R.string.file_properties_shared_folder_read_only), getString(R.string.file_properties_shared_folder_read_write), getString(R.string.file_properties_shared_folder_full_access)};
                    dialogBuilder.setSingleChoiceItems(items, -1, new DialogInterface.OnClickListener() {
                        public void onClick(DialogInterface dialog, int item) {
                            removeShare = false;
                            changeShare = true;
                            ProgressDialog temp = null;
                            try{
                                temp = new ProgressDialog(fileInfoActivityLollipop);
                                temp.setMessage(getString(R.string.context_permissions_changing_folder));
                                temp.show();
                            }
                            catch(Exception e){
                                return;
                            }
                            statusDialog = temp;
                            switch(item) {
                                case 0:{
                                    if(shares!=null){
                                        
                                        if(shares.size()!=0){
                                            log("Size array----- "+shares.size());
                                            for(int j=0;j<shares.size();j++){
                                                if(shares.get(j).getUser()!=null){
                                                    MegaUser u = megaApi.getContact(shares.get(j).getUser());
                                                    if(u!=null){
                                                        megaApi.share(node, u, MegaShare.ACCESS_READ, fileInfoActivityLollipop);
                                                    }
                                                    else{
                                                        megaApi.share(node, shares.get(j).getUser(), MegaShare.ACCESS_READ, fileInfoActivityLollipop);
                                                    }
                                                }
                                            }
                                        }
                                    }
                                    break;
                                }
                                case 1:{
                                    if(shares!=null){
                                        if(shares.size()!=0){
                                            log("Size array----- "+shares.size());
                                            for(int j=0;j<shares.size();j++){
                                                if(shares.get(j).getUser()!=null){
                                                    MegaUser u = megaApi.getContact(shares.get(j).getUser());
                                                    if(u!=null){
                                                        megaApi.share(node, u, MegaShare.ACCESS_READWRITE, fileInfoActivityLollipop);
                                                    }
                                                    else{
                                                        megaApi.share(node, shares.get(j).getUser(), MegaShare.ACCESS_READWRITE, fileInfoActivityLollipop);
                                                    }
                                                }
                                            }
                                        }
                                    }
                                    
                                    break;
                                }
                                case 2:{
                                    if(shares!=null){
                                        if(shares.size()!=0){
                                            for(int j=0;j<shares.size();j++){
                                                if(shares.get(j).getUser()!=null){
                                                    MegaUser u = megaApi.getContact(shares.get(j).getUser());
                                                    if(u!=null){
                                                        megaApi.share(node, u, MegaShare.ACCESS_FULL, fileInfoActivityLollipop);
                                                    }
                                                    else{
                                                        megaApi.share(node, shares.get(j).getUser(), MegaShare.ACCESS_FULL, fileInfoActivityLollipop);
                                                    }
                                                }
                                            }
                                        }
                                    }
                                    break;
                                }
                            }
                        }
                    });
                    
                    permissionsDialog = dialogBuilder.create();
                    permissionsDialog.show();
                    break;
                }
                case R.id.action_file_contact_list_delete:{
                    
                    removeShare = true;
                    changeShare = false;
                    
                    if(shares!=null){
                        
                        if(shares.size()!=0){
                            
                            if (shares.size() > 1) {
                                log("Remove multiple contacts");
                                showConfirmationRemoveMultipleContactFromShare(shares);
                            } else {
                                log("Remove one contact");
                                showConfirmationRemoveContactFromShare(shares.get(0).getUser());
                            }
                        }
                    }
                    clearSelections();
                    break;
                }
                case R.id.cab_menu_select_all:{
                    selectAll();
                    actionMode.invalidate();
                    break;
                }
                case R.id.cab_menu_unselect_all:{
                    clearSelections();
                    actionMode.invalidate();
                    break;
                }
            }
            return false;
        }
        
        @Override
        public boolean onCreateActionMode(ActionMode mode, Menu menu) {
            log("onCreateActionMode");
            MenuInflater inflater = mode.getMenuInflater();
            inflater.inflate(R.menu.file_contact_shared_browser_action, menu);
            return true;
        }
        
        @Override
        public void onDestroyActionMode(ActionMode arg0) {
            log("onDestroyActionMode");
            adapter.clearSelections();
            adapter.setMultipleSelect(false);
        }
        
        @Override
        public boolean onPrepareActionMode(ActionMode mode, Menu menu) {
            log("onPrepareActionMode");
            List<MegaShare> selected = adapter.getSelectedShares();
            boolean deleteShare = false;
            boolean permissions = false;
            
            if (selected.size() != 0) {
                permissions = true;
                deleteShare = true;
                
                MenuItem unselect = menu.findItem(R.id.cab_menu_unselect_all);
                if(selected.size()==adapter.getItemCount()){
                    menu.findItem(R.id.cab_menu_select_all).setVisible(false);
                    unselect.setTitle(getString(R.string.action_unselect_all));
                    unselect.setVisible(true);
                }
                else{
                    menu.findItem(R.id.cab_menu_select_all).setVisible(true);
                    unselect.setTitle(getString(R.string.action_unselect_all));
                    unselect.setVisible(true);
                }
            }
            else{
                menu.findItem(R.id.cab_menu_select_all).setVisible(true);
                menu.findItem(R.id.cab_menu_unselect_all).setVisible(false);
            }
            
            menu.findItem(R.id.action_file_contact_list_permissions).setVisible(permissions);
            if(permissions == true){
                menu.findItem(R.id.action_file_contact_list_permissions).setShowAsAction(MenuItem.SHOW_AS_ACTION_ALWAYS);
            }else{
                menu.findItem(R.id.action_file_contact_list_permissions).setShowAsAction(MenuItem.SHOW_AS_ACTION_NEVER);
                
            }
            
            menu.findItem(R.id.action_file_contact_list_delete).setVisible(deleteShare);
            if(deleteShare == true){
                menu.findItem(R.id.action_file_contact_list_delete).setShowAsAction(MenuItem.SHOW_AS_ACTION_ALWAYS);
            }else{
                menu.findItem(R.id.action_file_contact_list_delete).setShowAsAction(MenuItem.SHOW_AS_ACTION_NEVER);
                
            }
            
            return false;
        }
        
    }
=======
 	boolean isRemoveOffline;
 	long handle;
>>>>>>> bab804fe

	@Override
	protected void onCreate(Bundle savedInstanceState) {

		super.onCreate(savedInstanceState);
		log("onCreate");

        fileInfoActivity = this;
        handler = new Handler();

        Bundle extras = getIntent().getExtras();
        if (extras != null) {
            imageId = extras.getInt("imageId");
        }

        display = getWindowManager().getDefaultDisplay();
        outMetrics = new DisplayMetrics ();
        display.getMetrics(outMetrics);
        density  = getResources().getDisplayMetrics().density;

        scaleW = Util.getScaleW(outMetrics, density);
        scaleH = Util.getScaleH(outMetrics, density);

        if (scaleH < scaleW){
            scaleText = scaleH;
        }
        else{
            scaleText = scaleW;
        }

        dbH = DatabaseHandler.getDbHandler(getApplicationContext());

        adapterType = getIntent().getIntExtra("adapterType", 0);
        path = getIntent().getStringExtra("path");

        setContentView(R.layout.activity_file_info);

        permissionInfo = (TextView) findViewById(R.id.file_properties_permission_info);
        permissionInfo.setVisibility(View.GONE);

        fragmentContainer = (CoordinatorLayout) findViewById(R.id.file_info_fragment_container);

        toolbar = (Toolbar) findViewById(R.id.toolbar);
        setSupportActionBar(toolbar);
        aB = getSupportActionBar();
        collapsingToolbar = (CollapsingToolbarLayout) findViewById(R.id.file_info_collapse_toolbar);

        if(getResources().getConfiguration().orientation == Configuration.ORIENTATION_LANDSCAPE){
            collapsingToolbar.setExpandedTitleMarginBottom(Util.scaleHeightPx(60, outMetrics));
        }else{
            collapsingToolbar.setExpandedTitleMarginBottom(Util.scaleHeightPx(35, outMetrics));
        }
        collapsingToolbar.setExpandedTitleMarginStart((int) getResources().getDimension(R.dimen.recycler_view_separator));
        getSupportActionBar().setDisplayShowTitleEnabled(false);

        aB.setHomeButtonEnabled(true);
        aB.setDisplayHomeAsUpEnabled(true);

        if (Build.VERSION.SDK_INT >= Build.VERSION_CODES.LOLLIPOP) {
            Window window = this.getWindow();
            window.addFlags(WindowManager.LayoutParams.FLAG_DRAWS_SYSTEM_BAR_BACKGROUNDS);
            window.clearFlags(WindowManager.LayoutParams.FLAG_TRANSLUCENT_STATUS);
            window.setStatusBarColor(ContextCompat.getColor(this, R.color.transparent_black));
        }

        iconToolbarLayout = (RelativeLayout) findViewById(R.id.file_info_icon_layout);

        iconToolbarView = (ImageView) findViewById(R.id.file_info_toolbar_icon);
        iconToolbarView.setImageResource(imageId);
        iconToolbarViewLink=(ImageView) findViewById(R.id.file_properties_public_link_image_title);

        imageToolbarLayout = (RelativeLayout) findViewById(R.id.file_info_image_layout);
        imageToolbarView = (ImageView) findViewById(R.id.file_info_toolbar_image);
        imageToolbarLayout.setVisibility(View.GONE);

        //Available Offline Layout
        availableOfflineLayout = (LinearLayout) findViewById(R.id.available_offline_layout);
        availableOfflineLayout.setVisibility(View.VISIBLE);
        availableOfflineView = (TextView) findViewById(R.id.file_properties_available_offline_text);
        offlineSwitch = (SwitchCompat) findViewById(R.id.file_properties_switch);

        //Share with Layout
        sharedLayout = (RelativeLayout) findViewById(R.id.file_properties_shared_layout);
        sharedLayout.setOnClickListener(this);
        shareIcon = (ImageView) findViewById(R.id.file_properties_shared_image);
        usersSharedWithTextButton = (Button) findViewById(R.id.file_properties_shared_info_button);
        usersSharedWithTextButton.setOnClickListener(this);
        dividerSharedLayout = findViewById(R.id.divider_shared_layout);
        appBarLayout = (AppBarLayout) findViewById(R.id.app_bar);

        //Owner Layout
        ownerLayout = (RelativeLayout) findViewById(R.id.file_properties_owner_layout);
        ownerRoundeImage= (RoundedImageView) findViewById(R.id.contact_list_thumbnail);
        ownerLetter = (TextView) findViewById(R.id.contact_list_initial_letter);

        ownerLinear = (LinearLayout) findViewById(R.id.file_properties_owner_linear);
        ownerLabel =  (TextView) findViewById(R.id.file_properties_owner_label);
        ownerLabelowner = (TextView) findViewById(R.id.file_properties_owner_label_owner);
        String ownerString = "("+getString(R.string.file_properties_owner)+")";
        ownerLabelowner.setText(ownerString);
        ownerInfo = (TextView) findViewById(R.id.file_properties_owner_info);


        if(getResources().getConfiguration().orientation == Configuration.ORIENTATION_LANDSCAPE){
            log("Landscape configuration");
            float width1 = TypedValue.applyDimension(TypedValue.COMPLEX_UNIT_DIP, MAX_WIDTH_FILENAME_LAND, getResources().getDisplayMetrics());
            float width2 = TypedValue.applyDimension(TypedValue.COMPLEX_UNIT_DIP, MAX_WIDTH_FILENAME_LAND_2, getResources().getDisplayMetrics());

            ownerLabel.setMaxWidth((int) width1);
            ownerInfo.setMaxWidth((int) width2);

        }
        else{
            log("Portrait configuration");
            float width1 = TypedValue.applyDimension(TypedValue.COMPLEX_UNIT_DIP, MAX_WIDTH_FILENAME_PORT, getResources().getDisplayMetrics());
            float width2 = TypedValue.applyDimension(TypedValue.COMPLEX_UNIT_DIP, MAX_WIDTH_FILENAME_PORT_2, getResources().getDisplayMetrics());

            ownerLabel.setMaxWidth((int) width1);
            ownerInfo.setMaxWidth((int) width2);
        }

        ownerLayout.setVisibility(View.GONE);

        //Info Layout
        infoTittle = (TextView) findViewById(R.id.file_properties_info_menu_info);
        infoIcon = (ImageView) findViewById(R.id.file_properties_info_image);

        //Size Layout
        sizeLayout = (RelativeLayout) findViewById(R.id.file_properties_size_layout);
        sizeTitleTextView  = (TextView) findViewById(R.id.file_properties_info_menu_size);
        sizeTextView = (TextView) findViewById(R.id.file_properties_info_data_size);

        //Folder Versions Layout
        folderVersionsLayout = (RelativeLayout) findViewById(R.id.file_properties_folder_versions_layout);
        folderVersionsText = (TextView) findViewById(R.id.file_properties_info_data_folder_versions);
        folderVersionsLayout.setVisibility(View.GONE);

        folderCurrentVersionsLayout = (RelativeLayout) findViewById(R.id.file_properties_folder_current_versions_layout);
        folderCurrentVersionsText = (TextView) findViewById(R.id.file_properties_info_data_folder_current_versions);
        folderCurrentVersionsLayout.setVisibility(View.GONE);

        folderPreviousVersionsLayout = (RelativeLayout) findViewById(R.id.file_properties_folder_previous_versions_layout);
        folderPreviousVersionsText = (TextView) findViewById(R.id.file_properties_info_data_folder_previous_versions);
        folderPreviousVersionsLayout.setVisibility(View.GONE);

        //Location Layout
        locationLayout = (RelativeLayout) findViewById(R.id.file_properties_location_layout);
        locationTitleTextView  = (TextView) findViewById(R.id.file_properties_info_menu_location);
        locationTextView = (TextView) findViewById(R.id.file_properties_info_data_location);
        locationTextView.setOnClickListener(this);

        //Content Layout
        contentLayout = (RelativeLayout) findViewById(R.id.file_properties_content_layout);
        contentTitleTextView  = (TextView) findViewById(R.id.file_properties_info_menu_content);
        contentTextView = (TextView) findViewById(R.id.file_properties_info_data_content);

        publicLinkLayout = (RelativeLayout) findViewById(R.id.file_properties_link_layout);
        publicLinkCopyLayout = (RelativeLayout) findViewById(R.id.file_properties_copy_layout);

        publicLinkText = (TextView) findViewById(R.id.file_properties_link_text);
        publicLinkIcon = (ImageView) findViewById(R.id.file_properties_public_link_image);
        publicLinkButton = (Button) findViewById(R.id.file_properties_link_button);
        publicLinkButton.setText(getString(R.string.context_copy));
        publicLinkButton.setOnClickListener(this);

        //Added Layout
        addedLayout = (RelativeLayout) findViewById(R.id.file_properties_added_layout);
        addedTextView = (TextView) findViewById(R.id.file_properties_info_data_added);

        //Modified Layout
        modifiedLayout = (RelativeLayout) findViewById(R.id.file_properties_modified_layout);
        modifiedTextView = (TextView) findViewById(R.id.file_properties_info_data_modified);

        //Versions Layout
        versionsLayout = (RelativeLayout) findViewById(R.id.file_properties_versions_layout);
        versionsButton = (Button) findViewById(R.id.file_properties_text_number_versions);
        separatorVersions = (View) findViewById(R.id.separator_versions);

        if (adapterType == Constants.OFFLINE_ADAPTER){
            iconToolbarViewLink.setVisibility(View.GONE);
            collapsingToolbar.setTitle(getIntent().getStringExtra("name"));
            availableOfflineLayout.setVisibility(View.GONE);
            sharedLayout.setVisibility(View.GONE);
            dividerSharedLayout.setVisibility(View.GONE);
            publicLinkLayout.setVisibility(View.GONE);
            publicLinkCopyLayout.setVisibility(View.GONE);
            contentLayout.setVisibility(View.GONE);
            addedLayout.setVisibility(View.GONE);
            modifiedLayout.setVisibility(View.GONE);
            versionsLayout.setVisibility(View.GONE);
            separatorVersions.setVisibility(View.GONE);

            if (path != null){
                log("Path no NULL");
                file = new File (path);
                sizeTextView.setText(Util.getSizeString(file.length()));
                String location = file.getParentFile().getName();
                if (location.equals("in")){
                    locationTextView.setText(getResources().getString(R.string.section_saved_for_offline));
                }
                else {
                    String offlineLocation = file.getParentFile().getParentFile().getName() + '/' + location;
                    if (offlineLocation.equals(Util.offlineDIR)){
                        locationTextView.setText(getResources().getString(R.string.section_saved_for_offline));
                    }
                    else {
                        locationTextView.setText(location + " ("+ getResources().getString(R.string.section_saved_for_offline) +")");
                    }
                }
                log("Path: "+file.getAbsolutePath()+ " size: "+file.length());
            }
            else {
                log("Path is NULL");
            }
            pathNavigation = getIntent().getStringExtra("pathNavigation");
        }
        else {
            if (megaApi == null){
                MegaApplication app = (MegaApplication)getApplication();
                megaApi = app.getMegaApi();
            }
            if(megaApi==null||megaApi.getRootNode()==null){
                log("Refresh session - sdk");
                Intent intent = new Intent(this, LoginActivityLollipop.class);
                intent.putExtra("visibleFragment", Constants. LOGIN_FRAGMENT);
                intent.setFlags(Intent.FLAG_ACTIVITY_CLEAR_TOP);
                startActivity(intent);
                finish();
                return;
            }
            if(Util.isChatEnabled()) {
                if (megaChatApi == null) {
                    megaChatApi = ((MegaApplication) getApplication()).getMegaChatApi();
                }

                if (megaChatApi == null || megaChatApi.getInitState() == MegaChatApi.INIT_ERROR) {
                    log("Refresh session - karere");
                    Intent intent = new Intent(this, LoginActivityLollipop.class);
                    intent.putExtra("visibleFragment", Constants.LOGIN_FRAGMENT);
                    intent.setFlags(Intent.FLAG_ACTIVITY_CLEAR_TOP);
                    startActivity(intent);
                    finish();
                    return;
                }
            }

            megaApi.addGlobalListener(this);

            if (extras != null){
                from = extras.getInt("from");
                if(from==FROM_INCOMING_SHARES){
                    firstIncomingLevel = extras.getBoolean("firstLevel");
                }

                long handleNode = extras.getLong("handle", -1);
                log("Handle of the selected node: "+handleNode);
                node = megaApi.getNodeByHandle(handleNode);
                if (node == null){
                    log("Node is NULL");
                    finish();
                    return;
                }

                String name = node.getName();

                collapsingToolbar.setTitle(name);
                if (nC == null) {
                    nC = new NodeController(this);
                }
                MegaNode parent = nC.getParent(node);
                if (from == FROM_INCOMING_SHARES){
                    fragmentHandle = -1;
                    if (megaApi.getParentNode(node) != null){
                        locationTextView.setText(megaApi.getParentNode(node).getName()+" ("+ getResources().getString(R.string.title_incoming_shares_explorer) +")");
                    }
                    else {
                        locationTextView.setText(getResources().getString(R.string.title_incoming_shares_explorer));
                    }
                }
                else{
                    if (parent.getHandle() == megaApi.getRootNode().getHandle()){
                        fragmentHandle = megaApi.getRootNode().getHandle();
                    }
                    else if (parent.getHandle() == megaApi.getRubbishNode().getHandle()){
                        fragmentHandle = megaApi.getRubbishNode().getHandle();
                    }
                    else if (parent.getHandle() == megaApi.getInboxNode().getHandle()){
                        fragmentHandle = megaApi.getInboxNode().getHandle();
                    }

                    if (megaApi.getParentNode(node) == null){ // It is because of the parent node is Incoming Shares
                        locationTextView.setText(getResources().getString(R.string.title_incoming_shares_explorer));
                    }
                    else {
                        if (parent.getHandle() == megaApi.getRootNode().getHandle() ||
                                parent.getHandle() == megaApi.getRubbishNode().getHandle() ||
                                parent.getHandle() == megaApi.getInboxNode().getHandle()){
                            if (megaApi.getParentNode(node).getHandle() == parent.getHandle()){
                                locationTextView.setText(megaApi.getParentNode(node).getName());
                            }
                            else {
                                locationTextView.setText(megaApi.getParentNode(node).getName()+" ("+ parent.getName() +")");
                            }
                        }
                        else {
                            locationTextView.setText(megaApi.getParentNode(node).getName()+" ("+ getResources().getString(R.string.title_incoming_shares_explorer) +")");
                        }
                    }
                }

                if (parent.getHandle() != megaApi.getRubbishNode().getHandle()){
                    offlineSwitch.setEnabled(true);
                    offlineSwitch.setOnClickListener(this);
                    availableOfflineView.setTextColor(ContextCompat.getColor(this, R.color.name_my_account));
                }else{
                    offlineSwitch.setEnabled(false);
                    availableOfflineView.setTextColor(ContextCompat.getColor(this, R.color.invite_button_deactivated));

                }

                if(megaApi.hasVersions(node)){
                    versionsLayout.setVisibility(View.VISIBLE);

                    String text = getResources().getQuantityString(R.plurals.number_of_versions, megaApi.getNumVersions(node), megaApi.getNumVersions(node));
                    versionsButton.setText(text);
                    versionsButton.setOnClickListener(this);
                    separatorVersions.setVisibility(View.VISIBLE);

                    nodeVersions = megaApi.getVersions(node);
                }
                else{
                    versionsLayout.setVisibility(View.GONE);
                    separatorVersions.setVisibility(View.GONE);
                }

            }
            else{
                log("Extras is NULL");
            }
    
            //Yuan
            listView = (RecyclerView)findViewById(R.id.file_info_contact_list_view);
            //listView.addOnItemTouchListener(this);
            listView.setItemAnimator(new DefaultItemAnimator());
            listView.addItemDecoration(new SimpleDividerItemDecoration(this,outMetrics));
            LinearLayoutManager mLayoutManager = new LinearLayoutManager(this);
            listView.setLayoutManager(mLayoutManager);
            listView.addOnItemTouchListener(this);
    
            detector = new GestureDetectorCompat(this, new RecyclerViewOnGestureListener());
    
            //get shared contact list and max number can be displayed in the list is five
            setContactList();
    
            moreButton = (Button)findViewById(R.id.more_button);
            moreButton.setOnClickListener(this);
            setMoreButtonText();
    
            //setup adapter
            adapter = new MegaFileInfoSharedContactLollipopAdapter(this,node,listContacts,listView);
            adapter.setShareList(listContacts);
            adapter.setPositionClicked(-1);
            adapter.setMultipleSelect(false);
    
            listView.setAdapter(adapter);

            refreshProperties();
            supportInvalidateOptionsMenu();

            ((MegaApplication) getApplication()).sendSignalPresenceActivity();
        }
	}

	@Override
	public boolean onCreateOptionsMenu(Menu menu) {

		drawableDots = ContextCompat.getDrawable(getApplicationContext(), R.drawable.ic_dots_vertical_white);
		drawableDots = drawableDots.mutate();
		upArrow = ContextCompat.getDrawable(getApplicationContext(), R.drawable.ic_arrow_back_white);
		upArrow = upArrow.mutate();

		drawableRemoveLink = ContextCompat.getDrawable(getApplicationContext(), R.drawable.ic_remove_link_w);
		drawableRemoveLink = drawableRemoveLink.mutate();
		drawableLink = ContextCompat.getDrawable(getApplicationContext(), R.drawable.ic_link_white);
		drawableLink = drawableLink.mutate();
		drawableShare = ContextCompat.getDrawable(getApplicationContext(), R.drawable.ic_share_white);
		drawableShare = drawableShare.mutate();

		// Inflate the menu items for use in the action bar
		MenuInflater inflater = getMenuInflater();
		inflater.inflate(R.menu.file_info_action, menu);

		downloadMenuItem = menu.findItem(R.id.cab_menu_file_info_download);
		shareMenuItem = menu.findItem(R.id.cab_menu_file_info_share_folder);
		getLinkMenuItem = menu.findItem(R.id.cab_menu_file_info_get_link);
		editLinkMenuItem = menu.findItem(R.id.cab_menu_file_info_edit_link);
		removeLinkMenuItem = menu.findItem(R.id.cab_menu_file_info_remove_link);
		renameMenuItem = menu.findItem(R.id.cab_menu_file_info_rename);
		moveMenuItem = menu.findItem(R.id.cab_menu_file_info_move);
		copyMenuItem = menu.findItem(R.id.cab_menu_file_info_copy);
		rubbishMenuItem = menu.findItem(R.id.cab_menu_file_info_rubbish);
		deleteMenuItem = menu.findItem(R.id.cab_menu_file_info_delete);
		leaveMenuItem = menu.findItem(R.id.cab_menu_file_info_leave);


		if (adapterType == Constants.OFFLINE_ADAPTER){
            downloadMenuItem.setVisible(false);
            shareMenuItem.setVisible(false);
            getLinkMenuItem.setVisible(false);
            editLinkMenuItem.setVisible(false);
            removeLinkMenuItem.setVisible(false);
            renameMenuItem.setVisible(false);
            moveMenuItem.setVisible(false);
            copyMenuItem.setVisible(false);
            rubbishMenuItem.setVisible(false);
            deleteMenuItem.setVisible(false);
            leaveMenuItem.setVisible(false);
        }
        else {
            MegaNode parent = megaApi.getNodeByHandle(node.getHandle());
            if(parent != null) {

                while (megaApi.getParentNode(parent) != null) {
                    parent = megaApi.getParentNode(parent);

                }
                if (parent.getHandle() == megaApi.getRubbishNode().getHandle()) {
                    downloadMenuItem.setVisible(false);
                    shareMenuItem.setVisible(false);
                    getLinkMenuItem.setVisible(false);
                    editLinkMenuItem.setVisible(false);
                    removeLinkMenuItem.setVisible(false);
                    renameMenuItem.setVisible(false);
                    moveMenuItem.setVisible(true);
                    copyMenuItem.setVisible(false);
                    rubbishMenuItem.setVisible(false);
                    deleteMenuItem.setVisible(true);
                    leaveMenuItem.setVisible(false);
                } else {

                    if (node.isExported()) {
                        getLinkMenuItem.setVisible(false);
                        menu.findItem(R.id.cab_menu_file_info_get_link).setShowAsAction(MenuItem.SHOW_AS_ACTION_NEVER);
                        editLinkMenuItem.setVisible(true);
                        removeLinkMenuItem.setVisible(true);
                        menu.findItem(R.id.cab_menu_file_info_remove_link).setShowAsAction(MenuItem.SHOW_AS_ACTION_ALWAYS);
                    } else {

                        getLinkMenuItem.setVisible(true);
                        menu.findItem(R.id.cab_menu_file_info_get_link).setShowAsAction(MenuItem.SHOW_AS_ACTION_ALWAYS);
                        editLinkMenuItem.setVisible(false);
                        removeLinkMenuItem.setVisible(false);
                        menu.findItem(R.id.cab_menu_file_info_remove_link).setShowAsAction(MenuItem.SHOW_AS_ACTION_NEVER);
                    }

                    if (from == FROM_INCOMING_SHARES) {

                        downloadMenuItem.setVisible(true);

                        shareMenuItem.setVisible(false);
                        menu.findItem(R.id.cab_menu_file_info_share_folder).setShowAsAction(MenuItem.SHOW_AS_ACTION_NEVER);

                        deleteMenuItem.setVisible(false);

                        if (firstIncomingLevel) {
                            leaveMenuItem.setVisible(true);
                            menu.findItem(R.id.cab_menu_file_info_leave).setShowAsAction(MenuItem.SHOW_AS_ACTION_ALWAYS);

                        } else {
                            leaveMenuItem.setVisible(false);
                            menu.findItem(R.id.cab_menu_file_info_leave).setShowAsAction(MenuItem.SHOW_AS_ACTION_NEVER);

                        }

                        int accessLevel = megaApi.getAccess(node);
                        log("Node: " + node.getName());

                        switch (accessLevel) {

                            case MegaShare.ACCESS_OWNER:
                            case MegaShare.ACCESS_FULL: {
                                if (firstIncomingLevel) {
                                    rubbishMenuItem.setVisible(false);
                                } else {
                                    rubbishMenuItem.setVisible(true);
                                }
                                renameMenuItem.setVisible(true);
                                moveMenuItem.setVisible(false);
                                copyMenuItem.setVisible(true);
                                menu.findItem(R.id.cab_menu_file_info_copy).setShowAsAction(MenuItem.SHOW_AS_ACTION_NEVER);

                                getLinkMenuItem.setVisible(false);
                                menu.findItem(R.id.cab_menu_file_info_get_link).setShowAsAction(MenuItem.SHOW_AS_ACTION_NEVER);
                                editLinkMenuItem.setVisible(false);
                                removeLinkMenuItem.setVisible(false);
                                menu.findItem(R.id.cab_menu_file_info_remove_link).setShowAsAction(MenuItem.SHOW_AS_ACTION_NEVER);
                                break;
                            }
                            case MegaShare.ACCESS_READ: {
                                renameMenuItem.setVisible(false);
                                moveMenuItem.setVisible(false);
                                copyMenuItem.setVisible(true);
                                menu.findItem(R.id.cab_menu_file_info_copy).setShowAsAction(MenuItem.SHOW_AS_ACTION_ALWAYS);

                                rubbishMenuItem.setVisible(false);

                                getLinkMenuItem.setVisible(false);
                                menu.findItem(R.id.cab_menu_file_info_get_link).setShowAsAction(MenuItem.SHOW_AS_ACTION_NEVER);

                                editLinkMenuItem.setVisible(false);
                                removeLinkMenuItem.setVisible(false);
                                menu.findItem(R.id.cab_menu_file_info_remove_link).setShowAsAction(MenuItem.SHOW_AS_ACTION_NEVER);

                                break;
                            }
                            case MegaShare.ACCESS_READWRITE: {
                                renameMenuItem.setVisible(false);
                                moveMenuItem.setVisible(false);
                                copyMenuItem.setVisible(true);
                                menu.findItem(R.id.cab_menu_file_info_copy).setShowAsAction(MenuItem.SHOW_AS_ACTION_ALWAYS);

                                rubbishMenuItem.setVisible(false);

                                getLinkMenuItem.setVisible(false);
                                menu.findItem(R.id.cab_menu_file_info_get_link).setShowAsAction(MenuItem.SHOW_AS_ACTION_NEVER);

                                editLinkMenuItem.setVisible(false);
                                removeLinkMenuItem.setVisible(false);
                                menu.findItem(R.id.cab_menu_file_info_remove_link).setShowAsAction(MenuItem.SHOW_AS_ACTION_NEVER);
                                break;
                            }
                        }
                    } else {
                        downloadMenuItem.setVisible(true);

                        if (node.isFolder()) {
                            shareMenuItem.setVisible(true);
                            menu.findItem(R.id.cab_menu_file_info_share_folder).setShowAsAction(MenuItem.SHOW_AS_ACTION_ALWAYS);
                        } else {
                            shareMenuItem.setVisible(false);
                            menu.findItem(R.id.cab_menu_file_info_share_folder).setShowAsAction(MenuItem.SHOW_AS_ACTION_NEVER);

                        }

                        rubbishMenuItem.setVisible(true);
                        deleteMenuItem.setVisible(false);
                        leaveMenuItem.setVisible(false);
                        menu.findItem(R.id.cab_menu_file_info_leave).setShowAsAction(MenuItem.SHOW_AS_ACTION_NEVER);

                        renameMenuItem.setVisible(true);
                        moveMenuItem.setVisible(true);
                        copyMenuItem.setVisible(true);
                    }
                }

                if (node.hasPreview() || node.hasThumbnail()) {

                    upArrow.setColorFilter(ContextCompat.getColor(fileInfoActivity, R.color.white), PorterDuff.Mode.SRC_ATOP);
                    getSupportActionBar().setHomeAsUpIndicator(upArrow);

                    drawableDots.setColorFilter(ContextCompat.getColor(fileInfoActivity, R.color.white), PorterDuff.Mode.SRC_ATOP);
                    toolbar.setOverflowIcon(drawableDots);

                    if (removeLinkMenuItem != null) {
                        drawableRemoveLink.setColorFilter(ContextCompat.getColor(fileInfoActivity, R.color.white), PorterDuff.Mode.SRC_ATOP);
                        removeLinkMenuItem.setIcon(drawableRemoveLink);
                    }
                    if (getLinkMenuItem != null) {
                        drawableLink.setColorFilter(ContextCompat.getColor(fileInfoActivity, R.color.white), PorterDuff.Mode.SRC_ATOP);
                        getLinkMenuItem.setIcon(drawableLink);
                    }

                    collapsingToolbar.setCollapsedTitleTextColor(ContextCompat.getColor(this, R.color.white));
                    collapsingToolbar.setExpandedTitleColor(ContextCompat.getColor(this, R.color.white));
                    collapsingToolbar.setStatusBarScrimColor(ContextCompat.getColor(this, R.color.lollipop_dark_primary_color));


                    if (iconToolbarViewLink.getVisibility() == View.VISIBLE) {
                        iconToolbarViewLink.setColorFilter(ContextCompat.getColor(fileInfoActivity, R.color.white), PorterDuff.Mode.SRC_ATOP);
                        iconToolbarViewLink.setAlpha(0.8f);
                    }
                }
			/*Folder*/
                else {

                    appBarLayout.addOnOffsetChangedListener(new AppBarLayout.OnOffsetChangedListener() {
                        @Override
                        public void onOffsetChanged(AppBarLayout appBarLayout, int offset) {
                            if (offset < -200) {
                                upArrow.setColorFilter(ContextCompat.getColor(fileInfoActivity, R.color.white), PorterDuff.Mode.SRC_ATOP);
                                getSupportActionBar().setHomeAsUpIndicator(upArrow);
                                drawableDots.setColorFilter(ContextCompat.getColor(fileInfoActivity, R.color.white), PorterDuff.Mode.SRC_ATOP);
                                toolbar.setOverflowIcon(drawableDots);
                            } else {
                                upArrow.setColorFilter(ContextCompat.getColor(fileInfoActivity, R.color.white), PorterDuff.Mode.SRC_ATOP);
                                getSupportActionBar().setHomeAsUpIndicator(upArrow);
                                getSupportActionBar().setDisplayHomeAsUpEnabled(true);
                                drawableDots.setColorFilter(ContextCompat.getColor(fileInfoActivity, R.color.white), PorterDuff.Mode.SRC_ATOP);
                                toolbar.setOverflowIcon(drawableDots);
                            }
                        }
                    });

                    collapsingToolbar.setCollapsedTitleTextColor(ContextCompat.getColor(this, R.color.white));
                    collapsingToolbar.setExpandedTitleColor(ContextCompat.getColor(this, R.color.name_my_account));
                }
            }
        }

		return super.onCreateOptionsMenu(menu);
	}

	@Override
	public boolean onOptionsItemSelected(MenuItem item) {
		log("onOptionsItemSelected");
		((MegaApplication) getApplication()).sendSignalPresenceActivity();

		int id = item.getItemId();
		switch (id) {
			case android.R.id.home: {
                onBackPressed();
				break;
			}
			case R.id.cab_menu_file_info_download: {
				if (!availableOfflineBoolean){
					ArrayList<Long> handleList = new ArrayList<Long>();
					handleList.add(node.getHandle());
                    if(nC==null){
                        nC = new NodeController(this);
                    }
                    nC.prepareForDownload(handleList);
				}
				else{

					File destination = null;
					File offlineFile = null;
					if (Environment.getExternalStorageDirectory() != null){
						destination = new File(Environment.getExternalStorageDirectory().getAbsolutePath() + "/" + Util.offlineDIR + "/"+MegaApiUtils.createStringTree(node, this));
					}
					else{
						destination = new File(getFilesDir(), node.getHandle()+"");
					}

					if (destination.exists() && destination.isDirectory()){
						offlineFile = new File(destination, node.getName());
						if (offlineFile.exists() && node.getSize() == offlineFile.length() && offlineFile.getName().equals(node.getName())){ //This means that is already available offline
							availableOfflineBoolean = true;
							offlineSwitch.setChecked(true);
						}
						else{
							availableOfflineBoolean = false;
							offlineSwitch.setChecked(false);
							mOffDelete = dbH.findByHandle(node.getHandle());
							removeOffline(mOffDelete);
							supportInvalidateOptionsMenu();
						}
					}
					else{
						availableOfflineBoolean = false;
						offlineSwitch.setChecked(false);
						mOffDelete = dbH.findByHandle(node.getHandle());
						removeOffline(mOffDelete);
						supportInvalidateOptionsMenu();
					}

					try {
						Intent intent = new Intent(Intent.ACTION_VIEW);
						if (Build.VERSION.SDK_INT >= Build.VERSION_CODES.N) {
							intent.setDataAndType(FileProvider.getUriForFile(this, "mega.privacy.android.app.providers.fileprovider", offlineFile), MimeTypeList.typeForName(offlineFile.getName()).getType());
						} else {
							intent.setDataAndType(Uri.fromFile(offlineFile), MimeTypeList.typeForName(offlineFile.getName()).getType());
						}
						intent.addFlags(Intent.FLAG_GRANT_READ_URI_PERMISSION);
						if (MegaApiUtils.isIntentAvailable(this, intent)) {
							startActivity(intent);
						} else {
							Snackbar.make(fragmentContainer, getString(R.string.intent_not_available), Snackbar.LENGTH_LONG).show();
						}
					}
					catch(Exception e){
						Snackbar.make(fragmentContainer, getString(R.string.intent_not_available), Snackbar.LENGTH_LONG).show();
					}
				}
				break;
			}
			case R.id.cab_menu_file_info_share_folder: {
				Intent intent = new Intent();
				intent.setClass(this, AddContactActivityLollipop.class);
				intent.putExtra("contactType", Constants.CONTACT_TYPE_BOTH);
                intent.putExtra("MULTISELECT", 0);
				intent.putExtra(AddContactActivityLollipop.EXTRA_NODE_HANDLE, node.getHandle());
				startActivityForResult(intent, REQUEST_CODE_SELECT_CONTACT);
				break;
			}
			case R.id.cab_menu_file_info_get_link:
			case R.id.cab_menu_file_info_edit_link:{
				showGetLinkActivity(node.getHandle());
				break;
			}
			case R.id.cab_menu_file_info_remove_link: {
				shareIt = false;
				AlertDialog removeLinkDialog;
				AlertDialog.Builder builder = new AlertDialog.Builder(this, R.style.AppCompatAlertDialogStyle);


				LayoutInflater inflater = getLayoutInflater();
				View dialoglayout = inflater.inflate(R.layout.dialog_link, null);
				TextView url = (TextView) dialoglayout.findViewById(R.id.dialog_link_link_url);
				TextView key = (TextView) dialoglayout.findViewById(R.id.dialog_link_link_key);
				TextView symbol = (TextView) dialoglayout.findViewById(R.id.dialog_link_symbol);
				TextView removeText = (TextView) dialoglayout.findViewById(R.id.dialog_link_text_remove);

				((RelativeLayout.LayoutParams) removeText.getLayoutParams()).setMargins(Util.scaleWidthPx(25, outMetrics), Util.scaleHeightPx(20, outMetrics), Util.scaleWidthPx(10, outMetrics), 0);

				url.setVisibility(View.GONE);
				key.setVisibility(View.GONE);
				symbol.setVisibility(View.GONE);
				removeText.setVisibility(View.VISIBLE);

				removeText.setText(getString(R.string.context_remove_link_warning_text));

				Display display = getWindowManager().getDefaultDisplay();
				DisplayMetrics outMetrics = new DisplayMetrics();
				display.getMetrics(outMetrics);
				float density = getResources().getDisplayMetrics().density;

				float scaleW = Util.getScaleW(outMetrics, density);
				float scaleH = Util.getScaleH(outMetrics, density);


				if(getResources().getConfiguration().orientation == Configuration.ORIENTATION_LANDSCAPE){

					removeText.setTextSize(TypedValue.COMPLEX_UNIT_SP, (10*scaleW));

				}else{
					removeText.setTextSize(TypedValue.COMPLEX_UNIT_SP, (15*scaleW));

				}

				builder.setView(dialoglayout);

				builder.setPositiveButton(getString(R.string.context_remove), new DialogInterface.OnClickListener() {

					@Override
					public void onClick(DialogInterface dialog, int which) {
						typeExport=TYPE_EXPORT_REMOVE;
						megaApi.disableExport(node, fileInfoActivity);
					}
				});

				builder.setNegativeButton(getString(R.string.general_cancel), new DialogInterface.OnClickListener() {

					@Override
					public void onClick(DialogInterface dialog, int which) {

					}
				});

				removeLinkDialog = builder.create();
				removeLinkDialog.show();
				break;
			}
			case R.id.cab_menu_file_info_copy: {
				showCopy();
				break;
			}
			case R.id.cab_menu_file_info_move: {
				showMove();
				break;
			}
			case R.id.cab_menu_file_info_rename: {
				showRenameDialog();
				break;
			}
			case R.id.cab_menu_file_info_leave: {
				leaveIncomingShare();
				break;
			}
			case R.id.cab_menu_file_info_rubbish:
			case R.id.cab_menu_file_info_delete: {
				moveToTrash();
				break;
			}
		}
		return true;
	}

	private void refreshProperties(){
		log("refreshProperties");

		if(node==null){
			finish();
		}

		boolean result=true;

		if(node.isExported()){
			publicLink=true;
			publicLinkLayout.setVisibility(View.VISIBLE);
			publicLinkCopyLayout.setVisibility(View.VISIBLE);
			iconToolbarViewLink.setVisibility(View.VISIBLE);
			publicLinkText.setText(node.getPublicLink());
		}
		else{
			publicLink=false;
			publicLinkLayout.setVisibility(View.GONE);
			publicLinkCopyLayout.setVisibility(View.GONE);
			iconToolbarViewLink.setVisibility(View.GONE);
		}

		if (node.isFile()){
			log("onCreate node is FILE");
			sharedLayout.setVisibility(View.GONE);
			dividerSharedLayout.setVisibility(View.GONE);
			sizeTitleTextView.setText(getString(R.string.file_properties_info_size_file));

			sizeTextView.setText(Formatter.formatFileSize(this, node.getSize()));

			contentLayout.setVisibility(View.GONE);

			if (node.getCreationTime() != 0){
				try {addedTextView.setText(DateUtils.getRelativeTimeSpanString(node.getCreationTime() * 1000));}catch(Exception ex)	{addedTextView.setText("");}

				if (node.getModificationTime() != 0){
					try {modifiedTextView.setText(DateUtils.getRelativeTimeSpanString(node.getModificationTime() * 1000));}catch(Exception ex)	{modifiedTextView.setText("");}
				}
				else{
					try {modifiedTextView.setText(DateUtils.getRelativeTimeSpanString(node.getCreationTime() * 1000));}catch(Exception ex)	{modifiedTextView.setText("");}
				}
			}
			else{
				addedTextView.setText("");
				modifiedTextView.setText("");
			}

			Bitmap thumb = null;
			Bitmap preview = null;
			thumb = ThumbnailUtils.getThumbnailFromCache(node);
			if (thumb != null){
				imageToolbarView.setImageBitmap(thumb);
				imageToolbarLayout.setVisibility(View.VISIBLE);
				iconToolbarLayout.setVisibility(View.GONE);
			}
			else{
				thumb = ThumbnailUtils.getThumbnailFromFolder(node, this);
				if (thumb != null){
					imageToolbarView.setImageBitmap(thumb);
					imageToolbarLayout.setVisibility(View.VISIBLE);
					iconToolbarLayout.setVisibility(View.GONE);
				}
			}
			preview = PreviewUtils.getPreviewFromCache(node);
			if (preview != null){
				PreviewUtils.previewCache.put(node.getHandle(), preview);
				imageToolbarView.setImageBitmap(preview);
				imageToolbarLayout.setVisibility(View.VISIBLE);
				iconToolbarLayout.setVisibility(View.GONE);
			}
			else{
				preview = PreviewUtils.getPreviewFromFolder(node, this);
				if (preview != null){
					PreviewUtils.previewCache.put(node.getHandle(), preview);
					imageToolbarView.setImageBitmap(preview);
					imageToolbarLayout.setVisibility(View.VISIBLE);
					iconToolbarLayout.setVisibility(View.GONE);
				}
				else{
					if (node.hasPreview()){
						File previewFile = new File(PreviewUtils.getPreviewFolder(this), node.getBase64Handle()+".jpg");
						megaApi.getPreview(node, previewFile.getAbsolutePath(), this);
					}
				}
			}

			if(megaApi.hasVersions(node)){
				versionsLayout.setVisibility(View.VISIBLE);
                String text = getResources().getQuantityString(R.plurals.number_of_versions, megaApi.getNumVersions(node), megaApi.getNumVersions(node));
                versionsButton.setText(text);
				versionsButton.setOnClickListener(this);
				separatorVersions.setVisibility(View.VISIBLE);

				nodeVersions = megaApi.getVersions(node);
			}
			else{
				versionsLayout.setVisibility(View.GONE);
				separatorVersions.setVisibility(View.GONE);
			}
		}
		else{ //Folder

            megaApi.getFolderInfo(node, this);
			contentTextView.setVisibility(View.VISIBLE);
			contentTitleTextView.setVisibility(View.VISIBLE);

			contentTextView.setText(MegaApiUtils.getInfoFolder(node, this));

			long sizeFile=megaApi.getSize(node);
			sizeTextView.setText(Formatter.formatFileSize(this, sizeFile));

			iconToolbarView.setImageResource(imageId);

			if(from==FROM_INCOMING_SHARES){
				//Show who is the owner
				ownerRoundeImage.setImageBitmap(null);
				ownerLetter.setText("");

				ArrayList<MegaShare> sharesIncoming = megaApi.getInSharesList();
				for(int j=0; j<sharesIncoming.size();j++){
					MegaShare mS = sharesIncoming.get(j);
					if(mS.getNodeHandle()==node.getHandle()){
						MegaUser user= megaApi.getContact(mS.getUser());
						contactMail=user.getEmail();
						if(user!=null){
							MegaContactDB contactDB = dbH.findContactByHandle(String.valueOf(user.getHandle()));

							if(contactDB!=null){
								if(!contactDB.getName().equals("")){
									ownerLabel.setText(contactDB.getName()+" "+contactDB.getLastName());
									ownerInfo.setText(user.getEmail());
									createDefaultAvatar(ownerRoundeImage, user, contactDB.getName());
								}
								else{
									ownerLabel.setText(user.getEmail());
									ownerInfo.setText(user.getEmail());
									createDefaultAvatar(ownerRoundeImage, user, user.getEmail());
								}
							}
							else{
								log("The contactDB is null: ");
								ownerLabel.setText(user.getEmail());
								ownerInfo.setText(user.getEmail());
								createDefaultAvatar(ownerRoundeImage, user, user.getEmail());
							}
						}
						else{
							ownerLabel.setText(mS.getUser());
							ownerInfo.setText(mS.getUser());
							createDefaultAvatar(ownerRoundeImage, user, mS.getUser());
						}


						File avatar = null;
						if (this.getExternalCacheDir() != null){
							avatar = new File(this.getExternalCacheDir().getAbsolutePath(), contactMail + ".jpg");
						}
						else{
							avatar = new File(this.getCacheDir().getAbsolutePath(), contactMail + ".jpg");
						}

						Bitmap bitmap = null;
						if (avatar.exists()){
							if (avatar.length() > 0){
								BitmapFactory.Options bOpts = new BitmapFactory.Options();
								bOpts.inPurgeable = true;
								bOpts.inInputShareable = true;
								bitmap = BitmapFactory.decodeFile(avatar.getAbsolutePath(), bOpts);
								if (bitmap == null) {
									avatar.delete();
									if (this.getExternalCacheDir() != null){
										megaApi.getUserAvatar(user,this.getExternalCacheDir().getAbsolutePath() + "/" + contactMail + ".jpg", this);
									}
									else{
										megaApi.getUserAvatar(user,this.getCacheDir().getAbsolutePath() + "/" + contactMail + ".jpg", this);
									}
								}
								else{
									ownerLetter.setVisibility(View.GONE);
									ownerRoundeImage.setImageBitmap(bitmap);
								}
							}
							else{
								if (this.getExternalCacheDir() != null){
									megaApi.getUserAvatar(user,this.getExternalCacheDir().getAbsolutePath() + "/" + contactMail + ".jpg", this);
								}
								else{
									megaApi.getUserAvatar(user, this.getCacheDir().getAbsolutePath() + "/" + contactMail + ".jpg", this);
								}
							}
						}
						else{
							if (this.getExternalCacheDir() != null){
								megaApi.getUserAvatar(user, this.getExternalCacheDir().getAbsolutePath() + "/" + contactMail + ".jpg", this);
							}
							else{
								megaApi.getUserAvatar(user, this.getCacheDir().getAbsolutePath() + "/" + contactMail + ".jpg", this);
							}
						}
						ownerLayout.setVisibility(View.VISIBLE);
					}
				}
			}


			sl = megaApi.getOutShares(node);

			if (sl != null){

				if (sl.size() == 0){

					sharedLayout.setVisibility(View.GONE);
					dividerSharedLayout.setVisibility(View.GONE);
					//If I am the owner
					if (megaApi.checkAccess(node, MegaShare.ACCESS_OWNER).getErrorCode() == MegaError.API_OK){
						permissionInfo.setVisibility(View.GONE);
					}
					else{

						owner = false;
						//If I am not the owner
						//permissionsLayout.setVisibility(View.VISIBLE);
						permissionInfo.setVisibility(View.VISIBLE);

						int accessLevel= megaApi.getAccess(node);
						log("Node: "+node.getName());

						switch(accessLevel){
							case MegaShare.ACCESS_OWNER:
							case MegaShare.ACCESS_FULL:{
								permissionInfo.setText(getResources().getString(R.string.file_properties_shared_folder_full_access).toUpperCase(Locale.getDefault()));

								//permissionsIcon.setImageResource(R.drawable.ic_shared_fullaccess);
								break;
							}
							case MegaShare.ACCESS_READ:{
								permissionInfo.setText(getResources().getString(R.string.file_properties_shared_folder_read_only).toUpperCase(Locale.getDefault()));
								//permissionsIcon.setImageResource(R.drawable.ic_shared_read);
								break;
							}
							case MegaShare.ACCESS_READWRITE:{
								permissionInfo.setText(getResources().getString(R.string.file_properties_shared_folder_read_write).toUpperCase(Locale.getDefault()));
								//permissionsIcon.setImageResource(R.drawable.ic_shared_read_write);
								break;
							}
						}
					}
				}
				else{
					sharedLayout.setVisibility(View.VISIBLE);
					dividerSharedLayout.setVisibility(View.VISIBLE);
					usersSharedWithTextButton.setText(sl.size()+" "+getResources().getQuantityString(R.plurals.general_num_users,sl.size()));

				}

				if (node.getCreationTime() != 0){
					try {addedTextView.setText(DateUtils.getRelativeTimeSpanString(node.getCreationTime() * 1000));}catch(Exception ex)	{addedTextView.setText("");}

					if (node.getModificationTime() != 0){
						try {modifiedTextView.setText(DateUtils.getRelativeTimeSpanString(node.getModificationTime() * 1000));}catch(Exception ex)	{modifiedTextView.setText("");}
					}
					else{
						try {modifiedTextView.setText(DateUtils.getRelativeTimeSpanString(node.getCreationTime() * 1000));}catch(Exception ex)	{modifiedTextView.setText("");}
					}
				}
				else{
					addedTextView.setText("");
					modifiedTextView.setText("");
				}
			}
			else{

				sharedLayout.setVisibility(View.GONE);
				dividerSharedLayout.setVisibility(View.GONE);
			}
		}

		//Choose the button offlineSwitch

		File offlineFile = null;

		if(dbH.exists(node.getHandle())) {
			log("Exists OFFLINE in the DB!!!");

			MegaOffline offlineNode = dbH.findByHandle(node.getHandle());
			if (offlineNode != null) {
				log("YESS FOUND: " + node.getName());
				if (from == FROM_INCOMING_SHARES) {
					log("FROM_INCOMING_SHARES");
					//Find in the filesystem
					if (Environment.getExternalStorageDirectory() != null) {
						offlineFile = new File(Environment.getExternalStorageDirectory().getAbsolutePath() + "/" + Util.offlineDIR + "/" + offlineNode.getHandleIncoming() + offlineNode.getPath()+ "/" + node.getName());
						log("offline File INCOMING: " + offlineFile.getAbsolutePath());
					} else {
						offlineFile = this.getFilesDir();
					}

				}
				else if(from==FROM_INBOX){

					if (Environment.getExternalStorageDirectory() != null) {
						offlineFile = new File(Environment.getExternalStorageDirectory().getAbsolutePath() + "/" + Util.offlineDIR + "/in/" + offlineNode.getPath()+ "/" + node.getName());
						log("offline File INCOMING: " + offlineFile.getAbsolutePath());
					} else {
						offlineFile = this.getFilesDir();
					}
				}
				else {
					log("NOT INCOMING NEITHER INBOX");
					//Find in the filesystem
					if (Environment.getExternalStorageDirectory() != null) {
						offlineFile = new File(Environment.getExternalStorageDirectory().getAbsolutePath() + "/" + Util.offlineDIR + "/" + megaApi.getNodePath(node));
						log("offline File: " + offlineFile.getAbsolutePath());
					} else {
						offlineFile = this.getFilesDir();
					}
				}

				if (offlineFile != null) {
					if (offlineFile.exists()) {
						log("FOUND!!!: " + node.getHandle() + " " + node.getName());
						availableOfflineBoolean = true;
						offlineSwitch.setChecked(true);
					} else {
						log("Not found: " + node.getHandle() + " " + node.getName());
						availableOfflineBoolean = false;
						offlineSwitch.setChecked(false);
					}
				} else {
					log("Not found offLineFile is NULL");
					availableOfflineBoolean = false;
					offlineSwitch.setChecked(false);
				}
			}
			else{
				log("offLineNode is NULL");
				availableOfflineBoolean = false;
				offlineSwitch.setChecked(false);
			}

		}
		else{
			log("NOT Exists in DB OFFLINE: setChecket FALSE: "+node.getHandle());
			availableOfflineBoolean = false;
			offlineSwitch.setChecked(false);
		}
	}

	public void createDefaultAvatar(ImageView ownerRoundeImage, MegaUser user, String name){
		log("createDefaultAvatar()");

		Bitmap defaultAvatar = Bitmap.createBitmap(Constants.DEFAULT_AVATAR_WIDTH_HEIGHT,Constants.DEFAULT_AVATAR_WIDTH_HEIGHT, Bitmap.Config.ARGB_8888);
		Canvas c = new Canvas(defaultAvatar);
		Paint p = new Paint();
		p.setAntiAlias(true);
		String color = megaApi.getUserAvatarColor(user);
		if(color!=null){
			log("The color to set the avatar is "+color);
			p.setColor(Color.parseColor(color));
		}
		else{
			log("Default color to the avatar");
			p.setColor(ContextCompat.getColor(this, R.color.lollipop_primary_color));
		}

		int radius;
		if (defaultAvatar.getWidth() < defaultAvatar.getHeight())
			radius = defaultAvatar.getWidth()/2;
		else
			radius = defaultAvatar.getHeight()/2;

		c.drawCircle(defaultAvatar.getWidth()/2, defaultAvatar.getHeight()/2, radius, p);
		ownerRoundeImage.setImageBitmap(defaultAvatar);

		Display display = this.getWindowManager().getDefaultDisplay();
		DisplayMetrics outMetrics = new DisplayMetrics ();
		display.getMetrics(outMetrics);
		float density  = this.getResources().getDisplayMetrics().density;


		int avatarTextSize = getAvatarTextSize(density);
		log("DENSITY: " + density + ":::: " + avatarTextSize);

		String firstLetter = name.charAt(0) + "";
		firstLetter = firstLetter.toUpperCase(Locale.getDefault());
		ownerLetter.setText(firstLetter);
		ownerLetter.setTextColor(Color.WHITE);
		ownerLetter.setVisibility(View.VISIBLE);
		ownerLetter.setTextSize(24);

	}

	private int getAvatarTextSize (float density){
		float textSize = 0.0f;

		if (density > 3.0){
			textSize = density * (DisplayMetrics.DENSITY_XXXHIGH / 72.0f);
		}
		else if (density > 2.0){
			textSize = density * (DisplayMetrics.DENSITY_XXHIGH / 72.0f);
		}
		else if (density > 1.5){
			textSize = density * (DisplayMetrics.DENSITY_XHIGH / 72.0f);
		}
		else if (density > 1.0){
			textSize = density * (72.0f / DisplayMetrics.DENSITY_HIGH / 72.0f);
		}
		else if (density > 0.75){
			textSize = density * (72.0f / DisplayMetrics.DENSITY_MEDIUM / 72.0f);
		}
		else{
			textSize = density * (72.0f / DisplayMetrics.DENSITY_LOW / 72.0f);
		}

		return (int)textSize;
	}
<<<<<<< HEAD
    
    private void sharedContactClicked() {
        FrameLayout sharedContactLayout = (FrameLayout)findViewById(R.id.shared_contact_list_container);
        if (isShareContactExpanded) {
            sharedContactLayout.setVisibility(View.GONE);
        } else {
            sharedContactLayout.setVisibility(View.VISIBLE);
        }
    
        isShareContactExpanded = !isShareContactExpanded;
    }
    
=======

>>>>>>> bab804fe
	@Override
	public void onClick(View v) {
		((MegaApplication) getApplication()).sendSignalPresenceActivity();
        hideMultipleSelect();
		switch (v.getId()) {
			case R.id.file_properties_text_number_versions:{
                Intent i = new Intent(this, VersionsFileActivity.class);
                i.putExtra("handle", node.getHandle());
                startActivity(i);
				break;
			}
			case R.id.file_properties_link_button:{
				log("copy link button");
				if(Build.VERSION.SDK_INT < Build.VERSION_CODES.HONEYCOMB) {
					android.text.ClipboardManager clipboard = (android.text.ClipboardManager) getSystemService(Context.CLIPBOARD_SERVICE);
					clipboard.setText(node.getPublicLink());
				} else {
					android.content.ClipboardManager clipboard = (android.content.ClipboardManager) getSystemService(Context.CLIPBOARD_SERVICE);
					android.content.ClipData clip = android.content.ClipData.newPlainText("Copied Text", node.getPublicLink());
					clipboard.setPrimaryClip(clip);
				}
				Snackbar.make(fragmentContainer, getString(R.string.file_properties_get_link), Snackbar.LENGTH_LONG).show();
				break;
			}
			case R.id.file_properties_shared_layout:
			case R.id.file_properties_shared_info_button:{
                sharedContactClicked();
				break;
			}
            case R.id.more_button:
                Intent i = new Intent(this, FileContactListActivityLollipop.class);
                i.putExtra("name", node.getHandle());
                startActivity(i);
                break;
			case R.id.file_properties_switch:{
				boolean isChecked = offlineSwitch.isChecked();

				if(owner){
					log("Owner: me");
					if (!isChecked){
						log("isChecked");
                        isRemoveOffline = true;
                        handle = node.getHandle();
						availableOfflineBoolean = false;
						offlineSwitch.setChecked(false);
						mOffDelete = dbH.findByHandle(handle);
						removeOffline(mOffDelete);
						supportInvalidateOptionsMenu();
					}
					else{
                        log("NOT Checked");
                        isRemoveOffline = false;
                        handle = -1;
						availableOfflineBoolean = true;
						offlineSwitch.setChecked(true);

						File destination = null;
						if (from == FROM_INCOMING_SHARES) {
							log("FROM_INCOMING_SHARES");
							//Find in the filesystem
							if (Environment.getExternalStorageDirectory() != null) {
								long handleIncoming = findIncomingParentHandle(node);
								destination = new File(Environment.getExternalStorageDirectory().getAbsolutePath() + "/" + Util.offlineDIR + "/" + Long.toString(handleIncoming) + "/" + MegaApiUtils.createStringTree(node, this));
								log("offline File INCOMING: " + destination.getAbsolutePath());
							} else {
								destination = this.getFilesDir();
							}

						}
						else if(from==FROM_INBOX){
							log("FROM_INBOX");
							if (Environment.getExternalStorageDirectory() != null) {
								destination = new File(Environment.getExternalStorageDirectory().getAbsolutePath() + "/" + Util.offlineDIR + "/in/" + MegaApiUtils.createStringTree(node, this));
								log("offline File INBOX: " + destination.getAbsolutePath());
							} else {
								destination = this.getFilesDir();
							}
						}
						else {
							log("NOT INCOMING NOT INBOX");
							//Find in the filesystem

							if (Environment.getExternalStorageDirectory() != null){
								destination = new File(Environment.getExternalStorageDirectory().getAbsolutePath() + "/" + Util.offlineDIR + "/"+MegaApiUtils.createStringTree(node, this));
							}
							else{
								destination = getFilesDir();
							}
						}

						log("Path destination: "+destination);

						if (destination.exists() && destination.isDirectory()){
							File offlineFile = new File(destination, node.getName());
							if (offlineFile.exists() && node.getSize() == offlineFile.length() && offlineFile.getName().equals(node.getName())){ //This means that is already available offline
								return;
							}
						}

						log("Handle to save for offline : "+node.getHandle());
						saveOffline(destination);

						supportInvalidateOptionsMenu();
					}
				}
				else{

					log("not owner");

					if (!isChecked){
						availableOfflineBoolean = false;
						offlineSwitch.setChecked(false);
						mOffDelete = dbH.findByHandle(node.getHandle());
						removeOffline(mOffDelete);
						supportInvalidateOptionsMenu();
					}
					else{
						availableOfflineBoolean = true;
						offlineSwitch.setChecked(true);

						supportInvalidateOptionsMenu();

						log("Comprobando el node"+node.getName());

						//check the parent
						long result = -1;
						result=findIncomingParentHandle(node);
						log("IncomingParentHandle: "+result);
						if(result!=-1){
							MegaNode megaNode = megaApi.getNodeByHandle(result);
							if(megaNode!=null){
								log("ParentHandleIncoming: "+megaNode.getName());
							}
							String handleString = Long.toString(result);
							String destinationPath = Environment.getExternalStorageDirectory().getAbsolutePath() + "/" + Util.offlineDIR + "/" + handleString + "/"+MegaApiUtils.createStringTree(node, this);
							log("Not owner path destination: "+destinationPath);

							File destination = null;
							if (Environment.getExternalStorageDirectory() != null){
								destination = new File(destinationPath);
							}
							else{
								destination = getFilesDir();
							}

							if (destination.exists() && destination.isDirectory()){
								File offlineFile = new File(destination, node.getName());
								if (offlineFile.exists() && node.getSize() == offlineFile.length() && offlineFile.getName().equals(node.getName())){ //This means that is already available offline
									return;
								}
							}
							saveOffline(destination);
						}
						else{
							log("result=findIncomingParentHandle NOT result!");
						}
					}
				}
				break;
			}
            case R.id.file_properties_info_data_location:{

                Intent intent = new Intent(this, ManagerActivityLollipop.class);
                intent.setAction(Constants.ACTION_OPEN_FOLDER);
                intent.setFlags(Intent.FLAG_ACTIVITY_NEW_TASK);
                intent.addFlags(Intent.FLAG_ACTIVITY_CLEAR_TASK);
                intent.putExtra("locationFileInfo", true);
                if (adapterType == Constants.OFFLINE_ADAPTER){
                    intent.putExtra("offline_adapter", true);
                    if (path != null){
                        intent.putExtra("path", path);
                        intent.putExtra("pathNavigation", pathNavigation);
                    }
                }
                else {
                    if (megaApi.getParentNode(node) != null){
                        intent.putExtra("PARENT_HANDLE", megaApi.getParentNode(node).getHandle());
                    }
                    intent.putExtra("fragmentHandle", fragmentHandle);
                }
                startActivity(intent);
                this.finish();
                break;
            }
		}
	}

	public long findIncomingParentHandle(MegaNode nodeToFind){
		log("findIncomingParentHandle");

		MegaNode parentNodeI = megaApi.getParentNode(nodeToFind);
		long result=-1;
		if(parentNodeI==null){
			log("findIncomingParentHandle A: "+nodeToFind.getHandle());
			return nodeToFind.getHandle();
		}
		else{
			result=findIncomingParentHandle(parentNodeI);
			while(result==-1){
				result=findIncomingParentHandle(parentNodeI);
			}
			log("findIncomingParentHandle B: "+nodeToFind.getHandle());
			return result;
		}
	}

	public void saveOffline (File destination){
		log("saveOffline");

		if (Build.VERSION.SDK_INT >= Build.VERSION_CODES.M) {
			boolean hasStoragePermission = (ContextCompat.checkSelfPermission(this, Manifest.permission.WRITE_EXTERNAL_STORAGE) == PackageManager.PERMISSION_GRANTED);
			if (!hasStoragePermission) {
				ActivityCompat.requestPermissions(this,
		                new String[]{Manifest.permission.WRITE_EXTERNAL_STORAGE},
						Constants.REQUEST_WRITE_STORAGE);
			}
		}

		destination.mkdirs();

		log ("DESTINATION!!!!!: " + destination.getAbsolutePath());

		double availableFreeSpace = Double.MAX_VALUE;
		try{
			StatFs stat = new StatFs(destination.getAbsolutePath());
			availableFreeSpace = (double)stat.getAvailableBlocks() * (double)stat.getBlockSize();
		}
		catch(Exception ex){}

		Map<MegaNode, String> dlFiles = new HashMap<MegaNode, String>();
		if (node.getType() == MegaNode.TYPE_FOLDER) {
			log("saveOffline:isFolder");
			getDlList(dlFiles, node, new File(destination, new String(node.getName())));
		} else {
			log("saveOffline:isFile");
			dlFiles.put(node, destination.getAbsolutePath());
		}

		for (MegaNode document : dlFiles.keySet()) {

			String path = dlFiles.get(document);

			if(availableFreeSpace <document.getSize()){
				Util.showErrorAlertDialog(getString(R.string.error_not_enough_free_space) + " (" + new String(document.getName()) + ")", false, this);
				continue;
			}

			String url = null;
			Intent service = new Intent(this, DownloadService.class);
			service.putExtra(DownloadService.EXTRA_HASH, document.getHandle());
			service.putExtra(DownloadService.EXTRA_URL, url);
			service.putExtra(DownloadService.EXTRA_SIZE, document.getSize());
			service.putExtra(DownloadService.EXTRA_PATH, path);
			startService(service);
		}
	}
    
    private void updateParentOfflineStatus(int parentId) {
        ArrayList<MegaOffline> offlineSiblings = dbH.findByParentId(parentId);
        
        if(offlineSiblings.size() > 0){
            //have other offline file within same folder, so no need to do anything to the folder
            return;
        }
        else{
            //keep checking if there is any parent folder should display red arrow
            MegaOffline parentNode = dbH.findById(parentId);
            if (parentNode != null) {
                int grandParentNodeId = parentNode.getParentId();
                dbH.removeById(parentId);
                updateParentOfflineStatus(grandParentNodeId);
            }
        }
    }
    
    public void removeOffline(MegaOffline mOffDelete) {
        
        if (mOffDelete == null) {
            return;
        }
        
        log("removeOffline - file(type): " + mOffDelete.getName() + "(" + mOffDelete.getType() + ")");
        ArrayList<MegaOffline> mOffListChildren;
        
        if (mOffDelete.getType().equals(MegaOffline.FOLDER)) {
            log("Finding children... ");
            
            //Delete children in DB
            mOffListChildren = dbH.findByParentId(mOffDelete.getId());
            if (mOffListChildren.size() > 0) {
                log("Children: " + mOffListChildren.size());
                deleteChildrenDB(mOffListChildren);
            }
        } else {
            log("NOT children... ");
        }
        
        //remove red arrow from current item
        int parentId = mOffDelete.getParentId();
        dbH.removeById(mOffDelete.getId());
        if (parentId != -1) {
            updateParentOfflineStatus(parentId);
        }
        
        //Remove the node physically
        File destination;
        log("Path: " + mOffDelete.getPath());
        if (mOffDelete.getOrigin() == MegaOffline.INCOMING) {
            if (Environment.getExternalStorageDirectory() != null) {
                destination = new File(Environment.getExternalStorageDirectory().getAbsolutePath() + "/" + Util.offlineDIR + "/" + mOffDelete.getHandleIncoming() + "/" + mOffDelete.getPath());
            } else {
                destination = new File(getFilesDir(),mOffDelete.getHandle() + "");
            }
            
            log("Remove incoming: " + destination.getAbsolutePath());
            
            try {
                File offlineFile = new File(destination,mOffDelete.getName());
                Util.deleteFolderAndSubfolders(this,offlineFile);
            } catch (Exception e) {
                log("EXCEPTION: removeOffline - file " + e.toString());
            }
            ;
            
            dbH.removeById(mOffDelete.getId());
        } else {
            if (from == FROM_INBOX) {
                if (Environment.getExternalStorageDirectory() != null) {
                    destination = new File(Environment.getExternalStorageDirectory().getAbsolutePath() + "/" + Util.offlineDIR + "/in/" + mOffDelete.getPath());
                    log("offline File INCOMING: " + destination.getAbsolutePath());
                } else {
                    destination = this.getFilesDir();
                }
            } else {
                if (Environment.getExternalStorageDirectory() != null) {
                    destination = new File(Environment.getExternalStorageDirectory().getAbsolutePath() + "/" + Util.offlineDIR + mOffDelete.getPath());
                } else {
                    destination = new File(getFilesDir(),mOffDelete.getHandle() + "");
                }
            }
            
            log("Remove node: " + destination.getAbsolutePath());
            
            try {
                File offlineFile = new File(destination,mOffDelete.getName());
                Util.deleteFolderAndSubfolders(this,offlineFile);
            } catch (Exception e) {
                log("EXCEPTION: removeOffline - file");
            }
            ;
            
            dbH.removeById(mOffDelete.getId());
        }
    }


	private void deleteChildrenDB(ArrayList<MegaOffline> mOffList){

		log("deleteChildenDB");
		MegaOffline mOffDelete=null;

		for(int i=0; i< mOffList.size(); i++){

			mOffDelete=mOffList.get(i);
			ArrayList<MegaOffline> mOffListChildren2=dbH.findByParentId(mOffDelete.getId());
			if(mOffList.size()>0){
				//The node have children, delete
				deleteChildrenDB(mOffListChildren2);

			}
			dbH.removeById(mOffDelete.getId());
		}
	}

	/*
	 * Display keyboard
	 */
	private void showKeyboardDelayed(final View view) {
		handler.postDelayed(new Runnable() {
			@Override
			public void run() {
				InputMethodManager imm = (InputMethodManager) getSystemService(Context.INPUT_METHOD_SERVICE);
				imm.showSoftInput(view, InputMethodManager.SHOW_IMPLICIT);
			}
		}, 50);
	}

	public void leaveIncomingShare (){
		log("leaveIncomingShare");

		DialogInterface.OnClickListener dialogClickListener = new DialogInterface.OnClickListener() {
		    @Override
		    public void onClick(DialogInterface dialog, int which) {
		        switch (which){
		        case DialogInterface.BUTTON_POSITIVE:
		        	//TODO remove the incoming shares
		    		megaApi.remove(node,fileInfoActivity);
		            break;

		        case DialogInterface.BUTTON_NEGATIVE:
		            //No button clicked
		            break;
		        }
		    }
		};

		AlertDialog.Builder builder = new AlertDialog.Builder(this, R.style.AppCompatAlertDialogStyle);
		builder.setTitle(getResources().getString(R.string.alert_leave_share));
		String message= getResources().getString(R.string.confirmation_leave_share_folder);
		builder.setMessage(message).setPositiveButton(R.string.general_leave, dialogClickListener)
	    	.setNegativeButton(R.string.general_cancel, dialogClickListener).show();
	}

	public void showCopy(){

		ArrayList<Long> handleList = new ArrayList<Long>();
		handleList.add(node.getHandle());

		Intent intent = new Intent(this, FileExplorerActivityLollipop.class);
		intent.setAction(FileExplorerActivityLollipop.ACTION_PICK_COPY_FOLDER);
		long[] longArray = new long[handleList.size()];
		for (int i=0; i<handleList.size(); i++){
			longArray[i] = handleList.get(i);
		}
		intent.putExtra("COPY_FROM", longArray);
		startActivityForResult(intent, REQUEST_CODE_SELECT_COPY_FOLDER);
	}

	public void showMove(){

		ArrayList<Long> handleList = new ArrayList<Long>();
		handleList.add(node.getHandle());

		Intent intent = new Intent(this, FileExplorerActivityLollipop.class);
		intent.setAction(FileExplorerActivityLollipop.ACTION_PICK_MOVE_FOLDER);
		long[] longArray = new long[handleList.size()];
		for (int i=0; i<handleList.size(); i++){
			longArray[i] = handleList.get(i);
		}
		intent.putExtra("MOVE_FROM", longArray);
		startActivityForResult(intent, REQUEST_CODE_SELECT_MOVE_FOLDER);
	}

	public void moveToTrash(){
		log("moveToTrash");

		final long handle = node.getHandle();
		moveToRubbish = false;
		if (!Util.isOnline(this)){
			Util.showErrorAlertDialog(getString(R.string.error_server_connection_problem), false, this);
			return;
		}

		if(isFinishing()){
			return;
		}

		final MegaNode rubbishNode = megaApi.getRubbishNode();

		MegaNode parent = nC.getParent(node);

		if (parent.getHandle() != megaApi.getRubbishNode().getHandle()){
			moveToRubbish = true;
		}
		else{
			moveToRubbish = false;
		}

		DialogInterface.OnClickListener dialogClickListener = new DialogInterface.OnClickListener() {
		    @Override
		    public void onClick(DialogInterface dialog, int which) {
		        switch (which){
					case DialogInterface.BUTTON_POSITIVE:
						//TODO remove the outgoing shares
						//Check if the node is not yet in the rubbish bin (if so, remove it)

						if (moveToRubbish){
							megaApi.moveNode(megaApi.getNodeByHandle(handle), rubbishNode, fileInfoActivity);
							ProgressDialog temp = null;
							try{
								temp = new ProgressDialog(fileInfoActivity);
								temp.setMessage(getString(R.string.context_move_to_trash));
								temp.show();
							}
							catch(Exception e){
								return;
							}
							statusDialog = temp;
						}
						else{
							megaApi.remove(megaApi.getNodeByHandle(handle), fileInfoActivity);
							ProgressDialog temp = null;
							try{
								temp = new ProgressDialog(fileInfoActivity);
								temp.setMessage(getString(R.string.context_delete_from_mega));
								temp.show();
							}
							catch(Exception e){
								return;
							}
							statusDialog = temp;
						}

						break;

					case DialogInterface.BUTTON_NEGATIVE:
						//No button clicked
						break;
					}
		    }
		};

		if (moveToRubbish){
			AlertDialog.Builder builder = new AlertDialog.Builder(this, R.style.AppCompatAlertDialogStyle);
			String message= getResources().getString(R.string.confirmation_move_to_rubbish);
			builder.setMessage(message).setPositiveButton(R.string.general_move, dialogClickListener)
		    	.setNegativeButton(R.string.general_cancel, dialogClickListener).show();
		}
		else{
			AlertDialog.Builder builder = new AlertDialog.Builder(this, R.style.AppCompatAlertDialogStyle);
			String message= getResources().getString(R.string.confirmation_delete_from_mega);
			builder.setMessage(message).setPositiveButton(R.string.general_remove, dialogClickListener)
		    	.setNegativeButton(R.string.general_cancel, dialogClickListener).show();
		}
	}

	public void showRenameDialog(){
		log("showRenameDialog");

		LinearLayout layout = new LinearLayout(this);
		layout.setOrientation(LinearLayout.VERTICAL);
		LinearLayout.LayoutParams params = new LinearLayout.LayoutParams(LinearLayout.LayoutParams.MATCH_PARENT, LinearLayout.LayoutParams.WRAP_CONTENT);
		params.setMargins(Util.scaleWidthPx(20, outMetrics), Util.scaleHeightPx(20, outMetrics), Util.scaleWidthPx(17, outMetrics), 0);

		final EditTextCursorWatcher input = new EditTextCursorWatcher(this, node.isFolder());
		input.setSingleLine();
		input.setTextColor(ContextCompat.getColor(this, R.color.text_secondary));
		input.setImeOptions(EditorInfo.IME_ACTION_DONE);

		input.setImeActionLabel(getString(R.string.context_rename),EditorInfo.IME_ACTION_DONE);
		input.setText(node.getName());
		input.setOnFocusChangeListener(new View.OnFocusChangeListener() {
			@Override
			public void onFocusChange(final View v, boolean hasFocus) {
				if (hasFocus) {
					if (node.isFolder()){
						input.setSelection(0, input.getText().length());
					}
					else{
						String [] s = node.getName().split("\\.");
						if (s != null){
							int numParts = s.length;
							int lastSelectedPos = 0;
							if (numParts == 1){
								input.setSelection(0, input.getText().length());
							}
							else if (numParts > 1){
								for (int i=0; i<(numParts-1);i++){
									lastSelectedPos += s[i].length();
									lastSelectedPos++;
								}
								lastSelectedPos--; //The last point should not be selected)
								input.setSelection(0, lastSelectedPos);
							}
						}
						showKeyboardDelayed(v);
					}
				}
			}
		});

		layout.addView(input, params);

		LinearLayout.LayoutParams params1 = new LinearLayout.LayoutParams(LinearLayout.LayoutParams.MATCH_PARENT, LinearLayout.LayoutParams.WRAP_CONTENT);
		params1.setMargins(Util.scaleWidthPx(20, outMetrics), 0, Util.scaleWidthPx(17, outMetrics), 0);

		final RelativeLayout error_layout = new RelativeLayout(FileInfoActivityLollipop.this);
		layout.addView(error_layout, params1);

		final ImageView error_icon = new ImageView(FileInfoActivityLollipop.this);
		error_icon.setImageDrawable(ContextCompat.getDrawable(this, R.drawable.ic_input_warning));
		error_layout.addView(error_icon);
		RelativeLayout.LayoutParams params_icon = (RelativeLayout.LayoutParams) error_icon.getLayoutParams();


		params_icon.addRule(RelativeLayout.ALIGN_PARENT_RIGHT);
		error_icon.setLayoutParams(params_icon);

		error_icon.setColorFilter(ContextCompat.getColor(FileInfoActivityLollipop.this, R.color.login_warning));

		final TextView textError = new TextView(FileInfoActivityLollipop.this);
		error_layout.addView(textError);
		RelativeLayout.LayoutParams params_text_error = (RelativeLayout.LayoutParams) textError.getLayoutParams();
		params_text_error.height = ViewGroup.LayoutParams.WRAP_CONTENT;
		params_text_error.width = ViewGroup.LayoutParams.WRAP_CONTENT;
        params_text_error.addRule(RelativeLayout.CENTER_VERTICAL);
		params_text_error.addRule(RelativeLayout.ALIGN_PARENT_LEFT);
		params_text_error.setMargins(Util.scaleWidthPx(3, outMetrics), 0,0,0);
		textError.setLayoutParams(params_text_error);

		textError.setTextColor(ContextCompat.getColor(FileInfoActivityLollipop.this, R.color.login_warning));

		error_layout.setVisibility(View.GONE);

		input.getBackground().mutate().clearColorFilter();
		input.getBackground().mutate().setColorFilter(ContextCompat.getColor(this, R.color.accentColor), PorterDuff.Mode.SRC_ATOP);
		input.addTextChangedListener(new TextWatcher() {
			@Override
			public void beforeTextChanged(CharSequence charSequence, int i, int i1, int i2) {

			}

			@Override
			public void onTextChanged(CharSequence charSequence, int i, int i1, int i2) {

			}

			@Override
			public void afterTextChanged(Editable editable) {
				if(error_layout.getVisibility() == View.VISIBLE){
					error_layout.setVisibility(View.GONE);
					input.getBackground().mutate().clearColorFilter();
					input.getBackground().mutate().setColorFilter(ContextCompat.getColor(getApplicationContext(), R.color.accentColor), PorterDuff.Mode.SRC_ATOP);
				}
			}
		});

		input.setOnEditorActionListener(new OnEditorActionListener() {
			@Override
			public boolean onEditorAction(TextView v, int actionId,
										  KeyEvent event) {
				if (actionId == EditorInfo.IME_ACTION_DONE) {
					String value = v.getText().toString().trim();
					if (value.length() == 0) {
						input.getBackground().mutate().setColorFilter(ContextCompat.getColor(getApplicationContext(), R.color.login_warning), PorterDuff.Mode.SRC_ATOP);
						textError.setText(getString(R.string.invalid_string));
						error_layout.setVisibility(View.VISIBLE);
						input.requestFocus();
						return true;
					}
					rename(value);
					renameDialog.dismiss();
					return true;
				}
				return false;
			}
		});

		AlertDialog.Builder builder = new AlertDialog.Builder(this, R.style.AppCompatAlertDialogStyle);
		builder.setTitle(getString(R.string.context_rename) + " "	+ new String(node.getName()));
		builder.setPositiveButton(getString(R.string.context_rename),
				new DialogInterface.OnClickListener() {
					public void onClick(DialogInterface dialog, int whichButton) {
						String value = input.getText().toString().trim();
						if (value.length() == 0) {
							return;
						}
						rename(value);
					}
				});
		builder.setNegativeButton(getString(android.R.string.cancel), new DialogInterface.OnClickListener() {
			@Override
			public void onClick(DialogInterface dialogInterface, int i) {
				input.getBackground().clearColorFilter();
			}
		});
		builder.setView(layout);
		renameDialog = builder.create();
		renameDialog.show();
		renameDialog.getButton(AlertDialog.BUTTON_POSITIVE).setOnClickListener(new   View.OnClickListener()
		{
			@Override
			public void onClick(View v)
			{
				String value = input.getText().toString().trim();
				if (value.length() == 0) {
					input.getBackground().mutate().setColorFilter(ContextCompat.getColor(getApplicationContext(), R.color.login_warning), PorterDuff.Mode.SRC_ATOP);
					textError.setText(getString(R.string.invalid_string));
					error_layout.setVisibility(View.VISIBLE);
					input.requestFocus();
				}
				else{
					rename(value);
					renameDialog.dismiss();
				}
			}
		});
	}

	private void rename(String newName){
		if (newName.equals(node.getName())) {
			return;
		}

		if(!Util.isOnline(this)){
			Util.showErrorAlertDialog(getString(R.string.error_server_connection_problem), false, this);
			return;
		}

		if (isFinishing()){
			return;
		}

		ProgressDialog temp = null;
		try{
			temp = new ProgressDialog(this);
			temp.setMessage(getString(R.string.context_renaming));
			temp.show();
		}
		catch(Exception e){
			return;
		}
		statusDialog = temp;

		log("renaming " + node.getName() + " to " + newName);

		megaApi.renameNode(node, newName, this);
	}

	public void showGetLinkActivity(long handle){
		log("showGetLinkActivity");
		Intent linkIntent = new Intent(this, GetLinkActivityLollipop.class);
		linkIntent.putExtra("handle", handle);
		startActivity(linkIntent);
	}

	public void setIsGetLink(boolean value){
		this.isGetLink = value;
	}

	@Override
	public void onRequestStart(MegaApiJava api, MegaRequest request) {
		log("onRequestStart: " + request.getName());
	}

	@SuppressLint("NewApi")
	@Override
	public void onRequestFinish(MegaApiJava api, MegaRequest request, MegaError e) {

<<<<<<< HEAD
        if(adapter!=null){
            if(adapter.isMultipleSelect()){
                adapter.clearSelections();
                hideMultipleSelect();
            }
        }
=======
>>>>>>> bab804fe
		log("onRequestFinish: "+request.getType() + "__" + request.getRequestString());

		if (request.getType() == MegaRequest.TYPE_GET_ATTR_FILE){
			if (e.getErrorCode() == MegaError.API_OK){
				File previewDir = PreviewUtils.getPreviewFolder(this);
				File preview = new File(previewDir, node.getBase64Handle()+".jpg");
				if (preview.exists()) {
					if (preview.length() > 0) {
						Bitmap bitmap = PreviewUtils.getBitmapForCache(preview, this);
						PreviewUtils.previewCache.put(node.getHandle(), bitmap);
						if (iconToolbarView != null){
							imageToolbarView.setImageBitmap(bitmap);
							imageToolbarLayout.setVisibility(View.VISIBLE);
							iconToolbarLayout.setVisibility(View.GONE);
						}
					}
				}
			}
		}
		else if(request.getType() == MegaRequest.TYPE_FOLDER_INFO){
            if (e.getErrorCode() == MegaError.API_OK){
                MegaFolderInfo info = request.getMegaFolderInfo();
                int numVersions = info.getNumVersions();
                log("Num versions: "+numVersions);
                if(numVersions>0){
                    folderVersionsLayout.setVisibility(View.VISIBLE);
                    String text = getResources().getQuantityString(R.plurals.number_of_versions_inside_folder, numVersions, numVersions);
                    folderVersionsText.setText(text);

                    long currentVersions = info.getCurrentSize();
                    log("Current versions: "+currentVersions);
                    if(currentVersions>0){
                        folderCurrentVersionsText.setText(Util.getSizeString(currentVersions));
                        folderCurrentVersionsLayout.setVisibility(View.VISIBLE);
                    }

                }
                else{
                    folderVersionsLayout.setVisibility(View.GONE);
                    folderCurrentVersionsLayout.setVisibility(View.GONE);
                }

                long previousVersions = info.getVersionsSize();
                log("Previous versions: "+previousVersions);
                if(previousVersions>0){
                    folderPreviousVersionsText.setText(Util.getSizeString(previousVersions));
                    folderPreviousVersionsLayout.setVisibility(View.VISIBLE);
                }
                else{
                    folderPreviousVersionsLayout.setVisibility(View.GONE);
                }
            }
            else{
                folderPreviousVersionsLayout.setVisibility(View.GONE);
                folderVersionsLayout.setVisibility(View.GONE);
                folderCurrentVersionsLayout.setVisibility(View.GONE);
            }
        }
		else if (request.getType() == MegaRequest.TYPE_RENAME){

			try {
				statusDialog.dismiss();
			}
			catch (Exception ex) {}

			if (e.getErrorCode() == MegaError.API_OK){
				Snackbar.make(fragmentContainer, getString(R.string.context_correctly_renamed), Snackbar.LENGTH_LONG).show();
				collapsingToolbar.setTitle(megaApi.getNodeByHandle(request.getNodeHandle()).getName());
			}
			else{
				Snackbar.make(fragmentContainer, getString(R.string.context_no_renamed), Snackbar.LENGTH_LONG).show();
			}
		}
		else if (request.getType() == MegaRequest.TYPE_MOVE){
			try {
				statusDialog.dismiss();
			}
			catch (Exception ex) {}

			if (moveToRubbish){
				if (e.getErrorCode() == MegaError.API_OK){
					Snackbar.make(fragmentContainer, getString(R.string.context_correctly_moved), Snackbar.LENGTH_LONG).show();
					finish();
				}
				else{
					Snackbar.make(fragmentContainer, getString(R.string.context_no_moved), Snackbar.LENGTH_LONG).show();
				}
				moveToRubbish = false;
				log("move to rubbish request finished");
			}
			else{
				if (e.getErrorCode() == MegaError.API_OK){
					Snackbar.make(fragmentContainer, getString(R.string.context_correctly_moved), Snackbar.LENGTH_LONG).show();
					finish();
				}
				else{
					Snackbar.make(fragmentContainer, getString(R.string.context_no_moved), Snackbar.LENGTH_LONG).show();
				}
				log("move nodes request finished");
			}
		}
		else if (request.getType() == MegaRequest.TYPE_REMOVE){

			log("remove request finished");
			if (e.getErrorCode() == MegaError.API_OK){
				finish();
			}
			else{
				Snackbar.make(fragmentContainer, getString(R.string.context_no_removed), Snackbar.LENGTH_LONG).show();
			}

		}
		else if (request.getType() == MegaRequest.TYPE_COPY){
			try {
				statusDialog.dismiss();
			}
			catch (Exception ex) {}

			if (e.getErrorCode() == MegaError.API_OK){
				if (request.getEmail() != null){
					Snackbar.make(fragmentContainer, getString(R.string.context_correctly_copied_contact), Snackbar.LENGTH_LONG).show();
				}
				else{
					Snackbar.make(fragmentContainer, getString(R.string.context_correctly_copied), Snackbar.LENGTH_LONG).show();
				}
			}
            else if(e.getErrorCode()==MegaError.API_EOVERQUOTA){
                log("OVERQUOTA ERROR: "+e.getErrorCode());
                Intent intent = new Intent(this, ManagerActivityLollipop.class);
                intent.setAction(Constants.ACTION_OVERQUOTA_STORAGE);
                startActivity(intent);
                finish();

            }
            else if(e.getErrorCode()==MegaError.API_EGOINGOVERQUOTA){
                log("PRE OVERQUOTA ERROR: "+e.getErrorCode());
                Intent intent = new Intent(this, ManagerActivityLollipop.class);
                intent.setAction(Constants.ACTION_PRE_OVERQUOTA_STORAGE);
                startActivity(intent);
                finish();
            }
			else{
				Snackbar.make(fragmentContainer, getString(R.string.context_no_copied), Snackbar.LENGTH_LONG).show();
			}
			log("copy nodes request finished");
		}else if (request.getType() == MegaRequest.TYPE_SHARE){
            log(" MegaRequest.TYPE_SHARE");
            
            if (e.getErrorCode() == MegaError.API_OK){
                if(removeShare){
                    log("OK onRequestFinish remove");
                    
                    removeShare=false;
                    adapter.setShareList(listContacts);
                    listView.invalidate();
                }
                else if(changeShare){
                    log("OK onRequestFinish change");
                    permissionsDialog.dismiss();
                    statusDialog.dismiss();
                    changeShare=false;
                    adapter.setShareList(listContacts);
                    listView.invalidate();
                }
                else{
                    showSnackbar(getString(R.string.context_correctly_shared));
                }
            }
            else{
                if(removeShare){
                    log("ERROR onRequestFinish remove");
                    showSnackbar(getString(R.string.context_contact_not_removed));
                    removeShare=false;
                }
                if(changeShare){
                    log("ERROR onRequestFinish change");
                    showSnackbar(getString(R.string.context_permissions_not_changed));
                }
            }
            log("Finish onRequestFinish");
        }
        
		if (request.getType() == MegaRequest.TYPE_SHARE){
			try {
				statusDialog.dismiss();
			}
			catch (Exception ex) {}
			if (e.getErrorCode() == MegaError.API_OK){
				Snackbar.make(fragmentContainer, getString(R.string.context_correctly_shared), Snackbar.LENGTH_LONG).show();
				ArrayList<MegaShare> sl = megaApi.getOutShares(node);
			}
			else{
				Snackbar.make(fragmentContainer, getString(R.string.context_no_shared), Snackbar.LENGTH_LONG).show();
			}
		}


		if(request.getType() == MegaApiJava.USER_ATTR_AVATAR){
			try{
				statusDialog.dismiss();
			}catch (Exception ex){}

			if (e.getErrorCode() == MegaError.API_OK){
				boolean avatarExists = false;
				if (contactMail.compareTo(request.getEmail()) == 0){
					File avatar = null;
					if (this.getExternalCacheDir() != null){
						avatar = new File(this.getExternalCacheDir().getAbsolutePath(), contactMail + ".jpg");
					}
					else{
						avatar = new File(this.getCacheDir().getAbsolutePath(), contactMail + ".jpg");
					}
					Bitmap bitmap = null;
					if (avatar.exists()){
						if (avatar.length() > 0){
							BitmapFactory.Options bOpts = new BitmapFactory.Options();
							bOpts.inPurgeable = true;
							bOpts.inInputShareable = true;
							bitmap = BitmapFactory.decodeFile(avatar.getAbsolutePath(), bOpts);
							if (bitmap == null) {
								avatar.delete();
							}
							else{
								avatarExists = true;
								ownerRoundeImage.setImageBitmap(bitmap);
								ownerRoundeImage.setVisibility(View.VISIBLE);
								ownerLetter.setVisibility(View.GONE);
							}
						}
					}
				}
			}
		}

	}

	@Override
	public void onRequestTemporaryError(MegaApiJava api, MegaRequest request,
			MegaError e) {
		log("onRequestTemporaryError: " + request.getName());
	}

	@Override
	protected void onActivityResult(int requestCode, int resultCode, Intent intent) {

		if (intent == null) {
			return;
		}

		if (requestCode == REQUEST_CODE_SELECT_LOCAL_FOLDER && resultCode == RESULT_OK) {
			log("local folder selected");
			String parentPath = intent.getStringExtra(FileStorageActivityLollipop.EXTRA_PATH);
			String url = intent.getStringExtra(FileStorageActivityLollipop.EXTRA_URL);
			long size = intent.getLongExtra(FileStorageActivityLollipop.EXTRA_SIZE, 0);
			long[] hashes = intent.getLongArrayExtra(FileStorageActivityLollipop.EXTRA_DOCUMENT_HASHES);
			log("URL: " + url + "___SIZE: " + size);


            if(nC==null){
                nC = new NodeController(this);
            }
            nC.checkSizeBeforeDownload(parentPath, url, size, hashes);
		}
		else if (requestCode == REQUEST_CODE_SELECT_MOVE_FOLDER && resultCode == RESULT_OK) {

			if(!Util.isOnline(this)){
				Util.showErrorAlertDialog(getString(R.string.error_server_connection_problem), false, this);
				return;
			}

			final long[] moveHandles = intent.getLongArrayExtra("MOVE_HANDLES");
			final long toHandle = intent.getLongExtra("MOVE_TO", 0);
			final int totalMoves = moveHandles.length;

			MegaNode parent = megaApi.getNodeByHandle(toHandle);
			moveToRubbish = false;

			ProgressDialog temp = null;
			try{
				temp = new ProgressDialog(this);
				temp.setMessage(getString(R.string.context_moving));
				temp.show();
			}
			catch(Exception e){
				return;
			}
			statusDialog = temp;

			for(int i=0; i<moveHandles.length;i++){
				megaApi.moveNode(megaApi.getNodeByHandle(moveHandles[i]), parent, this);
			}
		}
		else if (requestCode == REQUEST_CODE_SELECT_COPY_FOLDER && resultCode == RESULT_OK){
			if(!Util.isOnline(this)){
				Util.showErrorAlertDialog(getString(R.string.error_server_connection_problem), false, this);
				return;
			}

			final long[] copyHandles = intent.getLongArrayExtra("COPY_HANDLES");
			final long toHandle = intent.getLongExtra("COPY_TO", 0);
			final int totalCopy = copyHandles.length;

			ProgressDialog temp = null;
			try{
				temp = new ProgressDialog(this);
				temp.setMessage(getString(R.string.context_copying));
				temp.show();
			}
			catch(Exception e){
				return;
			}
			statusDialog = temp;

			MegaNode parent = megaApi.getNodeByHandle(toHandle);
			for(int i=0; i<copyHandles.length;i++){
				MegaNode cN = megaApi.getNodeByHandle(copyHandles[i]);
				if (cN != null){
					log("cN != null, i = " + i + " of " + copyHandles.length);
					megaApi.copyNode(cN, parent, this);
				}
				else{
					log("cN == null, i = " + i + " of " + copyHandles.length);
					try {
						statusDialog.dismiss();
						Snackbar.make(fragmentContainer, getString(R.string.context_no_copied), Snackbar.LENGTH_LONG).show();
					}
					catch (Exception ex) {}
				}
			}
		}
		else if (requestCode == REQUEST_CODE_SELECT_CONTACT && resultCode == RESULT_OK){
			if(!Util.isOnline(this)){
				Util.showErrorAlertDialog(getString(R.string.error_server_connection_problem), false, this);
				return;
			}

			final ArrayList<String> contactsData = intent.getStringArrayListExtra(AddContactActivityLollipop.EXTRA_CONTACTS);

            if (node.isFolder()){
                AlertDialog.Builder dialogBuilder = new AlertDialog.Builder(fileInfoActivityLollipop);
                dialogBuilder.setTitle(getString(R.string.file_properties_shared_folder_permissions));
                final CharSequence[] items = {getString(R.string.file_properties_shared_folder_read_only), getString(R.string.file_properties_shared_folder_read_write), getString(R.string.file_properties_shared_folder_full_access)};
                dialogBuilder.setSingleChoiceItems(items, -1, new DialogInterface.OnClickListener() {
                    public void onClick(DialogInterface dialog, int item) {
                        ProgressDialog temp = null;
                        try{
                            temp = new ProgressDialog(fileInfoActivity);
                            temp.setMessage(getString(R.string.context_sharing_folder));
                            temp.show();
                        }
                        catch(Exception e){
                            return;
                        }
                        statusDialog = temp;
                        permissionsDialog.dismiss();

                        switch(item) {
                            case 0:{
                                for (int i=0;i<contactsData.size();i++){
                                    MegaUser u = megaApi.getContact(contactsData.get(i));

                                    if(u!=null){
                                        log("Share: "+ node.getName() + " to "+ u.getEmail());
                                        megaApi.share(node, u, MegaShare.ACCESS_READ, fileInfoActivity);
                                    }
                                    else{
                                        log("USER is NULL when sharing!->SHARE WITH NON CONTACT");
                                        megaApi.share(node, contactsData.get(i), MegaShare.ACCESS_READ, fileInfoActivity);
                                    }
                                }
                                break;
                            }
                            case 1:{
                                for (int i=0;i<contactsData.size();i++){
                                    MegaUser u = megaApi.getContact(contactsData.get(i));
                                    if(u!=null){
                                        log("Share: "+ node.getName() + " to "+ u.getEmail());
                                        megaApi.share(node, u, MegaShare.ACCESS_READWRITE, fileInfoActivity);
                                    }
                                    else{
                                        log("USER is NULL when sharing!->SHARE WITH NON CONTACT");
                                        megaApi.share(node, contactsData.get(i), MegaShare.ACCESS_READWRITE, fileInfoActivity);
                                    }
                                }
                                break;
                            }
                            case 2:{
                                for (int i=0;i<contactsData.size();i++){
                                    MegaUser u = megaApi.getContact(contactsData.get(i));
                                    if(u!=null){
                                        log("Share: "+ node.getName() + " to "+ u.getEmail());
                                        megaApi.share(node, u, MegaShare.ACCESS_FULL, fileInfoActivity);
                                    }
                                    else{
                                        log("USER is NULL when sharing!->SHARE WITH NON CONTACT");
                                        megaApi.share(node, contactsData.get(i), MegaShare.ACCESS_FULL, fileInfoActivity);
                                    }
                                }
                                break;
                            }
                        }
                    }
                });
                permissionsDialog = dialogBuilder.create();
                permissionsDialog.show();
            }
            else{
                log("ERROR, the file is not folder");
            }
		}
	}

	/*
	 * Get list of all child files
	 */
	private void getDlList(Map<MegaNode, String> dlFiles, MegaNode parent, File folder) {

		if (megaApi.getRootNode() == null)
			return;

		folder.mkdir();
		ArrayList<MegaNode> nodeList = megaApi.getChildren(parent);
		for(int i=0; i<nodeList.size(); i++){
			MegaNode document = nodeList.get(i);
			if (document.getType() == MegaNode.TYPE_FOLDER) {
				File subfolder = new File(folder, new String(document.getName()));
				getDlList(dlFiles, document, subfolder);
			}
			else {
				dlFiles.put(document, folder.getAbsolutePath());
			}
		}
	}

	@Override
	public void onUsersUpdate(MegaApiJava api, ArrayList<MegaUser> users) {
		log("onUsersUpdate");
	}

	@Override
	public void onNodesUpdate(MegaApiJava api, ArrayList<MegaNode> nodes) {
		log("onNodesUpdate");

		boolean thisNode = false;
		boolean anyChild = false;
		boolean updateContentFoder = false;
		if(nodes==null){
			return;
		}
		MegaNode n = null;
		Iterator<MegaNode> it = nodes.iterator();
		while (it.hasNext()){
			MegaNode nodeToCheck = it.next();
			if (nodeToCheck != null){
				if (nodeToCheck.getHandle() == node.getHandle()){
					thisNode = true;
					n = nodeToCheck;
					break;
				}
				else{
                    if(node.isFolder()){
                        MegaNode parent = megaApi.getNodeByHandle(nodeToCheck.getParentHandle());
                        while(parent!=null){
                            if(parent.getHandle() == node.getHandle()){
                                updateContentFoder = true;
                                break;
                            }
                            parent = megaApi.getNodeByHandle(parent.getParentHandle());
                        }
                    }
                    else{
                        if(nodeVersions!=null){
                            for(int j=0; j<nodeVersions.size();j++){
                                if(nodeToCheck.getHandle()==nodeVersions.get(j).getHandle()){
                                    if(anyChild==false){
                                        anyChild = true;
                                        break;
                                    }
                                }
                            }
                        }
                    }
				}
			}
		}

		if(updateContentFoder){
		    megaApi.getFolderInfo(node, this);
        }

		if ((!thisNode)&&(!anyChild)){
			log("exit onNodesUpdate - Not related to this node");
			return;
		}

		//Check if the parent handle has changed
		if(n!=null){
			if(n.hasChanged(MegaNode.CHANGE_TYPE_PARENT)){
				MegaNode oldParent = megaApi.getParentNode(node);
				MegaNode newParent = megaApi.getParentNode(n);
				if(oldParent.getHandle()==newParent.getHandle()){
					log("Parents match");
					if(newParent.isFile()){
						log("New version added");
						node = newParent;
					}
					else{
                        node = n;
					}
				}
				else{
					node = n;
				}
				if(megaApi.hasVersions(node)){
					nodeVersions = megaApi.getVersions(node);
				}
				else{
					nodeVersions = null;
				}
			}
			else if(n.hasChanged(MegaNode.CHANGE_TYPE_REMOVED)){
				if(thisNode){
					if(nodeVersions!=null){
						long nodeHandle = nodeVersions.get(1).getHandle();
						if(megaApi.getNodeByHandle(nodeHandle)!=null){
							node = megaApi.getNodeByHandle(nodeHandle);
							if(megaApi.hasVersions(node)){
								nodeVersions = megaApi.getVersions(node);
							}
							else{
								nodeVersions = null;
							}
						}
						else{
							finish();
						}
					}
					else{
						finish();
					}
				}
				else if(anyChild){
					if(megaApi.hasVersions(n)){
						nodeVersions = megaApi.getVersions(n);
					}
					else{
						nodeVersions = null;
					}
				}

			}
			else{
				node = n;
				if(megaApi.hasVersions(node)){
					nodeVersions = megaApi.getVersions(node);
				}
				else{
					nodeVersions = null;
				}
			}
		}
		else{
			if(anyChild){
				if(megaApi.hasVersions(node)){
					nodeVersions = megaApi.getVersions(node);
				}
				else{
					nodeVersions = null;
				}
			}
		}

		if (moveToRubbish){
			supportInvalidateOptionsMenu();
		}

		if (node == null){
			return;
		}

		if(node.isExported()){
			log("Node HAS public link");
			publicLink=true;
			publicLinkLayout.setVisibility(View.VISIBLE);
			publicLinkCopyLayout.setVisibility(View.VISIBLE);
			iconToolbarViewLink.setVisibility(View.VISIBLE);
			publicLinkText.setText(node.getPublicLink());
			supportInvalidateOptionsMenu();


		}else{
			log("Node NOT public link");
			publicLink=false;
			publicLinkLayout.setVisibility(View.GONE);
			publicLinkCopyLayout.setVisibility(View.GONE);
			iconToolbarViewLink.setVisibility(View.GONE);
			supportInvalidateOptionsMenu();

		}

		if (node.isFolder()){
			long sizeFile=megaApi.getSize(node);
			sizeTextView.setText(Formatter.formatFileSize(this, sizeFile));

			contentTextView.setText(MegaApiUtils.getInfoFolder(node, this));

			if (node.isInShare()){
				imageId = R.drawable.ic_folder_incoming;
			}
			else if (node.isOutShare()||megaApi.isPendingShare(node)){
				imageId = R.drawable.ic_folder_outgoing;
			}
			else{
				imageId = R.drawable.ic_folder;
			}
			iconToolbarView.setImageResource(imageId);
			sl = megaApi.getOutShares(node);
			if (sl != null){
				if (sl.size() == 0){
					log("sl.size==0");
					sharedLayout.setVisibility(View.GONE);
					dividerSharedLayout.setVisibility(View.GONE);

					//If I am the owner
					if (megaApi.checkAccess(node, MegaShare.ACCESS_OWNER).getErrorCode() == MegaError.API_OK){
						permissionInfo.setVisibility(View.GONE);
					}
					else{

						//If I am not the owner
						owner = false;
						permissionInfo.setVisibility(View.VISIBLE);
						int accessLevel= megaApi.getAccess(node);
						log("Node: "+node.getName());

						switch(accessLevel){
							case MegaShare.ACCESS_OWNER:
							case MegaShare.ACCESS_FULL:{
								permissionInfo.setText(getResources().getString(R.string.file_properties_shared_folder_full_access));
								break;
							}
							case MegaShare.ACCESS_READ:{
								permissionInfo.setText(getResources().getString(R.string.file_properties_shared_folder_read_only));

								break;
							}
							case MegaShare.ACCESS_READWRITE:{
								permissionInfo.setText(getResources().getString(R.string.file_properties_shared_folder_read_write));
								break;
							}
						}
					}
				}
				else{
					sharedLayout.setVisibility(View.VISIBLE);
					dividerSharedLayout.setVisibility(View.VISIBLE);
                    usersSharedWithTextButton.setText((sl.size()) + " " + getResources().getQuantityString(R.plurals.general_num_users,sl.size()));
				}
			}
		}
		else{

			sizeTextView.setText(Formatter.formatFileSize(this, node.getSize()));
		}

		if (node.getCreationTime() != 0){
			try {addedTextView.setText(DateUtils.getRelativeTimeSpanString(node.getCreationTime() * 1000));}catch(Exception ex)	{addedTextView.setText("");}

			if (node.getModificationTime() != 0){
				try {modifiedTextView.setText(DateUtils.getRelativeTimeSpanString(node.getModificationTime() * 1000));}catch(Exception ex)	{modifiedTextView.setText("");}
			}
			else{
				try {modifiedTextView.setText(DateUtils.getRelativeTimeSpanString(node.getCreationTime() * 1000));}catch(Exception ex)	{modifiedTextView.setText("");}
			}
		}
		else{
			addedTextView.setText("");
			modifiedTextView.setText("");
		}

		if(megaApi.hasVersions(node)){
			versionsLayout.setVisibility(View.VISIBLE);
            String text = getResources().getQuantityString(R.plurals.number_of_versions, megaApi.getNumVersions(node), megaApi.getNumVersions(node));
            versionsButton.setText(text);
			versionsButton.setOnClickListener(this);
			separatorVersions.setVisibility(View.VISIBLE);
		}
		else{
			versionsLayout.setVisibility(View.GONE);
			separatorVersions.setVisibility(View.GONE);
		}
        
        refresh();
	}

	@Override
	public void onReloadNeeded(MegaApiJava api) {
		log("onReloadNeeded");
	}

	@Override
	protected void onDestroy(){
    	super.onDestroy();

    	if(megaApi != null)
    	{
    		megaApi.removeGlobalListener(this);
    		megaApi.removeRequestListener(this);
    	}

		upArrow.setColorFilter(null);
		drawableRemoveLink.setColorFilter(null);
		drawableLink.setColorFilter(null);
		drawableShare.setColorFilter(null);
		drawableDots.setColorFilter(null);
    }

	public static void log(String message) {
		Util.log("FileInfoActivityLollipop", message);
	}

	@Override
	public void onRequestUpdate(MegaApiJava api, MegaRequest request) {
		// TODO Auto-generated method stub

	}

	@Override
	protected void onResume() {
		log("onResume-FileInfoActivityLollipop");
		super.onResume();

        if (adapterType != Constants.OFFLINE_ADAPTER){
            refreshProperties();
            supportInvalidateOptionsMenu();
            ((MegaApplication) getApplication()).sendSignalPresenceActivity();
        }
	}

	@Override
	public void onAccountUpdate(MegaApiJava api) {
		// TODO Auto-generated method stub

	}

	@Override
	public void onContactRequestsUpdate(MegaApiJava api, ArrayList<MegaContactRequest> requests) {

	}

	@Override
	public void onEvent(MegaApiJava api, MegaEvent event) {

	}

	@Override
	public void onBackPressed() {
        if(isRemoveOffline){
            Intent intent = new Intent();
            intent.putExtra(NODE_HANDLE, handle);
            setResult(RESULT_OK, intent);
        }
		super.onBackPressed();
	}

	public void showSnackbar(String s){
		log("showSnackbar");
		Snackbar snackbar = Snackbar.make(fragmentContainer, s, Snackbar.LENGTH_LONG);
		TextView snackbarTextView = (TextView)snackbar.getView().findViewById(android.support.design.R.id.snackbar_text);
		snackbarTextView.setMaxLines(5);
		snackbar.show();
	}


    public void openAdvancedDevices (long handleToDownload){
        log("openAdvancedDevices");
        String externalPath = Util.getExternalCardPath();

        if(externalPath!=null){
            log("ExternalPath for advancedDevices: "+externalPath);
            MegaNode node = megaApi.getNodeByHandle(handleToDownload);
            if(node!=null){

                File newFile =  new File(node.getName());
                log("File: "+newFile.getPath());
                Intent intent = new Intent(Intent.ACTION_CREATE_DOCUMENT);

                // Filter to only show results that can be "opened", such as
                // a file (as opposed to a list of contacts or timezones).
                intent.addCategory(Intent.CATEGORY_OPENABLE);

                // Create a file with the requested MIME type.
                String mimeType = MimeTypeList.getMimeType(newFile);
                log("Mimetype: "+mimeType);
                intent.setType(mimeType);
                intent.putExtra(Intent.EXTRA_TITLE, node.getName());
                intent.putExtra("handleToDownload", handleToDownload);
                try{
                    startActivityForResult(intent, Constants.WRITE_SD_CARD_REQUEST_CODE);
                }
                catch(Exception e){
                    log("Exception in External SDCARD");
                    Environment.getExternalStorageDirectory();
                    Toast toast = Toast.makeText(this, getString(R.string.no_external_SD_card_detected), Toast.LENGTH_LONG);
                    toast.show();
                }
            }
        }
        else{
            log("No external SD card");
            Environment.getExternalStorageDirectory();
            Toast toast = Toast.makeText(this, getString(R.string.no_external_SD_card_detected), Toast.LENGTH_LONG);
            toast.show();
        }
    }

    public void askSizeConfirmationBeforeDownload(String parentPath, String url, long size, long [] hashes){
        log("askSizeConfirmationBeforeDownload");

        final String parentPathC = parentPath;
        final String urlC = url;
        final long [] hashesC = hashes;
        final long sizeC=size;

        android.support.v7.app.AlertDialog.Builder builder = new android.support.v7.app.AlertDialog.Builder(this);
        LinearLayout confirmationLayout = new LinearLayout(this);
        confirmationLayout.setOrientation(LinearLayout.VERTICAL);
        LinearLayout.LayoutParams params = new LinearLayout.LayoutParams(LinearLayout.LayoutParams.MATCH_PARENT, LinearLayout.LayoutParams.WRAP_CONTENT);
        params.setMargins(Util.scaleWidthPx(20, outMetrics), Util.scaleHeightPx(10, outMetrics), Util.scaleWidthPx(17, outMetrics), 0);

        final CheckBox dontShowAgain =new CheckBox(this);
        dontShowAgain.setText(getString(R.string.checkbox_not_show_again));
        dontShowAgain.setTextColor(ContextCompat.getColor(this, R.color.text_secondary));

        confirmationLayout.addView(dontShowAgain, params);

        builder.setView(confirmationLayout);

        builder.setMessage(getString(R.string.alert_larger_file, Util.getSizeString(sizeC)));
        builder.setPositiveButton(getString(R.string.general_download),
                new DialogInterface.OnClickListener() {
                    public void onClick(DialogInterface dialog, int whichButton) {
                        if(dontShowAgain.isChecked()){
                            dbH.setAttrAskSizeDownload("false");
                        }
                        if(nC==null){
                            nC = new NodeController(fileInfoActivity);
                        }
                        nC.checkInstalledAppBeforeDownload(parentPathC, urlC, sizeC, hashesC);
                    }
                });
        builder.setNegativeButton(getString(android.R.string.cancel), new DialogInterface.OnClickListener() {
            public void onClick(DialogInterface dialog, int whichButton) {
                if(dontShowAgain.isChecked()){
                    dbH.setAttrAskSizeDownload("false");
                }
            }
        });

        downloadConfirmationDialog = builder.create();
        downloadConfirmationDialog.show();
    }

    public void askConfirmationNoAppInstaledBeforeDownload (String parentPath, String url, long size, long [] hashes, String nodeToDownload){
        log("askConfirmationNoAppInstaledBeforeDownload");

        final String parentPathC = parentPath;
        final String urlC = url;
        final long [] hashesC = hashes;
        final long sizeC=size;

        android.support.v7.app.AlertDialog.Builder builder = new android.support.v7.app.AlertDialog.Builder(this);
        LinearLayout confirmationLayout = new LinearLayout(this);
        confirmationLayout.setOrientation(LinearLayout.VERTICAL);
        LinearLayout.LayoutParams params = new LinearLayout.LayoutParams(LinearLayout.LayoutParams.MATCH_PARENT, LinearLayout.LayoutParams.WRAP_CONTENT);
        params.setMargins(Util.scaleWidthPx(20, outMetrics), Util.scaleHeightPx(10, outMetrics), Util.scaleWidthPx(17, outMetrics), 0);

        final CheckBox dontShowAgain =new CheckBox(this);
        dontShowAgain.setText(getString(R.string.checkbox_not_show_again));
        dontShowAgain.setTextColor(ContextCompat.getColor(this, R.color.text_secondary));

        confirmationLayout.addView(dontShowAgain, params);

        builder.setView(confirmationLayout);

        builder.setMessage(getString(R.string.alert_no_app, nodeToDownload));
        builder.setPositiveButton(getString(R.string.general_download),
                new DialogInterface.OnClickListener() {
                    public void onClick(DialogInterface dialog, int whichButton) {
                        if(dontShowAgain.isChecked()){
                            dbH.setAttrAskNoAppDownload("false");
                        }
                        if(nC==null){
                            nC = new NodeController(fileInfoActivity);
                        }
                        nC.download(parentPathC, urlC, sizeC, hashesC);
                    }
                });
        builder.setNegativeButton(getString(android.R.string.cancel), new DialogInterface.OnClickListener() {
            public void onClick(DialogInterface dialog, int whichButton) {
                if(dontShowAgain.isChecked()){
                    dbH.setAttrAskNoAppDownload("false");
                }
            }
        });
        downloadConfirmationDialog = builder.create();
        downloadConfirmationDialog.show();
    }

    public void showSnackbarNotSpace(){
        log("showSnackbarNotSpace");
        Snackbar mySnackbar = Snackbar.make(fragmentContainer, R.string.error_not_enough_free_space, Snackbar.LENGTH_LONG);
        mySnackbar.setAction("Settings", new SnackbarNavigateOption(this));
        mySnackbar.show();
    }
    
    public void itemClick(int position) {
        log("itemClick");
        ((MegaApplication)getApplication()).sendSignalPresenceActivity();
        if (adapter.isMultipleSelect()) {
            adapter.toggleSelection(position);
            updateActionModeTitle();
        } else {
            String megaUser = listContacts.get(position).getUser();
            MegaUser contact = megaApi.getContact(megaUser);
            if (contact != null && contact.getVisibility() == MegaUser.VISIBILITY_VISIBLE) {
                Intent i = new Intent(this,ContactInfoActivityLollipop.class);
                i.putExtra("name",megaUser);
                startActivity(i);
            }
        
        }
    }
    
    public void showOptionsPanel(MegaShare sShare){
        log("showNodeOptionsPanel");
        if(node!=null){
            this.selectedShare = sShare;
            FileContactsListBottomSheetDialogFragment bottomSheetDialogFragment = new FileContactsListBottomSheetDialogFragment();
            bottomSheetDialogFragment.show(getSupportFragmentManager(), bottomSheetDialogFragment.getTag());
        }
    }
    
    
    public void hideMultipleSelect() {
	    if(adapter != null){
            adapter.setMultipleSelect(false);
        }
        
        if (actionMode != null) {
            actionMode.finish();
        }
    }
    
    public MegaUser getSelectedContact() {
        String email = selectedShare.getUser();
        return megaApi.getContact(email);
    }
    
    public MegaShare getSelectedShare() {
        return selectedShare;
    }
    
    public void changePermissions(){
        log("changePermissions");
        AlertDialog.Builder dialogBuilder = new AlertDialog.Builder(this);
        dialogBuilder.setTitle(getString(R.string.file_properties_shared_folder_permissions));
        final CharSequence[] items = {getString(R.string.file_properties_shared_folder_read_only), getString(R.string.file_properties_shared_folder_read_write), getString(R.string.file_properties_shared_folder_full_access)};
        dialogBuilder.setSingleChoiceItems(items, selectedShare.getAccess(), new DialogInterface.OnClickListener() {
            public void onClick(DialogInterface dialog, int item) {
                removeShare = false;
                changeShare = true;
                ProgressDialog temp = null;
                try{
                    temp = new ProgressDialog(fileInfoActivityLollipop);
                    temp.setMessage(getString(R.string.context_permissions_changing_folder));
                    temp.show();
                }
                catch(Exception e){
                    return;
                }
                statusDialog = temp;
                permissionsDialog.dismiss();
            
                switch(item) {
                    case 0:{
                        MegaUser u = megaApi.getContact(selectedShare.getUser());
                        if(u!=null){
                            megaApi.share(node, u, MegaShare.ACCESS_READ, fileInfoActivityLollipop);
                        }
                        else{
                            megaApi.share(node, selectedShare.getUser(), MegaShare.ACCESS_READ, fileInfoActivityLollipop);
                        }
                    
                        break;
                    }
                    case 1:{
                        MegaUser u = megaApi.getContact(selectedShare.getUser());
                        if(u!=null){
                            megaApi.share(node, u, MegaShare.ACCESS_READWRITE, fileInfoActivityLollipop);
                        }
                        else{
                            megaApi.share(node, selectedShare.getUser(), MegaShare.ACCESS_READWRITE, fileInfoActivityLollipop);
                        }
                        break;
                    }
                    case 2:{
                        MegaUser u = megaApi.getContact(selectedShare.getUser());
                        if(u!=null){
                            megaApi.share(node, u, MegaShare.ACCESS_FULL, fileInfoActivityLollipop);
                        }
                        else{
                            megaApi.share(node, selectedShare.getUser(), MegaShare.ACCESS_FULL, fileInfoActivityLollipop);
                        }
                        break;
                    }
                }
            }
        });
        permissionsDialog = dialogBuilder.create();
        permissionsDialog.show();
    }
    
    public void removeFileContactShare(){
        log("removeFileContactShare");
        showConfirmationRemoveContactFromShare(selectedShare.getUser());
    }
    
    public void showConfirmationRemoveContactFromShare (final String email){
        log("showConfirmationRemoveContactFromShare");
        
        DialogInterface.OnClickListener dialogClickListener = new DialogInterface.OnClickListener() {
            @Override
            public void onClick(DialogInterface dialog, int which) {
                switch (which){
                    case DialogInterface.BUTTON_POSITIVE: {
                        removeShare(email);
                        break;
                    }
                    case DialogInterface.BUTTON_NEGATIVE:
                        //No button clicked
                        break;
                }
            }
        };
        
        android.support.v7.app.AlertDialog.Builder builder = new android.support.v7.app.AlertDialog.Builder(this);
        String message= getResources().getString(R.string.remove_contact_shared_folder,email);
        builder.setMessage(message).setPositiveButton(R.string.general_remove, dialogClickListener)
                .setNegativeButton(R.string.general_cancel, dialogClickListener).show();
    }
    
    public void removeShare (String email)
    {
        ProgressDialog temp = new ProgressDialog(this);
            temp.setMessage(getString(R.string.context_removing_contact_folder));
            temp.show();
       
        statusDialog = temp;
        if (email != null){
            removeShare = true;
            megaApi.share(node, email, MegaShare.ACCESS_UNKNOWN, this);
        }
        else{
            megaApi.disableExport(node, this);
        }
    }
    
    public void refresh(){
        setContactList();
        setMoreButtonText();
        
        adapter.setShareList(listContacts);
        adapter.notifyDataSetChanged();
    }
    
    private void setContactList() {
        
        fullListContacts = new ArrayList<>();
        listContacts = new ArrayList<>();
        if (node != null) {
            fullListContacts = megaApi.getOutShares(node);
            
            if (fullListContacts.size() > MAX_NUMBER_OF_CONTACTS_IN_LIST) {
                listContacts = new ArrayList<>(fullListContacts.subList(0,MAX_NUMBER_OF_CONTACTS_IN_LIST));
            } else {
                listContacts = fullListContacts;
            }
        }
    }
    
    private void setMoreButtonText() {
        int fullSize = fullListContacts.size();
        if (fullSize > MAX_NUMBER_OF_CONTACTS_IN_LIST) {
            moreButton.setVisibility(View.VISIBLE);
            moreButton.setText((fullSize - MAX_NUMBER_OF_CONTACTS_IN_LIST) + " " + getResources().getString(R.string.label_more).toUpperCase());
        } else {
            moreButton.setVisibility(View.GONE);
        }
    }
    
    public void showConfirmationRemoveMultipleContactFromShare (final List<MegaShare> contacts){
        log("showConfirmationRemoveMultipleContactFromShare");
        
        DialogInterface.OnClickListener dialogClickListener = new DialogInterface.OnClickListener() {
            @Override
            public void onClick(DialogInterface dialog, int which) {
                switch (which){
                    case DialogInterface.BUTTON_POSITIVE: {
                        removeMultipleShares(contacts);
                        break;
                    }
                    case DialogInterface.BUTTON_NEGATIVE:
                        //No button clicked
                        break;
                }
            }
        };
        
        android.support.v7.app.AlertDialog.Builder builder = new android.support.v7.app.AlertDialog.Builder(this);
        String message= getResources().getString(R.string.remove_multiple_contacts_shared_folder,contacts.size());
        builder.setMessage(message).setPositiveButton(R.string.general_remove, dialogClickListener)
                .setNegativeButton(R.string.general_cancel, dialogClickListener).show();
    }
    
    public void removeMultipleShares(List<MegaShare> shares){
        log("removeMultipleShares");
        ProgressDialog temp = null;
        try{
            temp = new ProgressDialog(this);
            temp.setMessage(getString(R.string.context_removing_contact_folder));
            temp.show();
        }
        catch(Exception e){
            return;
        }
        statusDialog = temp;
        
        FileContactMultipleRequestListener removeMultipleListener = new FileContactMultipleRequestListener(Constants.MULTIPLE_REMOVE_CONTACT_SHARED_FOLDER, this);
        for(int j=0;j<shares.size();j++){
            if(shares.get(j).getUser()!=null){
                MegaUser u = megaApi.getContact(shares.get(j).getUser());
                if(u!=null){
                    megaApi.share(node, u, MegaShare.ACCESS_UNKNOWN, fileInfoActivityLollipop);
                }
                else{
                    megaApi.share(node, shares.get(j).getUser(), MegaShare.ACCESS_UNKNOWN, removeMultipleListener);
                }
            }
            else{
                megaApi.disableExport(node, removeMultipleListener);
            }
        }
    }
    
    // Clear all selected items
    private void clearSelections() {
        if(adapter.isMultipleSelect()){
            adapter.clearSelections();
        }
    }
    
    public void selectAll(){
        log("selectAll");
        if (adapter != null){
            if(adapter.isMultipleSelect()){
                adapter.selectAll();
            }
            else{
                adapter.setMultipleSelect(true);
                adapter.selectAll();
                
                actionMode = startSupportActionMode(new ActionBarCallBack());
            }
            updateActionModeTitle();
        }
    }
    
    private void updateActionModeTitle() {
        log("updateActionModeTitle");
        if (actionMode == null) {
            return;
        }
        List<MegaShare> contacts = adapter.getSelectedShares();
        if(contacts!=null){
            log("Contacts selected: "+contacts.size());
        }
        
        Resources res = getResources();
        String format = "%d %s";
        
        actionMode.setTitle(String.format(format, contacts.size(),res.getQuantityString(R.plurals.general_num_contacts, contacts.size())));
        try {
            actionMode.invalidate();
        } catch (NullPointerException e) {
            e.printStackTrace();
            log("oninvalidate error");
        }
    }
    
    @Override
    public boolean onInterceptTouchEvent(RecyclerView rv,MotionEvent e) {
        detector.onTouchEvent(e);
        return false;
    }
    
    @Override
    public void onTouchEvent(RecyclerView rv,MotionEvent e) {
        
    }
    
    @Override
    public void onRequestDisallowInterceptTouchEvent(boolean disallowIntercept) {
        
    }
    
    @Override
    public boolean onDown(MotionEvent e) {
        return false;
    }
    
    @Override
    public void onShowPress(MotionEvent e) {
        
    }
    
    @Override
    public boolean onSingleTapUp(MotionEvent e) {
        return false;
    }
    
    @Override
    public boolean onScroll(MotionEvent e1,MotionEvent e2,float distanceX,float distanceY) {
        return false;
    }
    
    @Override
    public void onLongPress(MotionEvent e) {
        
    }
    
    @Override
    public boolean onFling(MotionEvent e1,MotionEvent e2,float velocityX,float velocityY) {
        return false;
    }
}<|MERGE_RESOLUTION|>--- conflicted
+++ resolved
@@ -284,15 +284,16 @@
 	AlertDialog permissionsDialog;
 
 	String contactMail;
+    boolean isRemoveOffline;
+    long handle;
 
     private int adapterType;
  	private String path;
  	private File file;
  	private long fragmentHandle  = -1;
  	private String pathNavigation;
-<<<<<<< HEAD
+
  	private MegaShare selectedShare;
-    public static final String NODE_HANDLE = "NODE_HANDLE";
     final int MAX_NUMBER_OF_CONTACTS_IN_LIST = 5;
     private RecyclerView listView;
     private ArrayList<MegaShare> listContacts;
@@ -510,10 +511,6 @@
         }
         
     }
-=======
- 	boolean isRemoveOffline;
- 	long handle;
->>>>>>> bab804fe
 
 	@Override
 	protected void onCreate(Bundle savedInstanceState) {
@@ -1718,8 +1715,7 @@
 
 		return (int)textSize;
 	}
-<<<<<<< HEAD
-    
+
     private void sharedContactClicked() {
         FrameLayout sharedContactLayout = (FrameLayout)findViewById(R.id.shared_contact_list_container);
         if (isShareContactExpanded) {
@@ -1730,10 +1726,7 @@
     
         isShareContactExpanded = !isShareContactExpanded;
     }
-    
-=======
-
->>>>>>> bab804fe
+
 	@Override
 	public void onClick(View v) {
 		((MegaApplication) getApplication()).sendSignalPresenceActivity();
@@ -2473,15 +2466,13 @@
 	@Override
 	public void onRequestFinish(MegaApiJava api, MegaRequest request, MegaError e) {
 
-<<<<<<< HEAD
         if(adapter!=null){
             if(adapter.isMultipleSelect()){
                 adapter.clearSelections();
                 hideMultipleSelect();
             }
         }
-=======
->>>>>>> bab804fe
+
 		log("onRequestFinish: "+request.getType() + "__" + request.getRequestString());
 
 		if (request.getType() == MegaRequest.TYPE_GET_ATTR_FILE){
