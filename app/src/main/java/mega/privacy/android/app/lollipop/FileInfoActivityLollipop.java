--- conflicted
+++ resolved
@@ -1433,7 +1433,7 @@
 			sharedLayout.setVisibility(View.GONE);
 			dividerSharedLayout.setVisibility(View.GONE);
 			sizeTitleTextView.setText(getString(R.string.file_properties_info_size_file));
-			sizeTextView.setText(Util.getSizeString(node.getSize()));
+			sizeTextView.setText(getSizeString(node.getSize()));
 
 			contentLayout.setVisibility(View.GONE);
 
@@ -2387,15 +2387,9 @@
                         showSnackbar(SNACKBAR_TYPE, getString(R.string.version_history_deleted), -1);
                     }
                     else {
-<<<<<<< HEAD
-                        showSnackbar(Constants.SNACKBAR_TYPE, getString(R.string.version_history_deleted_erroneously)
-                                + getResources().getQuantityString(R.plurals.versions_deleted_succesfully, versionsRemoved, versionsRemoved)
-                                + getResources().getQuantityString(R.plurals.versions_not_deleted, errorVersionRemove, errorVersionRemove), -1);
-=======
                         showSnackbar(SNACKBAR_TYPE, getString(R.string.version_history_deleted_erroneously)
                                 + getResources().getQuantityString(R.plurals.versions_deleted_succesfully, versionsRemoved)
                                 + getResources().getQuantityString(R.plurals.versions_not_deleted, errorVersionRemove), -1);
->>>>>>> 094d50ad
                     }
                     versionsToRemove = 0;
                     versionsRemoved = 0;
@@ -2993,7 +2987,7 @@
 		}
 		else{
 
-			sizeTextView.setText(Util.getSizeString(node.getSize()));
+			sizeTextView.setText(getSizeString(node.getSize()));
 		}
 
 		if (node.getCreationTime() != 0){
