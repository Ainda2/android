package mega.privacy.android.app.lollipop;

import android.app.AlertDialog;
import android.app.ProgressDialog;
import android.content.Context;
import android.content.DialogInterface;
import android.content.Intent;
import android.graphics.PorterDuff;
import android.os.AsyncTask;
import android.os.Build;
import android.os.Bundle;
import android.os.Handler;
import android.support.design.widget.AppBarLayout;
import android.support.design.widget.FloatingActionButton;
import android.support.design.widget.TabLayout;
import android.support.v4.app.Fragment;
import android.support.v4.app.FragmentTransaction;
import android.support.v4.content.ContextCompat;
import android.support.v4.content.LocalBroadcastManager;
import android.support.v4.view.ViewPager;
import android.support.v7.app.ActionBar;
import android.support.v7.widget.SearchView;
import android.support.v7.widget.Toolbar;
import android.text.Editable;
import android.text.TextWatcher;
import android.util.DisplayMetrics;
import android.view.Display;
import android.view.KeyEvent;
import android.view.LayoutInflater;
import android.view.Menu;
import android.view.MenuInflater;
import android.view.MenuItem;
import android.view.View;
import android.view.ViewGroup;
import android.view.Window;
import android.view.WindowManager;
import android.view.inputmethod.EditorInfo;
import android.view.inputmethod.InputMethodManager;
import android.webkit.URLUtil;
import android.widget.EditText;
import android.widget.FrameLayout;
import android.widget.ImageView;
import android.widget.LinearLayout;
import android.widget.ProgressBar;
import android.widget.RelativeLayout;
import android.widget.TextView;
import android.widget.TextView.OnEditorActionListener;

import java.io.File;
import java.io.IOException;
import java.util.ArrayList;
import java.util.HashMap;
import java.util.Iterator;
import java.util.List;
import java.util.Map;
import java.util.regex.Matcher;
import java.util.regex.Pattern;

import mega.privacy.android.app.DatabaseHandler;
import mega.privacy.android.app.MegaApplication;
import mega.privacy.android.app.MegaPreferences;
import mega.privacy.android.app.R;
import mega.privacy.android.app.ShareInfo;
import mega.privacy.android.app.SorterContentActivity;
import mega.privacy.android.app.UploadService;
import mega.privacy.android.app.UserCredentials;
import mega.privacy.android.app.components.EditTextCursorWatcher;
import mega.privacy.android.app.lollipop.adapters.FileExplorerPagerAdapter;
import mega.privacy.android.app.lollipop.adapters.MegaNodeAdapter;
import mega.privacy.android.app.lollipop.listeners.CreateGroupChatWithPublicLink;
import mega.privacy.android.app.lollipop.listeners.CreateChatToPerformActionListener;
import mega.privacy.android.app.lollipop.megachat.ChatExplorerFragment;
import mega.privacy.android.app.lollipop.megachat.ChatExplorerListItem;
import mega.privacy.android.app.lollipop.megachat.ChatSettings;
import mega.privacy.android.app.lollipop.megachat.ChatUploadService;
import mega.privacy.android.app.lollipop.megachat.PendingMessageSingle;
import mega.privacy.android.app.lollipop.tasks.FilePrepareTask;
import nz.mega.sdk.MegaApiAndroid;
import nz.mega.sdk.MegaApiJava;
import nz.mega.sdk.MegaChatApi;
import nz.mega.sdk.MegaChatApiAndroid;
import nz.mega.sdk.MegaChatApiJava;
import nz.mega.sdk.MegaChatError;
import nz.mega.sdk.MegaChatListItem;
import nz.mega.sdk.MegaChatListenerInterface;
import nz.mega.sdk.MegaChatPeerList;
import nz.mega.sdk.MegaChatPresenceConfig;
import nz.mega.sdk.MegaChatRequest;
import nz.mega.sdk.MegaChatRequestListenerInterface;
import nz.mega.sdk.MegaChatRoom;
import nz.mega.sdk.MegaContactRequest;
import nz.mega.sdk.MegaError;
import nz.mega.sdk.MegaEvent;
import nz.mega.sdk.MegaGlobalListenerInterface;
import nz.mega.sdk.MegaNode;
import nz.mega.sdk.MegaRequest;
import nz.mega.sdk.MegaRequestListenerInterface;
import nz.mega.sdk.MegaShare;
import nz.mega.sdk.MegaUser;
import nz.mega.sdk.MegaUserAlert;

import static android.webkit.URLUtil.*;
import static mega.privacy.android.app.utils.Constants.*;
import static mega.privacy.android.app.utils.FileUtils.*;
import static mega.privacy.android.app.utils.LogUtil.*;
import static mega.privacy.android.app.utils.ThumbnailUtils.*;
import static mega.privacy.android.app.utils.TimeUtils.*;
import static mega.privacy.android.app.utils.Util.*;

public class FileExplorerActivityLollipop extends SorterContentActivity implements MegaRequestListenerInterface, MegaGlobalListenerInterface, MegaChatRequestListenerInterface, View.OnClickListener, MegaChatListenerInterface {


	public final static int CLOUD_FRAGMENT = 0;
	public final static int INCOMING_FRAGMENT = 1;
	public final static int CHAT_FRAGMENT = 3;
	public final static int IMPORT_FRAGMENT = 4;

	public static String ACTION_PROCESSED = "CreateLink.ACTION_PROCESSED";
	
	public static String ACTION_PICK_MOVE_FOLDER = "ACTION_PICK_MOVE_FOLDER";
	public static String ACTION_PICK_COPY_FOLDER = "ACTION_PICK_COPY_FOLDER";
	public static String ACTION_PICK_IMPORT_FOLDER = "ACTION_PICK_IMPORT_FOLDER";
	public static String ACTION_SELECT_FOLDER = "ACTION_SELECT_FOLDER";
	public static String ACTION_SELECT_FOLDER_TO_SHARE = "ACTION_SELECT_FOLDER_TO_SHARE";
	public static String ACTION_SELECT_FILE = "ACTION_SELECT_FILE";
	public static String ACTION_CHOOSE_MEGA_FOLDER_SYNC = "ACTION_CHOOSE_MEGA_FOLDER_SYNC";
	public static String ACTION_MULTISELECT_FILE = "ACTION_MULTISELECT_FILE";
	public static String ACTION_UPLOAD_TO_CLOUD = "ACTION_UPLOAD_TO_CLOUD";

	public static int UPLOAD = 0;
	public static int MOVE = 1;
	public static int COPY = 2;
	public static int CAMERA = 3;
	public static int IMPORT = 4;
	public static int SELECT = 5;
	public static int SELECT_CAMERA_FOLDER = 7;
	public static int SHARE_LINK = 8;

	private static final int NO_TABS = -1;
	private static final int CLOUD_TAB = 0;
	private static final int INCOMING_TAB = 1;
	private static final int CHAT_TAB = 2;
	private static final int SHOW_TABS = 3;
	private boolean isChatFirst = false;

	private DatabaseHandler dbH = null;
	private MegaPreferences prefs;

	private AppBarLayout abL;
	private Toolbar tB;
	private ActionBar aB;
	private DisplayMetrics outMetrics;
	private RelativeLayout fragmentContainer;
	private LinearLayout loginLoggingIn;
	private ProgressBar loginProgressBar;
	private ProgressBar loginFetchNodesProgressBar;
	private TextView generatingKeysText;
	private TextView queryingSignupLinkText;
	private TextView confirmingAccountText;
	private TextView loggingInText;
	private TextView fetchingNodesText;
	private TextView prepareNodesText;

	private FloatingActionButton fabButton;

	private MegaNode parentMoveCopy;
	private ArrayList<Long> nodeHandleMoveCopy;

	private MenuItem createFolderMenuItem;
	private MenuItem newChatMenuItem;
	private MenuItem searchMenuItem;
	private MenuItem gridListMenuItem;
	private MenuItem sortByMenuItem;
	private boolean isList = true;

	private FrameLayout cloudDriveFrameLayout;
	private long fragmentHandle  = -1;

	private String gSession;
	private UserCredentials credentials;
	private String lastEmail;
	
	private MegaApiAndroid megaApi;
	private MegaChatApiAndroid megaChatApi;

	private int mode;
	private boolean multiselect = false;
	private boolean selectFile = false;
	
	private long[] moveFromHandles;
	private long[] copyFromHandles;
	private long[] importChatHandles;
	private ArrayList<String> selectedContacts;
	private String imagePath;
	private boolean folderSelected = false;
	
	private Handler handler;

	private ChatSettings chatSettings;
	
	private int tabShown = CLOUD_TAB;

	private ArrayList<MegaChatRoom> chatListItems;

	private CloudDriveExplorerFragmentLollipop cDriveExplorer;
	private IncomingSharesExplorerFragmentLollipop iSharesExplorer;
	private ChatExplorerFragment chatExplorer;
	private ImportFilesFragment importFileFragment;

	private AlertDialog newFolderDialog;

	private ProgressDialog statusDialog;

	private List<ShareInfo> filePreparedInfos;

	//Tabs in Cloud
	private TabLayout tabLayoutExplorer;
	private FileExplorerPagerAdapter mTabsAdapterExplorer;
	private ViewPager viewPagerExplorer;

	private ArrayList<MegaNode> nodes;

	private String regex = "[*|\\?:\"<>\\\\\\\\/]";

	private long parentHandleIncoming;
	private long parentHandleCloud;
	private int deepBrowserTree = 0;

	private Intent intent = null;
	private boolean importFileF = false;
	private int importFragmentSelected = -1;
	private String action = null;
    private android.support.v7.app.AlertDialog renameDialog;
	private HashMap<String, String> nameFiles = new HashMap<>();

	private MegaNode myChatFilesNode;
	private ArrayList<MegaNode> attachNodes = new ArrayList<>();
	private ArrayList<ShareInfo> uploadInfos = new ArrayList<>();
	private int filesChecked = 0;

	private SearchView searchView;

	private FileExplorerActivityLollipop fileExplorerActivityLollipop;

	private String querySearch = "";
	private boolean isSearchExpanded = false;
	private boolean pendingToOpenSearchView = false;
	private int pendingToAttach = 0;
	private int totalAttached = 0;
	private int totalErrors = 0;

	@Override
	public void onRequestStart(MegaChatApiJava api, MegaChatRequest request) {

	}

	@Override
	public void onRequestUpdate(MegaChatApiJava api, MegaChatRequest request) {

	}

	@Override
	public void onRequestFinish(MegaChatApiJava api, MegaChatRequest request, MegaChatError e) {
		logDebug("onRequestFinish(CHAT)");

		if (request.getType() == MegaChatRequest.TYPE_CONNECT){
			MegaApplication.setLoggingIn(false);
			if(e.getErrorCode()==MegaChatError.ERROR_OK){
				logDebug("Connected to chat!");
			}
			else{
				logWarning("ERROR WHEN CONNECTING " + e.getErrorString());
			}
		}
		else if(request.getType() == MegaChatRequest.TYPE_CREATE_CHATROOM){
			logDebug("Create chat request finish.");
			onRequestFinishCreateChat(e.getErrorCode(), request.getChatHandle(), false);
		}
		else if (request.getType() == MegaChatRequest.TYPE_ATTACH_NODE_MESSAGE){
			logDebug("Attach file request finish.");
			if(e.getErrorCode()==MegaChatError.ERROR_OK){
				totalAttached++;
			}
			else{
				totalErrors++;
			}
			if (totalAttached+totalErrors == pendingToAttach) {
				if (totalErrors == 0 || totalAttached > 0) {
					Intent intent = new Intent(this, ManagerActivityLollipop.class);
					intent.addFlags(Intent.FLAG_ACTIVITY_CLEAR_TOP);
					intent.setAction(ACTION_SHOW_SNACKBAR_SENT_AS_MESSAGE);
					if (chatListItems.size() == 1) {
						intent.putExtra("CHAT_ID", chatListItems.get(0).getChatId());
					}
					startActivity(intent);
				}
				else {
					showSnackbar(getString(R.string.files_send_to_chat_error));
				}
				finishFileExplorer();
			}
		}
	}

	@Override
	public void onRequestTemporaryError(MegaChatApiJava api, MegaChatRequest request, MegaChatError e) {

	}

	/*
	 * Background task to process files for uploading
	 */
	private class OwnFilePrepareTask extends AsyncTask<Intent, Void, List<ShareInfo>> {
		Context context;
		
		OwnFilePrepareTask(Context context){
			this.context = context;
		}
		
		@Override
		protected List<ShareInfo> doInBackground(Intent... params) {
			logDebug("OwnFilePrepareTask: doInBackground");
			return ShareInfo.processIntent(params[0], context);
		}

		@Override
		protected void onPostExecute(List<ShareInfo> info) {
			filePreparedInfos = info;
			if (action != null && getIntent() != null) {
				getIntent().setAction(action);
			}
			if (importFileF) {
				if (importFragmentSelected != -1) {
					chooseFragment(importFragmentSelected);
				}
				else {
					chooseFragment(IMPORT_FRAGMENT);
				}

				if (statusDialog != null) {
					try {
						statusDialog.dismiss();
					}
					catch(Exception ex){}
				}
			}
			else {
				onIntentProcessed();
			}
		}			
	}
	
	@Override
	public boolean onKeyDown(int keyCode, KeyEvent event) {
	    if ( keyCode == KeyEvent.KEYCODE_MENU ) {
	        // do nothing
	        return true;
	    }
	    return super.onKeyDown(keyCode, event);
	}
	
	@Override
	protected void onCreate(Bundle savedInstanceState) {
		requestWindowFeature(Window.FEATURE_NO_TITLE);
		logDebug("onCreate first");
		super.onCreate(savedInstanceState);

		if(savedInstanceState!=null){
			logDebug("Bundle is NOT NULL");
			parentHandleCloud = savedInstanceState.getLong("parentHandleCloud", -1);
			logDebug("savedInstanceState -> parentHandleCloud: " + parentHandleCloud);
			parentHandleIncoming = savedInstanceState.getLong("parentHandleIncoming", -1);
			logDebug("savedInstanceState -> parentHandleIncoming: " + parentHandleIncoming);
			deepBrowserTree = savedInstanceState.getInt("deepBrowserTree", 0);
			logDebug("savedInstanceState -> deepBrowserTree: " + deepBrowserTree);
			importFileF = savedInstanceState.getBoolean("importFileF", false);
			importFragmentSelected = savedInstanceState.getInt("importFragmentSelected", -1);
			action = savedInstanceState.getString("action", null);
			nameFiles = (HashMap<String, String>) savedInstanceState.getSerializable("nameFiles");
			chatExplorer = (ChatExplorerFragment) getSupportFragmentManager().getFragment(savedInstanceState, "chatExplorerFragment");
			querySearch = savedInstanceState.getString("querySearch", "");
			isSearchExpanded = savedInstanceState.getBoolean("isSearchExpanded", isSearchExpanded);
			pendingToAttach = savedInstanceState.getInt("pendingToAttach", 0);
			totalAttached = savedInstanceState.getInt("totalAttached", 0);
			totalErrors = savedInstanceState.getInt("totalErrors", 0);

			if (isSearchExpanded) {
				pendingToOpenSearchView = true;
			}
		}
		else{
			logDebug("Bundle is NULL");
			parentHandleCloud = -1;
			parentHandleIncoming = -1;
			deepBrowserTree = 0;
			importFileF = false;
			importFragmentSelected = -1;
			action = null;
			pendingToAttach = 0;
			totalAttached = 0;
			totalErrors = 0;
		}

		fileExplorerActivityLollipop = this;
				
		dbH = DatabaseHandler.getDbHandler(this);
		prefs = dbH.getPreferences();
		if (prefs == null || prefs.getPreferredViewList() == null) {
			isList = true;
		}
		else {
			isList = Boolean.parseBoolean(prefs.getPreferredViewList());
		}
		credentials = dbH.getCredentials();
		
		Display display = getWindowManager().getDefaultDisplay();
		outMetrics = new DisplayMetrics ();
	    display.getMetrics(outMetrics);
		
		if (credentials == null){
<<<<<<< HEAD
			log("User credentials NULL");
			Intent loginIntent = new Intent(this, LoginActivityLollipop.class);
			loginIntent.putExtra("visibleFragment", Constants. LOGIN_FRAGMENT);
			loginIntent.setAction(Constants.ACTION_FILE_EXPLORER_UPLOAD);
=======

			logWarning("User credentials NULL");
//			megaApi.localLogout();
//			AccountController aC = new AccountController(this);
//			aC.logout(this, megaApi, megaChatApi, false);
			
			Intent loginIntent = new Intent(this, LoginActivityLollipop.class);
			loginIntent.putExtra("visibleFragment",  LOGIN_FRAGMENT);
			loginIntent.setAction(ACTION_FILE_EXPLORER_UPLOAD);
			/*if (intent != null){
				if(intent.getExtras() != null)
				{
					Bundle bundle = intent.getExtras();
					Uri uri = (Uri)bundle.get(Intent.EXTRA_STREAM);
					log("URI in bundle: "+uri);
					loginIntent.putExtras(intent.getExtras());
				}
				
				if(intent.getData() != null)
				{
					log("URI: "+intent.getData());
					loginIntent.setData(intent.getData());
				}
			}
			else{
				log("intent==null");
			}*/	
>>>>>>> 094d50ad
			startActivity(loginIntent);
			finish();
			return;
		}
		else{
			logDebug("User has credentials");
		}
		
		if (savedInstanceState != null){
			folderSelected = savedInstanceState.getBoolean("folderSelected", false);
		}
	
		megaApi = ((MegaApplication)getApplication()).getMegaApi();
		megaApi.addGlobalListener(this);

		if (isChatEnabled()) {
			if (megaChatApi == null) {
				megaChatApi = ((MegaApplication)getApplication()).getMegaChatApi();
			}
		}
		
		setContentView(R.layout.activity_file_explorer);
		
		fragmentContainer = findViewById(R.id.fragment_container_file_explorer);

		abL = findViewById(R.id.app_bar_layout_explorer);
		//Set toolbar
		tB = findViewById(R.id.toolbar_explorer);
		setSupportActionBar(tB);
		aB = getSupportActionBar();
		if(aB!=null){
			aB.hide();
		}
		else{
			logWarning("aB is null");
		}

		fabButton = findViewById(R.id.fab_file_explorer);
		fabButton.setOnClickListener(this);
		showFabButton(false);
		//TABS
		tabLayoutExplorer =  findViewById(R.id.sliding_tabs_file_explorer);
		viewPagerExplorer = findViewById(R.id.explorer_tabs_pager);
		viewPagerExplorer.setOffscreenPageLimit(3);
		
		//Layout for login if needed
		loginLoggingIn = findViewById(R.id.file_logging_in_layout);
		loginProgressBar = findViewById(R.id.file_login_progress_bar);
		loginFetchNodesProgressBar = findViewById(R.id.file_login_fetching_nodes_bar);
		generatingKeysText = findViewById(R.id.file_login_generating_keys_text);
		queryingSignupLinkText = findViewById(R.id.file_login_query_signup_link_text);
		confirmingAccountText =findViewById(R.id.file_login_confirm_account_text);
		loggingInText = findViewById(R.id.file_login_logging_in_text);
		fetchingNodesText = findViewById(R.id.file_login_fetch_nodes_text);
		prepareNodesText = findViewById(R.id.file_login_prepare_nodes_text);

		intent = getIntent();
		if (megaApi.getRootNode() == null){
			getWindow().setStatusBarColor(ContextCompat.getColor(this, R.color.transparent_black));

			logDebug("hide action bar");
			if (!MegaApplication.isLoggingIn()) {

				MegaApplication.setLoggingIn(true);

				getSupportActionBar().hide();
				tabLayoutExplorer.setVisibility(View.GONE);
				viewPagerExplorer.setVisibility(View.GONE);
				queryingSignupLinkText.setVisibility(View.GONE);
				confirmingAccountText.setVisibility(View.GONE);
				loginLoggingIn.setVisibility(View.VISIBLE);
				loginProgressBar.setVisibility(View.VISIBLE);
				loginFetchNodesProgressBar.setVisibility(View.GONE);
				loggingInText.setVisibility(View.VISIBLE);
				fetchingNodesText.setVisibility(View.GONE);
				prepareNodesText.setVisibility(View.GONE);
				gSession = credentials.getSession();

				if(isChatEnabled()){
					logDebug("Chat is ENABLED");

					int ret = megaChatApi.getInitState();

					if(ret==MegaChatApi.INIT_NOT_DONE||ret==MegaChatApi.INIT_ERROR){
						ret = megaChatApi.init(gSession);
						logDebug("Result of init ---> " + ret);
						chatSettings = dbH.getChatSettings();
						if (ret == MegaChatApi.INIT_NO_CACHE) {
							logDebug("Condition ret == MegaChatApi.INIT_NO_CACHE");
						}
						else if (ret == MegaChatApi.INIT_ERROR) {
							logDebug("Condition ret == MegaChatApi.INIT_ERROR");
							if(chatSettings == null) {
								logWarning("ERROR----> Switch OFF chat");
								chatSettings = new ChatSettings();
								chatSettings.setEnabled(false+"");
								dbH.setChatSettings(chatSettings);
							} else{
								logWarning("ERROR----> Switch OFF chat");
								dbH.setEnabledChat(false + "");
							}
							megaChatApi.logout(this);
						}
						else{
							logDebug("onCreate: Chat correctly initialized");
						}
					}
				}

				megaApi.fastLogin(gSession, this);
			}
			else{
				logWarning("Another login is proccessing");
			}
		}
		else{
			getWindow().setStatusBarColor(ContextCompat.getColor(this, R.color.dark_primary_color));

			afterLoginAndFetch();
		}

		getWindow().setFlags(WindowManager.LayoutParams.FLAG_WATCH_OUTSIDE_TOUCH, WindowManager.LayoutParams.FLAG_WATCH_OUTSIDE_TOUCH);
		getWindow().setFlags(WindowManager.LayoutParams.FLAG_NOT_TOUCH_MODAL, WindowManager.LayoutParams.FLAG_NOT_TOUCH_MODAL);

	}
	
	private void afterLoginAndFetch(){
		handler = new Handler();

		logDebug("SHOW action bar");
		if(aB==null){
			aB=getSupportActionBar();
		}
		aB.show();
		logDebug("aB.setHomeAsUpIndicator");
		aB.setHomeAsUpIndicator(mutateIcon(this, R.drawable.ic_arrow_back_white, R.color.black));
		aB.setDisplayHomeAsUpEnabled(true);
		aB.setDisplayShowHomeEnabled(true);

		if ((intent != null) && (intent.getAction() != null)){
			logDebug("intent OK: " + intent.getAction());
			if (intent.getAction().equals(ACTION_SELECT_FOLDER_TO_SHARE)){
				logDebug("action = ACTION_SELECT_FOLDER_TO_SHARE");
				//Just show Cloud Drive, no INCOMING tab , no need of tabhost
				mode = SELECT;
				selectedContacts=intent.getStringArrayListExtra("SELECTED_CONTACTS");

				aB.setTitle(getString(R.string.title_share_folder_explorer).toUpperCase().toUpperCase());
				setView(CLOUD_TAB, false, -1);
				tabShown = NO_TABS;

			}
			else if (intent.getAction().equals(ACTION_SELECT_FILE)){
				logDebug("action = ACTION_SELECT_FILE");
				//Just show Cloud Drive, no INCOMING tab , no need of tabhost
				mode = SELECT;
				selectFile = true;
				selectedContacts=intent.getStringArrayListExtra("SELECTED_CONTACTS");

				aB.setTitle(getResources().getQuantityString(R.plurals.plural_select_file, 1).toUpperCase());
				setView(CLOUD_TAB, false, -1);
				tabShown=NO_TABS;
			}
			else if (intent.getAction().equals(ACTION_MULTISELECT_FILE)){
				logDebug("action = ACTION_MULTISELECT_FILE");
				//Just show Cloud Drive, no INCOMING tab , no need of tabhost
				mode = SELECT;
				selectFile = true;
				multiselect = true;

				aB.setTitle(getResources().getQuantityString(R.plurals.plural_select_file, 10).toUpperCase());
				setView(SHOW_TABS, false, CHAT_TAB);
			}
<<<<<<< HEAD
			else if (intent.getAction().equals(ACTION_PICK_MOVE_FOLDER)){
				log("ACTION_PICK_MOVE_FOLDER");
				mode = MOVE;
				moveFromHandles = intent.getLongArrayExtra("MOVE_FROM");

				aB.setTitle(getString(R.string.title_share_folder_explorer).toUpperCase());
				setView(SHOW_TABS, false, CHAT_TAB);
=======
			else{

				if (intent.getAction().equals(ACTION_PICK_MOVE_FOLDER)){
					logDebug("ACTION_PICK_MOVE_FOLDER");
					mode = MOVE;
					moveFromHandles = intent.getLongArrayExtra("MOVE_FROM");

					aB.setTitle(getString(R.string.title_share_folder_explorer).toUpperCase());

					if (mTabsAdapterExplorer == null){
						tabLayoutExplorer.setVisibility(View.VISIBLE);
						viewPagerExplorer.setVisibility(View.VISIBLE);
						mTabsAdapterExplorer = new FileExplorerPagerAdapter(getSupportFragmentManager(),this);
						viewPagerExplorer.setAdapter(mTabsAdapterExplorer);
						tabLayoutExplorer.setupWithViewPager(viewPagerExplorer);

						if (mTabsAdapterExplorer != null) {
							if (mTabsAdapterExplorer.getCount() > 2) {
								tabLayoutExplorer.removeTabAt(2);
							}
						}
					}
					else{
						logDebug("mTabsAdapterExplorer != null");
					}

					ArrayList<Long> list = new ArrayList<Long>(moveFromHandles.length);
                    nodeHandleMoveCopy = new ArrayList<Long>(moveFromHandles.length);
					MegaNode p;
					for (long n : moveFromHandles) {
						list.add(n);
                        nodeHandleMoveCopy.add(n);
						p = megaApi.getNodeByHandle(n);
						p = megaApi.getParentNode(p);
                        parentMoveCopy = p;
                    }
>>>>>>> 094d50ad

				ArrayList<Long> list = new ArrayList<Long>(moveFromHandles.length);
				nodeHandleMoveCopy = new ArrayList<Long>(moveFromHandles.length);
				MegaNode p;
				for (long n : moveFromHandles) {
					list.add(n);
					nodeHandleMoveCopy.add(n);
					p = megaApi.getNodeByHandle(n);
					p = megaApi.getParentNode(p);
					parentMoveCopy = p;
				}
<<<<<<< HEAD
=======
				else if (intent.getAction().equals(ACTION_PICK_COPY_FOLDER)){
					logDebug("ACTION_PICK_COPY_FOLDER");
					mode = COPY;
					copyFromHandles = intent.getLongArrayExtra("COPY_FROM");
>>>>>>> 094d50ad

				cDriveExplorer = getCloudExplorerFragment();
				if(cDriveExplorer!=null){
					cDriveExplorer.setDisableNodes(list);
				}
<<<<<<< HEAD
			}
			else if (intent.getAction().equals(ACTION_PICK_COPY_FOLDER)){
				log("ACTION_PICK_COPY_FOLDER");
				mode = COPY;
				copyFromHandles = intent.getLongArrayExtra("COPY_FROM");
=======
				else if (intent.getAction().equals(ACTION_CHOOSE_MEGA_FOLDER_SYNC)){
					logDebug("action = ACTION_CHOOSE_MEGA_FOLDER_SYNC");
					mode = SELECT_CAMERA_FOLDER;

					aB.setTitle(getString(R.string.title_share_folder_explorer).toUpperCase());
>>>>>>> 094d50ad

				aB.setTitle(getString(R.string.title_share_folder_explorer).toUpperCase());
				setView(SHOW_TABS, false, CHAT_TAB);

				MegaNode p;
				nodeHandleMoveCopy = new ArrayList<Long>(copyFromHandles.length);
				ArrayList<Long> list = new ArrayList<Long>(copyFromHandles.length);
				for (long n : copyFromHandles){
					list.add(n);
					nodeHandleMoveCopy.add(n);
					p = megaApi.getNodeByHandle(n);
					p = megaApi.getParentNode(p);
					parentMoveCopy = p;
				}
			}
			else if (intent.getAction().equals(ACTION_CHOOSE_MEGA_FOLDER_SYNC)){
				log("action = ACTION_CHOOSE_MEGA_FOLDER_SYNC");
				mode = SELECT_CAMERA_FOLDER;

				aB.setTitle(getString(R.string.title_share_folder_explorer).toUpperCase());
				setView(SHOW_TABS, false, CHAT_TAB);
			}
			else if (intent.getAction().equals(ACTION_PICK_IMPORT_FOLDER)){
				mode = IMPORT;

				importChatHandles = intent.getLongArrayExtra("HANDLES_IMPORT_CHAT");

				aB.setTitle(getString(R.string.title_share_folder_explorer).toUpperCase());
				setView(SHOW_TABS, false, CHAT_TAB);
			}
			else if ((intent.getAction().equals(ACTION_SELECT_FOLDER))){
				log("action = ACTION_SELECT_FOLDER");
				mode = SELECT;
				selectedContacts=intent.getStringArrayListExtra("SELECTED_CONTACTS");

				aB.setTitle(getString(R.string.title_share_folder_explorer).toUpperCase());
				setView(SHOW_TABS, false, CHAT_TAB);
			}
			else if ((intent.getAction().equals(ACTION_UPLOAD_TO_CLOUD))){
				log("action = UPLOAD to Cloud Drive");
				mode = UPLOAD;
				selectFile = false;

				aB.setTitle(getString(R.string.title_cloud_explorer).toUpperCase());
				setView(CLOUD_TAB, false, -1);
				tabShown=NO_TABS;
			}
			else{
				log("action = UPLOAD");
				mode = UPLOAD;

				if (Intent.ACTION_SEND.equals(intent.getAction()) && intent.getType() != null) {
					if ("text/plain".equals(intent.getType())) {
						log("Handle intent of text plain");
						Bundle extras = intent.getExtras();
						if(extras!=null) {
							if (!extras.containsKey(Intent.EXTRA_STREAM)) {
								isChatFirst = true;
							}
						}
					}
				}
<<<<<<< HEAD
=======
				else if ((intent.getAction().equals(ACTION_SELECT_FOLDER))){
					logDebug("action = ACTION_SELECT_FOLDER");
					mode = SELECT;
					selectedContacts=intent.getStringArrayListExtra("SELECTED_CONTACTS");

					aB.setTitle(getString(R.string.title_share_folder_explorer).toUpperCase());

					if (mTabsAdapterExplorer == null){
						tabLayoutExplorer.setVisibility(View.VISIBLE);
						viewPagerExplorer.setVisibility(View.VISIBLE);
						mTabsAdapterExplorer = new FileExplorerPagerAdapter(getSupportFragmentManager(),this);
						viewPagerExplorer.setAdapter(mTabsAdapterExplorer);
						tabLayoutExplorer.setupWithViewPager(viewPagerExplorer);
>>>>>>> 094d50ad

				if(isChatFirst){
					aB.setTitle(getString(R.string.title_chat_explorer).toUpperCase());
					setView(SHOW_TABS, true, -1);
					if (!Util.isChatEnabled()) {
						isChatFirst = false;
					}
				}
<<<<<<< HEAD
				else{
					aB.setTitle(getString(R.string.title_upload_explorer).toUpperCase());
					importFileF = true;
					action = intent.getAction();
=======
				else if ((intent.getAction().equals(ACTION_UPLOAD_TO_CLOUD))){
					logDebug("action = UPLOAD to Cloud Drive");
					mode = UPLOAD;
					selectFile = false;

					aB.setTitle(getString(R.string.title_cloud_explorer).toUpperCase());

>>>>>>> 094d50ad
					cloudDriveFrameLayout = (FrameLayout) findViewById(R.id.cloudDriveFrameLayout);
					OwnFilePrepareTask ownFilePrepareTask = new OwnFilePrepareTask(this);
					ownFilePrepareTask.execute(getIntent());
					createAndShowProgressDialog(false, R.string.upload_prepare);

					cloudDriveFrameLayout.setVisibility(View.VISIBLE);

					tabLayoutExplorer.setVisibility(View.GONE);
					viewPagerExplorer.setVisibility(View.GONE);
					tabShown=NO_TABS;
				}
<<<<<<< HEAD
			}
		}
		else{
			log("intent error");
		}
	}

	private void setView(int tab, boolean isChatFirst, int tabToRemove) {
		switch (tab) {
			case CLOUD_TAB:{
				cloudDriveFrameLayout = (FrameLayout) findViewById(R.id.cloudDriveFrameLayout);
				if(cDriveExplorer==null){
					cDriveExplorer = new CloudDriveExplorerFragmentLollipop();
				}

				FragmentTransaction ft = getSupportFragmentManager().beginTransaction();
				ft.replace(R.id.cloudDriveFrameLayout, cDriveExplorer, "cDriveExplorer");
				ft.commitNowAllowingStateLoss();
=======
				else{
					logDebug("action = UPLOAD");
					mode = UPLOAD;

					if (Intent.ACTION_SEND.equals(intent.getAction()) && intent.getType() != null) {
						if ("text/plain".equals(intent.getType())) {
							logDebug("Handle intent of text plain");
							Bundle extras = intent.getExtras();
							if(extras!=null) {
								if (!extras.containsKey(Intent.EXTRA_STREAM)) {
									isChatFirst = true;
								}
							}
						}
					}

					if(isChatFirst){
						aB.setTitle(getString(R.string.title_chat_explorer).toUpperCase());
						if (mTabsAdapterExplorer == null){
							tabLayoutExplorer.setVisibility(View.VISIBLE);
							viewPagerExplorer.setVisibility(View.VISIBLE);
                            if (isChatEnabled()) {
                                mTabsAdapterExplorer = new FileExplorerPagerAdapter(getSupportFragmentManager(),this, true);
                            }
                            else {
                            	isChatFirst = false;
                                mTabsAdapterExplorer = new FileExplorerPagerAdapter(getSupportFragmentManager(),this);
                            }
							viewPagerExplorer.setAdapter(mTabsAdapterExplorer);
							tabLayoutExplorer.setupWithViewPager(viewPagerExplorer);

							if (!isChatEnabled() && mTabsAdapterExplorer != null && mTabsAdapterExplorer.getCount() > 2) {
                                tabLayoutExplorer.removeTabAt(2);
                            }
						}
					}
					else{
						aB.setTitle(getString(R.string.title_upload_explorer).toUpperCase());
						importFileF = true;
						action = intent.getAction();
						cloudDriveFrameLayout = (FrameLayout) findViewById(R.id.cloudDriveFrameLayout);
						OwnFilePrepareTask ownFilePrepareTask = new OwnFilePrepareTask(this);
						ownFilePrepareTask.execute(getIntent());
						createAndShowProgressDialog(false, R.string.upload_prepare);
>>>>>>> 094d50ad

				cloudDriveFrameLayout.setVisibility(View.VISIBLE);
				tabLayoutExplorer.setVisibility(View.GONE);
				viewPagerExplorer.setVisibility(View.GONE);
				break;
			}
			case SHOW_TABS:{
				if (mTabsAdapterExplorer == null){
					tabLayoutExplorer.setVisibility(View.VISIBLE);
					viewPagerExplorer.setVisibility(View.VISIBLE);
					if (isChatFirst && Util.isChatEnabled()) {
						mTabsAdapterExplorer = new FileExplorerPagerAdapter(getSupportFragmentManager(),this, true);
					}
					else {
						mTabsAdapterExplorer = new FileExplorerPagerAdapter(getSupportFragmentManager(),this);
					}
					viewPagerExplorer.setAdapter(mTabsAdapterExplorer);
					tabLayoutExplorer.setupWithViewPager(viewPagerExplorer);

					if (mTabsAdapterExplorer != null && mTabsAdapterExplorer.getCount() > 2 && !isChatFirst && tabToRemove == CHAT_TAB) {
						mTabsAdapterExplorer.setTabRemoved(true);
						tabLayoutExplorer.removeTabAt(2);
						mTabsAdapterExplorer.notifyDataSetChanged();
					}
					else if (!Util.isChatEnabled() && mTabsAdapterExplorer != null && mTabsAdapterExplorer.getCount() > 2) {
						mTabsAdapterExplorer.setTabRemoved(true);
						tabLayoutExplorer.removeTabAt(2);
						mTabsAdapterExplorer.notifyDataSetChanged();
					}
				}

				viewPagerExplorer.addOnPageChangeListener(new ViewPager.OnPageChangeListener() {
					public void onPageScrollStateChanged(int state) {}
					public void onPageScrolled(int position, float positionOffset, int positionOffsetPixels) {}

					public void onPageSelected(int position) {
						logDebug("Position:"+ position);
						supportInvalidateOptionsMenu();
						changeTitle();

						if (!multiselect) {
							return;
						}
						collapseSearchView();
						cDriveExplorer = getCloudExplorerFragment();
						iSharesExplorer = getIncomingExplorerFragment();
						if (position == 0) {
							if (iSharesExplorer != null ) {
								iSharesExplorer.hideMultipleSelect();
							}
							if (cDriveExplorer != null) {
								cDriveExplorer.checkScroll();
							}
						}
						else if (position == 1) {
							if (cDriveExplorer != null) {
								cDriveExplorer.hideMultipleSelect();
							}
							if (iSharesExplorer != null) {
								iSharesExplorer.checkScroll();
							}
						}
					}
				});
			}
<<<<<<< HEAD
=======

		}
		else{
			logWarning("intent error");
>>>>>>> 094d50ad
		}
	}

	public void chooseFragment (int fragment) {
		importFragmentSelected = fragment;
		FragmentTransaction ft = getSupportFragmentManager().beginTransaction();
		if (fragment == CLOUD_FRAGMENT) {
			if(cDriveExplorer==null){
				cDriveExplorer = new CloudDriveExplorerFragmentLollipop();
			}
			ft.replace(R.id.cloudDriveFrameLayout, cDriveExplorer, "cDriveExplorer");
		}
		else if (fragment == INCOMING_FRAGMENT) {
			if(iSharesExplorer==null){
				iSharesExplorer = new IncomingSharesExplorerFragmentLollipop();
			}
			ft.replace(R.id.cloudDriveFrameLayout, iSharesExplorer, "iSharesExplorer");
		}
		else if (fragment == CHAT_FRAGMENT) {
			if(chatExplorer==null){
				chatExplorer = new ChatExplorerFragment();
			}
			ft.replace(R.id.cloudDriveFrameLayout, chatExplorer, "chatExplorer");
		}
		else if (fragment == IMPORT_FRAGMENT){
			if(importFileFragment==null){
				importFileFragment = new ImportFilesFragment();
			}
			ft.replace(R.id.cloudDriveFrameLayout, importFileFragment, "importFileFragment");
		}
		ft.commitNowAllowingStateLoss();
		supportInvalidateOptionsMenu();
		changeTitle();
	}

	public void showFabButton(boolean show){
		if(show){
			fabButton.setVisibility(View.VISIBLE);
		}
		else{
			fabButton.setVisibility(View.GONE);
		}
	}

	public void changeActionBarElevation(boolean whitElevation) {
		chatExplorer = getChatExplorerFragment();
		if (chatExplorer == null || chatExplorer.isHidden()) {
			if (Build.VERSION.SDK_INT >= Build.VERSION_CODES.LOLLIPOP) {
				if (whitElevation) {
					abL.setElevation(px2dp(4, outMetrics));
				}
				else {
					abL.setElevation(0);
				}
			}
		}
	}

	private void setGridListAction () {
		if (isList) {
			gridListMenuItem.setTitle(R.string.action_grid);
			gridListMenuItem.setIcon(Util.mutateIcon(this, R.drawable.ic_thumbnail_view, R.color.black));
		}
		else {
			gridListMenuItem.setTitle(R.string.action_list);
			gridListMenuItem.setIcon(ContextCompat.getDrawable(this, R.drawable.ic_list_view));
		}
	}

	private boolean isSearchMultiselect() {
		if (multiselect) {
			cDriveExplorer = getCloudExplorerFragment();
			iSharesExplorer = getIncomingExplorerFragment();
			if (isCloudVisible() || isIncomingVisible()) {
				return true;
			}
		}
		return false;
	}
	
	@Override
    public boolean onCreateOptionsMenu(Menu menu) {
		logDebug("onCreateOptionsMenuLollipop");
		
		// Inflate the menu items for use in the action bar
	    MenuInflater inflater = getMenuInflater();
	    inflater.inflate(R.menu.file_explorer_action, menu);

	    searchMenuItem = menu.findItem(R.id.cab_menu_search);
	    searchMenuItem.setIcon(mutateIconSecondary(this, R.drawable.ic_menu_search, R.color.black));
	    createFolderMenuItem = menu.findItem(R.id.cab_menu_create_folder);
	    newChatMenuItem = menu.findItem(R.id.cab_menu_new_chat);
	    gridListMenuItem = menu.findItem(R.id.cab_menu_grid_list);
	    sortByMenuItem = menu.findItem(R.id.cab_menu_sort);
	   	setGridListAction();
	   	sortByMenuItem.setIcon(ContextCompat.getDrawable(this, R.drawable.ic_sort));

	    searchMenuItem.setVisible(false);
		createFolderMenuItem.setVisible(false);
		newChatMenuItem.setVisible(false);
		gridListMenuItem.setVisible(true);
		sortByMenuItem.setVisible(false);

		searchView = (SearchView) searchMenuItem.getActionView();

		SearchView.SearchAutoComplete searchAutoComplete = (SearchView.SearchAutoComplete) searchView.findViewById(android.support.v7.appcompat.R.id.search_src_text);
		searchAutoComplete.setTextColor(ContextCompat.getColor(this, R.color.black));
		searchAutoComplete.setHintTextColor(ContextCompat.getColor(this, R.color.status_bar_login));
		searchAutoComplete.setHint(getString(R.string.hint_action_search));
		View v = searchView.findViewById(android.support.v7.appcompat.R.id.search_plate);
		v.setBackgroundColor(ContextCompat.getColor(this, android.R.color.transparent));

		if (searchView != null){
			searchView.setIconifiedByDefault(true);
		}

		searchMenuItem.setOnActionExpandListener(new MenuItem.OnActionExpandListener() {
			@Override
			public boolean onMenuItemActionExpand(MenuItem item) {
				isSearchExpanded = true;
				if (isSearchMultiselect()) {
					gridListMenuItem.setVisible(false);
					sortByMenuItem.setVisible(false);
				}
				else {
					chatExplorer = getChatExplorerFragment();
					if (chatExplorer != null && chatExplorer.isVisible()) {
						chatExplorer.enableSearch(true);
					}
				}
				return true;
			}

			@Override
			public boolean onMenuItemActionCollapse(MenuItem item) {
				isSearchExpanded = false;
				if (isSearchMultiselect()) {
					if (isCloudVisible()) {
						cDriveExplorer.closeSearch();
					}
					else if (isIncomingVisible()) {
						iSharesExplorer.closeSearch();
					}
					supportInvalidateOptionsMenu();
				}
				else {
					chatExplorer = getChatExplorerFragment();
					if (chatExplorer != null && chatExplorer.isVisible()) {
						chatExplorer.enableSearch(false);
					}
				}
				return true;
			}
		});

		searchView.setMaxWidth(Integer.MAX_VALUE);
		searchView.setOnQueryTextListener(new SearchView.OnQueryTextListener() {
			@Override
			public boolean onQueryTextSubmit(String query) {
				logDebug("Query: " + query);
				hideKeyboard(fileExplorerActivityLollipop, 0);
				return true;
			}

			@Override
			public boolean onQueryTextChange(String newText) {
				querySearch = newText;
				if (isSearchMultiselect()) {
					if (isCloudVisible()) {
						cDriveExplorer.search(newText);
					}
					else if (isIncomingVisible()) {
						iSharesExplorer.search(newText);
					}
				}
				else {
					chatExplorer = getChatExplorerFragment();
					if (chatExplorer != null && chatExplorer.isVisible()) {
						chatExplorer.search(newText);
					}
				}
				return true;
			}
		});

		if (isSearchMultiselect()) {
			isPendingToOpenSearchView();
		}
	    
	    return super.onCreateOptionsMenu(menu);
	}

	public void isPendingToOpenSearchView () {
		if (pendingToOpenSearchView && searchMenuItem != null) {
			String query = querySearch;
			searchMenuItem.expandActionView();
			searchView.setQuery(query, false);
			pendingToOpenSearchView = false;
		}
	}

	@Override
    public boolean onPrepareOptionsMenu(Menu menu) {
<<<<<<< HEAD
		log("onPrepareOptionsMenuLollipop");
=======
		logDebug("onPrepareOptionsMenuLollipop");

>>>>>>> 094d50ad
	    //Check the tab shown
		if (viewPagerExplorer != null && tabShown != NO_TABS){

			int index = viewPagerExplorer.getCurrentItem();

			if(index==0){
				if(isChatFirst){
					gridListMenuItem.setVisible(false);
					searchMenuItem.setVisible(true);
					createFolderMenuItem.setVisible(false);
					newChatMenuItem.setVisible(false);
				}
				else{
					//CLOUD TAB
					if(intent.getAction().equals(ACTION_MULTISELECT_FILE)||intent.getAction().equals(ACTION_SELECT_FILE)){
						createFolderMenuItem.setVisible(false);
					}
					else{
						createFolderMenuItem.setVisible(true);
					}
					newChatMenuItem.setVisible(false);
					if (multiselect) {
						sortByMenuItem.setVisible(true);
						searchMenuItem.setVisible(true);
					}
				}

			}
			else if(index==1){
				if(isChatFirst){
					//CLOUD TAB
					if(intent.getAction().equals(ACTION_MULTISELECT_FILE)||intent.getAction().equals(ACTION_SELECT_FILE)){
						createFolderMenuItem.setVisible(false);
					}
					else{
						createFolderMenuItem.setVisible(true);
					}
					newChatMenuItem.setVisible(false);
				}
				else{
					iSharesExplorer = getIncomingExplorerFragment();
					if(iSharesExplorer != null){
						logDebug("Level deepBrowserTree: " + deepBrowserTree);
						if (deepBrowserTree==0){
							createFolderMenuItem.setVisible(false);
						}
						else{
							//Check the folder's permissions
							long parentH = iSharesExplorer.getParentHandle();
							MegaNode n = megaApi.getNodeByHandle(parentH);
							int accessLevel= megaApi.getAccess(n);
							logDebug("Node: " + n.getHandle() + ", Permissions: " + accessLevel);

							switch(accessLevel){
								case MegaShare.ACCESS_OWNER:
								case MegaShare.ACCESS_READWRITE:
<<<<<<< HEAD
								case MegaShare.ACCESS_FULL:{
									log("The node is: "+n.getName()+" permissions: "+accessLevel);
									if(intent.getAction().equals(ACTION_MULTISELECT_FILE)||intent.getAction().equals(ACTION_SELECT_FILE)){
										createFolderMenuItem.setVisible(false);
									}
									else{
										createFolderMenuItem.setVisible(true);
									}
=======
								case MegaShare.ACCESS_FULL:
									createFolderMenuItem.setVisible(true);
>>>>>>> 094d50ad
									break;
								case MegaShare.ACCESS_READ:
									createFolderMenuItem.setVisible(false);
									break;
							}
						}
					}
					newChatMenuItem.setVisible(false);
					if (multiselect) {
						sortByMenuItem.setVisible(true);
						searchMenuItem.setVisible(true);
					}
				}
			}
			else if(index==2){
				if(isChatFirst){
					//INCOMING TAB
					iSharesExplorer = getIncomingExplorerFragment();
					if(iSharesExplorer != null){
						logDebug("Level deepBrowserTree: " + deepBrowserTree);
						if (deepBrowserTree==0){
							createFolderMenuItem.setVisible(false);
						}
						else{
							//Check the folder's permissions
							long parentH = iSharesExplorer.getParentHandle();
							MegaNode n = megaApi.getNodeByHandle(parentH);
							int accessLevel= megaApi.getAccess(n);
							logDebug("Node: " + n.getHandle() + ", Permissions: " + accessLevel);

							switch(accessLevel){
								case MegaShare.ACCESS_OWNER:
								case MegaShare.ACCESS_READWRITE:
								case MegaShare.ACCESS_FULL:
									createFolderMenuItem.setVisible(true);
									break;
								case MegaShare.ACCESS_READ:
									createFolderMenuItem.setVisible(false);
									break;
							}
						}
					}
					newChatMenuItem.setVisible(false);
				}
				else{
					gridListMenuItem.setVisible(false);
					searchMenuItem.setVisible(true);
					createFolderMenuItem.setVisible(false);
					newChatMenuItem.setVisible(false);
				}
			}

		}
		else{
			if (cDriveExplorer != null && !importFileF){
				createFolderMenuItem.setVisible(true);
			}
			else if (importFileF) {
				if (importFragmentSelected != -1 ) {
					switch (importFragmentSelected) {
						case CLOUD_FRAGMENT: {
							createFolderMenuItem.setVisible(true);
							break;
						}
						case INCOMING_FRAGMENT:{
							iSharesExplorer = getIncomingExplorerFragment();
							if(iSharesExplorer != null){
								if (deepBrowserTree > 0) {
									//Check the folder's permissions
									long parentH = iSharesExplorer.getParentHandle();
									MegaNode n = megaApi.getNodeByHandle(parentH);
									int accessLevel= megaApi.getAccess(n);

									switch(accessLevel){
										case MegaShare.ACCESS_OWNER:
										case MegaShare.ACCESS_READWRITE:
										case MegaShare.ACCESS_FULL:{
											createFolderMenuItem.setVisible(true);
											break;
										}
										case MegaShare.ACCESS_READ:{
											createFolderMenuItem.setVisible(false);
											break;
										}
									}
								}
							}
							break;
						}
						case CHAT_FRAGMENT:{
							gridListMenuItem.setVisible(false);
							newChatMenuItem.setVisible(false);
							searchMenuItem.setVisible(true);
							break;
						}
						case IMPORT_FRAGMENT: {
							gridListMenuItem.setVisible(false);
							break;
						}
					}
				}
			}
		}
	    return super.onPrepareOptionsMenu(menu);
	}
	
	private View getTabIndicator(Context context, String title) {
        View view = LayoutInflater.from(context).inflate(R.layout.tab_layout, null);

        TextView tv = (TextView) view.findViewById(R.id.textView);
        tv.setText(title);
        return view;
    }

<<<<<<< HEAD
	private void setRootTitle(){
		log("setRootTitle");
=======
	public void setRootTitle(){
		logDebug("setRootTitle");
>>>>>>> 094d50ad

		if(mode == SELECT){
			if(selectFile){
				if(multiselect){
					aB.setTitle(getResources().getQuantityString(R.plurals.plural_select_file, 10).toUpperCase());
				}
				else{
					aB.setTitle(getResources().getQuantityString(R.plurals.plural_select_file, 1).toUpperCase());
				}
			}
			else{
				aB.setTitle(getString(R.string.title_share_folder_explorer).toUpperCase());
			}
		}
		else if(mode == MOVE || mode == COPY || mode == SELECT_CAMERA_FOLDER || mode == IMPORT){
			aB.setTitle(getString(R.string.title_share_folder_explorer).toUpperCase());
		}
		else if(mode == UPLOAD && !importFileF){
			aB.setTitle(getString(R.string.title_cloud_explorer).toUpperCase());
		}
		else if (mode == UPLOAD && importFileF) {
			if (importFragmentSelected == -1) {
				return;
			}
			switch (importFragmentSelected) {
				case CLOUD_FRAGMENT: {
					aB.setTitle(getString(R.string.section_cloud_drive).toUpperCase());
					break;
				}
				case INCOMING_FRAGMENT:{
					aB.setTitle(getString(R.string.title_incoming_shares_explorer).toUpperCase());
					break;
				}
				case CHAT_FRAGMENT:{
					aB.setTitle(getString(R.string.title_chat_explorer).toUpperCase());
					break;
				}
				case IMPORT_FRAGMENT:{
					aB.setTitle(getString(R.string.title_upload_explorer).toUpperCase());
					break;
				}
			}
		}
	}

	public void changeTitle (){
		logDebug("changeTitle");

		cDriveExplorer = getCloudExplorerFragment();
		iSharesExplorer = getIncomingExplorerFragment();

		if(tabShown==NO_TABS){
			if (importFileF) {
				if (importFragmentSelected != -1) {
					switch (importFragmentSelected) {
						case CLOUD_FRAGMENT: {
							if(cDriveExplorer!=null){
								if(cDriveExplorer.getParentHandle()==-1|| cDriveExplorer.getParentHandle()==megaApi.getRootNode().getHandle()){
									setRootTitle();
								}
								else{
									aB.setTitle(megaApi.getNodeByHandle(cDriveExplorer.getParentHandle()).getName());
								}
							}
							break;
						}
						case INCOMING_FRAGMENT:{
							if(iSharesExplorer!=null){
								if(deepBrowserTree==0){
									setRootTitle();
								}
								else{
									aB.setTitle(megaApi.getNodeByHandle(iSharesExplorer.getParentHandle()).getName());
								}
							}
							break;
						}
						case CHAT_FRAGMENT:{
							setRootTitle();
							break;
						}
						case IMPORT_FRAGMENT:{
							setRootTitle();
							break;
						}
					}
				}
			}
			else {
				if(cDriveExplorer!=null){
					if(cDriveExplorer.getParentHandle()==-1|| cDriveExplorer.getParentHandle()==megaApi.getRootNode().getHandle()){
						setRootTitle();
					}
					else{
						aB.setTitle(megaApi.getNodeByHandle(cDriveExplorer.getParentHandle()).getName());
					}
				}
				showFabButton(false);
			}
		}
		else{
			int position = viewPagerExplorer.getCurrentItem();
			Fragment f = (Fragment) mTabsAdapterExplorer.instantiateItem(viewPagerExplorer, position);
			if (f == null) {
				return;
			}
			if(position == 0){
				if(f instanceof ChatExplorerFragment){
					if(tabShown!=NO_TABS){
						tabShown=CHAT_TAB;
					}

					aB.setTitle(getString(R.string.title_chat_explorer).toUpperCase());
				}
				else if(f instanceof CloudDriveExplorerFragmentLollipop){
					if(tabShown!=NO_TABS){
						tabShown=CLOUD_TAB;
					}

					if(((CloudDriveExplorerFragmentLollipop)f).getParentHandle()==-1|| ((CloudDriveExplorerFragmentLollipop)f).getParentHandle()==megaApi.getRootNode().getHandle()){
						setRootTitle();
					}
					else{
						aB.setTitle(megaApi.getNodeByHandle(((CloudDriveExplorerFragmentLollipop)f).getParentHandle()).getName());
					}

					showFabButton(false);
				}
			}
			else if(position == 1){
				if(f instanceof IncomingSharesExplorerFragmentLollipop){
					if(tabShown!=NO_TABS){
						tabShown=INCOMING_TAB;
					}

					if(deepBrowserTree==0){
						setRootTitle();
					}
					else{
						aB.setTitle(megaApi.getNodeByHandle(((IncomingSharesExplorerFragmentLollipop)f).getParentHandle()).getName());
					}
				}
				else if(f instanceof CloudDriveExplorerFragmentLollipop){
					if(tabShown!=NO_TABS){
						tabShown=CLOUD_TAB;
					}

					if(((CloudDriveExplorerFragmentLollipop)f).getParentHandle()==-1|| ((CloudDriveExplorerFragmentLollipop)f).getParentHandle()==megaApi.getRootNode().getHandle()){
						setRootTitle();
					}
					else{
						aB.setTitle(megaApi.getNodeByHandle(((CloudDriveExplorerFragmentLollipop)f).getParentHandle()).getName());
					}
				}
				showFabButton(false);
			}
			else if(position == 2){
				if(f instanceof ChatExplorerFragment){
					if(tabShown!=NO_TABS){
						tabShown=CHAT_TAB;
					}

					aB.setTitle(getString(R.string.title_chat_explorer).toUpperCase());
				}
				else if(f instanceof IncomingSharesExplorerFragmentLollipop){
					if(tabShown!=NO_TABS){
						tabShown=INCOMING_TAB;
					}

					if(deepBrowserTree==0){
						setRootTitle();
					}
					else{
						aB.setTitle(megaApi.getNodeByHandle(((IncomingSharesExplorerFragmentLollipop)f).getParentHandle()).getName());
					}

					showFabButton(false);
				}
			}
		}
		supportInvalidateOptionsMenu();
	}
	
	public String getFragmentTag(int viewPagerId, int fragmentPosition)
	{
	     return "android:switcher:" + viewPagerId + ":" + fragmentPosition;
	}

	public void finishActivity(){
		if(Build.VERSION.SDK_INT >= Build.VERSION_CODES.LOLLIPOP) {
			super.finishAndRemoveTask();
		}
		else {
			super.finish();
		}
	}

	@Override
	protected void onSaveInstanceState(Bundle bundle) {
		logDebug("onSaveInstanceState");
		super.onSaveInstanceState(bundle);
		bundle.putBoolean("folderSelected", folderSelected);
		cDriveExplorer = getCloudExplorerFragment();
		if(cDriveExplorer!=null){
			parentHandleCloud = cDriveExplorer.getParentHandle();
		}
		else{
			parentHandleCloud = -1;
		}
		bundle.putLong("parentHandleCloud", parentHandleCloud);

		iSharesExplorer = getIncomingExplorerFragment();
		if(iSharesExplorer!=null){
			parentHandleIncoming = iSharesExplorer.getParentHandle();
		}
		else{
			parentHandleIncoming = -1;
		}
		bundle.putLong("parentHandleIncoming", parentHandleIncoming);
		bundle.putInt("deepBrowserTree", deepBrowserTree);
		logDebug("IN BUNDLE -> deepBrowserTree: " + deepBrowserTree);

		bundle.putBoolean("importFileF", importFileF);
		bundle.putInt("importFragmentSelected", importFragmentSelected);
		bundle.putString("action", action);
		bundle.putSerializable("nameFiles", nameFiles);

		if (getChatExplorerFragment() != null) {
			getSupportFragmentManager().putFragment(bundle, "chatExplorerFragment", getChatExplorerFragment());
		}

		bundle.putString("querySearch", querySearch);
		bundle.putBoolean("isSearchExpanded", isSearchExpanded);
		bundle.putInt("pendingToAttach", pendingToAttach);
		bundle.putInt("totalAttached", totalAttached);
		bundle.putInt("totalErrors", totalErrors);
	}
	
	@Override
	protected void onResume() {
		super.onResume();
		if (getIntent() != null){
			if (mode == UPLOAD) {
				if (folderSelected){
					if (filePreparedInfos == null){
						OwnFilePrepareTask ownFilePrepareTask = new OwnFilePrepareTask(this);
						ownFilePrepareTask.execute(getIntent());
						createAndShowProgressDialog(false, R.string.upload_prepare);
					}
				}
			}
		}
	}
	
	@Override
	public void onBackPressed() {
		logDebug("tabShown: " + tabShown);
		retryConnectionsAndSignalPresence();

		cDriveExplorer = getCloudExplorerFragment();
		iSharesExplorer = getIncomingExplorerFragment();

		if (importFileF) {
			switch (importFragmentSelected) {
				case CLOUD_FRAGMENT: {
					if(cDriveExplorer!=null && cDriveExplorer.onBackPressed() == 0){
						chooseFragment(IMPORT_FRAGMENT);
					}
					break;
				}
				case INCOMING_FRAGMENT:{
					if(iSharesExplorer!=null && iSharesExplorer.onBackPressed() == 0){
						iSharesExplorer = null;
						chooseFragment(IMPORT_FRAGMENT);
					}
					break;
				}
				case CHAT_FRAGMENT:{
					chatExplorer = getChatExplorerFragment();
					if(chatExplorer!=null){
						showFabButton(false);
						chooseFragment(IMPORT_FRAGMENT);
					}
					break;
				}
				case IMPORT_FRAGMENT:{
					finishActivity();
					break;
				}
			}
		}
		else if (isCloudVisible()) {
			if (cDriveExplorer.onBackPressed() == 0) {
				finishActivity();
			}
		}
		else if (isIncomingVisible()) {
			if (iSharesExplorer.onBackPressed() == 0) {
				finishActivity();
			}
		}
		else {
			super.onBackPressed();
		}

		setToolbarSubtitle(null);
	}

<<<<<<< HEAD
	private boolean isCloudVisible() {
		if (cDriveExplorer != null && cDriveExplorer.isVisible()
				&& ((tabShown == CLOUD_TAB || tabShown == NO_TABS) && !importFileF)
				|| (importFileF && importFragmentSelected == CLOUD_FRAGMENT)) {
			return true;
		}
		return false;
	}

	private boolean isIncomingVisible() {
		if (iSharesExplorer != null && iSharesExplorer.isVisible()
				&& ((tabShown == INCOMING_TAB && !importFileF)
				|| (importFileF && importFragmentSelected == INCOMING_FRAGMENT))) {
			return true;
		}
		return false;
	}

	private long createPendingMessageDBH (long idChat, long timestamp, String fingerprint, ShareInfo info) {
		log("createPendingMessageDBH Id chat: "+idChat+" Fingerprint: "+fingerprint);
=======
	long createPendingMessageDBH (long idChat, long timestamp, String fingerprint, ShareInfo info) {
		logDebug("Chat ID: "+ idChat +", Fingerprint: " + fingerprint);
>>>>>>> 094d50ad
		PendingMessageSingle pMsgSingle = new PendingMessageSingle();
		pMsgSingle.setChatId(idChat);
		pMsgSingle.setUploadTimestamp(timestamp);
		pMsgSingle.setFilePath(info.getFileAbsolutePath());
		pMsgSingle.setName(info.getTitle());
		pMsgSingle.setFingerprint(fingerprint);
		long idMessage = dbH.addPendingMessageFromExplorer(pMsgSingle);
		pMsgSingle.setId(idMessage);

		if(idMessage!=-1){
			logDebug("File: " + info.getTitle() + ", Size: " + info.getSize());
		}
		else{
			logWarning("Error when adding pending msg to the database");
		}
		return idMessage;
	}

<<<<<<< HEAD
	private void startChatUploadService () {
		log("Launch chat upload with files "+filePreparedInfos.size());
=======
	void startChatUploadService () {
		logDebug("Launch chat upload with files " + filePreparedInfos.size());
>>>>>>> 094d50ad
		filesChecked = 0;
		long[] attachNodeHandles;
		ArrayList<Long> pendMsgArray = new ArrayList<>();
		Intent intent = new Intent(this, ChatUploadService.class);

		if (chatListItems != null && !chatListItems.isEmpty()) {
			long[] idPendMsgs = new long[uploadInfos.size() * chatListItems.size()];
			HashMap<String, String> filesToUploadFingerPrint= new HashMap<>();
			if (attachNodes != null && !attachNodes.isEmpty()) {
//			There are exists files
				if (uploadInfos != null && uploadInfos.size() > 0) {
//					There are exist files and files for upload
					attachNodeHandles = new long[attachNodes.size()];
					for (int i=0; i<attachNodes.size(); i++) {
						attachNodeHandles[i] = attachNodes.get(i).getHandle();
					}

					long[] attachIdChats = new long[chatListItems.size()];
					for (int i=0; i<chatListItems.size(); i++) {
						attachIdChats[i] = chatListItems.get(i).getChatId();
					}
					intent.putExtra(ChatUploadService.EXTRA_ATTACH_CHAT_IDS, attachIdChats);
					intent.putExtra(ChatUploadService.EXTRA_ATTACH_FILES, attachNodeHandles);

					int pos = 0;
					for (ShareInfo info : uploadInfos) {
						long timestamp = System.currentTimeMillis()/1000;
						String fingerprint = megaApi.getFingerprint(info.getFileAbsolutePath());
						filesToUploadFingerPrint.put(fingerprint, info.getFileAbsolutePath());
						for(MegaChatRoom item : chatListItems){
							idPendMsgs[pos] = createPendingMessageDBH(item.getChatId(), timestamp, fingerprint, info);
							pos++;
						}
					}
					intent.putExtra(ChatUploadService.EXTRA_UPLOAD_FILES_FINGERPRINTS, filesToUploadFingerPrint);
					intent.putExtra(ChatUploadService.EXTRA_PEND_MSG_IDS, idPendMsgs);
					intent.putExtra(ChatUploadService.EXTRA_COMES_FROM_FILE_EXPLORER, true);
					startService(intent);

					finishFileExplorer();
				}
				else {
//					All files exists, not necessary start ChatUploadService
					pendingToAttach = attachNodes.size() * chatListItems.size();
					for (MegaNode node : attachNodes) {
						for (MegaChatRoom item : chatListItems) {
							megaChatApi.attachNode(item.getChatId(), node.getHandle(), this);
						}
					}
				}
			}
			else {
//			All files for upload
				int pos = 0;
				for (ShareInfo info : filePreparedInfos) {
					long timestamp = System.currentTimeMillis()/1000;
					String fingerprint = megaApi.getFingerprint(info.getFileAbsolutePath());
					if (fingerprint == null) {
						logWarning("Error, fingerprint == NULL is not possible to access file for some reason");
						continue;
					}
					filesToUploadFingerPrint.put(fingerprint, info.getFileAbsolutePath());
					for(MegaChatRoom item : chatListItems){
						idPendMsgs[pos] = createPendingMessageDBH(item.getChatId(), timestamp, fingerprint, info);
						pos++;
					}
				}
				intent.putExtra(ChatUploadService.EXTRA_UPLOAD_FILES_FINGERPRINTS, filesToUploadFingerPrint);
				intent.putExtra(ChatUploadService.EXTRA_PEND_MSG_IDS, idPendMsgs);
				intent.putExtra(ChatUploadService.EXTRA_COMES_FROM_FILE_EXPLORER, true);
				startService(intent);

				finishFileExplorer();
			}
		}
		else{
			filePreparedInfos = null;
			logWarning("ERROR null files to upload");
			finishActivity();
		}
	}

	private void finishFileExplorer () {
		if (statusDialog != null) {
			try {
				statusDialog.dismiss();
			}
			catch(Exception ex){}
		}

		filePreparedInfos = null;
		logDebug("finish!!!");
		finishActivity();
	}

	private void checkIfFilesExistsInMEGA () {
		for (ShareInfo info : filePreparedInfos) {
			String fingerprint = megaApi.getFingerprint(info.getFileAbsolutePath());
			MegaNode node = megaApi.getNodeByFingerprint(fingerprint);
			if (node != null) {
				if (node.getParentHandle() == myChatFilesNode.getHandle()) {
//					File is in My Chat Files --> Add to attach
					attachNodes.add(node);
					filesChecked++;
				}
				else {
//					File is in Cloud --> Copy in My Chat Files
					megaApi.copyNode(node, myChatFilesNode, this);
				}
			}
			else {
				uploadInfos.add(info);
				filesChecked++;
			}
		}
		if (filesChecked == filePreparedInfos.size()) {
			startChatUploadService();
		}
	}

	/*
	 * Handle processed upload intent
	 */
	public void onIntentChatProcessed(List<ShareInfo> infos) {
		logDebug("onIntentChatProcessed");

		if (getIntent() != null && getIntent().getAction() != ACTION_PROCESSED) {
			getIntent().setAction(ACTION_PROCESSED);
		}

		if (infos == null) {
		    showSnackbar(getString(R.string.upload_can_not_open));
		}
		else {
			myChatFilesNode = megaApi.getNodeByPath("/"+CHAT_FOLDER);
			if(myChatFilesNode == null){
				logDebug("Create folder: " + CHAT_FOLDER);
				megaApi.createFolder(CHAT_FOLDER, megaApi.getRootNode(), this);
			}
			else {
				checkIfFilesExistsInMEGA();
			}
		}
	}

	private void onIntentProcessed() {
		List<ShareInfo> infos = filePreparedInfos;

		if (getIntent() != null && getIntent().getAction() != ACTION_PROCESSED) {
			getIntent().setAction(ACTION_PROCESSED);
		}

		if (statusDialog != null) {
			try {
				statusDialog.dismiss();
			}
			catch(Exception ex){}
		}

		logDebug("intent processed!");
		if (folderSelected) {
			if (infos == null) {
				showSnackbar(getString(R.string.upload_can_not_open));
				return;
			}
			else {
				long parentHandle;
				if (cDriveExplorer != null){
					parentHandle = cDriveExplorer.getParentHandle();
				}
				else{
					parentHandle = parentHandleCloud;
				}
				MegaNode parentNode = megaApi.getNodeByHandle(parentHandle);
				if(parentNode == null){
					parentNode = megaApi.getRootNode();
				}
				showSnackbar(getString(R.string.upload_began));
				for (ShareInfo info : infos) {
					Intent intent = new Intent(this, UploadService.class);
					intent.putExtra(UploadService.EXTRA_FILEPATH, info.getFileAbsolutePath());
					intent.putExtra(UploadService.EXTRA_NAME, info.getTitle());
					if (nameFiles != null && nameFiles.get(info.getTitle()) != null && !nameFiles.get(info.getTitle()).equals(info.getTitle())) {
						intent.putExtra(UploadService.EXTRA_NAME_EDITED, nameFiles.get(info.getTitle()));
					}
					intent.putExtra(UploadService.EXTRA_PARENT_HASH, parentNode.getHandle());
					intent.putExtra(UploadService.EXTRA_SIZE, info.getSize());
					startService(intent);
				}
				filePreparedInfos = null;
				logDebug("finish!!!");
				finishActivity();
			}	
		}
	}

    public void buttonClick(long[] handles){
		logDebug("handles: " + handles.length);

        Intent intent = new Intent();
        intent.putExtra("NODE_HANDLES", handles);
        intent.putStringArrayListExtra("SELECTED_CONTACTS", selectedContacts);
        setResult(RESULT_OK, intent);
		finishActivity();
    }

	private void createAndShowProgressDialog (boolean cancelable, int string) {
		ProgressDialog temp = null;
		try{
			temp = new ProgressDialog(this);
			temp.setMessage(getString(string));
			temp.setCancelable(cancelable);
			temp.setCanceledOnTouchOutside(cancelable);
			temp.show();
		}
		catch(Exception e){
			return;
		}
		statusDialog = temp;
	}
	
	public void buttonClick(long handle){
		logDebug("handle: " + handle);

		if (tabShown == INCOMING_TAB){
			if (deepBrowserTree==0){
				Intent intent = new Intent();
				setResult(RESULT_FIRST_USER, intent);
				finishActivity();
				return;
			}
		}
		
		folderSelected = true;
		this.parentHandleCloud = handle;
		
		if (mode == MOVE) {
			long parentHandle = handle;
			MegaNode parentNode = megaApi.getNodeByHandle(parentHandle);
			if(parentNode == null){
				parentNode = megaApi.getRootNode();
			}
			
			Intent intent = new Intent();
			intent.putExtra("MOVE_TO", parentNode.getHandle());
			intent.putExtra("MOVE_HANDLES", moveFromHandles);
			setResult(RESULT_OK, intent);
			logDebug("finish!");
			finishActivity();
		}
		else if (mode == COPY){
			
			long parentHandle = handle;
			MegaNode parentNode = megaApi.getNodeByHandle(parentHandle);
			if(parentNode == null){
				parentNode = megaApi.getRootNode();
			}
			
			Intent intent = new Intent();
			intent.putExtra("COPY_TO", parentNode.getHandle());
			intent.putExtra("COPY_HANDLES", copyFromHandles);
			setResult(RESULT_OK, intent);
			logDebug("finish!");
			finishActivity();
		}
		else if (mode == UPLOAD){

			logDebug("mode UPLOAD");

			if (Intent.ACTION_SEND.equals(intent.getAction()) && intent.getType() != null) {
				if ("text/plain".equals(intent.getType())) {
					logDebug("Handle intent of text plain");

					Bundle extras = intent.getExtras();
					if(extras!=null){
						if (!extras.containsKey(Intent.EXTRA_STREAM)) {
							boolean isURL = false;
							StringBuilder body = new StringBuilder();
							String sharedText = intent.getStringExtra(Intent.EXTRA_TEXT);
							if (sharedText != null) {
								if (isHttpsUrl(sharedText) || isHttpUrl(sharedText)) {
									isURL = true;
									String header = "[InternetShortcut]\n";
									body.append(header);

									body.append("URL=");
								}
//								body.append(getString(R.string.new_file_content_when_uploading)+": ");
								body.append(sharedText);
							}

							String sharedText2 = intent.getStringExtra(Intent.EXTRA_SUBJECT);
							if (sharedText2 != null) {
								body.append("\nsubject=");
								body.append(sharedText2);
							}

							String sharedText3 = intent.getStringExtra(Intent.EXTRA_EMAIL);
							if (sharedText3 != null) {
								body.append("\nemail=");
//								body.append(getString(R.string.new_file_email_when_uploading)+": ");
								body.append(sharedText3);
							}

							long parentHandle = handle;
							MegaNode parentNode = megaApi.getNodeByHandle(parentHandle);
							if(parentNode == null){
								parentNode = megaApi.getRootNode();
							}

							showNewFileDialog(parentNode,body.toString(), isURL);
							return;
						}
					}
				}
			}

			if (filePreparedInfos == null){
				OwnFilePrepareTask ownFilePrepareTask = new OwnFilePrepareTask(this);
				ownFilePrepareTask.execute(getIntent());
				createAndShowProgressDialog(false, R.string.upload_prepare);
			}
			else{
				onIntentProcessed();
			}
			logDebug("After UPLOAD click - back to Cloud");
			this.backToCloud(handle);
		}
		else if (mode == IMPORT){
			long parentHandle = handle;
			MegaNode parentNode = megaApi.getNodeByHandle(parentHandle);
			if(parentNode == null){
				parentNode = megaApi.getRootNode();
			}

			if(tabShown==CLOUD_TAB){
				fragmentHandle= megaApi.getRootNode().getHandle();
			}else if(tabShown == INCOMING_TAB){
				fragmentHandle = -1;
			}
			
			Intent intent = new Intent();
			intent.putExtra("IMPORT_TO", parentNode.getHandle());
			intent.putExtra("fragmentH",fragmentHandle);


			if(importChatHandles!=null){
				intent.putExtra("HANDLES_IMPORT_CHAT", importChatHandles);
			}

			setResult(RESULT_OK, intent);
			logDebug("finish!");
			finishActivity();
		}
		else if (mode == SELECT){

			if(selectFile)
			{
				Intent intent = new Intent();
				intent.putExtra("SELECT", handle);
				intent.putStringArrayListExtra("SELECTED_CONTACTS", selectedContacts);
				setResult(RESULT_OK, intent);
				finishActivity();
			}
			else{
				long parentHandle = handle;
				MegaNode parentNode = megaApi.getNodeByHandle(parentHandle);
				if(parentNode == null){
					parentNode = megaApi.getRootNode();
				}

				Intent intent = new Intent();
				intent.putExtra("SELECT", parentNode.getHandle());
				intent.putStringArrayListExtra("SELECTED_CONTACTS", selectedContacts);
				setResult(RESULT_OK, intent);
				finishActivity();
			}
		}
		else if (mode == SELECT_CAMERA_FOLDER){

			long parentHandle = handle;
			MegaNode parentNode = megaApi.getNodeByHandle(parentHandle);
			if(parentNode == null){
				parentNode = megaApi.getRootNode();
			}

			Intent intent = new Intent();
			intent.putExtra("SELECT_MEGA_FOLDER", parentNode.getHandle());			
			setResult(RESULT_OK, intent);
			finishActivity();
		}
	}

<<<<<<< HEAD
	private void backToCloud(long handle){
		log("backToCloud: "+handle);
=======
	public void backToCloud(long handle){
		logDebug("handle: " + handle);
>>>>>>> 094d50ad
		Intent startIntent = new Intent(this, ManagerActivityLollipop.class);
		if(handle!=-1){
			startIntent.setAction(ACTION_OPEN_FOLDER);
			startIntent.putExtra("PARENT_HANDLE", handle);
		}
		startActivity(startIntent);
	}

    public void showSnackbar(String s){
		showSnackbar(fragmentContainer, s);
    }

    private void createFile(String name, String data, MegaNode parentNode, boolean isURL){
		File file;
		if (isURL){
			file = createTemporalURLFile(this, name, data);
		}
		else {
			file = createTemporalTextFile(this, name, data);
		}
		if(file!=null){
			showSnackbar(getString(R.string.upload_began));
			Intent intent = new Intent(this, UploadService.class);
			intent.putExtra(UploadService.EXTRA_FILEPATH, file.getAbsolutePath());
			intent.putExtra(UploadService.EXTRA_NAME, file.getName());
			intent.putExtra(UploadService.EXTRA_PARENT_HASH, parentNode.getHandle());
			intent.putExtra(UploadService.EXTRA_SIZE, file.getTotalSpace());
			startService(intent);

			logDebug("After UPLOAD click - back to Cloud");
			this.backToCloud(parentNode.getHandle());
			finishActivity();
		}
		else{
			showSnackbar(getString(R.string.general_text_error));
		}
	}

	private void createFolder(String title) {

		logDebug("createFolder");
		if (!isOnline(this)){
            showSnackbar(getString(R.string.error_server_connection_problem));
			return;
		}
		
		if(isFinishing()){
			return;	
		}
		
		long parentHandle = -1;
<<<<<<< HEAD

		cDriveExplorer = getCloudExplorerFragment();
		iSharesExplorer = getIncomingExplorerFragment();

		if (isCloudVisible()) {
			parentHandle = cDriveExplorer.getParentHandle();
			log("cDriveExplorer != null: " + parentHandle);
		}
		else if (isIncomingVisible()) {
			parentHandle = iSharesExplorer.getParentHandle();
			log("iSharesExplorer != null: " + parentHandle);
=======
		if(tabShown==CLOUD_TAB){
			if (cDriveExplorer != null){
				parentHandle = cDriveExplorer.getParentHandle();
				logDebug("cDriveExplorer != null: " + parentHandle);
			}
			else{
				String gcFTag;
				if(isChatFirst){
					gcFTag = getFragmentTag(R.id.explorer_tabs_pager, 1);
				}
				else{
					gcFTag = getFragmentTag(R.id.explorer_tabs_pager, 0);
				}
				cDriveExplorer = (CloudDriveExplorerFragmentLollipop) getSupportFragmentManager().findFragmentByTag(gcFTag);
				if (cDriveExplorer != null){
					parentHandle = cDriveExplorer.getParentHandle();
					logDebug("cDriveExplorer != null: " + parentHandle);
				}	
			}
		}
		else if (tabShown == INCOMING_TAB){
			if (iSharesExplorer != null){
				parentHandle = iSharesExplorer.getParentHandle();
				logDebug("iSharesExplorer != null: " + parentHandle);
			}
			else{
				String gcFTag;
				if(isChatFirst){
					gcFTag = getFragmentTag(R.id.explorer_tabs_pager, 2);
				}
				else{
					gcFTag = getFragmentTag(R.id.explorer_tabs_pager, 1);
				}
				iSharesExplorer = (IncomingSharesExplorerFragmentLollipop) getSupportFragmentManager().findFragmentByTag(gcFTag);
				if (iSharesExplorer != null){
					parentHandle = iSharesExplorer.getParentHandle();
					logDebug("iSharesExplorer != null: " + parentHandle);
				}	
			}
		}
		else if (tabShown == NO_TABS){
			if (importFileF && importFragmentSelected != -1) {
				switch (importFragmentSelected) {
					case CLOUD_FRAGMENT: {
						if (cDriveExplorer != null && cDriveExplorer.isAdded()) {
							parentHandle = cDriveExplorer.getParentHandle();
						}
						break;
					}
					case INCOMING_FRAGMENT: {
						if (iSharesExplorer != null && iSharesExplorer.isAdded()) {
							parentHandle = iSharesExplorer.getParentHandle();
						}
						break;
					}
				}
			}
			else if (cDriveExplorer != null){
				parentHandle = cDriveExplorer.getParentHandle();
				logDebug("cDriveExplorer != null: " + parentHandle);
			}
			else{
				String gcFTag;
				if(isChatFirst){
					gcFTag = getFragmentTag(R.id.explorer_tabs_pager, 1);
				}
				else{
					gcFTag = getFragmentTag(R.id.explorer_tabs_pager, 0);
				}
				cDriveExplorer = (CloudDriveExplorerFragmentLollipop) getSupportFragmentManager().findFragmentByTag(gcFTag);
				if (cDriveExplorer != null){
					parentHandle = cDriveExplorer.getParentHandle();
					logDebug("cDriveExplorer != null: " + parentHandle);
				}
			}
>>>>>>> 094d50ad
		}

		MegaNode parentNode = megaApi.getNodeByHandle(parentHandle);
		
		if (parentNode != null){
			logDebug("parentNode != null: " + parentNode.getName());
			boolean exists = false;
			ArrayList<MegaNode> nL = megaApi.getChildren(parentNode);
			for (int i=0;i<nL.size();i++){
				if (title.compareTo(nL.get(i).getName()) == 0){
					exists = true;
				}
			}
			
			if (!exists){
				statusDialog = null;
				try {
					statusDialog = new ProgressDialog(this);
					statusDialog.setMessage(getString(R.string.context_creating_folder));
					statusDialog.show();
				}
				catch(Exception e){
					return;
				}
				
				megaApi.createFolder(title, parentNode, this);
			}
			else{
				showSnackbar(getString(R.string.context_folder_already_exists));
			}
		}
		else{
			logWarning("parentNode == null: " + parentHandle);
			parentNode = megaApi.getRootNode();
			if (parentNode != null){
				logDebug("megaApi.getRootNode() != null");
				boolean exists = false;
				ArrayList<MegaNode> nL = megaApi.getChildren(parentNode);
				for (int i=0;i<nL.size();i++){
					if (title.compareTo(nL.get(i).getName()) == 0){
						exists = true;
					}
				}

				if (!exists){
					statusDialog = null;
					try {
						statusDialog = new ProgressDialog(this);
						statusDialog.setMessage(getString(R.string.context_creating_folder));
						statusDialog.show();
					}
					catch(Exception e){
						return;
					}

					megaApi.createFolder(title, parentNode, this);
				}
				else{
					showSnackbar(getString(R.string.context_folder_already_exists));
				}
			}
			else{
				return;
			}
		}
		
	}

	/*
	 * Display keyboard
	 */
	private void showKeyboardDelayed(final View view) {
		handler.postDelayed(new Runnable() {
			@Override
			public void run() {
				InputMethodManager imm = (InputMethodManager) getSystemService(Context.INPUT_METHOD_SERVICE);
				imm.showSoftInput(view, InputMethodManager.SHOW_IMPLICIT);
			}
		}, 50);
	}

	@Override
	public void onRequestStart(MegaApiJava api, MegaRequest request) {
		logDebug("onRequestStart");
	}

	@Override
	public void onRequestFinish(MegaApiJava api, MegaRequest request, MegaError error) {
		logDebug("onRequestFinish");
		if (request.getType() == MegaRequest.TYPE_CREATE_FOLDER){
			myChatFilesNode = megaApi.getNodeByPath("/"+CHAT_FOLDER);
			if (myChatFilesNode != null && myChatFilesNode.getHandle() == request.getNodeHandle()) {
				checkIfFilesExistsInMEGA();
			}
			else {
				try {
					statusDialog.dismiss();
				}
				catch (Exception ex) {}

				if (error.getErrorCode() == MegaError.API_OK){
					cDriveExplorer = getCloudExplorerFragment();
					iSharesExplorer = getIncomingExplorerFragment();

<<<<<<< HEAD
					if (isCloudVisible()){
						cDriveExplorer.navigateToFolder(request.getNodeHandle());
						parentHandleCloud = request.getNodeHandle();
						log("The handle of the created folder is: "+parentHandleCloud);
=======
					if(tabShown==CLOUD_TAB){
						String gcFTag;
						if(isChatFirst){
							gcFTag = getFragmentTag(R.id.explorer_tabs_pager, 1);
						}
						else{
							gcFTag = getFragmentTag(R.id.explorer_tabs_pager, 0);
						}
						cDriveExplorer = (CloudDriveExplorerFragmentLollipop) getSupportFragmentManager().findFragmentByTag(gcFTag);
						if (cDriveExplorer != null){
							cDriveExplorer.navigateToFolder(request.getNodeHandle());
							parentHandleCloud = request.getNodeHandle();
							logDebug("The handle of the created folder is: " + parentHandleCloud);
						}
					}
					else if (tabShown == NO_TABS){
						if (importFileF && importFragmentSelected != -1) {
							switch (importFragmentSelected) {
								case CLOUD_FRAGMENT: {
									if (cDriveExplorer != null && cDriveExplorer.isAdded()) {
										cDriveExplorer.navigateToFolder(request.getNodeHandle());
									}
									break;
								}
								case INCOMING_FRAGMENT: {
									if (iSharesExplorer != null && iSharesExplorer.isAdded()) {
										iSharesExplorer.navigateToFolder(request.getNodeHandle());
									}
									break;
								}
							}
						}
						else if (cDriveExplorer != null){
							cDriveExplorer.navigateToFolder(request.getNodeHandle());
							parentHandleCloud = request.getNodeHandle();
						}
						else{
							String gcFTag;
							if(isChatFirst){
								gcFTag = getFragmentTag(R.id.explorer_tabs_pager, 1);
							}
							else{
								gcFTag = getFragmentTag(R.id.explorer_tabs_pager, 0);
							}
							cDriveExplorer = (CloudDriveExplorerFragmentLollipop) getSupportFragmentManager().findFragmentByTag(gcFTag);
							if (cDriveExplorer != null){
								cDriveExplorer.navigateToFolder(request.getNodeHandle());
								parentHandleCloud = request.getNodeHandle();
							}
						}
						logDebug("The handle of the created folder is: " + parentHandleCloud);
>>>>>>> 094d50ad
					}
					else if (isIncomingVisible()){
						iSharesExplorer.navigateToFolder(request.getNodeHandle());
						parentHandleIncoming = request.getNodeHandle();
					}
				}
			}
		}
		if (request.getType() == MegaRequest.TYPE_LOGIN){

			if (error.getErrorCode() != MegaError.API_OK) {

				MegaApplication.setLoggingIn(false);

				//ERROR LOGIN
				String errorMessage;
				if (error.getErrorCode() == MegaError.API_ENOENT) {
					errorMessage = getString(R.string.error_incorrect_email_or_password);
				}
				else if (error.getErrorCode() == MegaError.API_ENOENT) {
					errorMessage = getString(R.string.error_server_connection_problem);
				}
				else if (error.getErrorCode() == MegaError.API_ESID){
					errorMessage = getString(R.string.error_server_expired_session);
				}
				else{
					errorMessage = error.getErrorString();
				}
				
				//Go to the login activity
				/*
				loginLoggingIn.setVisibility(View.GONE);
				loginLogin.setVisibility(View.VISIBLE);
				loginDelimiter.setVisibility(View.VISIBLE);
				loginCreateAccount.setVisibility(View.VISIBLE);
				queryingSignupLinkText.setVisibility(View.GONE);
				confirmingAccountText.setVisibility(View.GONE);
				generatingKeysText.setVisibility(View.GONE);
				loggingInText.setVisibility(View.GONE);
				fetchingNodesText.setVisibility(View.GONE);
				prepareNodesText.setVisibility(View.GONE);*/
				
				DatabaseHandler dbH = DatabaseHandler.getDbHandler(getApplicationContext());
				dbH.clearCredentials();
				if (dbH.getPreferences() != null){
					dbH.clearPreferences();
					dbH.setFirstTime(false);
				}
			}
			else{
				//LOGIN OK

				loginProgressBar.setVisibility(View.VISIBLE);
				loginFetchNodesProgressBar.setVisibility(View.GONE);
				loggingInText.setVisibility(View.VISIBLE);
				fetchingNodesText.setVisibility(View.VISIBLE);
				prepareNodesText.setVisibility(View.GONE);
				
				gSession = megaApi.dumpSession();
				credentials = new UserCredentials(lastEmail, gSession, "", "", "");

				DatabaseHandler dbH = DatabaseHandler.getDbHandler(getApplicationContext());
				dbH.clearCredentials();

				logDebug("Logged in with session");

				megaApi.fetchNodes(this);
			}
		}
		else if (request.getType() == MegaRequest.TYPE_FETCH_NODES){

			if (error.getErrorCode() == MegaError.API_OK){

				getWindow().setStatusBarColor(ContextCompat.getColor(this, R.color.dark_primary_color));

				DatabaseHandler dbH = DatabaseHandler.getDbHandler(getApplicationContext());
				
				gSession = megaApi.dumpSession();
				MegaUser myUser = megaApi.getMyUser();
				String myUserHandle = "";
				if(myUser!=null){
					lastEmail = megaApi.getMyUser().getEmail();
					myUserHandle = megaApi.getMyUser().getHandle()+"";
				}

				credentials = new UserCredentials(lastEmail, gSession, "", "", myUserHandle);
				
				dbH.saveCredentials(credentials);
				
				loginLoggingIn.setVisibility(View.GONE);

				chatSettings = dbH.getChatSettings();
				if(chatSettings!=null) {

					boolean chatEnabled = Boolean.parseBoolean(chatSettings.getEnabled());
					if(chatEnabled){

						logDebug("Chat enabled-->connect");
						if((megaChatApi.getInitState()!=MegaChatApi.INIT_ERROR)){
							logDebug("Connection goes!!!");
							megaChatApi.connect(this);
						} else{
							logWarning("Not launch connect: " + megaChatApi.getInitState());
						}
						MegaApplication.setLoggingIn(false);
						afterLoginAndFetch();
					} else{
						logWarning("Chat NOT enabled - readyToManager");
						MegaApplication.setLoggingIn(false);
						afterLoginAndFetch();
					}
				} else{
					logWarning("chatSettings NULL - readyToManager");
					MegaApplication.setLoggingIn(false);
					afterLoginAndFetch();

				}
			}	
		}
		else if (request.getType() == MegaRequest.TYPE_COPY) {
			filesChecked++;
			if (error.getErrorCode() == MegaError.API_OK) {
				MegaNode node = megaApi.getNodeByHandle(request.getNodeHandle());
				if (node != null) {
					attachNodes.add(node);
				}
			} else {
				logWarning("Error copying node into My Chat Files");
			}
			if (filesChecked == filePreparedInfos.size()) {
				startChatUploadService();
			}
		}
	}

	@Override
	public void onRequestTemporaryError(MegaApiJava api, MegaRequest request,
			MegaError e) {
		// TODO Auto-generated method stub
		
	}

	@Override
	public void onRequestUpdate(MegaApiJava api, MegaRequest request) {
		// TODO Auto-generated method stub
		
	}

	@Override
	public void onUsersUpdate(MegaApiJava api, ArrayList<MegaUser> users) {
		// TODO Auto-generated method stub
		
	}

	@Override
	public void onUserAlertsUpdate(MegaApiJava api, ArrayList<MegaUserAlert> userAlerts) {
		logDebug("onUserAlertsUpdate");
	}


	@Override
	public void onEvent(MegaApiJava api, MegaEvent event) {

	}

	@Override
	public void onNodesUpdate(MegaApiJava api, ArrayList<MegaNode> updatedNodes) {
		logDebug("onNodesUpdate");
		if (cDriveExplorer != null){
			if (megaApi.getNodeByHandle(cDriveExplorer.getParentHandle()) != null){
				nodes = megaApi.getChildren(megaApi.getNodeByHandle(cDriveExplorer.getParentHandle()));
				cDriveExplorer.setNodes(nodes);
				cDriveExplorer.getRecyclerView().invalidate();
			}
			else{
				if (megaApi.getRootNode() != null){
					cDriveExplorer.setParentHandle(megaApi.getRootNode().getHandle());
					nodes = megaApi.getChildren(megaApi.getNodeByHandle(cDriveExplorer.getParentHandle()));
					cDriveExplorer.setNodes(nodes);
					cDriveExplorer.getRecyclerView().invalidate();
				}
			}
		}
	}

	@Override
	public void onReloadNeeded(MegaApiJava api) {
		// TODO Auto-generated method stub
		
	}
	
	@Override
	public void onDestroy(){
		if(megaApi != null)
		{	
			megaApi.removeGlobalListener(this);
		}

		File childThumbDir = new File(getThumbFolder(this), ImportFilesFragment.THUMB_FOLDER);
		if (childThumbDir != null){
			if (childThumbDir.exists()){
				try {
					deleteFile(childThumbDir);
				} catch (IOException e) {}
			}
		}
		
		super.onDestroy();
	}

	private void deleteFile(File file) throws IOException {
		if (file.isDirectory()) {
			if (file.list().length == 0) {
				file.delete();
			} else {
				String[] files = file.list();
				for (String temp : files) {
					File deleteFile = new File(file, temp);
					deleteFile(deleteFile);
				}
				if (file.list().length == 0) {
					file.delete();
				}
			}
		} else {
			file.delete();
		}
	}

	@Override
	public void onAccountUpdate(MegaApiJava api) {
		// TODO Auto-generated method stub
		
	}

	@Override
	public void onContactRequestsUpdate(MegaApiJava api,
			ArrayList<MegaContactRequest> requests) {
		// TODO Auto-generated method stub
		
	}

	public void setToolbarSubtitle(String s) {
		if(aB != null) {
			aB.setSubtitle(s);
		}
	}
	
	@Override
    public boolean onOptionsItemSelected(MenuItem item) {
		logDebug("onOptionsItemSelected");

		int id = item.getItemId();
		switch(id){
			case android.R.id.home:{
				onBackPressed();
				break;
			}
			case R.id.cab_menu_create_folder:{
	        	showNewFolderDialog(); 
        		break;
			}
			case R.id.cab_menu_new_chat:{

				if(megaApi!=null && megaApi.getRootNode()!=null){
					ArrayList<MegaUser> contacts = megaApi.getContacts();
					if(contacts==null){
						showSnackbar(getString(R.string.no_contacts_invite));
					}
					else {
						if(contacts.isEmpty()){
							showSnackbar(getString(R.string.no_contacts_invite));
						}
						else{
							Intent in = new Intent(this, AddContactActivityLollipop.class);
							in.putExtra("contactType", CONTACT_TYPE_MEGA);
							startActivityForResult(in, REQUEST_CREATE_CHAT);
						}
					}
				}
				else{
					logWarning("Online but not megaApi");
					showErrorAlertDialog(getString(R.string.error_server_connection_problem), false, this);
				}
				break;
			}
			case R.id.cab_menu_grid_list:{
				refreshViewNodes();
				break;
			}
			case R.id.cab_menu_sort:{
				showShortOptions(fileExplorerActivityLollipop, outMetrics);
				break;
			}
		}
		return super.onOptionsItemSelected(item);
	}

	@Override
	protected void onActivityResult(int requestCode, int resultCode, Intent intent) {
		logDebug("Request code: " + requestCode + ", Result code: " + resultCode);

		if (requestCode == REQUEST_CREATE_CHAT && resultCode == RESULT_OK) {
			logDebug("REQUEST_CREATE_CHAT OK");

			if (intent == null) {
				logWarning("Return.....");
				return;
			}

			final ArrayList<String> contactsData = intent.getStringArrayListExtra(AddContactActivityLollipop.EXTRA_CONTACTS);

			if (contactsData != null){
				if(contactsData.size()==1){
					MegaUser user = megaApi.getContact(contactsData.get(0));
					if(user!=null){
						logDebug("Chat with contact: " + contactsData.size());
						startOneToOneChat(user);
					}
				}
				else{
					logDebug("Create GROUP chat");
					MegaChatPeerList peers = MegaChatPeerList.createInstance();
					for (int i=0; i<contactsData.size(); i++){
						MegaUser user = megaApi.getContact(contactsData.get(i));
						if(user!=null){
							peers.addPeer(user.getHandle(), MegaChatPeerList.PRIV_STANDARD);
						}
					}
					logDebug("create group chat with participants: " + peers.size());

					final String chatTitle = intent.getStringExtra(AddContactActivityLollipop.EXTRA_CHAT_TITLE);
					final boolean isEKR = intent.getBooleanExtra(AddContactActivityLollipop.EXTRA_EKR, false);
					if (isEKR) {
						megaChatApi.createChat(true, peers, chatTitle, this);
					}
					else {
						final boolean chatLink = intent.getBooleanExtra(AddContactActivityLollipop.EXTRA_CHAT_LINK, false);

						if(chatLink){
							if(chatTitle!=null && !chatTitle.isEmpty()){
								CreateGroupChatWithPublicLink listener = new CreateGroupChatWithPublicLink(this, chatTitle);
								megaChatApi.createPublicChat(peers, chatTitle, listener);
							}
							else{
								showAlert(this, getString(R.string.message_error_set_title_get_link), null);
							}
						}
						else{
							megaChatApi.createPublicChat(peers, chatTitle, this);
						}
					}
				}
			}
		}
	}

	public void onRequestFinishCreateChat(int errorCode, long chatHandle, boolean publicLink){
		logDebug("onRequestFinishCreateChat");

		if(errorCode==MegaChatError.ERROR_OK){
			logDebug("Chat CREATED.");
			//Update chat view
			chatExplorer = getChatExplorerFragment();
			if(chatExplorer!=null){
				chatExplorer.setChats();
			}
			showSnackbar(getString(R.string.new_group_chat_created));
		}
		else{
			logWarning("ERROR WHEN CREATING CHAT " + errorCode);
			showSnackbar(getString(R.string.create_chat_error));
		}
	}

<<<<<<< HEAD
	private void startOneToOneChat(MegaUser user){
		log("startOneToOneChat");
=======
	public void startOneToOneChat(MegaUser user){
		logDebug("User: " + user.getHandle());
>>>>>>> 094d50ad
		MegaChatRoom chat = megaChatApi.getChatRoomByUser(user.getHandle());
		MegaChatPeerList peers = MegaChatPeerList.createInstance();
		if(chat==null){
			logDebug("No chat, create it!");
			peers.addPeer(user.getHandle(), MegaChatPeerList.PRIV_STANDARD);
			megaChatApi.createChat(false, peers, this);
		}
		else{
			logDebug("There is already a chat, open it!");
			showSnackbar(getString(R.string.chat_already_exists));
		}
	}

<<<<<<< HEAD
	private void showNewFolderDialog(){
		log("showNewFolderDialog");
=======
	public void showNewFolderDialog(){
		logDebug("showNewFolderDialog");
>>>>>>> 094d50ad
		LinearLayout layout = new LinearLayout(this);
		layout.setOrientation(LinearLayout.VERTICAL);
		LinearLayout.LayoutParams params = new LinearLayout.LayoutParams(LinearLayout.LayoutParams.MATCH_PARENT, LinearLayout.LayoutParams.WRAP_CONTENT);
		params.setMargins(scaleWidthPx(20, outMetrics), scaleWidthPx(20, outMetrics), scaleWidthPx(17, outMetrics), 0);

		final EditText input = new EditText(this);
		layout.addView(input, params);

		LinearLayout.LayoutParams params1 = new LinearLayout.LayoutParams(LinearLayout.LayoutParams.MATCH_PARENT, LinearLayout.LayoutParams.WRAP_CONTENT);
		params1.setMargins(scaleWidthPx(20, outMetrics), 0, scaleWidthPx(17, outMetrics), 0);

		final RelativeLayout error_layout = new RelativeLayout(FileExplorerActivityLollipop.this);
		layout.addView(error_layout, params1);

		final ImageView error_icon = new ImageView(FileExplorerActivityLollipop.this);
		error_icon.setImageDrawable(ContextCompat.getDrawable(this, R.drawable.ic_input_warning));
		error_layout.addView(error_icon);
		RelativeLayout.LayoutParams params_icon = (RelativeLayout.LayoutParams) error_icon.getLayoutParams();


		params_icon.addRule(RelativeLayout.ALIGN_PARENT_RIGHT);
		error_icon.setLayoutParams(params_icon);

		error_icon.setColorFilter(ContextCompat.getColor(FileExplorerActivityLollipop.this, R.color.login_warning));

		final TextView textError = new TextView(FileExplorerActivityLollipop.this);
		error_layout.addView(textError);
		RelativeLayout.LayoutParams params_text_error = (RelativeLayout.LayoutParams) textError.getLayoutParams();
		params_text_error.height = ViewGroup.LayoutParams.WRAP_CONTENT;
		params_text_error.width = ViewGroup.LayoutParams.WRAP_CONTENT;
		params_text_error.addRule(RelativeLayout.CENTER_VERTICAL);
		params_text_error.addRule(RelativeLayout.ALIGN_PARENT_LEFT);
		params_text_error.setMargins(scaleWidthPx(3, outMetrics), 0,0,0);
		textError.setLayoutParams(params_text_error);

		textError.setTextColor(ContextCompat.getColor(FileExplorerActivityLollipop.this, R.color.login_warning));
		error_layout.setVisibility(View.GONE);

		input.getBackground().mutate().clearColorFilter();
		input.getBackground().mutate().setColorFilter(ContextCompat.getColor(this, R.color.accentColor), PorterDuff.Mode.SRC_ATOP);
		input.addTextChangedListener(new TextWatcher() {
			@Override
			public void beforeTextChanged(CharSequence charSequence, int i, int i1, int i2) {

			}

			@Override
			public void onTextChanged(CharSequence charSequence, int i, int i1, int i2) {

			}

			@Override
			public void afterTextChanged(Editable editable) {
				if(error_layout.getVisibility() == View.VISIBLE){
					error_layout.setVisibility(View.GONE);
					input.getBackground().mutate().clearColorFilter();
					input.getBackground().mutate().setColorFilter(ContextCompat.getColor(getApplicationContext(), R.color.accentColor), PorterDuff.Mode.SRC_ATOP);
				}
			}
		});

		input.setSingleLine();
		input.setTextColor(ContextCompat.getColor(this, R.color.text_secondary));
		input.setHint(getString(R.string.context_new_folder_name));
		input.setImeOptions(EditorInfo.IME_ACTION_DONE);
		input.setOnEditorActionListener(new OnEditorActionListener() {
			@Override
			public boolean onEditorAction(TextView v, int actionId,KeyEvent event) {
				if (actionId == EditorInfo.IME_ACTION_DONE) {
					String value = v.getText().toString().trim();

					if (value.length() == 0) {
						input.getBackground().mutate().setColorFilter(ContextCompat.getColor(getApplicationContext(), R.color.login_warning), PorterDuff.Mode.SRC_ATOP);
						textError.setText(getString(R.string.invalid_string));
						error_layout.setVisibility(View.VISIBLE);
						input.requestFocus();

					}else{
						boolean result=matches(regex, value);
						if(result){
							input.getBackground().mutate().setColorFilter(ContextCompat.getColor(getApplicationContext(), R.color.login_warning), PorterDuff.Mode.SRC_ATOP);
							textError.setText(getString(R.string.invalid_characters));
							error_layout.setVisibility(View.VISIBLE);
							input.requestFocus();

						}else{
							createFolder(value);
							newFolderDialog.dismiss();
						}
					}
					return true;
				}
				return false;
			}
		});
		input.setImeActionLabel(getString(R.string.general_create),EditorInfo.IME_ACTION_DONE);
		input.setOnFocusChangeListener(new View.OnFocusChangeListener() {
			@Override
			public void onFocusChange(View v, boolean hasFocus) {
				if (hasFocus) {
					showKeyboardDelayed(v);
				}
			}
		});
		
		AlertDialog.Builder builder = new AlertDialog.Builder(this, R.style.AppCompatAlertDialogStyle);
		builder.setTitle(getString(R.string.menu_new_folder));
		builder.setPositiveButton(getString(R.string.general_create),
				new DialogInterface.OnClickListener() {
					public void onClick(DialogInterface dialog, int whichButton) {
						String value = input.getText().toString().trim();
						if (value.length() == 0) {
							return;
						}
						createFolder(value);
					}
				});
		builder.setNegativeButton(getString(android.R.string.cancel), new DialogInterface.OnClickListener() {
			@Override
			public void onClick(DialogInterface dialogInterface, int i) {
				input.getBackground().clearColorFilter();
			}
		});
		builder.setView(layout);
		newFolderDialog = builder.create();
		newFolderDialog.show();
		newFolderDialog.getButton(android.support.v7.app.AlertDialog.BUTTON_POSITIVE).setOnClickListener(new   View.OnClickListener()
		{
			@Override
			public void onClick(View v)
			{
				String value = input.getText().toString().trim();
				if (value.length() == 0) {
					input.getBackground().mutate().setColorFilter(ContextCompat.getColor(getApplicationContext(), R.color.login_warning), PorterDuff.Mode.SRC_ATOP);
					textError.setText(getString(R.string.invalid_string));
					error_layout.setVisibility(View.VISIBLE);
					input.requestFocus();
				}else{
					boolean result=matches(regex, value);
					if(result){
						input.getBackground().mutate().setColorFilter(ContextCompat.getColor(getApplicationContext(), R.color.login_warning), PorterDuff.Mode.SRC_ATOP);
						textError.setText(getString(R.string.invalid_characters));
						error_layout.setVisibility(View.VISIBLE);
						input.requestFocus();
					}else{
						createFolder(value);
						newFolderDialog.dismiss();
					}
				}
			}
		});
	}

	private void getChatAdded (ArrayList<ChatExplorerListItem> listItems) {
		ArrayList<MegaChatRoom> chats = new ArrayList<>();
		ArrayList<MegaUser> users = new ArrayList<>();

		createAndShowProgressDialog(true, R.string.preparing_chats);

		for (ChatExplorerListItem item : listItems) {
			if (item.getChat() != null) {
				MegaChatRoom chatRoom = megaChatApi.getChatRoom(item.getChat().getChatId());
				if (chatRoom != null) {
					chats.add(chatRoom);
				}
			}
			else if (item.getContact() != null && item.getContact().getMegaUser() != null) {
				users.add(item.getContact().getMegaUser());
			}
		}

		if (!users.isEmpty()) {
			CreateChatToPerformActionListener listener = new CreateChatToPerformActionListener(chats, users, -1, this, CreateChatToPerformActionListener.SEND_FILE_EXPLORER_CONTENT);

			for (MegaUser user : users) {
				MegaChatPeerList peers = MegaChatPeerList.createInstance();
				peers.addPeer(user.getHandle(), MegaChatPeerList.PRIV_STANDARD);
				megaChatApi.createChat(false, peers, listener);
			}
		}
		else {
			sendToChats(chats);
		}
	}

	@Override
	public void onClick(View v) {
		logDebug("onClick");

		switch(v.getId()) {
			case R.id.fab_file_explorer: {
				chatExplorer = getChatExplorerFragment();
				if(chatExplorer!=null){
					if(chatExplorer.getAddedChats()!=null){
//						sendToChats(chatExplorer.getAddedChats());
						getChatAdded(chatExplorer.getAddedChats());
					}
				}
				break;
			}
			case R.id.new_group_button: {
				if(megaApi!=null && megaApi.getRootNode()!=null){
					ArrayList<MegaUser> contacts = megaApi.getContacts();
					if(contacts==null){
						showSnackbar(getString(R.string.no_contacts_invite));
					}
					else {
						if(contacts.isEmpty()){
							showSnackbar(getString(R.string.no_contacts_invite));
						}
						else{
							Intent intent = new Intent(this, AddContactActivityLollipop.class);
							intent.putExtra("contactType", CONTACT_TYPE_MEGA);
							intent.putExtra("onlyCreateGroup", true);
							startActivityForResult(intent, REQUEST_CREATE_CHAT);
						}
					}
				}
				else{
					logWarning("Online but not megaApi");
					showErrorAlertDialog(getString(R.string.error_server_connection_problem), false, this);
				}
				break;
			}
		}
	}

	public void sendToChats(ArrayList<MegaChatRoom> chatListItems){

		if (statusDialog != null) {
			try {
				statusDialog.dismiss();
			}
			catch(Exception ex){}
		}

		this.chatListItems = chatListItems;

		if (Intent.ACTION_SEND.equals(intent.getAction()) && intent.getType() != null) {
			Bundle extras = intent.getExtras();
			if ("text/plain".equals(intent.getType()) && extras != null && !extras.containsKey(Intent.EXTRA_STREAM)) {
				logDebug("Handle intent of text plain");
				StringBuilder body = new StringBuilder();
				String sharedText2 = intent.getStringExtra(Intent.EXTRA_SUBJECT);
				if (sharedText2 != null) {
					body.append(getString(R.string.new_file_subject_when_uploading) + ": ");
					body.append(sharedText2);
				}
				String sharedText = intent.getStringExtra(Intent.EXTRA_TEXT);
				if (sharedText != null) {
					if(body.length()>0){
						body.append("\n");
					}
					body.append(getString(R.string.new_file_content_when_uploading) + ": ");
					body.append(sharedText);
				}
				String sharedText3 = intent.getStringExtra(Intent.EXTRA_EMAIL);
				if (sharedText3 != null) {
					if(body.length()>0){
						body.append("\n");
					}
					body.append(getString(R.string.new_file_email_when_uploading) + ": ");
					body.append(sharedText3);
				}

				for(int i=0; i < chatListItems.size();i++){
					megaChatApi.sendMessage(chatListItems.get(i).getChatId(), body.toString());
				}

				if(chatListItems.size()==1){
					MegaChatRoom chatItem = chatListItems.get(0);
					long idChat = chatItem.getChatId();
					if(chatItem!=null){
						Intent intent = new Intent(this, ManagerActivityLollipop.class);
						intent.addFlags(Intent.FLAG_ACTIVITY_CLEAR_TOP);
						intent.setAction(ACTION_CHAT_NOTIFICATION_MESSAGE);
						intent.putExtra("CHAT_ID", idChat);
						startActivity(intent);
					}
				}
				else{
					Intent chatIntent = new Intent(this, ManagerActivityLollipop.class);
					chatIntent.setAction(ACTION_CHAT_SUMMARY);
					startActivity(chatIntent);
				}
			}
			else{
				if (filePreparedInfos == null){
					FilePrepareTask filePrepareTask = new FilePrepareTask(this);
					filePrepareTask.execute(getIntent());
					createAndShowProgressDialog(false, R.string.upload_prepare);
				}
				else{
                    onIntentChatProcessed(filePreparedInfos);
				}
			}
		}
		else{
			if (filePreparedInfos == null){
				FilePrepareTask filePrepareTask = new FilePrepareTask(this);
				filePrepareTask.execute(getIntent());
				createAndShowProgressDialog(false, R.string.upload_prepare);
			}
			else{
				onIntentChatProcessed(filePreparedInfos);
			}
		}
	}

<<<<<<< HEAD
	private void showNewFileDialog(final MegaNode parentNode, final String data, final boolean isURL){
		log("showNewFileDialog");
=======
	public void showNewFileDialog(final MegaNode parentNode, final String data, final boolean isURL){
		logDebug("showNewFileDialog");
>>>>>>> 094d50ad

		LinearLayout layout = new LinearLayout(this);
		layout.setOrientation(LinearLayout.VERTICAL);
		LinearLayout.LayoutParams params = new LinearLayout.LayoutParams(LinearLayout.LayoutParams.MATCH_PARENT, LinearLayout.LayoutParams.WRAP_CONTENT);
		params.setMargins(scaleWidthPx(20, outMetrics), scaleWidthPx(20, outMetrics), scaleWidthPx(17, outMetrics), 0);

		final EditText input = new EditText(this);
		layout.addView(input, params);

		LinearLayout.LayoutParams params1 = new LinearLayout.LayoutParams(LinearLayout.LayoutParams.MATCH_PARENT, LinearLayout.LayoutParams.WRAP_CONTENT);
		params1.setMargins(scaleWidthPx(20, outMetrics), 0, scaleWidthPx(17, outMetrics), 0);

		final RelativeLayout error_layout = new RelativeLayout(FileExplorerActivityLollipop.this);
		layout.addView(error_layout, params1);

		final ImageView error_icon = new ImageView(FileExplorerActivityLollipop.this);
		error_icon.setImageDrawable(ContextCompat.getDrawable(this, R.drawable.ic_input_warning));
		error_layout.addView(error_icon);
		RelativeLayout.LayoutParams params_icon = (RelativeLayout.LayoutParams) error_icon.getLayoutParams();

		params_icon.addRule(RelativeLayout.ALIGN_PARENT_RIGHT);
		error_icon.setLayoutParams(params_icon);

		error_icon.setColorFilter(ContextCompat.getColor(FileExplorerActivityLollipop.this, R.color.login_warning));

		final TextView textError = new TextView(FileExplorerActivityLollipop.this);
		error_layout.addView(textError);
		RelativeLayout.LayoutParams params_text_error = (RelativeLayout.LayoutParams) textError.getLayoutParams();
		params_text_error.height = ViewGroup.LayoutParams.WRAP_CONTENT;
		params_text_error.width = ViewGroup.LayoutParams.WRAP_CONTENT;
		params_text_error.addRule(RelativeLayout.CENTER_VERTICAL);
		params_text_error.addRule(RelativeLayout.ALIGN_PARENT_LEFT);
		params_text_error.setMargins(scaleWidthPx(3, outMetrics), 0,0,0);
		textError.setLayoutParams(params_text_error);

		textError.setTextColor(ContextCompat.getColor(FileExplorerActivityLollipop.this, R.color.login_warning));
		error_layout.setVisibility(View.GONE);

		input.getBackground().mutate().clearColorFilter();
		input.getBackground().mutate().setColorFilter(ContextCompat.getColor(this, R.color.accentColor), PorterDuff.Mode.SRC_ATOP);
		input.addTextChangedListener(new TextWatcher() {
			@Override
			public void beforeTextChanged(CharSequence charSequence, int i, int i1, int i2) {

			}

			@Override
			public void onTextChanged(CharSequence charSequence, int i, int i1, int i2) {

			}

			@Override
			public void afterTextChanged(Editable editable) {
				if(error_layout.getVisibility() == View.VISIBLE){
					error_layout.setVisibility(View.GONE);
					input.getBackground().mutate().clearColorFilter();
					input.getBackground().mutate().setColorFilter(ContextCompat.getColor(getApplicationContext(), R.color.accentColor), PorterDuff.Mode.SRC_ATOP);
				}
			}
		});

		input.setSingleLine();
		input.setTextColor(ContextCompat.getColor(getApplicationContext(), R.color.text_secondary));
		if (isURL) {
			input.setHint(getString(R.string.context_new_link_name));
		}
		else {
			input.setHint(getString(R.string.context_new_file_name_hint));
		}
		input.setImeOptions(EditorInfo.IME_ACTION_DONE);


		input.setOnEditorActionListener(new OnEditorActionListener() {
			@Override
			public boolean onEditorAction(TextView v, int actionId,KeyEvent event) {
				if (actionId == EditorInfo.IME_ACTION_DONE) {
					String value = v.getText().toString().trim();
					if (value.length() == 0) {
						input.getBackground().mutate().setColorFilter(ContextCompat.getColor(getApplicationContext(), R.color.login_warning), PorterDuff.Mode.SRC_ATOP);
						textError.setText(getString(R.string.invalid_string));
						error_layout.setVisibility(View.VISIBLE);
						input.requestFocus();
					}else{
						boolean result=matches(regex, value);
						if(result){
							input.getBackground().mutate().setColorFilter(ContextCompat.getColor(getApplicationContext(), R.color.login_warning), PorterDuff.Mode.SRC_ATOP);
							textError.setText(getString(R.string.invalid_characters));
							error_layout.setVisibility(View.VISIBLE);
							input.requestFocus();

						}else{
							createFile(value, data, parentNode, isURL);
							newFolderDialog.dismiss();
						}
					}
					return true;
				}
				return false;
			}
		});

		input.setImeActionLabel(getString(R.string.cam_sync_ok),EditorInfo.IME_ACTION_DONE);
		input.setOnFocusChangeListener(new View.OnFocusChangeListener() {
			@Override
			public void onFocusChange(View v, boolean hasFocus) {
				if (hasFocus) {
					showKeyboardDelayed(v);
				}
			}
		});

		AlertDialog.Builder builder = new AlertDialog.Builder(this, R.style.AppCompatAlertDialogStyle);
		if (isURL) {
			builder.setTitle(getString(R.string.dialog_title_new_link));
		}
		else {
			builder.setTitle(getString(R.string.context_new_file_name));
		}
		builder.setPositiveButton(getString(R.string.cam_sync_ok),
				new DialogInterface.OnClickListener() {
					public void onClick(DialogInterface dialog, int whichButton) {
						String value = input.getText().toString().trim();
						if (value.length() == 0) {
							return;
						}
						createFile(value, data, parentNode, isURL);
					}
				});

		builder.setNegativeButton(getString(android.R.string.cancel), new DialogInterface.OnClickListener() {
			@Override
			public void onClick(DialogInterface dialogInterface, int i) {
				input.getBackground().clearColorFilter();
			}
		});
		builder.setView(layout);
		newFolderDialog = builder.create();
		newFolderDialog.show();

		newFolderDialog.getButton(android.support.v7.app.AlertDialog.BUTTON_POSITIVE).setOnClickListener(new   View.OnClickListener() {
			@Override
			public void onClick(View v)
			{
				String value = input.getText().toString().trim();
				if (value.length() == 0) {
					input.getBackground().mutate().setColorFilter(ContextCompat.getColor(getApplicationContext(), R.color.login_warning), PorterDuff.Mode.SRC_ATOP);
					textError.setText(getString(R.string.invalid_string));
					error_layout.setVisibility(View.VISIBLE);
					input.requestFocus();
				}else{
					boolean result=matches(regex, value);
					if(result){
						input.getBackground().mutate().setColorFilter(ContextCompat.getColor(getApplicationContext(), R.color.login_warning), PorterDuff.Mode.SRC_ATOP);
						textError.setText(getString(R.string.invalid_characters));
						error_layout.setVisibility(View.VISIBLE);
						input.requestFocus();
					}else{
						createFile(value, data, parentNode, isURL);
						newFolderDialog.dismiss();
					}
				}
			}
		});
	}

	private void changeName (String name, String rename) {
		String[] params = {name, rename};
		new ChangeNameTask().execute(params);
    }

	private class ChangeNameTask extends AsyncTask<String, Void, Void> {

		HashMap<String, String> temp = new HashMap<>();

		@Override
		protected Void doInBackground(String... strings) {
			String name = strings[0];
			String rename = strings[1];

			if (importFileFragment != null && importFileFragment.isAdded()) {
				HashMap<String, String> names = importFileFragment.getNameFiles();
				Iterator it = names.entrySet().iterator();

				while (it.hasNext()) {
					Map.Entry entry = (Map.Entry) it.next();
					if (entry.getKey().equals(name)) {
						temp.put((String)entry.getKey(), rename);
					}
					else {
						temp.put((String)entry.getKey(), (String)entry.getValue());
					}
				}
			}
			return null;
		}

		@Override
		protected void onPostExecute(Void aVoid) {
			nameFiles = temp;
			importFileFragment.setNameFiles(temp);
			if (importFileFragment.adapter != null) {
				importFileFragment.adapter.setImportNameFiles(temp);
			}
		}
	}

<<<<<<< HEAD
	public void showRenameDialog(final File document, final String text){
        log("showRenameDialog");
=======
    public void showRenameDialog(final File document, final String text){
		logDebug("showRenameDialog");
>>>>>>> 094d50ad

        LinearLayout layout = new LinearLayout(this);
        layout.setOrientation(LinearLayout.VERTICAL);
        LinearLayout.LayoutParams params = new LinearLayout.LayoutParams(LinearLayout.LayoutParams.MATCH_PARENT, LinearLayout.LayoutParams.WRAP_CONTENT);
        params.setMargins(scaleWidthPx(20, outMetrics), scaleHeightPx(20, outMetrics), scaleWidthPx(17, outMetrics), 0);
//	    layout.setLayoutParams(params);

        final EditTextCursorWatcher input = new EditTextCursorWatcher(this, document.isDirectory());
//		input.setId(EDIT_TEXT_ID);
        input.setSingleLine();
        input.setTextColor(ContextCompat.getColor(this, R.color.text_secondary));
//		input.setHint(getString(R.string.context_new_folder_name));
        input.setImeOptions(EditorInfo.IME_ACTION_DONE);

        input.setImeActionLabel(getString(R.string.context_rename),EditorInfo.IME_ACTION_DONE);
        input.setText(text);
        input.setOnFocusChangeListener(new View.OnFocusChangeListener() {
            @Override
            public void onFocusChange(final View v, boolean hasFocus) {
                if (hasFocus) {
                    if (document.isDirectory()){
                        input.setSelection(0, input.getText().length());
                    }
                    else{
                        String [] s = text.split("\\.");
                        if (s != null){

                            int numParts = s.length;
                            int lastSelectedPos = 0;
                            if (numParts == 1){
                                input.setSelection(0, input.getText().length());
                            }
                            else if (numParts > 1){
                                for (int i=0; i<(numParts-1);i++){
                                    lastSelectedPos += s[i].length();
                                    lastSelectedPos++;
                                }
                                lastSelectedPos--; //The last point should not be selected)
                                input.setSelection(0, lastSelectedPos);
                            }
                        }
                        showKeyboardDelayed(v);
                    }
                }
            }
        });

        layout.addView(input, params);

        LinearLayout.LayoutParams params1 = new LinearLayout.LayoutParams(LinearLayout.LayoutParams.MATCH_PARENT, LinearLayout.LayoutParams.WRAP_CONTENT);
        params1.setMargins(scaleWidthPx(20, outMetrics), 0, scaleWidthPx(17, outMetrics), 0);

        final RelativeLayout error_layout = new RelativeLayout(FileExplorerActivityLollipop.this);
        layout.addView(error_layout, params1);

        final ImageView error_icon = new ImageView(FileExplorerActivityLollipop.this);
        error_icon.setImageDrawable(ContextCompat.getDrawable(this, R.drawable.ic_input_warning));
        error_layout.addView(error_icon);
        RelativeLayout.LayoutParams params_icon = (RelativeLayout.LayoutParams) error_icon.getLayoutParams();

        params_icon.addRule(RelativeLayout.ALIGN_PARENT_RIGHT);
        error_icon.setLayoutParams(params_icon);

        error_icon.setColorFilter(ContextCompat.getColor(FileExplorerActivityLollipop.this, R.color.login_warning));

        final TextView textError = new TextView(FileExplorerActivityLollipop.this);
        error_layout.addView(textError);
        RelativeLayout.LayoutParams params_text_error = (RelativeLayout.LayoutParams) textError.getLayoutParams();
        params_text_error.height = ViewGroup.LayoutParams.WRAP_CONTENT;
        params_text_error.width = ViewGroup.LayoutParams.WRAP_CONTENT;
        params_text_error.addRule(RelativeLayout.CENTER_VERTICAL);
        params_text_error.addRule(RelativeLayout.ALIGN_PARENT_LEFT);
        params_text_error.setMargins(scaleWidthPx(3, outMetrics), 0,0,0);
        textError.setLayoutParams(params_text_error);

        textError.setTextColor(ContextCompat.getColor(FileExplorerActivityLollipop.this, R.color.login_warning));

        error_layout.setVisibility(View.GONE);

        input.getBackground().mutate().clearColorFilter();
        input.getBackground().mutate().setColorFilter(ContextCompat.getColor(this, R.color.accentColor), PorterDuff.Mode.SRC_ATOP);
        input.addTextChangedListener(new TextWatcher() {
            @Override
            public void beforeTextChanged(CharSequence charSequence, int i, int i1, int i2) {

            }

            @Override
            public void onTextChanged(CharSequence charSequence, int i, int i1, int i2) {

            }

            @Override
            public void afterTextChanged(Editable editable) {
                if(error_layout.getVisibility() == View.VISIBLE){
                    error_layout.setVisibility(View.GONE);
                    input.getBackground().mutate().clearColorFilter();
                    input.getBackground().mutate().setColorFilter(ContextCompat.getColor(FileExplorerActivityLollipop.this, R.color.accentColor), PorterDuff.Mode.SRC_ATOP);
                }
            }
        });

        input.setOnEditorActionListener(new OnEditorActionListener() {
            @Override
            public boolean onEditorAction(TextView v, int actionId,
                                          KeyEvent event) {
                if (actionId == EditorInfo.IME_ACTION_DONE) {

                    String value = v.getText().toString().trim();
                    if (value.length() == 0) {
                        input.getBackground().mutate().setColorFilter(ContextCompat.getColor(FileExplorerActivityLollipop.this, R.color.login_warning), PorterDuff.Mode.SRC_ATOP);
                        textError.setText(getString(R.string.invalid_string));
                        error_layout.setVisibility(View.VISIBLE);
                        input.requestFocus();

                    }else{
                        boolean result=matches(regex, value);
                        if(result){
                            input.getBackground().mutate().setColorFilter(ContextCompat.getColor(FileExplorerActivityLollipop.this, R.color.login_warning), PorterDuff.Mode.SRC_ATOP);
                            textError.setText(getString(R.string.invalid_characters));
                            error_layout.setVisibility(View.VISIBLE);
                            input.requestFocus();

                        }
                        else{
                            changeName(document.getName(), value);
//                            nC.renameNode(document, value);
                            renameDialog.dismiss();
                        }
                    }
                    return true;
                }
                return false;
            }
        });

        android.support.v7.app.AlertDialog.Builder builder = new android.support.v7.app.AlertDialog.Builder(this);
        builder.setTitle(getString(R.string.context_rename) + " "	+ new String(document.getName()));
        builder.setPositiveButton(getString(R.string.context_rename),
                new DialogInterface.OnClickListener() {
                    public void onClick(DialogInterface dialog, int whichButton) {

                    }
                });
        builder.setNegativeButton(getString(android.R.string.cancel), new DialogInterface.OnClickListener() {
            @Override
            public void onClick(DialogInterface dialogInterface, int i) {
                input.getBackground().clearColorFilter();
            }
        });
        builder.setView(layout);
        renameDialog = builder.create();
        renameDialog.show();
        renameDialog.getButton(android.support.v7.app.AlertDialog.BUTTON_POSITIVE).setOnClickListener(new   View.OnClickListener() {
            @Override
            public void onClick(View v) {
                String value = input.getText().toString().trim();

                if (value.length() == 0) {
                    input.getBackground().mutate().setColorFilter(ContextCompat.getColor(FileExplorerActivityLollipop.this, R.color.login_warning), PorterDuff.Mode.SRC_ATOP);
                    textError.setText(getString(R.string.invalid_string));
                    error_layout.setVisibility(View.VISIBLE);
                    input.requestFocus();
                }
                else{
                    boolean result=matches(regex, value);
                    if(result){
                        input.getBackground().mutate().setColorFilter(ContextCompat.getColor(FileExplorerActivityLollipop.this, R.color.login_warning), PorterDuff.Mode.SRC_ATOP);
                        textError.setText(getString(R.string.invalid_characters));
                        error_layout.setVisibility(View.VISIBLE);
                        input.requestFocus();

                    }
                    else{
                        changeName(document.getName(), value);
//                        nC.renameNode(document, value);
                        renameDialog.dismiss();
                    }
                }
            }
        });
    }

	private static boolean matches(String regex, CharSequence input) {
		Pattern p = Pattern.compile(regex);
		Matcher m = p.matcher(input);
		return m.find();
	}

	@Override
	public void onChatListItemUpdate(MegaChatApiJava api, MegaChatListItem item) {

	}

	@Override
	public void onChatInitStateUpdate(MegaChatApiJava api, int newState) {

	}

	@Override
	public void onChatOnlineStatusUpdate(MegaChatApiJava api, long userhandle, int status, boolean inProgress) {

	}

	@Override
	public void onChatPresenceConfigUpdate(MegaChatApiJava api, MegaChatPresenceConfig config) {

	}

	@Override
	public void onChatConnectionStateUpdate(MegaChatApiJava api, long chatid, int newState) {

	}

	@Override
	public void onChatPresenceLastGreen(MegaChatApiJava api, long userhandle, int lastGreen) {
		int state = megaChatApi.getUserOnlineStatus(userhandle);
		if(state != MegaChatApi.STATUS_ONLINE && state != MegaChatApi.STATUS_BUSY && state != MegaChatApi.STATUS_INVALID) {
			String formattedDate = lastGreenDate(this, lastGreen);
			if (userhandle != megaChatApi.getMyUserHandle()) {
				chatExplorer = getChatExplorerFragment();
				if (chatExplorer != null) {
					chatExplorer.updateLastGreenContact(userhandle, formattedDate);
				}
			}
		}
	}

	private ChatExplorerFragment getChatExplorerFragment () {

		if (!isChatEnabled()) {
			return null;
		}
		ChatExplorerFragment c;

		if (importFileF) {
			return (ChatExplorerFragment) getSupportFragmentManager().findFragmentByTag("chatExplorer");
		}

		if (mTabsAdapterExplorer == null) return null;

		if(isChatFirst){
			c = (ChatExplorerFragment) mTabsAdapterExplorer.instantiateItem(viewPagerExplorer, 0);
		}
		else{
			c = (ChatExplorerFragment) mTabsAdapterExplorer.instantiateItem(viewPagerExplorer, 2);
		}

		if (c != null && c.isAdded()) {
			return c;
		}

		return null;
	}

	private IncomingSharesExplorerFragmentLollipop getIncomingExplorerFragment () {
		IncomingSharesExplorerFragmentLollipop iS;

		if (importFileF) {
			return (IncomingSharesExplorerFragmentLollipop) getSupportFragmentManager().findFragmentByTag("iSharesExplorer");
		}

		if (mTabsAdapterExplorer == null) return null;

		if (isChatFirst) {
			iS =  (IncomingSharesExplorerFragmentLollipop) mTabsAdapterExplorer.instantiateItem(viewPagerExplorer, 2);
		}
		else {
			iS = (IncomingSharesExplorerFragmentLollipop) mTabsAdapterExplorer.instantiateItem(viewPagerExplorer, 1);
		}

		if (iS != null && iS.isAdded()) {
			return iS;
		}

		return null;
	}

	private CloudDriveExplorerFragmentLollipop getCloudExplorerFragment () {
		CloudDriveExplorerFragmentLollipop cD;

		if (importFileF || tabShown == NO_TABS) {
			return (CloudDriveExplorerFragmentLollipop) getSupportFragmentManager().findFragmentByTag("cDriveExplorer");
		}

		if (mTabsAdapterExplorer == null) return null;

		if (isChatFirst) {
			cD = (CloudDriveExplorerFragmentLollipop) mTabsAdapterExplorer.instantiateItem(viewPagerExplorer, 1);
		}
		else {
			cD = (CloudDriveExplorerFragmentLollipop) mTabsAdapterExplorer.instantiateItem(viewPagerExplorer, 0);
		}

		if (cD != null && cD.isAdded()) {
			return cD;
		}

		return null;
	}

	public void refreshOrderNodes (int order) {
		cDriveExplorer = getCloudExplorerFragment();
		if (cDriveExplorer != null) {
			cDriveExplorer.orderNodes(order);
		}

		iSharesExplorer = getIncomingExplorerFragment();
		if (iSharesExplorer != null) {
			iSharesExplorer.orderNodes(order);
		}
	}

	private void refreshViewNodes () {
		isList = !isList;
		dbH.setPreferredViewList(isList);
		updateManagerView();
		supportInvalidateOptionsMenu();
		refreshView();
	}

	private void refreshView () {
		if (viewPagerExplorer != null && tabShown != NO_TABS) {
			cDriveExplorer = (CloudDriveExplorerFragmentLollipop) getSupportFragmentManager().findFragmentByTag(getFragmentTag(R.id.explorer_tabs_pager, 0));
			iSharesExplorer = (IncomingSharesExplorerFragmentLollipop) getSupportFragmentManager().findFragmentByTag(getFragmentTag(R.id.explorer_tabs_pager, 0));
		} else {
			cDriveExplorer =  getCloudExplorerFragment();
			iSharesExplorer = getIncomingExplorerFragment();
		}

		if (cDriveExplorer != null) {
			FragmentTransaction ft = getSupportFragmentManager().beginTransaction();
			ft.detach(cDriveExplorer);
			cDriveExplorer.setHeaderItemDecoration(null);
			ft.attach(cDriveExplorer);
			ft.commitAllowingStateLoss();
		}

		if (iSharesExplorer != null) {
			FragmentTransaction ft = getSupportFragmentManager().beginTransaction();
			ft.detach(iSharesExplorer);
			iSharesExplorer.setHeaderItemDecoration(null);
			ft.attach(iSharesExplorer);
			ft.commitAllowingStateLoss();
		}

		if (viewPagerExplorer != null && tabShown != NO_TABS) {
			mTabsAdapterExplorer.notifyDataSetChanged();
		}
	}

	private void updateManagerView () {
		Intent intent = new Intent(Constants.BROADCAST_ACTION_INTENT_UPDATE_VIEW);
		intent.putExtra("isList", isList);
		LocalBroadcastManager.getInstance(this).sendBroadcast(intent);
	}

	public void collapseSearchView () {
		if (searchMenuItem == null) {
			return;
		}
		searchMenuItem.collapseActionView();
	}

	public long getParentHandleCloud() {
		return parentHandleCloud;
	}

	public void setParentHandleCloud(long parentHandleCloud) {
		this.parentHandleCloud = parentHandleCloud;
	}

	public long getParentHandleIncoming() {
		if (iSharesExplorer != null) {
			parentHandleIncoming = iSharesExplorer.getParentHandle();
		}
		return parentHandleIncoming;
	}

	public void setParentHandleIncoming(long parentHandleIncoming) {
		this.parentHandleIncoming = parentHandleIncoming;
	}

	public int getMode() {
		return mode;
	}

	public void setMode(int mode) {
		this.mode = mode;
	}

	public boolean isSelectFile() {
		return selectFile;
	}

	public void setSelectFile(boolean selectFile) {
		this.selectFile = selectFile;
	}

	public MegaNode parentMoveCopy(){
			return parentMoveCopy;

	}

    public ArrayList<Long> getNodeHandleMoveCopy() {
        return nodeHandleMoveCopy;
    }

	public int getDeepBrowserTree() {
		return deepBrowserTree;
	}

	public void setDeepBrowserTree(int deep) {
		deepBrowserTree=deep;
	}

	public void increaseDeepBrowserTree() {
		deepBrowserTree++;
	}

	public void decreaseDeepBrowserTree() {
		deepBrowserTree--;
	}

	public List<ShareInfo> getFilePreparedInfos() {
		return filePreparedInfos;
	}

	public void setNameFiles (HashMap<String, String> nameFiles) {
		this.nameFiles = nameFiles;
	}

	public HashMap<String, String> getNameFiles () {
		return nameFiles;
	}

	public ManagerActivityLollipop.DrawerItem getCurrentItem() {
		if (viewPagerExplorer != null) {
			if (viewPagerExplorer.getCurrentItem() == 0) {
				cDriveExplorer = getCloudExplorerFragment();
				if (cDriveExplorer != null) {
					return ManagerActivityLollipop.DrawerItem.CLOUD_DRIVE;
				}
			}
			else {
				iSharesExplorer = getIncomingExplorerFragment();
				if (iSharesExplorer != null) {
					return ManagerActivityLollipop.DrawerItem.SHARED_ITEMS;
				}
			}
		}
		return null;
	}

	public boolean isSearchExpanded () {
		return isSearchExpanded;
	}

	public boolean isList () {
		return isList;
	}

	public int getItemType() {
		if (isList) {
			return MegaNodeAdapter.ITEM_VIEW_TYPE_LIST;
		}
		else {
			return MegaNodeAdapter.ITEM_VIEW_TYPE_GRID;
		}
	}

	public boolean isMultiselect() {
		return multiselect;
	}
}<|MERGE_RESOLUTION|>--- conflicted
+++ resolved
@@ -418,40 +418,10 @@
 	    display.getMetrics(outMetrics);
 		
 		if (credentials == null){
-<<<<<<< HEAD
-			log("User credentials NULL");
-			Intent loginIntent = new Intent(this, LoginActivityLollipop.class);
-			loginIntent.putExtra("visibleFragment", Constants. LOGIN_FRAGMENT);
-			loginIntent.setAction(Constants.ACTION_FILE_EXPLORER_UPLOAD);
-=======
-
 			logWarning("User credentials NULL");
-//			megaApi.localLogout();
-//			AccountController aC = new AccountController(this);
-//			aC.logout(this, megaApi, megaChatApi, false);
-			
 			Intent loginIntent = new Intent(this, LoginActivityLollipop.class);
 			loginIntent.putExtra("visibleFragment",  LOGIN_FRAGMENT);
 			loginIntent.setAction(ACTION_FILE_EXPLORER_UPLOAD);
-			/*if (intent != null){
-				if(intent.getExtras() != null)
-				{
-					Bundle bundle = intent.getExtras();
-					Uri uri = (Uri)bundle.get(Intent.EXTRA_STREAM);
-					log("URI in bundle: "+uri);
-					loginIntent.putExtras(intent.getExtras());
-				}
-				
-				if(intent.getData() != null)
-				{
-					log("URI: "+intent.getData());
-					loginIntent.setData(intent.getData());
-				}
-			}
-			else{
-				log("intent==null");
-			}*/	
->>>>>>> 094d50ad
 			startActivity(loginIntent);
 			finish();
 			return;
@@ -625,52 +595,13 @@
 				aB.setTitle(getResources().getQuantityString(R.plurals.plural_select_file, 10).toUpperCase());
 				setView(SHOW_TABS, false, CHAT_TAB);
 			}
-<<<<<<< HEAD
 			else if (intent.getAction().equals(ACTION_PICK_MOVE_FOLDER)){
-				log("ACTION_PICK_MOVE_FOLDER");
+				logDebug("ACTION_PICK_MOVE_FOLDER");
 				mode = MOVE;
 				moveFromHandles = intent.getLongArrayExtra("MOVE_FROM");
 
 				aB.setTitle(getString(R.string.title_share_folder_explorer).toUpperCase());
 				setView(SHOW_TABS, false, CHAT_TAB);
-=======
-			else{
-
-				if (intent.getAction().equals(ACTION_PICK_MOVE_FOLDER)){
-					logDebug("ACTION_PICK_MOVE_FOLDER");
-					mode = MOVE;
-					moveFromHandles = intent.getLongArrayExtra("MOVE_FROM");
-
-					aB.setTitle(getString(R.string.title_share_folder_explorer).toUpperCase());
-
-					if (mTabsAdapterExplorer == null){
-						tabLayoutExplorer.setVisibility(View.VISIBLE);
-						viewPagerExplorer.setVisibility(View.VISIBLE);
-						mTabsAdapterExplorer = new FileExplorerPagerAdapter(getSupportFragmentManager(),this);
-						viewPagerExplorer.setAdapter(mTabsAdapterExplorer);
-						tabLayoutExplorer.setupWithViewPager(viewPagerExplorer);
-
-						if (mTabsAdapterExplorer != null) {
-							if (mTabsAdapterExplorer.getCount() > 2) {
-								tabLayoutExplorer.removeTabAt(2);
-							}
-						}
-					}
-					else{
-						logDebug("mTabsAdapterExplorer != null");
-					}
-
-					ArrayList<Long> list = new ArrayList<Long>(moveFromHandles.length);
-                    nodeHandleMoveCopy = new ArrayList<Long>(moveFromHandles.length);
-					MegaNode p;
-					for (long n : moveFromHandles) {
-						list.add(n);
-                        nodeHandleMoveCopy.add(n);
-						p = megaApi.getNodeByHandle(n);
-						p = megaApi.getParentNode(p);
-                        parentMoveCopy = p;
-                    }
->>>>>>> 094d50ad
 
 				ArrayList<Long> list = new ArrayList<Long>(moveFromHandles.length);
 				nodeHandleMoveCopy = new ArrayList<Long>(moveFromHandles.length);
@@ -682,31 +613,16 @@
 					p = megaApi.getParentNode(p);
 					parentMoveCopy = p;
 				}
-<<<<<<< HEAD
-=======
-				else if (intent.getAction().equals(ACTION_PICK_COPY_FOLDER)){
-					logDebug("ACTION_PICK_COPY_FOLDER");
-					mode = COPY;
-					copyFromHandles = intent.getLongArrayExtra("COPY_FROM");
->>>>>>> 094d50ad
 
 				cDriveExplorer = getCloudExplorerFragment();
 				if(cDriveExplorer!=null){
 					cDriveExplorer.setDisableNodes(list);
 				}
-<<<<<<< HEAD
 			}
 			else if (intent.getAction().equals(ACTION_PICK_COPY_FOLDER)){
-				log("ACTION_PICK_COPY_FOLDER");
+				logDebug("ACTION_PICK_COPY_FOLDER");
 				mode = COPY;
 				copyFromHandles = intent.getLongArrayExtra("COPY_FROM");
-=======
-				else if (intent.getAction().equals(ACTION_CHOOSE_MEGA_FOLDER_SYNC)){
-					logDebug("action = ACTION_CHOOSE_MEGA_FOLDER_SYNC");
-					mode = SELECT_CAMERA_FOLDER;
-
-					aB.setTitle(getString(R.string.title_share_folder_explorer).toUpperCase());
->>>>>>> 094d50ad
 
 				aB.setTitle(getString(R.string.title_share_folder_explorer).toUpperCase());
 				setView(SHOW_TABS, false, CHAT_TAB);
@@ -723,7 +639,7 @@
 				}
 			}
 			else if (intent.getAction().equals(ACTION_CHOOSE_MEGA_FOLDER_SYNC)){
-				log("action = ACTION_CHOOSE_MEGA_FOLDER_SYNC");
+				logDebug("action = ACTION_CHOOSE_MEGA_FOLDER_SYNC");
 				mode = SELECT_CAMERA_FOLDER;
 
 				aB.setTitle(getString(R.string.title_share_folder_explorer).toUpperCase());
@@ -738,7 +654,7 @@
 				setView(SHOW_TABS, false, CHAT_TAB);
 			}
 			else if ((intent.getAction().equals(ACTION_SELECT_FOLDER))){
-				log("action = ACTION_SELECT_FOLDER");
+				logDebug("action = ACTION_SELECT_FOLDER");
 				mode = SELECT;
 				selectedContacts=intent.getStringArrayListExtra("SELECTED_CONTACTS");
 
@@ -746,7 +662,7 @@
 				setView(SHOW_TABS, false, CHAT_TAB);
 			}
 			else if ((intent.getAction().equals(ACTION_UPLOAD_TO_CLOUD))){
-				log("action = UPLOAD to Cloud Drive");
+				logDebug("action = UPLOAD to Cloud Drive");
 				mode = UPLOAD;
 				selectFile = false;
 
@@ -755,12 +671,11 @@
 				tabShown=NO_TABS;
 			}
 			else{
-				log("action = UPLOAD");
+				logDebug("action = UPLOAD");
 				mode = UPLOAD;
 
 				if (Intent.ACTION_SEND.equals(intent.getAction()) && intent.getType() != null) {
 					if ("text/plain".equals(intent.getType())) {
-						log("Handle intent of text plain");
 						Bundle extras = intent.getExtras();
 						if(extras!=null) {
 							if (!extras.containsKey(Intent.EXTRA_STREAM)) {
@@ -769,44 +684,19 @@
 						}
 					}
 				}
-<<<<<<< HEAD
-=======
-				else if ((intent.getAction().equals(ACTION_SELECT_FOLDER))){
-					logDebug("action = ACTION_SELECT_FOLDER");
-					mode = SELECT;
-					selectedContacts=intent.getStringArrayListExtra("SELECTED_CONTACTS");
-
-					aB.setTitle(getString(R.string.title_share_folder_explorer).toUpperCase());
-
-					if (mTabsAdapterExplorer == null){
-						tabLayoutExplorer.setVisibility(View.VISIBLE);
-						viewPagerExplorer.setVisibility(View.VISIBLE);
-						mTabsAdapterExplorer = new FileExplorerPagerAdapter(getSupportFragmentManager(),this);
-						viewPagerExplorer.setAdapter(mTabsAdapterExplorer);
-						tabLayoutExplorer.setupWithViewPager(viewPagerExplorer);
->>>>>>> 094d50ad
 
 				if(isChatFirst){
 					aB.setTitle(getString(R.string.title_chat_explorer).toUpperCase());
 					setView(SHOW_TABS, true, -1);
-					if (!Util.isChatEnabled()) {
+					if (!isChatEnabled()) {
 						isChatFirst = false;
 					}
 				}
-<<<<<<< HEAD
 				else{
 					aB.setTitle(getString(R.string.title_upload_explorer).toUpperCase());
 					importFileF = true;
 					action = intent.getAction();
-=======
-				else if ((intent.getAction().equals(ACTION_UPLOAD_TO_CLOUD))){
-					logDebug("action = UPLOAD to Cloud Drive");
-					mode = UPLOAD;
-					selectFile = false;
-
-					aB.setTitle(getString(R.string.title_cloud_explorer).toUpperCase());
-
->>>>>>> 094d50ad
+
 					cloudDriveFrameLayout = (FrameLayout) findViewById(R.id.cloudDriveFrameLayout);
 					OwnFilePrepareTask ownFilePrepareTask = new OwnFilePrepareTask(this);
 					ownFilePrepareTask.execute(getIntent());
@@ -818,11 +708,10 @@
 					viewPagerExplorer.setVisibility(View.GONE);
 					tabShown=NO_TABS;
 				}
-<<<<<<< HEAD
 			}
 		}
 		else{
-			log("intent error");
+			logError("intent error");
 		}
 	}
 
@@ -837,52 +726,6 @@
 				FragmentTransaction ft = getSupportFragmentManager().beginTransaction();
 				ft.replace(R.id.cloudDriveFrameLayout, cDriveExplorer, "cDriveExplorer");
 				ft.commitNowAllowingStateLoss();
-=======
-				else{
-					logDebug("action = UPLOAD");
-					mode = UPLOAD;
-
-					if (Intent.ACTION_SEND.equals(intent.getAction()) && intent.getType() != null) {
-						if ("text/plain".equals(intent.getType())) {
-							logDebug("Handle intent of text plain");
-							Bundle extras = intent.getExtras();
-							if(extras!=null) {
-								if (!extras.containsKey(Intent.EXTRA_STREAM)) {
-									isChatFirst = true;
-								}
-							}
-						}
-					}
-
-					if(isChatFirst){
-						aB.setTitle(getString(R.string.title_chat_explorer).toUpperCase());
-						if (mTabsAdapterExplorer == null){
-							tabLayoutExplorer.setVisibility(View.VISIBLE);
-							viewPagerExplorer.setVisibility(View.VISIBLE);
-                            if (isChatEnabled()) {
-                                mTabsAdapterExplorer = new FileExplorerPagerAdapter(getSupportFragmentManager(),this, true);
-                            }
-                            else {
-                            	isChatFirst = false;
-                                mTabsAdapterExplorer = new FileExplorerPagerAdapter(getSupportFragmentManager(),this);
-                            }
-							viewPagerExplorer.setAdapter(mTabsAdapterExplorer);
-							tabLayoutExplorer.setupWithViewPager(viewPagerExplorer);
-
-							if (!isChatEnabled() && mTabsAdapterExplorer != null && mTabsAdapterExplorer.getCount() > 2) {
-                                tabLayoutExplorer.removeTabAt(2);
-                            }
-						}
-					}
-					else{
-						aB.setTitle(getString(R.string.title_upload_explorer).toUpperCase());
-						importFileF = true;
-						action = intent.getAction();
-						cloudDriveFrameLayout = (FrameLayout) findViewById(R.id.cloudDriveFrameLayout);
-						OwnFilePrepareTask ownFilePrepareTask = new OwnFilePrepareTask(this);
-						ownFilePrepareTask.execute(getIntent());
-						createAndShowProgressDialog(false, R.string.upload_prepare);
->>>>>>> 094d50ad
 
 				cloudDriveFrameLayout.setVisibility(View.VISIBLE);
 				tabLayoutExplorer.setVisibility(View.GONE);
@@ -893,7 +736,7 @@
 				if (mTabsAdapterExplorer == null){
 					tabLayoutExplorer.setVisibility(View.VISIBLE);
 					viewPagerExplorer.setVisibility(View.VISIBLE);
-					if (isChatFirst && Util.isChatEnabled()) {
+					if (isChatFirst && isChatEnabled()) {
 						mTabsAdapterExplorer = new FileExplorerPagerAdapter(getSupportFragmentManager(),this, true);
 					}
 					else {
@@ -907,7 +750,7 @@
 						tabLayoutExplorer.removeTabAt(2);
 						mTabsAdapterExplorer.notifyDataSetChanged();
 					}
-					else if (!Util.isChatEnabled() && mTabsAdapterExplorer != null && mTabsAdapterExplorer.getCount() > 2) {
+					else if (!isChatEnabled() && mTabsAdapterExplorer != null && mTabsAdapterExplorer.getCount() > 2) {
 						mTabsAdapterExplorer.setTabRemoved(true);
 						tabLayoutExplorer.removeTabAt(2);
 						mTabsAdapterExplorer.notifyDataSetChanged();
@@ -948,13 +791,6 @@
 					}
 				});
 			}
-<<<<<<< HEAD
-=======
-
-		}
-		else{
-			logWarning("intent error");
->>>>>>> 094d50ad
 		}
 	}
 
@@ -1016,7 +852,7 @@
 	private void setGridListAction () {
 		if (isList) {
 			gridListMenuItem.setTitle(R.string.action_grid);
-			gridListMenuItem.setIcon(Util.mutateIcon(this, R.drawable.ic_thumbnail_view, R.color.black));
+			gridListMenuItem.setIcon(mutateIcon(this, R.drawable.ic_thumbnail_view, R.color.black));
 		}
 		else {
 			gridListMenuItem.setTitle(R.string.action_list);
@@ -1158,12 +994,8 @@
 
 	@Override
     public boolean onPrepareOptionsMenu(Menu menu) {
-<<<<<<< HEAD
-		log("onPrepareOptionsMenuLollipop");
-=======
 		logDebug("onPrepareOptionsMenuLollipop");
 
->>>>>>> 094d50ad
 	    //Check the tab shown
 		if (viewPagerExplorer != null && tabShown != NO_TABS){
 
@@ -1220,20 +1052,15 @@
 							switch(accessLevel){
 								case MegaShare.ACCESS_OWNER:
 								case MegaShare.ACCESS_READWRITE:
-<<<<<<< HEAD
-								case MegaShare.ACCESS_FULL:{
-									log("The node is: "+n.getName()+" permissions: "+accessLevel);
+								case MegaShare.ACCESS_FULL:
 									if(intent.getAction().equals(ACTION_MULTISELECT_FILE)||intent.getAction().equals(ACTION_SELECT_FILE)){
 										createFolderMenuItem.setVisible(false);
 									}
 									else{
 										createFolderMenuItem.setVisible(true);
 									}
-=======
-								case MegaShare.ACCESS_FULL:
-									createFolderMenuItem.setVisible(true);
->>>>>>> 094d50ad
 									break;
+
 								case MegaShare.ACCESS_READ:
 									createFolderMenuItem.setVisible(false);
 									break;
@@ -1347,13 +1174,8 @@
         return view;
     }
 
-<<<<<<< HEAD
 	private void setRootTitle(){
-		log("setRootTitle");
-=======
-	public void setRootTitle(){
 		logDebug("setRootTitle");
->>>>>>> 094d50ad
 
 		if(mode == SELECT){
 			if(selectFile){
@@ -1662,7 +1484,6 @@
 		setToolbarSubtitle(null);
 	}
 
-<<<<<<< HEAD
 	private boolean isCloudVisible() {
 		if (cDriveExplorer != null && cDriveExplorer.isVisible()
 				&& ((tabShown == CLOUD_TAB || tabShown == NO_TABS) && !importFileF)
@@ -1682,11 +1503,8 @@
 	}
 
 	private long createPendingMessageDBH (long idChat, long timestamp, String fingerprint, ShareInfo info) {
-		log("createPendingMessageDBH Id chat: "+idChat+" Fingerprint: "+fingerprint);
-=======
-	long createPendingMessageDBH (long idChat, long timestamp, String fingerprint, ShareInfo info) {
 		logDebug("Chat ID: "+ idChat +", Fingerprint: " + fingerprint);
->>>>>>> 094d50ad
+
 		PendingMessageSingle pMsgSingle = new PendingMessageSingle();
 		pMsgSingle.setChatId(idChat);
 		pMsgSingle.setUploadTimestamp(timestamp);
@@ -1705,13 +1523,9 @@
 		return idMessage;
 	}
 
-<<<<<<< HEAD
 	private void startChatUploadService () {
-		log("Launch chat upload with files "+filePreparedInfos.size());
-=======
-	void startChatUploadService () {
 		logDebug("Launch chat upload with files " + filePreparedInfos.size());
->>>>>>> 094d50ad
+
 		filesChecked = 0;
 		long[] attachNodeHandles;
 		ArrayList<Long> pendMsgArray = new ArrayList<>();
@@ -2105,13 +1919,9 @@
 		}
 	}
 
-<<<<<<< HEAD
 	private void backToCloud(long handle){
-		log("backToCloud: "+handle);
-=======
-	public void backToCloud(long handle){
 		logDebug("handle: " + handle);
->>>>>>> 094d50ad
+
 		Intent startIntent = new Intent(this, ManagerActivityLollipop.class);
 		if(handle!=-1){
 			startIntent.setAction(ACTION_OPEN_FOLDER);
@@ -2163,95 +1973,15 @@
 		}
 		
 		long parentHandle = -1;
-<<<<<<< HEAD
 
 		cDriveExplorer = getCloudExplorerFragment();
 		iSharesExplorer = getIncomingExplorerFragment();
 
 		if (isCloudVisible()) {
 			parentHandle = cDriveExplorer.getParentHandle();
-			log("cDriveExplorer != null: " + parentHandle);
 		}
 		else if (isIncomingVisible()) {
 			parentHandle = iSharesExplorer.getParentHandle();
-			log("iSharesExplorer != null: " + parentHandle);
-=======
-		if(tabShown==CLOUD_TAB){
-			if (cDriveExplorer != null){
-				parentHandle = cDriveExplorer.getParentHandle();
-				logDebug("cDriveExplorer != null: " + parentHandle);
-			}
-			else{
-				String gcFTag;
-				if(isChatFirst){
-					gcFTag = getFragmentTag(R.id.explorer_tabs_pager, 1);
-				}
-				else{
-					gcFTag = getFragmentTag(R.id.explorer_tabs_pager, 0);
-				}
-				cDriveExplorer = (CloudDriveExplorerFragmentLollipop) getSupportFragmentManager().findFragmentByTag(gcFTag);
-				if (cDriveExplorer != null){
-					parentHandle = cDriveExplorer.getParentHandle();
-					logDebug("cDriveExplorer != null: " + parentHandle);
-				}	
-			}
-		}
-		else if (tabShown == INCOMING_TAB){
-			if (iSharesExplorer != null){
-				parentHandle = iSharesExplorer.getParentHandle();
-				logDebug("iSharesExplorer != null: " + parentHandle);
-			}
-			else{
-				String gcFTag;
-				if(isChatFirst){
-					gcFTag = getFragmentTag(R.id.explorer_tabs_pager, 2);
-				}
-				else{
-					gcFTag = getFragmentTag(R.id.explorer_tabs_pager, 1);
-				}
-				iSharesExplorer = (IncomingSharesExplorerFragmentLollipop) getSupportFragmentManager().findFragmentByTag(gcFTag);
-				if (iSharesExplorer != null){
-					parentHandle = iSharesExplorer.getParentHandle();
-					logDebug("iSharesExplorer != null: " + parentHandle);
-				}	
-			}
-		}
-		else if (tabShown == NO_TABS){
-			if (importFileF && importFragmentSelected != -1) {
-				switch (importFragmentSelected) {
-					case CLOUD_FRAGMENT: {
-						if (cDriveExplorer != null && cDriveExplorer.isAdded()) {
-							parentHandle = cDriveExplorer.getParentHandle();
-						}
-						break;
-					}
-					case INCOMING_FRAGMENT: {
-						if (iSharesExplorer != null && iSharesExplorer.isAdded()) {
-							parentHandle = iSharesExplorer.getParentHandle();
-						}
-						break;
-					}
-				}
-			}
-			else if (cDriveExplorer != null){
-				parentHandle = cDriveExplorer.getParentHandle();
-				logDebug("cDriveExplorer != null: " + parentHandle);
-			}
-			else{
-				String gcFTag;
-				if(isChatFirst){
-					gcFTag = getFragmentTag(R.id.explorer_tabs_pager, 1);
-				}
-				else{
-					gcFTag = getFragmentTag(R.id.explorer_tabs_pager, 0);
-				}
-				cDriveExplorer = (CloudDriveExplorerFragmentLollipop) getSupportFragmentManager().findFragmentByTag(gcFTag);
-				if (cDriveExplorer != null){
-					parentHandle = cDriveExplorer.getParentHandle();
-					logDebug("cDriveExplorer != null: " + parentHandle);
-				}
-			}
->>>>>>> 094d50ad
 		}
 
 		MegaNode parentNode = megaApi.getNodeByHandle(parentHandle);
@@ -2356,64 +2086,9 @@
 					cDriveExplorer = getCloudExplorerFragment();
 					iSharesExplorer = getIncomingExplorerFragment();
 
-<<<<<<< HEAD
 					if (isCloudVisible()){
 						cDriveExplorer.navigateToFolder(request.getNodeHandle());
 						parentHandleCloud = request.getNodeHandle();
-						log("The handle of the created folder is: "+parentHandleCloud);
-=======
-					if(tabShown==CLOUD_TAB){
-						String gcFTag;
-						if(isChatFirst){
-							gcFTag = getFragmentTag(R.id.explorer_tabs_pager, 1);
-						}
-						else{
-							gcFTag = getFragmentTag(R.id.explorer_tabs_pager, 0);
-						}
-						cDriveExplorer = (CloudDriveExplorerFragmentLollipop) getSupportFragmentManager().findFragmentByTag(gcFTag);
-						if (cDriveExplorer != null){
-							cDriveExplorer.navigateToFolder(request.getNodeHandle());
-							parentHandleCloud = request.getNodeHandle();
-							logDebug("The handle of the created folder is: " + parentHandleCloud);
-						}
-					}
-					else if (tabShown == NO_TABS){
-						if (importFileF && importFragmentSelected != -1) {
-							switch (importFragmentSelected) {
-								case CLOUD_FRAGMENT: {
-									if (cDriveExplorer != null && cDriveExplorer.isAdded()) {
-										cDriveExplorer.navigateToFolder(request.getNodeHandle());
-									}
-									break;
-								}
-								case INCOMING_FRAGMENT: {
-									if (iSharesExplorer != null && iSharesExplorer.isAdded()) {
-										iSharesExplorer.navigateToFolder(request.getNodeHandle());
-									}
-									break;
-								}
-							}
-						}
-						else if (cDriveExplorer != null){
-							cDriveExplorer.navigateToFolder(request.getNodeHandle());
-							parentHandleCloud = request.getNodeHandle();
-						}
-						else{
-							String gcFTag;
-							if(isChatFirst){
-								gcFTag = getFragmentTag(R.id.explorer_tabs_pager, 1);
-							}
-							else{
-								gcFTag = getFragmentTag(R.id.explorer_tabs_pager, 0);
-							}
-							cDriveExplorer = (CloudDriveExplorerFragmentLollipop) getSupportFragmentManager().findFragmentByTag(gcFTag);
-							if (cDriveExplorer != null){
-								cDriveExplorer.navigateToFolder(request.getNodeHandle());
-								parentHandleCloud = request.getNodeHandle();
-							}
-						}
-						logDebug("The handle of the created folder is: " + parentHandleCloud);
->>>>>>> 094d50ad
 					}
 					else if (isIncomingVisible()){
 						iSharesExplorer.navigateToFolder(request.getNodeHandle());
@@ -2789,13 +2464,9 @@
 		}
 	}
 
-<<<<<<< HEAD
 	private void startOneToOneChat(MegaUser user){
-		log("startOneToOneChat");
-=======
-	public void startOneToOneChat(MegaUser user){
 		logDebug("User: " + user.getHandle());
->>>>>>> 094d50ad
+
 		MegaChatRoom chat = megaChatApi.getChatRoomByUser(user.getHandle());
 		MegaChatPeerList peers = MegaChatPeerList.createInstance();
 		if(chat==null){
@@ -2809,13 +2480,9 @@
 		}
 	}
 
-<<<<<<< HEAD
 	private void showNewFolderDialog(){
-		log("showNewFolderDialog");
-=======
-	public void showNewFolderDialog(){
 		logDebug("showNewFolderDialog");
->>>>>>> 094d50ad
+
 		LinearLayout layout = new LinearLayout(this);
 		layout.setOrientation(LinearLayout.VERTICAL);
 		LinearLayout.LayoutParams params = new LinearLayout.LayoutParams(LinearLayout.LayoutParams.MATCH_PARENT, LinearLayout.LayoutParams.WRAP_CONTENT);
@@ -3125,13 +2792,8 @@
 		}
 	}
 
-<<<<<<< HEAD
 	private void showNewFileDialog(final MegaNode parentNode, final String data, final boolean isURL){
-		log("showNewFileDialog");
-=======
-	public void showNewFileDialog(final MegaNode parentNode, final String data, final boolean isURL){
 		logDebug("showNewFileDialog");
->>>>>>> 094d50ad
 
 		LinearLayout layout = new LinearLayout(this);
 		layout.setOrientation(LinearLayout.VERTICAL);
@@ -3338,13 +3000,8 @@
 		}
 	}
 
-<<<<<<< HEAD
 	public void showRenameDialog(final File document, final String text){
-        log("showRenameDialog");
-=======
-    public void showRenameDialog(final File document, final String text){
 		logDebug("showRenameDialog");
->>>>>>> 094d50ad
 
         LinearLayout layout = new LinearLayout(this);
         layout.setOrientation(LinearLayout.VERTICAL);
@@ -3697,7 +3354,7 @@
 	}
 
 	private void updateManagerView () {
-		Intent intent = new Intent(Constants.BROADCAST_ACTION_INTENT_UPDATE_VIEW);
+		Intent intent = new Intent(BROADCAST_ACTION_INTENT_UPDATE_VIEW);
 		intent.putExtra("isList", isList);
 		LocalBroadcastManager.getInstance(this).sendBroadcast(intent);
 	}
