package mega.privacy.android.app.lollipop;

import android.app.AlertDialog;
import android.app.ProgressDialog;
import android.content.Context;
import android.content.DialogInterface;
import android.content.Intent;
import android.graphics.PorterDuff;
import android.os.AsyncTask;
import android.os.Build;
import android.os.Bundle;
import android.os.Handler;
import android.support.design.widget.AppBarLayout;
import android.support.design.widget.FloatingActionButton;
import android.support.design.widget.TabLayout;
import android.support.v4.app.Fragment;
import android.support.v4.app.FragmentTransaction;
import android.support.v4.content.ContextCompat;
import android.support.v4.content.LocalBroadcastManager;
import android.support.v4.view.ViewPager;
import android.support.v7.app.ActionBar;
import android.support.v7.widget.SearchView;
import android.support.v7.widget.Toolbar;
import android.text.Editable;
import android.text.TextWatcher;
import android.util.DisplayMetrics;
import android.view.Display;
import android.view.KeyEvent;
import android.view.LayoutInflater;
import android.view.Menu;
import android.view.MenuInflater;
import android.view.MenuItem;
import android.view.View;
import android.view.ViewGroup;
import android.view.Window;
import android.view.WindowManager;
import android.view.inputmethod.EditorInfo;
import android.view.inputmethod.InputMethodManager;
import android.widget.EditText;
import android.widget.FrameLayout;
import android.widget.ImageView;
import android.widget.LinearLayout;
import android.widget.ProgressBar;
import android.widget.RelativeLayout;
import android.widget.TextView;
import android.widget.TextView.OnEditorActionListener;

import java.io.File;
import java.io.IOException;
import java.util.ArrayList;
import java.util.HashMap;
import java.util.Iterator;
import java.util.List;
import java.util.Map;
import java.util.regex.Matcher;
import java.util.regex.Pattern;

import mega.privacy.android.app.DatabaseHandler;
import mega.privacy.android.app.MegaApplication;
import mega.privacy.android.app.MegaPreferences;
import mega.privacy.android.app.R;
import mega.privacy.android.app.ShareInfo;
import mega.privacy.android.app.SorterContentActivity;
import mega.privacy.android.app.UploadService;
import mega.privacy.android.app.UserCredentials;
import mega.privacy.android.app.components.EditTextCursorWatcher;
import mega.privacy.android.app.listeners.CreateFolderListener;
import mega.privacy.android.app.listeners.GetAttrUserListener;
import mega.privacy.android.app.lollipop.adapters.FileExplorerPagerAdapter;
import mega.privacy.android.app.lollipop.adapters.MegaNodeAdapter;
import mega.privacy.android.app.lollipop.listeners.CreateGroupChatWithPublicLink;
import mega.privacy.android.app.lollipop.listeners.CreateChatToPerformActionListener;
import mega.privacy.android.app.lollipop.listeners.CreateGroupChatWithPublicLink;
import mega.privacy.android.app.lollipop.megachat.ChatExplorerFragment;
import mega.privacy.android.app.lollipop.megachat.ChatExplorerListItem;
import mega.privacy.android.app.lollipop.megachat.ChatSettings;
import mega.privacy.android.app.lollipop.megachat.ChatUploadService;
import mega.privacy.android.app.lollipop.megachat.PendingMessageSingle;
import mega.privacy.android.app.lollipop.tasks.FilePrepareTask;
import nz.mega.sdk.MegaApiAndroid;
import nz.mega.sdk.MegaApiJava;
import nz.mega.sdk.MegaChatApi;
import nz.mega.sdk.MegaChatApiAndroid;
import nz.mega.sdk.MegaChatApiJava;
import nz.mega.sdk.MegaChatError;
import nz.mega.sdk.MegaChatListItem;
import nz.mega.sdk.MegaChatListenerInterface;
import nz.mega.sdk.MegaChatPeerList;
import nz.mega.sdk.MegaChatPresenceConfig;
import nz.mega.sdk.MegaChatRequest;
import nz.mega.sdk.MegaChatRequestListenerInterface;
import nz.mega.sdk.MegaChatRoom;
import nz.mega.sdk.MegaContactRequest;
import nz.mega.sdk.MegaError;
import nz.mega.sdk.MegaEvent;
import nz.mega.sdk.MegaGlobalListenerInterface;
import nz.mega.sdk.MegaNode;
import nz.mega.sdk.MegaRequest;
import nz.mega.sdk.MegaRequestListenerInterface;
import nz.mega.sdk.MegaShare;
import nz.mega.sdk.MegaUser;
import nz.mega.sdk.MegaUserAlert;

import static android.webkit.URLUtil.*;
import static mega.privacy.android.app.utils.Constants.*;
import static mega.privacy.android.app.utils.FileUtils.*;
import static mega.privacy.android.app.utils.LogUtil.*;
import static mega.privacy.android.app.utils.ThumbnailUtils.*;
import static mega.privacy.android.app.utils.TimeUtils.*;
import static mega.privacy.android.app.utils.Util.*;

public class FileExplorerActivityLollipop extends SorterContentActivity implements MegaRequestListenerInterface, MegaGlobalListenerInterface, MegaChatRequestListenerInterface, View.OnClickListener, MegaChatListenerInterface {

	private final static String SHOULD_RESTART_SEARCH = "SHOULD_RESTART_SEARCH";
	private final static String QUERY_AFTER_SEARCH = "QUERY_AFTER_SEARCH";

	public final static int CLOUD_FRAGMENT = 0;
	public final static int INCOMING_FRAGMENT = 1;
	public final static int CHAT_FRAGMENT = 3;
	public final static int IMPORT_FRAGMENT = 4;
    public static final String EXTRA_SHARE_INFOS = "share_infos";
    public static final String EXTRA_SHARE_ACTION = "share_action";
    public static final String EXTRA_SHARE_TYPE = "share_type";

	public static String ACTION_PROCESSED = "CreateLink.ACTION_PROCESSED";
	
	public static String ACTION_PICK_MOVE_FOLDER = "ACTION_PICK_MOVE_FOLDER";
	public static String ACTION_PICK_COPY_FOLDER = "ACTION_PICK_COPY_FOLDER";
	public static String ACTION_PICK_IMPORT_FOLDER = "ACTION_PICK_IMPORT_FOLDER";
	public static String ACTION_SELECT_FOLDER = "ACTION_SELECT_FOLDER";
	public static String ACTION_SELECT_FOLDER_TO_SHARE = "ACTION_SELECT_FOLDER_TO_SHARE";
	public static String ACTION_SELECT_FILE = "ACTION_SELECT_FILE";
	public static String ACTION_CHOOSE_MEGA_FOLDER_SYNC = "ACTION_CHOOSE_MEGA_FOLDER_SYNC";
	public static String ACTION_MULTISELECT_FILE = "ACTION_MULTISELECT_FILE";
	public static String ACTION_UPLOAD_TO_CLOUD = "ACTION_UPLOAD_TO_CLOUD";

	public static int UPLOAD = 0;
	public static int MOVE = 1;
	public static int COPY = 2;
	public static int CAMERA = 3;
	public static int IMPORT = 4;
	public static int SELECT = 5;
	public static int SELECT_CAMERA_FOLDER = 7;
	public static int SHARE_LINK = 8;

	private static final int NO_TABS = -1;
	private static final int CLOUD_TAB = 0;
	private static final int INCOMING_TAB = 1;
	private static final int CHAT_TAB = 2;
	private static final int SHOW_TABS = 3;
	private boolean isChatFirst;

	private DatabaseHandler dbH;
	private MegaPreferences prefs;

	private AppBarLayout abL;
	private Toolbar tB;
	private ActionBar aB;
	private DisplayMetrics outMetrics;
	private RelativeLayout fragmentContainer;
	private LinearLayout loginLoggingIn;
	private ProgressBar loginProgressBar;
	private ProgressBar loginFetchNodesProgressBar;
	private TextView generatingKeysText;
	private TextView queryingSignupLinkText;
	private TextView confirmingAccountText;
	private TextView loggingInText;
	private TextView fetchingNodesText;
	private TextView prepareNodesText;

	private FloatingActionButton fabButton;

	private MegaNode parentMoveCopy;
	private ArrayList<Long> nodeHandleMoveCopy;

	private MenuItem createFolderMenuItem;
	private MenuItem newChatMenuItem;
	private MenuItem searchMenuItem;
	private MenuItem gridListMenuItem;
	private MenuItem sortByMenuItem;
	private boolean isList = true;

	private FrameLayout cloudDriveFrameLayout;
	private long fragmentHandle  = -1;

	private String gSession;
	private UserCredentials credentials;
	private String lastEmail;
	
	private MegaApiAndroid megaApi;
	private MegaChatApiAndroid megaChatApi;

	private int mode;
	private boolean multiselect;
	private boolean selectFile;
	
	private long[] moveFromHandles;
	private long[] copyFromHandles;
	private long[] importChatHandles;
	private ArrayList<String> selectedContacts;
	private boolean folderSelected;
	
	private Handler handler;

	private ChatSettings chatSettings;
	
	private int tabShown = CLOUD_TAB;

	private ArrayList<MegaChatRoom> chatListItems;

	private CloudDriveExplorerFragmentLollipop cDriveExplorer;
	private IncomingSharesExplorerFragmentLollipop iSharesExplorer;
	private ChatExplorerFragment chatExplorer;
	private ImportFilesFragment importFileFragment;

	private AlertDialog newFolderDialog;

	private ProgressDialog statusDialog;

	private List<ShareInfo> filePreparedInfos;

	//Tabs in Cloud
	private TabLayout tabLayoutExplorer;
	private FileExplorerPagerAdapter mTabsAdapterExplorer;
	private ViewPager viewPagerExplorer;

	private ArrayList<MegaNode> nodes;

	private String regex = "[*|\\?:\"<>\\\\\\\\/]";

	private long parentHandleIncoming;
	private long parentHandleCloud;
	private int deepBrowserTree;

	private Intent intent;
	private boolean importFileF;
	private int importFragmentSelected = -1;
	private String action;
    private android.support.v7.app.AlertDialog renameDialog;
	private HashMap<String, String> nameFiles = new HashMap<>();

	private MegaNode myChatFilesNode;
	private ArrayList<MegaNode> attachNodes = new ArrayList<>();
	private ArrayList<ShareInfo> uploadInfos = new ArrayList<>();
	private int filesChecked;

	private SearchView searchView;

    private boolean needLogin;

	private FileExplorerActivityLollipop fileExplorerActivityLollipop;

	private String querySearch = "";
	private boolean isSearchExpanded;
	private boolean collapsedByClick;
	private boolean pendingToOpenSearchView;
	private int pendingToAttach;
	private int totalAttached;
	private int totalErrors;

	private boolean shouldRestartSearch;
	private String queryAfterSearch;

	@Override
	public void onRequestStart(MegaChatApiJava api, MegaChatRequest request) {

	}

	@Override
	public void onRequestUpdate(MegaChatApiJava api, MegaChatRequest request) {

	}

	@Override
	public void onRequestFinish(MegaChatApiJava api, MegaChatRequest request, MegaChatError e) {
		logDebug("onRequestFinish(CHAT)");

		if (request.getType() == MegaChatRequest.TYPE_CONNECT){
			MegaApplication.setLoggingIn(false);
			if(e.getErrorCode()==MegaChatError.ERROR_OK){
				logDebug("Connected to chat!");
			}
			else{
				logWarning("ERROR WHEN CONNECTING " + e.getErrorString());
			}
		}
		else if(request.getType() == MegaChatRequest.TYPE_CREATE_CHATROOM){
			logDebug("Create chat request finish.");
			onRequestFinishCreateChat(e.getErrorCode(), request.getChatHandle(), false);
		}
		else if (request.getType() == MegaChatRequest.TYPE_ATTACH_NODE_MESSAGE){
			logDebug("Attach file request finish.");
			if(e.getErrorCode()==MegaChatError.ERROR_OK){
				totalAttached++;
			}
			else{
				totalErrors++;
			}
			if (totalAttached+totalErrors == pendingToAttach) {
				if (totalErrors == 0 || totalAttached > 0) {
					Intent intent = new Intent(this, ManagerActivityLollipop.class);
					intent.addFlags(Intent.FLAG_ACTIVITY_CLEAR_TOP);
					intent.setAction(ACTION_SHOW_SNACKBAR_SENT_AS_MESSAGE);
					if (chatListItems.size() == 1) {
						intent.putExtra("CHAT_ID", chatListItems.get(0).getChatId());
					}
					startActivity(intent);
				}
				else {
					showSnackbar(getString(R.string.files_send_to_chat_error));
				}
				finishFileExplorer();
			}
		}
	}

	@Override
	public void onRequestTemporaryError(MegaChatApiJava api, MegaChatRequest request, MegaChatError e) {

	}

	/*
	 * Background task to process files for uploading
	 */
	private class OwnFilePrepareTask extends AsyncTask<Intent, Void, List<ShareInfo>> {
		Context context;
		
		OwnFilePrepareTask(Context context){
			this.context = context;
		}
		
		@Override
		protected List<ShareInfo> doInBackground(Intent... params) {
			logDebug("OwnFilePrepareTask: doInBackground");
            Intent intent = params[0];
            List<ShareInfo> shareInfos = (List<ShareInfo>) intent.getSerializableExtra(EXTRA_SHARE_INFOS);
            if(shareInfos != null) {
                return  shareInfos;
            }
            return ShareInfo.processIntent(intent, context);
		}

		@Override
		protected void onPostExecute(List<ShareInfo> info) {
			filePreparedInfos = info;
			if(needLogin) {
                Intent loginIntent = new Intent(FileExplorerActivityLollipop.this, LoginActivityLollipop.class);
                loginIntent.putExtra("visibleFragment", LOGIN_FRAGMENT);
                loginIntent.putExtra(EXTRA_SHARE_ACTION, getIntent().getAction());
                loginIntent.putExtra(EXTRA_SHARE_TYPE, getIntent().getType());
                loginIntent.putExtra(EXTRA_SHARE_INFOS,new ArrayList<>(info));
                // close previous login page
                loginIntent.addFlags(Intent.FLAG_ACTIVITY_CLEAR_TOP);
                loginIntent.setAction(ACTION_FILE_EXPLORER_UPLOAD);
                needLogin = false;
                startActivity(loginIntent);
                finish();
                return;
            }
			if (action != null && getIntent() != null) {
				getIntent().setAction(action);
			}
			if (importFileF) {
				if (importFragmentSelected != -1) {
					chooseFragment(importFragmentSelected);
				}
				else {
					chooseFragment(IMPORT_FRAGMENT);
				}

				if (statusDialog != null) {
					try {
						statusDialog.dismiss();
					}
					catch(Exception ex){}
				}
			}
			else {
				onIntentProcessed();
			}
		}			
	}
	
	@Override
	public boolean onKeyDown(int keyCode, KeyEvent event) {
	    if ( keyCode == KeyEvent.KEYCODE_MENU ) {
	        // do nothing
	        return true;
	    }
	    return super.onKeyDown(keyCode, event);
	}
	
	@Override
	protected void onCreate(Bundle savedInstanceState) {
		requestWindowFeature(Window.FEATURE_NO_TITLE);
		logDebug("onCreate first");
		super.onCreate(savedInstanceState);

		if(savedInstanceState!=null){
			logDebug("Bundle is NOT NULL");
			parentHandleCloud = savedInstanceState.getLong("parentHandleCloud", -1);
			logDebug("savedInstanceState -> parentHandleCloud: " + parentHandleCloud);
			parentHandleIncoming = savedInstanceState.getLong("parentHandleIncoming", -1);
			logDebug("savedInstanceState -> parentHandleIncoming: " + parentHandleIncoming);
			deepBrowserTree = savedInstanceState.getInt("deepBrowserTree", 0);
			logDebug("savedInstanceState -> deepBrowserTree: " + deepBrowserTree);
			importFileF = savedInstanceState.getBoolean("importFileF", false);
			importFragmentSelected = savedInstanceState.getInt("importFragmentSelected", -1);
			action = savedInstanceState.getString("action", null);
			nameFiles = (HashMap<String, String>) savedInstanceState.getSerializable("nameFiles");
			chatExplorer = (ChatExplorerFragment) getSupportFragmentManager().getFragment(savedInstanceState, "chatExplorerFragment");
			querySearch = savedInstanceState.getString("querySearch", "");
			isSearchExpanded = savedInstanceState.getBoolean("isSearchExpanded", isSearchExpanded);
			pendingToAttach = savedInstanceState.getInt("pendingToAttach", 0);
			totalAttached = savedInstanceState.getInt("totalAttached", 0);
			totalErrors = savedInstanceState.getInt("totalErrors", 0);
			shouldRestartSearch = savedInstanceState.getBoolean(SHOULD_RESTART_SEARCH, false);
			queryAfterSearch = savedInstanceState.getString(QUERY_AFTER_SEARCH, null);

			if (isSearchExpanded) {
				pendingToOpenSearchView = true;
			}
		}
		else{
			logDebug("Bundle is NULL");
			parentHandleCloud = -1;
			parentHandleIncoming = -1;
			deepBrowserTree = 0;
			importFileF = false;
			importFragmentSelected = -1;
			action = null;
			pendingToAttach = 0;
			totalAttached = 0;
			totalErrors = 0;
		}

		fileExplorerActivityLollipop = this;
				
		dbH = DatabaseHandler.getDbHandler(this);
		prefs = dbH.getPreferences();
		if (prefs == null || prefs.getPreferredViewList() == null) {
			isList = true;
		}
		else {
			isList = Boolean.parseBoolean(prefs.getPreferredViewList());
		}
		credentials = dbH.getCredentials();
		
		Display display = getWindowManager().getDefaultDisplay();
		outMetrics = new DisplayMetrics ();
	    display.getMetrics(outMetrics);
		
		if (credentials == null){
			logWarning("User credentials NULL");
            needLogin = true;
            OwnFilePrepareTask ownFilePrepareTask = new OwnFilePrepareTask(this);
            ownFilePrepareTask.execute(getIntent());
            createAndShowProgressDialog(false, R.string.upload_prepare);
			return;
		}
		else{
			logDebug("User has credentials");
		}
		
		if (savedInstanceState != null){
			folderSelected = savedInstanceState.getBoolean("folderSelected", false);
		}
	
		megaApi = ((MegaApplication)getApplication()).getMegaApi();
		megaApi.addGlobalListener(this);

		if (isChatEnabled()) {
			if (megaChatApi == null) {
				megaChatApi = ((MegaApplication)getApplication()).getMegaChatApi();
			}
		}
		
		setContentView(R.layout.activity_file_explorer);
		
		fragmentContainer = findViewById(R.id.fragment_container_file_explorer);

		abL = findViewById(R.id.app_bar_layout_explorer);
		//Set toolbar
		tB = findViewById(R.id.toolbar_explorer);
		setSupportActionBar(tB);
		aB = getSupportActionBar();
		if(aB!=null){
			aB.hide();
		}
		else{
			logWarning("aB is null");
		}

		fabButton = findViewById(R.id.fab_file_explorer);
		fabButton.setOnClickListener(this);
		showFabButton(false);
		//TABS
		tabLayoutExplorer =  findViewById(R.id.sliding_tabs_file_explorer);
		viewPagerExplorer = findViewById(R.id.explorer_tabs_pager);
		viewPagerExplorer.setOffscreenPageLimit(3);
		
		//Layout for login if needed
		loginLoggingIn = findViewById(R.id.file_logging_in_layout);
		loginProgressBar = findViewById(R.id.file_login_progress_bar);
		loginFetchNodesProgressBar = findViewById(R.id.file_login_fetching_nodes_bar);
		generatingKeysText = findViewById(R.id.file_login_generating_keys_text);
		queryingSignupLinkText = findViewById(R.id.file_login_query_signup_link_text);
		confirmingAccountText =findViewById(R.id.file_login_confirm_account_text);
		loggingInText = findViewById(R.id.file_login_logging_in_text);
		fetchingNodesText = findViewById(R.id.file_login_fetch_nodes_text);
		prepareNodesText = findViewById(R.id.file_login_prepare_nodes_text);

		intent = getIntent();
		if (megaApi.getRootNode() == null){
			getWindow().setStatusBarColor(ContextCompat.getColor(this, R.color.transparent_black));

			logDebug("hide action bar");
			if (!MegaApplication.isLoggingIn()) {

				MegaApplication.setLoggingIn(true);

				getSupportActionBar().hide();
				tabLayoutExplorer.setVisibility(View.GONE);
				viewPagerExplorer.setVisibility(View.GONE);
				queryingSignupLinkText.setVisibility(View.GONE);
				confirmingAccountText.setVisibility(View.GONE);
				loginLoggingIn.setVisibility(View.VISIBLE);
				loginProgressBar.setVisibility(View.VISIBLE);
				loginFetchNodesProgressBar.setVisibility(View.GONE);
				loggingInText.setVisibility(View.VISIBLE);
				fetchingNodesText.setVisibility(View.GONE);
				prepareNodesText.setVisibility(View.GONE);
				gSession = credentials.getSession();

				if(isChatEnabled()){
					logDebug("Chat is ENABLED");

					int ret = megaChatApi.getInitState();

					if(ret==MegaChatApi.INIT_NOT_DONE||ret==MegaChatApi.INIT_ERROR){
						ret = megaChatApi.init(gSession);
						logDebug("Result of init ---> " + ret);
						chatSettings = dbH.getChatSettings();
						if (ret == MegaChatApi.INIT_NO_CACHE) {
							logDebug("Condition ret == MegaChatApi.INIT_NO_CACHE");
						}
						else if (ret == MegaChatApi.INIT_ERROR) {
							logDebug("Condition ret == MegaChatApi.INIT_ERROR");
							if(chatSettings == null) {
								logWarning("ERROR----> Switch OFF chat");
								chatSettings = new ChatSettings();
								chatSettings.setEnabled(false+"");
								dbH.setChatSettings(chatSettings);
							} else{
								logWarning("ERROR----> Switch OFF chat");
								dbH.setEnabledChat(false + "");
							}
							megaChatApi.logout(this);
						}
						else{
							logDebug("onCreate: Chat correctly initialized");
						}
					}
				}

				megaApi.fastLogin(gSession, this);
			}
			else{
				logWarning("Another login is proccessing");
			}
		}
		else{
			getWindow().setStatusBarColor(ContextCompat.getColor(this, R.color.dark_primary_color));

			afterLoginAndFetch();
		}

		getWindow().setFlags(WindowManager.LayoutParams.FLAG_WATCH_OUTSIDE_TOUCH, WindowManager.LayoutParams.FLAG_WATCH_OUTSIDE_TOUCH);
		getWindow().setFlags(WindowManager.LayoutParams.FLAG_NOT_TOUCH_MODAL, WindowManager.LayoutParams.FLAG_NOT_TOUCH_MODAL);

	}
	
	private void afterLoginAndFetch(){
		handler = new Handler();

		logDebug("SHOW action bar");
		if(aB==null){
			aB=getSupportActionBar();
		}
		aB.show();
		logDebug("aB.setHomeAsUpIndicator");
		aB.setHomeAsUpIndicator(mutateIcon(this, R.drawable.ic_arrow_back_white, R.color.black));
		aB.setDisplayHomeAsUpEnabled(true);
		aB.setDisplayShowHomeEnabled(true);

		if ((intent != null) && (intent.getAction() != null)){
            selectedContacts = intent.getStringArrayListExtra(SELECTED_CONTACTS);
			logDebug("intent OK: " + intent.getAction());
			if (intent.getAction().equals(ACTION_SELECT_FOLDER_TO_SHARE)){
				logDebug("action = ACTION_SELECT_FOLDER_TO_SHARE");
				//Just show Cloud Drive, no INCOMING tab , no need of tabhost
				mode = SELECT;

				aB.setTitle(getString(R.string.title_share_folder_explorer).toUpperCase());
				setView(CLOUD_TAB, false, -1);
				tabShown = NO_TABS;

			}
			else if (intent.getAction().equals(ACTION_SELECT_FILE)){
				logDebug("action = ACTION_SELECT_FILE");
				//Just show Cloud Drive, no INCOMING tab , no need of tabhost
				mode = SELECT;
				selectFile = true;

				aB.setTitle(getResources().getQuantityString(R.plurals.plural_select_file, 1).toUpperCase());
				setView(CLOUD_TAB, false, -1);
				tabShown=NO_TABS;
			}
			else if (intent.getAction().equals(ACTION_MULTISELECT_FILE)){
				logDebug("action = ACTION_MULTISELECT_FILE");
				//Just show Cloud Drive, no INCOMING tab , no need of tabhost
				mode = SELECT;
				selectFile = true;
				multiselect = true;

				aB.setTitle(getResources().getQuantityString(R.plurals.plural_select_file, 10).toUpperCase());
				setView(SHOW_TABS, false, CHAT_TAB);
			}
			else if (intent.getAction().equals(ACTION_PICK_MOVE_FOLDER)){
				logDebug("ACTION_PICK_MOVE_FOLDER");
				mode = MOVE;
				moveFromHandles = intent.getLongArrayExtra("MOVE_FROM");

				aB.setTitle(getString(R.string.title_share_folder_explorer).toUpperCase());
				setView(SHOW_TABS, false, CHAT_TAB);

				ArrayList<Long> list = new ArrayList<Long>(moveFromHandles.length);
				nodeHandleMoveCopy = new ArrayList<Long>(moveFromHandles.length);
				MegaNode p;
				for (long n : moveFromHandles) {
					list.add(n);
					nodeHandleMoveCopy.add(n);
					p = megaApi.getNodeByHandle(n);
					p = megaApi.getParentNode(p);
					parentMoveCopy = p;
				}

				cDriveExplorer = getCloudExplorerFragment();
				if(cDriveExplorer!=null){
					cDriveExplorer.setDisableNodes(list);
				}
			}
			else if (intent.getAction().equals(ACTION_PICK_COPY_FOLDER)){
				logDebug("ACTION_PICK_COPY_FOLDER");
				mode = COPY;
				copyFromHandles = intent.getLongArrayExtra("COPY_FROM");

				aB.setTitle(getString(R.string.title_share_folder_explorer).toUpperCase());
				setView(SHOW_TABS, false, CHAT_TAB);

				MegaNode p;
				nodeHandleMoveCopy = new ArrayList<Long>(copyFromHandles.length);
				ArrayList<Long> list = new ArrayList<Long>(copyFromHandles.length);
				for (long n : copyFromHandles){
					list.add(n);
					nodeHandleMoveCopy.add(n);
					p = megaApi.getNodeByHandle(n);
					p = megaApi.getParentNode(p);
					parentMoveCopy = p;
				}
			}
			else if (intent.getAction().equals(ACTION_CHOOSE_MEGA_FOLDER_SYNC)){
				logDebug("action = ACTION_CHOOSE_MEGA_FOLDER_SYNC");
				mode = SELECT_CAMERA_FOLDER;

				aB.setTitle(getString(R.string.title_share_folder_explorer).toUpperCase());
				setView(SHOW_TABS, false, CHAT_TAB);
			}
			else if (intent.getAction().equals(ACTION_PICK_IMPORT_FOLDER)){
				mode = IMPORT;

				importChatHandles = intent.getLongArrayExtra("HANDLES_IMPORT_CHAT");

				aB.setTitle(getString(R.string.title_share_folder_explorer).toUpperCase());
				setView(SHOW_TABS, false, CHAT_TAB);
			}
			else if ((intent.getAction().equals(ACTION_SELECT_FOLDER))){
				logDebug("action = ACTION_SELECT_FOLDER");
				mode = SELECT;

				aB.setTitle(getString(R.string.title_share_folder_explorer).toUpperCase());
				setView(SHOW_TABS, false, CHAT_TAB);
			}
			else if ((intent.getAction().equals(ACTION_UPLOAD_TO_CLOUD))){
				logDebug("action = UPLOAD to Cloud Drive");
				mode = UPLOAD;
				selectFile = false;

				aB.setTitle(getString(R.string.title_cloud_explorer).toUpperCase());
				setView(CLOUD_TAB, false, -1);
				tabShown=NO_TABS;
			}
			else{
				logDebug("action = UPLOAD");
				mode = UPLOAD;

				if (Intent.ACTION_SEND.equals(intent.getAction()) && intent.getType() != null) {
					if ("text/plain".equals(intent.getType())) {
						Bundle extras = intent.getExtras();
						if(extras!=null) {
							if (!extras.containsKey(Intent.EXTRA_STREAM)) {
								isChatFirst = true;
							}
						}
					}
				}

				if(isChatFirst){
					aB.setTitle(getString(R.string.title_chat_explorer).toUpperCase());
					setView(SHOW_TABS, true, -1);
					if (!isChatEnabled()) {
						isChatFirst = false;
					}
				}
				else{
					aB.setTitle(getString(R.string.title_upload_explorer).toUpperCase());
					importFileF = true;
					action = intent.getAction();

					cloudDriveFrameLayout = (FrameLayout) findViewById(R.id.cloudDriveFrameLayout);
					OwnFilePrepareTask ownFilePrepareTask = new OwnFilePrepareTask(this);
					ownFilePrepareTask.execute(getIntent());
					createAndShowProgressDialog(false, R.string.upload_prepare);

					cloudDriveFrameLayout.setVisibility(View.VISIBLE);

					tabLayoutExplorer.setVisibility(View.GONE);
					viewPagerExplorer.setVisibility(View.GONE);
					tabShown=NO_TABS;
				}
			}
		}
		else{
			logError("intent error");
		}
	}

	private void setView(int tab, boolean isChatFirst, int tabToRemove) {
		switch (tab) {
			case CLOUD_TAB:{
				cloudDriveFrameLayout = (FrameLayout) findViewById(R.id.cloudDriveFrameLayout);
				if(cDriveExplorer==null){
					cDriveExplorer = new CloudDriveExplorerFragmentLollipop();
				}

				FragmentTransaction ft = getSupportFragmentManager().beginTransaction();
				ft.replace(R.id.cloudDriveFrameLayout, cDriveExplorer, "cDriveExplorer");
				ft.commitNowAllowingStateLoss();

				cloudDriveFrameLayout.setVisibility(View.VISIBLE);
				tabLayoutExplorer.setVisibility(View.GONE);
				viewPagerExplorer.setVisibility(View.GONE);
				break;
			}
			case SHOW_TABS:{
				if (mTabsAdapterExplorer == null){
					tabLayoutExplorer.setVisibility(View.VISIBLE);
					viewPagerExplorer.setVisibility(View.VISIBLE);
					if (isChatFirst && isChatEnabled()) {
						mTabsAdapterExplorer = new FileExplorerPagerAdapter(getSupportFragmentManager(),this, true);
					}
					else {
						mTabsAdapterExplorer = new FileExplorerPagerAdapter(getSupportFragmentManager(),this);
					}
					viewPagerExplorer.setAdapter(mTabsAdapterExplorer);
					tabLayoutExplorer.setupWithViewPager(viewPagerExplorer);

					if (mTabsAdapterExplorer != null && mTabsAdapterExplorer.getCount() > 2 && !isChatFirst && tabToRemove == CHAT_TAB) {
						mTabsAdapterExplorer.setTabRemoved(true);
						tabLayoutExplorer.removeTabAt(2);
						mTabsAdapterExplorer.notifyDataSetChanged();
					}
					else if (!isChatEnabled() && mTabsAdapterExplorer != null && mTabsAdapterExplorer.getCount() > 2) {
						mTabsAdapterExplorer.setTabRemoved(true);
						tabLayoutExplorer.removeTabAt(2);
						mTabsAdapterExplorer.notifyDataSetChanged();
					}
				}

				viewPagerExplorer.addOnPageChangeListener(new ViewPager.OnPageChangeListener() {
					public void onPageScrollStateChanged(int state) {}
					public void onPageScrolled(int position, float positionOffset, int positionOffsetPixels) {}

					public void onPageSelected(int position) {
						logDebug("Position:"+ position);
						supportInvalidateOptionsMenu();
						changeTitle();

						if (!multiselect) {
							return;
						}

						if (isSearchExpanded && !pendingToOpenSearchView) {
							clearQuerySearch();
							collapseSearchView();
						}
						cDriveExplorer = getCloudExplorerFragment();
						iSharesExplorer = getIncomingExplorerFragment();
						if (position == 0) {
							if (iSharesExplorer != null ) {
								iSharesExplorer.hideMultipleSelect();
							}
							if (cDriveExplorer != null) {
								cDriveExplorer.checkScroll();
							}
						}
						else if (position == 1) {
							if (cDriveExplorer != null) {
								cDriveExplorer.hideMultipleSelect();
							}
							if (iSharesExplorer != null) {
								iSharesExplorer.checkScroll();
							}
						}
					}
				});
			}
		}
	}

	public void chooseFragment (int fragment) {
		importFragmentSelected = fragment;
		FragmentTransaction ft = getSupportFragmentManager().beginTransaction();
		if (fragment == CLOUD_FRAGMENT) {
			if(cDriveExplorer==null){
				cDriveExplorer = new CloudDriveExplorerFragmentLollipop();
			}
			ft.replace(R.id.cloudDriveFrameLayout, cDriveExplorer, "cDriveExplorer");
		}
		else if (fragment == INCOMING_FRAGMENT) {
			if(iSharesExplorer==null){
				iSharesExplorer = new IncomingSharesExplorerFragmentLollipop();
			}
			ft.replace(R.id.cloudDriveFrameLayout, iSharesExplorer, "iSharesExplorer");
		}
		else if (fragment == CHAT_FRAGMENT) {
			if(chatExplorer==null){
				chatExplorer = new ChatExplorerFragment();
			}
			ft.replace(R.id.cloudDriveFrameLayout, chatExplorer, "chatExplorer");
		}
		else if (fragment == IMPORT_FRAGMENT){
			if(importFileFragment==null){
				importFileFragment = new ImportFilesFragment();
			}
			ft.replace(R.id.cloudDriveFrameLayout, importFileFragment, "importFileFragment");
		}
		ft.commitNowAllowingStateLoss();
		supportInvalidateOptionsMenu();
		changeTitle();
	}

	public void showFabButton(boolean show){
		if(show){
			fabButton.setVisibility(View.VISIBLE);
		}
		else{
			fabButton.setVisibility(View.GONE);
		}
	}

	public void changeActionBarElevation(boolean whitElevation) {
		chatExplorer = getChatExplorerFragment();
		if (chatExplorer == null || chatExplorer.isHidden()) {
			if (Build.VERSION.SDK_INT >= Build.VERSION_CODES.LOLLIPOP) {
				if (whitElevation) {
					abL.setElevation(px2dp(4, outMetrics));
				}
				else {
					abL.setElevation(0);
				}
			}
		}
	}

	private void setGridListAction () {
		if (isList) {
			gridListMenuItem.setTitle(R.string.action_grid);
			gridListMenuItem.setIcon(mutateIcon(this, R.drawable.ic_thumbnail_view, R.color.black));
		}
		else {
			gridListMenuItem.setTitle(R.string.action_list);
			gridListMenuItem.setIcon(ContextCompat.getDrawable(this, R.drawable.ic_list_view));
		}
	}

	private boolean isSearchMultiselect() {
		if (multiselect) {
			cDriveExplorer = getCloudExplorerFragment();
			iSharesExplorer = getIncomingExplorerFragment();
			if (isCloudVisible() || isIncomingVisible()) {
				return true;
			}
		}
		return false;
	}

	@Override
    public boolean onCreateOptionsMenu(Menu menu) {
		logDebug("onCreateOptionsMenuLollipop");
		
		// Inflate the menu items for use in the action bar
	    MenuInflater inflater = getMenuInflater();
	    inflater.inflate(R.menu.file_explorer_action, menu);

	    searchMenuItem = menu.findItem(R.id.cab_menu_search);
	    searchMenuItem.setIcon(mutateIconSecondary(this, R.drawable.ic_menu_search, R.color.black));
	    createFolderMenuItem = menu.findItem(R.id.cab_menu_create_folder);
	    newChatMenuItem = menu.findItem(R.id.cab_menu_new_chat);
	    gridListMenuItem = menu.findItem(R.id.cab_menu_grid_list);
	    sortByMenuItem = menu.findItem(R.id.cab_menu_sort);
	   	setGridListAction();
	   	sortByMenuItem.setIcon(ContextCompat.getDrawable(this, R.drawable.ic_sort));

	    searchMenuItem.setVisible(false);
		createFolderMenuItem.setVisible(false);
		newChatMenuItem.setVisible(false);
		gridListMenuItem.setVisible(true);
		sortByMenuItem.setVisible(false);

		searchView = (SearchView) searchMenuItem.getActionView();

		SearchView.SearchAutoComplete searchAutoComplete = (SearchView.SearchAutoComplete) searchView.findViewById(android.support.v7.appcompat.R.id.search_src_text);
		searchAutoComplete.setTextColor(ContextCompat.getColor(this, R.color.black));
		searchAutoComplete.setHintTextColor(ContextCompat.getColor(this, R.color.status_bar_login));
		searchAutoComplete.setHint(getString(R.string.hint_action_search));
		View v = searchView.findViewById(android.support.v7.appcompat.R.id.search_plate);
		v.setBackgroundColor(ContextCompat.getColor(this, android.R.color.transparent));

		if (searchView != null){
			searchView.setIconifiedByDefault(true);
		}

		searchMenuItem.setOnActionExpandListener(new MenuItem.OnActionExpandListener() {
			@Override
			public boolean onMenuItemActionExpand(MenuItem item) {
				isSearchExpanded = true;
				if (isSearchMultiselect()) {
					gridListMenuItem.setVisible(false);
					sortByMenuItem.setVisible(false);
				}
				else {
					chatExplorer = getChatExplorerFragment();
					if (chatExplorer != null && chatExplorer.isVisible()) {
						chatExplorer.enableSearch(true);
					}
				}
				return true;
			}

			@Override
			public boolean onMenuItemActionCollapse(MenuItem item) {
				isSearchExpanded = false;
				if (isSearchMultiselect()) {
					if (isCloudVisible()) {
						cDriveExplorer.closeSearch(collapsedByClick);
					}
					else if (isIncomingVisible()) {
						iSharesExplorer.closeSearch(collapsedByClick);
					}
					supportInvalidateOptionsMenu();
				}
				else {
					chatExplorer = getChatExplorerFragment();
					if (chatExplorer != null && chatExplorer.isVisible()) {
						chatExplorer.enableSearch(false);
					}
				}
				return true;
			}
		});

		searchView.setMaxWidth(Integer.MAX_VALUE);
		searchView.setOnQueryTextListener(new SearchView.OnQueryTextListener() {
			@Override
			public boolean onQueryTextSubmit(String query) {
				logDebug("Query: " + query);
				hideKeyboard(fileExplorerActivityLollipop, 0);
				return true;
			}

			@Override
			public boolean onQueryTextChange(String newText) {
				if (!collapsedByClick) {
					querySearch = newText;
				} else {
					collapsedByClick = false;
				}
				if (isSearchMultiselect()) {
					if (isCloudVisible()) {
						cDriveExplorer.search(newText);
					}
					else if (isIncomingVisible()) {
						iSharesExplorer.search(newText);
					}
				}
				else {
					chatExplorer = getChatExplorerFragment();
					if (chatExplorer != null && chatExplorer.isVisible()) {
						chatExplorer.search(newText);
					}
				}
				return true;
			}
		});

		if (isSearchMultiselect()) {
			isPendingToOpenSearchView();
		}
	    
	    return super.onCreateOptionsMenu(menu);
	}

	public void isPendingToOpenSearchView () {
		if (pendingToOpenSearchView && searchMenuItem != null) {
			openSearchView(querySearch);
			pendingToOpenSearchView = false;
		}
	}

	private void openSearchView(String search) {
	    if (searchMenuItem == null) return;

        searchMenuItem.expandActionView();
        searchView.setQuery(search, false);
    }

	private void setCreateFolderVisibility() {
		if (intent == null) {
			return;
		}

		if(intent.getAction().equals(ACTION_MULTISELECT_FILE)||intent.getAction().equals(ACTION_SELECT_FILE)){
			createFolderMenuItem.setVisible(false);
		}
		else{
			createFolderMenuItem.setVisible(true);
		}
	}

	@Override
    public boolean onPrepareOptionsMenu(Menu menu) {
		logDebug("onPrepareOptionsMenuLollipop");

	    //Check the tab shown
		if (viewPagerExplorer != null && tabShown != NO_TABS){

			int index = viewPagerExplorer.getCurrentItem();

			if(index==0){
				if(isChatFirst){
					gridListMenuItem.setVisible(false);
					searchMenuItem.setVisible(true);
					createFolderMenuItem.setVisible(false);
					newChatMenuItem.setVisible(false);
				}
				else{
					//CLOUD TAB
					setCreateFolderVisibility();
					newChatMenuItem.setVisible(false);
					if (multiselect) {
						sortByMenuItem.setVisible(true);
						searchMenuItem.setVisible(true);
					}
				}

			}
			else if(index==1){
				if(isChatFirst){
					//CLOUD TAB
					setCreateFolderVisibility();
					newChatMenuItem.setVisible(false);
				}
				else{
					iSharesExplorer = getIncomingExplorerFragment();
					if(iSharesExplorer != null){
						logDebug("Level deepBrowserTree: " + deepBrowserTree);
						if (deepBrowserTree==0){
							createFolderMenuItem.setVisible(false);
						}
						else{
							//Check the folder's permissions
							long parentH = iSharesExplorer.getParentHandle();
							MegaNode n = megaApi.getNodeByHandle(parentH);
							int accessLevel= megaApi.getAccess(n);
							logDebug("Node: " + n.getHandle() + ", Permissions: " + accessLevel);

							switch(accessLevel){
								case MegaShare.ACCESS_OWNER:
								case MegaShare.ACCESS_READWRITE:
								case MegaShare.ACCESS_FULL:
									setCreateFolderVisibility();
									break;

								case MegaShare.ACCESS_READ:
									createFolderMenuItem.setVisible(false);
									break;
							}
						}
					}
					newChatMenuItem.setVisible(false);
					if (multiselect) {
						sortByMenuItem.setVisible(true);
						searchMenuItem.setVisible(true);
					}
				}
			}
			else if(index==2){
				if(isChatFirst){
					//INCOMING TAB
					iSharesExplorer = getIncomingExplorerFragment();
					if(iSharesExplorer != null){
						logDebug("Level deepBrowserTree: " + deepBrowserTree);
						if (deepBrowserTree==0){
							createFolderMenuItem.setVisible(false);
						}
						else{
							//Check the folder's permissions
							long parentH = iSharesExplorer.getParentHandle();
							MegaNode n = megaApi.getNodeByHandle(parentH);
							int accessLevel= megaApi.getAccess(n);
							logDebug("Node: " + n.getHandle() + ", Permissions: " + accessLevel);

							switch(accessLevel){
								case MegaShare.ACCESS_OWNER:
								case MegaShare.ACCESS_READWRITE:
								case MegaShare.ACCESS_FULL:
									createFolderMenuItem.setVisible(true);
									break;
								case MegaShare.ACCESS_READ:
									createFolderMenuItem.setVisible(false);
									break;
							}
						}
					}
					newChatMenuItem.setVisible(false);
				}
				else{
					gridListMenuItem.setVisible(false);
					searchMenuItem.setVisible(true);
					createFolderMenuItem.setVisible(false);
					newChatMenuItem.setVisible(false);
				}
			}

		}
		else{
			if (cDriveExplorer != null && !importFileF){
				setCreateFolderVisibility();
			}
			else if (importFileF) {
				if (importFragmentSelected != -1 ) {
					switch (importFragmentSelected) {
						case CLOUD_FRAGMENT: {
							createFolderMenuItem.setVisible(true);
							break;
						}
						case INCOMING_FRAGMENT:{
							iSharesExplorer = getIncomingExplorerFragment();
							if(iSharesExplorer != null){
								if (deepBrowserTree > 0) {
									//Check the folder's permissions
									long parentH = iSharesExplorer.getParentHandle();
									MegaNode n = megaApi.getNodeByHandle(parentH);
									int accessLevel= megaApi.getAccess(n);

									switch(accessLevel){
										case MegaShare.ACCESS_OWNER:
										case MegaShare.ACCESS_READWRITE:
										case MegaShare.ACCESS_FULL:{
											createFolderMenuItem.setVisible(true);
											break;
										}
										case MegaShare.ACCESS_READ:{
											createFolderMenuItem.setVisible(false);
											break;
										}
									}
								}
							}
							break;
						}
						case CHAT_FRAGMENT:{
							gridListMenuItem.setVisible(false);
							newChatMenuItem.setVisible(false);
							searchMenuItem.setVisible(true);
							break;
						}
						case IMPORT_FRAGMENT: {
							gridListMenuItem.setVisible(false);
							break;
						}
					}
				}
			}
		}
	    return super.onPrepareOptionsMenu(menu);
	}
	
	private View getTabIndicator(Context context, String title) {
        View view = LayoutInflater.from(context).inflate(R.layout.tab_layout, null);

        TextView tv = (TextView) view.findViewById(R.id.textView);
        tv.setText(title);
        return view;
    }

	private void setRootTitle(){
		logDebug("setRootTitle");

		if(mode == SELECT){
			if(selectFile){
				if(multiselect){
					aB.setTitle(getResources().getQuantityString(R.plurals.plural_select_file, 10).toUpperCase());
				}
				else{
					aB.setTitle(getResources().getQuantityString(R.plurals.plural_select_file, 1).toUpperCase());
				}
			}
			else{
				aB.setTitle(getString(R.string.title_share_folder_explorer).toUpperCase());
			}
		}
		else if(mode == MOVE || mode == COPY || mode == SELECT_CAMERA_FOLDER || mode == IMPORT){
			aB.setTitle(getString(R.string.title_share_folder_explorer).toUpperCase());
		}
		else if(mode == UPLOAD && !importFileF){
			aB.setTitle(getString(R.string.title_cloud_explorer).toUpperCase());
		}
		else if (mode == UPLOAD && importFileF) {
			if (importFragmentSelected == -1) {
				return;
			}
			switch (importFragmentSelected) {
				case CLOUD_FRAGMENT: {
					aB.setTitle(getString(R.string.section_cloud_drive).toUpperCase());
					break;
				}
				case INCOMING_FRAGMENT:{
					aB.setTitle(getString(R.string.title_incoming_shares_explorer).toUpperCase());
					break;
				}
				case CHAT_FRAGMENT:{
					aB.setTitle(getString(R.string.title_chat_explorer).toUpperCase());
					break;
				}
				case IMPORT_FRAGMENT:{
					aB.setTitle(getString(R.string.title_upload_explorer).toUpperCase());
					break;
				}
			}
		}
	}

	public void changeTitle (){
		logDebug("changeTitle");

		cDriveExplorer = getCloudExplorerFragment();
		iSharesExplorer = getIncomingExplorerFragment();

		if(tabShown==NO_TABS){
			if (importFileF) {
				if (importFragmentSelected != -1) {
					switch (importFragmentSelected) {
						case CLOUD_FRAGMENT: {
							if(cDriveExplorer!=null){
								if(cDriveExplorer.getParentHandle()==-1|| cDriveExplorer.getParentHandle()==megaApi.getRootNode().getHandle()){
									setRootTitle();
								}
								else{
									aB.setTitle(megaApi.getNodeByHandle(cDriveExplorer.getParentHandle()).getName());
								}
							}
							break;
						}
						case INCOMING_FRAGMENT:{
							if(iSharesExplorer!=null){
								if(deepBrowserTree==0){
									setRootTitle();
								}
								else{
									aB.setTitle(megaApi.getNodeByHandle(iSharesExplorer.getParentHandle()).getName());
								}
							}
							break;
						}
						case CHAT_FRAGMENT:{
							setRootTitle();
							break;
						}
						case IMPORT_FRAGMENT:{
							setRootTitle();
							break;
						}
					}
				}
			}
			else {
				if(cDriveExplorer!=null){
					if(cDriveExplorer.getParentHandle()==-1|| cDriveExplorer.getParentHandle()==megaApi.getRootNode().getHandle()){
						setRootTitle();
					}
					else{
						aB.setTitle(megaApi.getNodeByHandle(cDriveExplorer.getParentHandle()).getName());
					}
				}
				showFabButton(false);
			}
		}
		else{
			int position = viewPagerExplorer.getCurrentItem();
			Fragment f = (Fragment) mTabsAdapterExplorer.instantiateItem(viewPagerExplorer, position);
			if (f == null) {
				return;
			}
			if(position == 0){
				if(f instanceof ChatExplorerFragment){
					if(tabShown!=NO_TABS){
						tabShown=CHAT_TAB;
					}

					aB.setTitle(getString(R.string.title_chat_explorer).toUpperCase());
				}
				else if(f instanceof CloudDriveExplorerFragmentLollipop){
					if(tabShown!=NO_TABS){
						tabShown=CLOUD_TAB;
					}

					if(((CloudDriveExplorerFragmentLollipop)f).getParentHandle()==-1|| ((CloudDriveExplorerFragmentLollipop)f).getParentHandle()==megaApi.getRootNode().getHandle()){
						setRootTitle();
					}
					else{
						aB.setTitle(megaApi.getNodeByHandle(((CloudDriveExplorerFragmentLollipop)f).getParentHandle()).getName());
					}

					showFabButton(false);
				}
			}
			else if(position == 1){
				if(f instanceof IncomingSharesExplorerFragmentLollipop){
					if(tabShown!=NO_TABS){
						tabShown=INCOMING_TAB;
					}

					if(deepBrowserTree==0){
						setRootTitle();
					}
					else{
						aB.setTitle(megaApi.getNodeByHandle(((IncomingSharesExplorerFragmentLollipop)f).getParentHandle()).getName());
					}
				}
				else if(f instanceof CloudDriveExplorerFragmentLollipop){
					if(tabShown!=NO_TABS){
						tabShown=CLOUD_TAB;
					}

					if(((CloudDriveExplorerFragmentLollipop)f).getParentHandle()==-1|| ((CloudDriveExplorerFragmentLollipop)f).getParentHandle()==megaApi.getRootNode().getHandle()){
						setRootTitle();
					}
					else{
						aB.setTitle(megaApi.getNodeByHandle(((CloudDriveExplorerFragmentLollipop)f).getParentHandle()).getName());
					}
				}
				showFabButton(false);
			}
			else if(position == 2){
				if(f instanceof ChatExplorerFragment){
					if(tabShown!=NO_TABS){
						tabShown=CHAT_TAB;
					}

					aB.setTitle(getString(R.string.title_chat_explorer).toUpperCase());
				}
				else if(f instanceof IncomingSharesExplorerFragmentLollipop){
					if(tabShown!=NO_TABS){
						tabShown=INCOMING_TAB;
					}

					if(deepBrowserTree==0){
						setRootTitle();
					}
					else{
						aB.setTitle(megaApi.getNodeByHandle(((IncomingSharesExplorerFragmentLollipop)f).getParentHandle()).getName());
					}

					showFabButton(false);
				}
			}
		}
		supportInvalidateOptionsMenu();
	}
	
	public String getFragmentTag(int viewPagerId, int fragmentPosition)
	{
	     return "android:switcher:" + viewPagerId + ":" + fragmentPosition;
	}

	public void finishActivity(){
		if(Build.VERSION.SDK_INT >= Build.VERSION_CODES.LOLLIPOP) {
			super.finishAndRemoveTask();
		}
		else {
			super.finish();
		}
	}

	@Override
	protected void onSaveInstanceState(Bundle bundle) {
		logDebug("onSaveInstanceState");
		super.onSaveInstanceState(bundle);
		bundle.putBoolean("folderSelected", folderSelected);
		cDriveExplorer = getCloudExplorerFragment();
		if(cDriveExplorer!=null){
			parentHandleCloud = cDriveExplorer.getParentHandle();
		}
		else{
			parentHandleCloud = -1;
		}
		bundle.putLong("parentHandleCloud", parentHandleCloud);

		iSharesExplorer = getIncomingExplorerFragment();
		if(iSharesExplorer!=null){
			parentHandleIncoming = iSharesExplorer.getParentHandle();
		}
		else{
			parentHandleIncoming = -1;
		}
		bundle.putLong("parentHandleIncoming", parentHandleIncoming);
		bundle.putInt("deepBrowserTree", deepBrowserTree);
		logDebug("IN BUNDLE -> deepBrowserTree: " + deepBrowserTree);

		bundle.putBoolean("importFileF", importFileF);
		bundle.putInt("importFragmentSelected", importFragmentSelected);
		bundle.putString("action", action);
		bundle.putSerializable("nameFiles", nameFiles);

		if (getChatExplorerFragment() != null) {
			getSupportFragmentManager().putFragment(bundle, "chatExplorerFragment", getChatExplorerFragment());
		}

		bundle.putString("querySearch", querySearch);
		bundle.putBoolean("isSearchExpanded", isSearchExpanded);
		bundle.putInt("pendingToAttach", pendingToAttach);
		bundle.putInt("totalAttached", totalAttached);
		bundle.putInt("totalErrors", totalErrors);
		bundle.putBoolean(SHOULD_RESTART_SEARCH, shouldRestartSearch);
		bundle.putString(QUERY_AFTER_SEARCH, queryAfterSearch);
	}
	
	@Override
	protected void onResume() {
		super.onResume();
		if (getIntent() != null){
			if (mode == UPLOAD) {
				if (folderSelected){
					if (filePreparedInfos == null){
						OwnFilePrepareTask ownFilePrepareTask = new OwnFilePrepareTask(this);
						ownFilePrepareTask.execute(getIntent());
						createAndShowProgressDialog(false, R.string.upload_prepare);
					}
				}
			}
		}
	}
	
	@Override
	public void onBackPressed() {
		logDebug("tabShown: " + tabShown);
		retryConnectionsAndSignalPresence();

		cDriveExplorer = getCloudExplorerFragment();
		iSharesExplorer = getIncomingExplorerFragment();

		if (importFileF) {
			switch (importFragmentSelected) {
				case CLOUD_FRAGMENT: {
					if(cDriveExplorer!=null && cDriveExplorer.onBackPressed() == 0){
						chooseFragment(IMPORT_FRAGMENT);
					}
					break;
				}
				case INCOMING_FRAGMENT:{
					if(iSharesExplorer!=null && iSharesExplorer.onBackPressed() == 0){
						iSharesExplorer = null;
						chooseFragment(IMPORT_FRAGMENT);
					}
					break;
				}
				case CHAT_FRAGMENT:{
					chatExplorer = getChatExplorerFragment();
					if(chatExplorer!=null){
						showFabButton(false);
						chooseFragment(IMPORT_FRAGMENT);
					}
					break;
				}
				case IMPORT_FRAGMENT:{
					finishActivity();
					break;
				}
			}
		}
		else if (isCloudVisible()) {
			if (cDriveExplorer.onBackPressed() == 0) {
				finishActivity();
			}
		}
		else if (isIncomingVisible()) {
			if (iSharesExplorer.onBackPressed() == 0) {
				finishActivity();
			}
		}
		else {
			super.onBackPressed();
		}

		setToolbarSubtitle(null);
	}

	private boolean isCloudVisible() {
		return cDriveExplorer != null && cDriveExplorer.isVisible()
				&& ((tabShown == CLOUD_TAB || tabShown == NO_TABS) && !importFileF)
				|| (importFileF && importFragmentSelected == CLOUD_FRAGMENT);
	}

	private boolean isIncomingVisible() {
		return iSharesExplorer != null && iSharesExplorer.isVisible()
				&& ((tabShown == INCOMING_TAB && !importFileF)
				|| (importFileF && importFragmentSelected == INCOMING_FRAGMENT));
	}

	private long createPendingMessageDBH (long idChat, long timestamp, String fingerprint, ShareInfo info) {
		logDebug("Chat ID: "+ idChat +", Fingerprint: " + fingerprint);

		PendingMessageSingle pMsgSingle = new PendingMessageSingle();
		pMsgSingle.setChatId(idChat);
		pMsgSingle.setUploadTimestamp(timestamp);
		pMsgSingle.setFilePath(info.getFileAbsolutePath());
		pMsgSingle.setName(info.getTitle());
		pMsgSingle.setFingerprint(fingerprint);
		long idMessage = dbH.addPendingMessageFromExplorer(pMsgSingle);
		pMsgSingle.setId(idMessage);

		if(idMessage!=-1){
			logDebug("File: " + info.getTitle() + ", Size: " + info.getSize());
		}
		else{
			logWarning("Error when adding pending msg to the database");
		}
		return idMessage;
	}

	private void startChatUploadService () {
		logDebug("Launch chat upload with files " + filePreparedInfos.size());

		filesChecked = 0;
		long[] attachNodeHandles;
		ArrayList<Long> pendMsgArray = new ArrayList<>();
		Intent intent = new Intent(this, ChatUploadService.class);

		if (chatListItems != null && !chatListItems.isEmpty()) {
			long[] idPendMsgs = new long[uploadInfos.size() * chatListItems.size()];
			HashMap<String, String> filesToUploadFingerPrint= new HashMap<>();
			if (attachNodes != null && !attachNodes.isEmpty()) {
//			There are exists files
				if (uploadInfos != null && uploadInfos.size() > 0) {
//					There are exist files and files for upload
					attachNodeHandles = new long[attachNodes.size()];
					for (int i=0; i<attachNodes.size(); i++) {
						attachNodeHandles[i] = attachNodes.get(i).getHandle();
					}

					long[] attachIdChats = new long[chatListItems.size()];
					for (int i=0; i<chatListItems.size(); i++) {
						attachIdChats[i] = chatListItems.get(i).getChatId();
					}
					intent.putExtra(ChatUploadService.EXTRA_ATTACH_CHAT_IDS, attachIdChats);
					intent.putExtra(ChatUploadService.EXTRA_ATTACH_FILES, attachNodeHandles);

					int pos = 0;
					for (ShareInfo info : uploadInfos) {
						long timestamp = System.currentTimeMillis()/1000;
						String fingerprint = megaApi.getFingerprint(info.getFileAbsolutePath());
						filesToUploadFingerPrint.put(fingerprint, info.getFileAbsolutePath());
						for(MegaChatRoom item : chatListItems){
							idPendMsgs[pos] = createPendingMessageDBH(item.getChatId(), timestamp, fingerprint, info);
							pos++;
						}
					}
					intent.putExtra(ChatUploadService.EXTRA_UPLOAD_FILES_FINGERPRINTS, filesToUploadFingerPrint);
					intent.putExtra(ChatUploadService.EXTRA_PEND_MSG_IDS, idPendMsgs);
					intent.putExtra(ChatUploadService.EXTRA_COMES_FROM_FILE_EXPLORER, true);
					intent.putExtra(ChatUploadService.EXTRA_PARENT_NODE, myChatFilesNode.serialize());
					startService(intent);

					finishFileExplorer();
				}
				else {
//					All files exists, not necessary start ChatUploadService
					pendingToAttach = attachNodes.size() * chatListItems.size();
					for (MegaNode node : attachNodes) {
						for (MegaChatRoom item : chatListItems) {
							megaChatApi.attachNode(item.getChatId(), node.getHandle(), this);
						}
					}
				}
			}
			else {
//			All files for upload
				int pos = 0;
				for (ShareInfo info : filePreparedInfos) {
					long timestamp = System.currentTimeMillis()/1000;
					String fingerprint = megaApi.getFingerprint(info.getFileAbsolutePath());
					if (fingerprint == null) {
						logWarning("Error, fingerprint == NULL is not possible to access file for some reason");
						continue;
					}
					filesToUploadFingerPrint.put(fingerprint, info.getFileAbsolutePath());
					for(MegaChatRoom item : chatListItems){
						idPendMsgs[pos] = createPendingMessageDBH(item.getChatId(), timestamp, fingerprint, info);
						pos++;
					}
				}
				intent.putExtra(ChatUploadService.EXTRA_UPLOAD_FILES_FINGERPRINTS, filesToUploadFingerPrint);
				intent.putExtra(ChatUploadService.EXTRA_PEND_MSG_IDS, idPendMsgs);
				intent.putExtra(ChatUploadService.EXTRA_COMES_FROM_FILE_EXPLORER, true);
				intent.putExtra(ChatUploadService.EXTRA_PARENT_NODE, myChatFilesNode.serialize());
				startService(intent);

				finishFileExplorer();
			}
		}
		else{
			filePreparedInfos = null;
			logWarning("ERROR null files to upload");
			finishActivity();
		}
	}

	private void finishFileExplorer () {
		if (statusDialog != null) {
			try {
				statusDialog.dismiss();
			}
			catch(Exception ex){}
		}

		filePreparedInfos = null;
		logDebug("finish!!!");
		finishActivity();
	}

	public void checkIfFilesExistsInMEGA () {
		for (ShareInfo info : filePreparedInfos) {
			String fingerprint = megaApi.getFingerprint(info.getFileAbsolutePath());
			MegaNode node = megaApi.getNodeByFingerprint(fingerprint);
			if (node != null) {
				if (node.getParentHandle() == myChatFilesNode.getHandle()) {
//					File is in My Chat Files --> Add to attach
					attachNodes.add(node);
					filesChecked++;
				}
				else {
//					File is in Cloud --> Copy in My Chat Files
					megaApi.copyNode(node, myChatFilesNode, this);
				}
			}
			else {
				uploadInfos.add(info);
				filesChecked++;
			}
		}
		if (filesChecked == filePreparedInfos.size()) {
			startChatUploadService();
		}
	}

	/*
	 * Handle processed upload intent
	 */
	public void onIntentChatProcessed(List<ShareInfo> infos) {
		logDebug("onIntentChatProcessed");

		if (getIntent() != null && getIntent().getAction() != ACTION_PROCESSED) {
			getIntent().setAction(ACTION_PROCESSED);
		}

		if (infos == null) {
		    showSnackbar(getString(R.string.upload_can_not_open));
		}
		else {
			megaApi.getMyChatFilesFolder(new GetAttrUserListener(this));
		}
	}

	private void onIntentProcessed() {
		List<ShareInfo> infos = filePreparedInfos;

		if (getIntent() != null && getIntent().getAction() != ACTION_PROCESSED) {
			getIntent().setAction(ACTION_PROCESSED);
		}

		if (statusDialog != null) {
			try {
				statusDialog.dismiss();
			}
			catch(Exception ex){}
		}

		logDebug("intent processed!");
		if (folderSelected) {
			if (infos == null) {
				showSnackbar(getString(R.string.upload_can_not_open));
				return;
			}
			else {
				long parentHandle;
				if (cDriveExplorer != null){
					parentHandle = cDriveExplorer.getParentHandle();
				}
				else{
					parentHandle = parentHandleCloud;
				}
				MegaNode parentNode = megaApi.getNodeByHandle(parentHandle);
				if(parentNode == null){
					parentNode = megaApi.getRootNode();
				}
				showSnackbar(getString(R.string.upload_began));
				for (ShareInfo info : infos) {
					Intent intent = new Intent(this, UploadService.class);
					intent.putExtra(UploadService.EXTRA_FILEPATH, info.getFileAbsolutePath());
					intent.putExtra(UploadService.EXTRA_NAME, info.getTitle());
					if (nameFiles != null && nameFiles.get(info.getTitle()) != null && !nameFiles.get(info.getTitle()).equals(info.getTitle())) {
						intent.putExtra(UploadService.EXTRA_NAME_EDITED, nameFiles.get(info.getTitle()));
					}
					intent.putExtra(UploadService.EXTRA_PARENT_HASH, parentNode.getHandle());
					intent.putExtra(UploadService.EXTRA_SIZE, info.getSize());
					startService(intent);
				}
				filePreparedInfos = null;
				logDebug("finish!!!");
				finishActivity();
			}	
		}
	}

    public void buttonClick(long[] handles){
		logDebug("handles: " + handles.length);

        Intent intent = new Intent();
        intent.putExtra(NODE_HANDLES, handles);
        intent.putStringArrayListExtra(SELECTED_CONTACTS, selectedContacts);
        setResult(RESULT_OK, intent);
		finishActivity();
    }

	private void createAndShowProgressDialog (boolean cancelable, int string) {
		ProgressDialog temp = null;
		try{
			temp = new ProgressDialog(this);
			temp.setMessage(getString(string));
			temp.setCancelable(cancelable);
			temp.setCanceledOnTouchOutside(cancelable);
			temp.show();
		}
		catch(Exception e){
			return;
		}
		statusDialog = temp;
	}
	
	public void buttonClick(long handle){
		logDebug("handle: " + handle);

		if (tabShown == INCOMING_TAB){
			if (deepBrowserTree==0){
				Intent intent = new Intent();
				setResult(RESULT_FIRST_USER, intent);
				finishActivity();
				return;
			}
		}
		
		folderSelected = true;
		this.parentHandleCloud = handle;
		
		if (mode == MOVE) {
			long parentHandle = handle;
			MegaNode parentNode = megaApi.getNodeByHandle(parentHandle);
			if(parentNode == null){
				parentNode = megaApi.getRootNode();
			}
			
			Intent intent = new Intent();
			intent.putExtra("MOVE_TO", parentNode.getHandle());
			intent.putExtra("MOVE_HANDLES", moveFromHandles);
			setResult(RESULT_OK, intent);
			logDebug("finish!");
			finishActivity();
		}
		else if (mode == COPY){
			
			long parentHandle = handle;
			MegaNode parentNode = megaApi.getNodeByHandle(parentHandle);
			if(parentNode == null){
				parentNode = megaApi.getRootNode();
			}
			
			Intent intent = new Intent();
			intent.putExtra("COPY_TO", parentNode.getHandle());
			intent.putExtra("COPY_HANDLES", copyFromHandles);
			setResult(RESULT_OK, intent);
			logDebug("finish!");
			finishActivity();
		}
		else if (mode == UPLOAD){

			logDebug("mode UPLOAD");

			if (Intent.ACTION_SEND.equals(intent.getAction()) && intent.getType() != null) {
				if ("text/plain".equals(intent.getType())) {
					logDebug("Handle intent of text plain");

					Bundle extras = intent.getExtras();
					if(extras!=null){
						if (!extras.containsKey(Intent.EXTRA_STREAM)) {
							boolean isURL = false;
							StringBuilder body = new StringBuilder();
							String sharedText = intent.getStringExtra(Intent.EXTRA_TEXT);
							if (sharedText != null) {
								if (isHttpsUrl(sharedText) || isHttpUrl(sharedText)) {
									isURL = true;
									String header = "[InternetShortcut]\n";
									body.append(header);

									body.append("URL=");
								}
//								body.append(getString(R.string.new_file_content_when_uploading)+": ");
								body.append(sharedText);
							}

							String sharedText2 = intent.getStringExtra(Intent.EXTRA_SUBJECT);
							if (sharedText2 != null) {
								body.append("\nsubject=");
								body.append(sharedText2);
							}

							String sharedText3 = intent.getStringExtra(Intent.EXTRA_EMAIL);
							if (sharedText3 != null) {
								body.append("\nemail=");
//								body.append(getString(R.string.new_file_email_when_uploading)+": ");
								body.append(sharedText3);
							}

							long parentHandle = handle;
							MegaNode parentNode = megaApi.getNodeByHandle(parentHandle);
							if(parentNode == null){
								parentNode = megaApi.getRootNode();
							}

							showNewFileDialog(parentNode,body.toString(), isURL);
							return;
						}
					}
				}
			}

			if (filePreparedInfos == null){
				OwnFilePrepareTask ownFilePrepareTask = new OwnFilePrepareTask(this);
				ownFilePrepareTask.execute(getIntent());
				createAndShowProgressDialog(false, R.string.upload_prepare);
			}
			else{
				onIntentProcessed();
			}
			logDebug("After UPLOAD click - back to Cloud");
			this.backToCloud(handle);
		}
		else if (mode == IMPORT){
			long parentHandle = handle;
			MegaNode parentNode = megaApi.getNodeByHandle(parentHandle);
			if(parentNode == null){
				parentNode = megaApi.getRootNode();
			}

			if(tabShown==CLOUD_TAB){
				fragmentHandle= megaApi.getRootNode().getHandle();
			}else if(tabShown == INCOMING_TAB){
				fragmentHandle = -1;
			}
			
			Intent intent = new Intent();
			intent.putExtra("IMPORT_TO", parentNode.getHandle());
			intent.putExtra("fragmentH",fragmentHandle);


			if(importChatHandles!=null){
				intent.putExtra("HANDLES_IMPORT_CHAT", importChatHandles);
			}

			setResult(RESULT_OK, intent);
			logDebug("finish!");
			finishActivity();
		}
		else if (mode == SELECT){

			if(selectFile)
			{
				Intent intent = new Intent();
				intent.putExtra("SELECT", handle);
				intent.putStringArrayListExtra(SELECTED_CONTACTS, selectedContacts);
				setResult(RESULT_OK, intent);
				finishActivity();
			}
			else{
				long parentHandle = handle;
				MegaNode parentNode = megaApi.getNodeByHandle(parentHandle);
				if(parentNode == null){
					parentNode = megaApi.getRootNode();
				}

				Intent intent = new Intent();
				intent.putExtra("SELECT", parentNode.getHandle());
				intent.putStringArrayListExtra(SELECTED_CONTACTS, selectedContacts);
				setResult(RESULT_OK, intent);
				finishActivity();
			}
		}
		else if (mode == SELECT_CAMERA_FOLDER){

			long parentHandle = handle;
			MegaNode parentNode = megaApi.getNodeByHandle(parentHandle);
			if(parentNode == null){
				parentNode = megaApi.getRootNode();
			}

			Intent intent = new Intent();
			intent.putExtra("SELECT_MEGA_FOLDER", parentNode.getHandle());			
			setResult(RESULT_OK, intent);
			finishActivity();
		}
	}

	private void backToCloud(long handle){
		logDebug("handle: " + handle);

		Intent startIntent = new Intent(this, ManagerActivityLollipop.class);
		if(handle!=-1){
			startIntent.setAction(ACTION_OPEN_FOLDER);
			startIntent.putExtra("PARENT_HANDLE", handle);
		}
		startActivity(startIntent);
	}

    public void showSnackbar(String s){
		showSnackbar(fragmentContainer, s);
    }

    private void createFile(String name, String data, MegaNode parentNode, boolean isURL){
		File file;
		if (isURL){
			file = createTemporalURLFile(this, name, data);
		}
		else {
			file = createTemporalTextFile(this, name, data);
		}
		if(file!=null){
			showSnackbar(getString(R.string.upload_began));
			Intent intent = new Intent(this, UploadService.class);
			intent.putExtra(UploadService.EXTRA_FILEPATH, file.getAbsolutePath());
			intent.putExtra(UploadService.EXTRA_NAME, file.getName());
			intent.putExtra(UploadService.EXTRA_PARENT_HASH, parentNode.getHandle());
			intent.putExtra(UploadService.EXTRA_SIZE, file.getTotalSpace());
			startService(intent);

			logDebug("After UPLOAD click - back to Cloud");
			this.backToCloud(parentNode.getHandle());
			finishActivity();
		}
		else{
			showSnackbar(getString(R.string.general_text_error));
		}
	}

	private void createFolder(String title) {

		logDebug("createFolder");
		if (!isOnline(this)){
            showSnackbar(getString(R.string.error_server_connection_problem));
			return;
		}
		
		if(isFinishing()){
			return;	
		}
		
		long parentHandle = -1;

		cDriveExplorer = getCloudExplorerFragment();
		iSharesExplorer = getIncomingExplorerFragment();

		if (isCloudVisible()) {
			parentHandle = cDriveExplorer.getParentHandle();
		}
		else if (isIncomingVisible()) {
			parentHandle = iSharesExplorer.getParentHandle();
		}

		MegaNode parentNode = megaApi.getNodeByHandle(parentHandle);
		
		if (parentNode != null){
			logDebug("parentNode != null: " + parentNode.getName());
			boolean exists = false;
			ArrayList<MegaNode> nL = megaApi.getChildren(parentNode);
			for (int i=0;i<nL.size();i++){
				if (title.compareTo(nL.get(i).getName()) == 0){
					exists = true;
				}
			}
			
			if (!exists){
				statusDialog = null;
				try {
					statusDialog = new ProgressDialog(this);
					statusDialog.setMessage(getString(R.string.context_creating_folder));
					statusDialog.show();
				}
				catch(Exception e){
					return;
				}
				
				megaApi.createFolder(title, parentNode, new CreateFolderListener(this));
			}
			else{
				showSnackbar(getString(R.string.context_folder_already_exists));
			}
		}
		else{
			logWarning("parentNode == null: " + parentHandle);
			parentNode = megaApi.getRootNode();
			if (parentNode != null){
				logDebug("megaApi.getRootNode() != null");
				boolean exists = false;
				ArrayList<MegaNode> nL = megaApi.getChildren(parentNode);
				for (int i=0;i<nL.size();i++){
					if (title.compareTo(nL.get(i).getName()) == 0){
						exists = true;
					}
				}

				if (!exists){
					statusDialog = null;
					try {
						statusDialog = new ProgressDialog(this);
						statusDialog.setMessage(getString(R.string.context_creating_folder));
						statusDialog.show();
					}
					catch(Exception e){
						return;
					}

					megaApi.createFolder(title, parentNode, new CreateFolderListener(this));
				}
				else{
					showSnackbar(getString(R.string.context_folder_already_exists));
				}
			}
			else{
				return;
			}
		}
		
	}

	/*
	 * Display keyboard
	 */
	private void showKeyboardDelayed(final View view) {
		handler.postDelayed(new Runnable() {
			@Override
			public void run() {
				InputMethodManager imm = (InputMethodManager) getSystemService(Context.INPUT_METHOD_SERVICE);
				imm.showSoftInput(view, InputMethodManager.SHOW_IMPLICIT);
			}
		}, 50);
	}

	@Override
	public void onRequestStart(MegaApiJava api, MegaRequest request) {
		logDebug("onRequestStart");
	}

	@Override
	public void onRequestFinish(MegaApiJava api, MegaRequest request, MegaError error) {
		logDebug("onRequestFinish");
		if (request.getType() == MegaRequest.TYPE_LOGIN){

			if (error.getErrorCode() != MegaError.API_OK) {

				MegaApplication.setLoggingIn(false);

				//ERROR LOGIN
				String errorMessage;
				if (error.getErrorCode() == MegaError.API_ENOENT) {
					errorMessage = getString(R.string.error_incorrect_email_or_password);
				}
				else if (error.getErrorCode() == MegaError.API_ENOENT) {
					errorMessage = getString(R.string.error_server_connection_problem);
				}
				else if (error.getErrorCode() == MegaError.API_ESID){
					errorMessage = getString(R.string.error_server_expired_session);
				}
				else{
					errorMessage = error.getErrorString();
				}
				
				//Go to the login activity
				/*
				loginLoggingIn.setVisibility(View.GONE);
				loginLogin.setVisibility(View.VISIBLE);
				loginDelimiter.setVisibility(View.VISIBLE);
				loginCreateAccount.setVisibility(View.VISIBLE);
				queryingSignupLinkText.setVisibility(View.GONE);
				confirmingAccountText.setVisibility(View.GONE);
				generatingKeysText.setVisibility(View.GONE);
				loggingInText.setVisibility(View.GONE);
				fetchingNodesText.setVisibility(View.GONE);
				prepareNodesText.setVisibility(View.GONE);*/
				
				DatabaseHandler dbH = DatabaseHandler.getDbHandler(getApplicationContext());
				dbH.clearCredentials();
				if (dbH.getPreferences() != null){
					dbH.clearPreferences();
					dbH.setFirstTime(false);
				}
			}
			else{
				//LOGIN OK

				loginProgressBar.setVisibility(View.VISIBLE);
				loginFetchNodesProgressBar.setVisibility(View.GONE);
				loggingInText.setVisibility(View.VISIBLE);
				fetchingNodesText.setVisibility(View.VISIBLE);
				prepareNodesText.setVisibility(View.GONE);
				
				gSession = megaApi.dumpSession();
				credentials = new UserCredentials(lastEmail, gSession, "", "", "");

				DatabaseHandler dbH = DatabaseHandler.getDbHandler(getApplicationContext());
				dbH.clearCredentials();

				logDebug("Logged in with session");

				megaApi.fetchNodes(this);
			}
		}
		else if (request.getType() == MegaRequest.TYPE_FETCH_NODES){

			if (error.getErrorCode() == MegaError.API_OK){

				getWindow().setStatusBarColor(ContextCompat.getColor(this, R.color.dark_primary_color));

				DatabaseHandler dbH = DatabaseHandler.getDbHandler(getApplicationContext());
				
				gSession = megaApi.dumpSession();
				MegaUser myUser = megaApi.getMyUser();
				String myUserHandle = "";
				if(myUser!=null){
					lastEmail = megaApi.getMyUser().getEmail();
					myUserHandle = megaApi.getMyUser().getHandle()+"";
				}

				credentials = new UserCredentials(lastEmail, gSession, "", "", myUserHandle);
				
				dbH.saveCredentials(credentials);
				
				loginLoggingIn.setVisibility(View.GONE);

				chatSettings = dbH.getChatSettings();
				if(chatSettings!=null) {

					boolean chatEnabled = Boolean.parseBoolean(chatSettings.getEnabled());
					if(chatEnabled){

						logDebug("Chat enabled-->connect");
						if((megaChatApi.getInitState()!=MegaChatApi.INIT_ERROR)){
							logDebug("Connection goes!!!");
							megaChatApi.connect(this);
						} else{
							logWarning("Not launch connect: " + megaChatApi.getInitState());
						}
						MegaApplication.setLoggingIn(false);
						afterLoginAndFetch();
					} else{
						logWarning("Chat NOT enabled - readyToManager");
						MegaApplication.setLoggingIn(false);
						afterLoginAndFetch();
					}
				} else{
					logWarning("chatSettings NULL - readyToManager");
					MegaApplication.setLoggingIn(false);
					afterLoginAndFetch();

				}
			}	
		}
		else if (request.getType() == MegaRequest.TYPE_COPY) {
			filesChecked++;
			if (error.getErrorCode() == MegaError.API_OK) {
				MegaNode node = megaApi.getNodeByHandle(request.getNodeHandle());
				if (node != null) {
					attachNodes.add(node);
				}
			} else {
				logWarning("Error copying node into My Chat Files");
			}
			if (filesChecked == filePreparedInfos.size()) {
				startChatUploadService();
			}
		}
	}

	@Override
	public void onRequestTemporaryError(MegaApiJava api, MegaRequest request,
			MegaError e) {
		// TODO Auto-generated method stub
		
	}

	@Override
	public void onRequestUpdate(MegaApiJava api, MegaRequest request) {
		// TODO Auto-generated method stub
		
	}

	@Override
	public void onUsersUpdate(MegaApiJava api, ArrayList<MegaUser> users) {
		// TODO Auto-generated method stub
		
	}

	@Override
	public void onUserAlertsUpdate(MegaApiJava api, ArrayList<MegaUserAlert> userAlerts) {
		logDebug("onUserAlertsUpdate");
	}


	@Override
	public void onEvent(MegaApiJava api, MegaEvent event) {

	}

	@Override
	public void onNodesUpdate(MegaApiJava api, ArrayList<MegaNode> updatedNodes) {
		logDebug("onNodesUpdate");
		if (getCloudExplorerFragment() != null){
			if (megaApi.getNodeByHandle(cDriveExplorer.getParentHandle()) != null){
				nodes = megaApi.getChildren(megaApi.getNodeByHandle(cDriveExplorer.getParentHandle()));
				cDriveExplorer.setNodes(nodes);
				cDriveExplorer.getRecyclerView().invalidate();
			}
			else{
				if (megaApi.getRootNode() != null){
					cDriveExplorer.setParentHandle(megaApi.getRootNode().getHandle());
					nodes = megaApi.getChildren(megaApi.getNodeByHandle(cDriveExplorer.getParentHandle()));
					cDriveExplorer.setNodes(nodes);
					cDriveExplorer.getRecyclerView().invalidate();
				}
			}
		}
	}

	@Override
	public void onReloadNeeded(MegaApiJava api) {
		// TODO Auto-generated method stub
		
	}
	
	@Override
	public void onDestroy(){
		if(megaApi != null)
		{	
			megaApi.removeGlobalListener(this);
		}

		File childThumbDir = new File(getThumbFolder(this), ImportFilesFragment.THUMB_FOLDER);
		if (childThumbDir != null){
			if (childThumbDir.exists()){
				try {
					deleteFile(childThumbDir);
				} catch (IOException e) {}
			}
		}
		
		super.onDestroy();
	}

	private void deleteFile(File file) throws IOException {
		if (file.isDirectory()) {
			if (file.list().length == 0) {
				file.delete();
			} else {
				String[] files = file.list();
				for (String temp : files) {
					File deleteFile = new File(file, temp);
					deleteFile(deleteFile);
				}
				if (file.list().length == 0) {
					file.delete();
				}
			}
		} else {
			file.delete();
		}
	}

	@Override
	public void onAccountUpdate(MegaApiJava api) {
		// TODO Auto-generated method stub
		
	}

	@Override
	public void onContactRequestsUpdate(MegaApiJava api,
			ArrayList<MegaContactRequest> requests) {
		// TODO Auto-generated method stub
		
	}

	public void setToolbarSubtitle(String s) {
		if(aB != null) {
			aB.setSubtitle(s);
		}
	}
	
	@Override
    public boolean onOptionsItemSelected(MenuItem item) {
		logDebug("onOptionsItemSelected");

		int id = item.getItemId();
		switch(id){
			case android.R.id.home:{
				onBackPressed();
				break;
			}
			case R.id.cab_menu_create_folder:{
	        	showNewFolderDialog(); 
        		break;
			}
			case R.id.cab_menu_new_chat:{

				if(megaApi!=null && megaApi.getRootNode()!=null){
					ArrayList<MegaUser> contacts = megaApi.getContacts();
					if(contacts==null){
						showSnackbar(getString(R.string.no_contacts_invite));
					}
					else {
						if(contacts.isEmpty()){
							showSnackbar(getString(R.string.no_contacts_invite));
						}
						else{
							Intent in = new Intent(this, AddContactActivityLollipop.class);
							in.putExtra("contactType", CONTACT_TYPE_MEGA);
							startActivityForResult(in, REQUEST_CREATE_CHAT);
						}
					}
				}
				else{
					logWarning("Online but not megaApi");
					showErrorAlertDialog(getString(R.string.error_server_connection_problem), false, this);
				}
				break;
			}
			case R.id.cab_menu_grid_list:{
				refreshViewNodes();
				break;
			}
			case R.id.cab_menu_sort:{
				showSortOptions(fileExplorerActivityLollipop, outMetrics);
				break;
			}
		}
		return super.onOptionsItemSelected(item);
	}

	@Override
	protected void onActivityResult(int requestCode, int resultCode, Intent intent) {
		logDebug("Request code: " + requestCode + ", Result code: " + resultCode);

		if (requestCode == REQUEST_CREATE_CHAT && resultCode == RESULT_OK) {
			logDebug("REQUEST_CREATE_CHAT OK");

			if (intent == null) {
				logWarning("Return.....");
				return;
			}

			final ArrayList<String> contactsData = intent.getStringArrayListExtra(AddContactActivityLollipop.EXTRA_CONTACTS);

			if (contactsData != null){
				if(contactsData.size()==1){
					MegaUser user = megaApi.getContact(contactsData.get(0));
					if(user!=null){
						logDebug("Chat with contact: " + contactsData.size());
						startOneToOneChat(user);
					}
				}
				else{
					logDebug("Create GROUP chat");
					MegaChatPeerList peers = MegaChatPeerList.createInstance();
					for (int i=0; i<contactsData.size(); i++){
						MegaUser user = megaApi.getContact(contactsData.get(i));
						if(user!=null){
							peers.addPeer(user.getHandle(), MegaChatPeerList.PRIV_STANDARD);
						}
					}
					logDebug("create group chat with participants: " + peers.size());

					final String chatTitle = intent.getStringExtra(AddContactActivityLollipop.EXTRA_CHAT_TITLE);
					final boolean isEKR = intent.getBooleanExtra(AddContactActivityLollipop.EXTRA_EKR, false);
					if (isEKR) {
						megaChatApi.createChat(true, peers, chatTitle, this);
					}
					else {
						final boolean chatLink = intent.getBooleanExtra(AddContactActivityLollipop.EXTRA_CHAT_LINK, false);

						if(chatLink){
							if(chatTitle!=null && !chatTitle.isEmpty()){
								CreateGroupChatWithPublicLink listener = new CreateGroupChatWithPublicLink(this, chatTitle);
								megaChatApi.createPublicChat(peers, chatTitle, listener);
							}
							else{
								showAlert(this, getString(R.string.message_error_set_title_get_link), null);
							}
						}
						else{
							megaChatApi.createPublicChat(peers, chatTitle, this);
						}
					}
				}
			}
		}
	}

	public void onRequestFinishCreateChat(int errorCode, long chatHandle, boolean publicLink){
		logDebug("onRequestFinishCreateChat");

		if(errorCode==MegaChatError.ERROR_OK){
			logDebug("Chat CREATED.");
			//Update chat view
			chatExplorer = getChatExplorerFragment();
			if(chatExplorer!=null){
				chatExplorer.setChats();
			}
			showSnackbar(getString(R.string.new_group_chat_created));
		}
		else{
			logWarning("ERROR WHEN CREATING CHAT " + errorCode);
			showSnackbar(getString(R.string.create_chat_error));
		}
	}

	private void startOneToOneChat(MegaUser user){
		logDebug("User: " + user.getHandle());

		MegaChatRoom chat = megaChatApi.getChatRoomByUser(user.getHandle());
		MegaChatPeerList peers = MegaChatPeerList.createInstance();
		if(chat==null){
			logDebug("No chat, create it!");
			peers.addPeer(user.getHandle(), MegaChatPeerList.PRIV_STANDARD);
			megaChatApi.createChat(false, peers, this);
		}
		else{
			logDebug("There is already a chat, open it!");
			showSnackbar(getString(R.string.chat_already_exists));
		}
	}

	private void showNewFolderDialog(){
		logDebug("showNewFolderDialog");

		LinearLayout layout = new LinearLayout(this);
		layout.setOrientation(LinearLayout.VERTICAL);
		LinearLayout.LayoutParams params = new LinearLayout.LayoutParams(LinearLayout.LayoutParams.MATCH_PARENT, LinearLayout.LayoutParams.WRAP_CONTENT);
		params.setMargins(scaleWidthPx(20, outMetrics), scaleWidthPx(20, outMetrics), scaleWidthPx(17, outMetrics), 0);

		final EditText input = new EditText(this);
		layout.addView(input, params);

		LinearLayout.LayoutParams params1 = new LinearLayout.LayoutParams(LinearLayout.LayoutParams.MATCH_PARENT, LinearLayout.LayoutParams.WRAP_CONTENT);
		params1.setMargins(scaleWidthPx(20, outMetrics), 0, scaleWidthPx(17, outMetrics), 0);

		final RelativeLayout error_layout = new RelativeLayout(FileExplorerActivityLollipop.this);
		layout.addView(error_layout, params1);

		final ImageView error_icon = new ImageView(FileExplorerActivityLollipop.this);
		error_icon.setImageDrawable(ContextCompat.getDrawable(this, R.drawable.ic_input_warning));
		error_layout.addView(error_icon);
		RelativeLayout.LayoutParams params_icon = (RelativeLayout.LayoutParams) error_icon.getLayoutParams();


		params_icon.addRule(RelativeLayout.ALIGN_PARENT_RIGHT);
		error_icon.setLayoutParams(params_icon);

		error_icon.setColorFilter(ContextCompat.getColor(FileExplorerActivityLollipop.this, R.color.login_warning));

		final TextView textError = new TextView(FileExplorerActivityLollipop.this);
		error_layout.addView(textError);
		RelativeLayout.LayoutParams params_text_error = (RelativeLayout.LayoutParams) textError.getLayoutParams();
		params_text_error.height = ViewGroup.LayoutParams.WRAP_CONTENT;
		params_text_error.width = ViewGroup.LayoutParams.WRAP_CONTENT;
		params_text_error.addRule(RelativeLayout.CENTER_VERTICAL);
		params_text_error.addRule(RelativeLayout.ALIGN_PARENT_LEFT);
		params_text_error.setMargins(scaleWidthPx(3, outMetrics), 0,0,0);
		textError.setLayoutParams(params_text_error);

		textError.setTextColor(ContextCompat.getColor(FileExplorerActivityLollipop.this, R.color.login_warning));
		error_layout.setVisibility(View.GONE);

		input.getBackground().mutate().clearColorFilter();
		input.getBackground().mutate().setColorFilter(ContextCompat.getColor(this, R.color.accentColor), PorterDuff.Mode.SRC_ATOP);
		input.addTextChangedListener(new TextWatcher() {
			@Override
			public void beforeTextChanged(CharSequence charSequence, int i, int i1, int i2) {

			}

			@Override
			public void onTextChanged(CharSequence charSequence, int i, int i1, int i2) {

			}

			@Override
			public void afterTextChanged(Editable editable) {
				if(error_layout.getVisibility() == View.VISIBLE){
					error_layout.setVisibility(View.GONE);
					input.getBackground().mutate().clearColorFilter();
					input.getBackground().mutate().setColorFilter(ContextCompat.getColor(getApplicationContext(), R.color.accentColor), PorterDuff.Mode.SRC_ATOP);
				}
			}
		});

		input.setSingleLine();
		input.setTextColor(ContextCompat.getColor(this, R.color.text_secondary));
		input.setHint(getString(R.string.context_new_folder_name));
		input.setImeOptions(EditorInfo.IME_ACTION_DONE);
		input.setOnEditorActionListener(new OnEditorActionListener() {
			@Override
			public boolean onEditorAction(TextView v, int actionId,KeyEvent event) {
				if (actionId == EditorInfo.IME_ACTION_DONE) {
					String value = v.getText().toString().trim();

					if (value.length() == 0) {
						input.getBackground().mutate().setColorFilter(ContextCompat.getColor(getApplicationContext(), R.color.login_warning), PorterDuff.Mode.SRC_ATOP);
						textError.setText(getString(R.string.invalid_string));
						error_layout.setVisibility(View.VISIBLE);
						input.requestFocus();

					}else{
						boolean result=matches(regex, value);
						if(result){
							input.getBackground().mutate().setColorFilter(ContextCompat.getColor(getApplicationContext(), R.color.login_warning), PorterDuff.Mode.SRC_ATOP);
							textError.setText(getString(R.string.invalid_characters));
							error_layout.setVisibility(View.VISIBLE);
							input.requestFocus();

						}else{
							createFolder(value);
							newFolderDialog.dismiss();
						}
					}
					return true;
				}
				return false;
			}
		});
		input.setImeActionLabel(getString(R.string.general_create),EditorInfo.IME_ACTION_DONE);
		input.setOnFocusChangeListener(new View.OnFocusChangeListener() {
			@Override
			public void onFocusChange(View v, boolean hasFocus) {
				if (hasFocus) {
					showKeyboardDelayed(v);
				}
			}
		});
		
		AlertDialog.Builder builder = new AlertDialog.Builder(this, R.style.AppCompatAlertDialogStyle);
		builder.setTitle(getString(R.string.menu_new_folder));
		builder.setPositiveButton(getString(R.string.general_create),
				new DialogInterface.OnClickListener() {
					public void onClick(DialogInterface dialog, int whichButton) {
						String value = input.getText().toString().trim();
						if (value.length() == 0) {
							return;
						}
						createFolder(value);
					}
				});
		builder.setNegativeButton(getString(android.R.string.cancel), new DialogInterface.OnClickListener() {
			@Override
			public void onClick(DialogInterface dialogInterface, int i) {
				input.getBackground().clearColorFilter();
			}
		});
		builder.setView(layout);
		newFolderDialog = builder.create();
		newFolderDialog.show();
		newFolderDialog.getButton(android.support.v7.app.AlertDialog.BUTTON_POSITIVE).setOnClickListener(new   View.OnClickListener()
		{
			@Override
			public void onClick(View v)
			{
				String value = input.getText().toString().trim();
				if (value.length() == 0) {
					input.getBackground().mutate().setColorFilter(ContextCompat.getColor(getApplicationContext(), R.color.login_warning), PorterDuff.Mode.SRC_ATOP);
					textError.setText(getString(R.string.invalid_string));
					error_layout.setVisibility(View.VISIBLE);
					input.requestFocus();
				}else{
					boolean result=matches(regex, value);
					if(result){
						input.getBackground().mutate().setColorFilter(ContextCompat.getColor(getApplicationContext(), R.color.login_warning), PorterDuff.Mode.SRC_ATOP);
						textError.setText(getString(R.string.invalid_characters));
						error_layout.setVisibility(View.VISIBLE);
						input.requestFocus();
					}else{
						createFolder(value);
						newFolderDialog.dismiss();
					}
				}
			}
		});
	}

	private void getChatAdded (ArrayList<ChatExplorerListItem> listItems) {
		ArrayList<MegaChatRoom> chats = new ArrayList<>();
		ArrayList<MegaUser> users = new ArrayList<>();

		createAndShowProgressDialog(true, R.string.preparing_chats);

		for (ChatExplorerListItem item : listItems) {
			if (item.getChat() != null) {
				MegaChatRoom chatRoom = megaChatApi.getChatRoom(item.getChat().getChatId());
				if (chatRoom != null) {
					chats.add(chatRoom);
				}
			}
			else if (item.getContact() != null && item.getContact().getMegaUser() != null) {
				users.add(item.getContact().getMegaUser());
			}
		}

		if (!users.isEmpty()) {
			CreateChatToPerformActionListener listener = new CreateChatToPerformActionListener(chats, users, -1, this, CreateChatToPerformActionListener.SEND_FILE_EXPLORER_CONTENT);

			for (MegaUser user : users) {
				MegaChatPeerList peers = MegaChatPeerList.createInstance();
				peers.addPeer(user.getHandle(), MegaChatPeerList.PRIV_STANDARD);
				megaChatApi.createChat(false, peers, listener);
			}
		}
		else {
			sendToChats(chats);
		}
	}

	@Override
	public void onClick(View v) {
		logDebug("onClick");

		switch(v.getId()) {
			case R.id.fab_file_explorer: {
				chatExplorer = getChatExplorerFragment();
				if(chatExplorer!=null){
					if(chatExplorer.getAddedChats()!=null){
//						sendToChats(chatExplorer.getAddedChats());
						getChatAdded(chatExplorer.getAddedChats());
					}
				}
				break;
			}
			case R.id.new_group_button: {
				if(megaApi!=null && megaApi.getRootNode()!=null){
					ArrayList<MegaUser> contacts = megaApi.getContacts();
					if(contacts==null){
						showSnackbar(getString(R.string.no_contacts_invite));
					}
					else {
						if(contacts.isEmpty()){
							showSnackbar(getString(R.string.no_contacts_invite));
						}
						else{
							Intent intent = new Intent(this, AddContactActivityLollipop.class);
							intent.putExtra("contactType", CONTACT_TYPE_MEGA);
							intent.putExtra("onlyCreateGroup", true);
							startActivityForResult(intent, REQUEST_CREATE_CHAT);
						}
					}
				}
				else{
					logWarning("Online but not megaApi");
					showErrorAlertDialog(getString(R.string.error_server_connection_problem), false, this);
				}
				break;
			}
		}
	}

	public void sendToChats(ArrayList<MegaChatRoom> chatListItems){

		if (statusDialog != null) {
			try {
				statusDialog.dismiss();
			}
			catch(Exception ex){}
		}

		this.chatListItems = chatListItems;

		if (Intent.ACTION_SEND.equals(intent.getAction()) && intent.getType() != null) {
			Bundle extras = intent.getExtras();
			if ("text/plain".equals(intent.getType()) && extras != null && !extras.containsKey(Intent.EXTRA_STREAM)) {
				logDebug("Handle intent of text plain");
				StringBuilder body = new StringBuilder();
				String sharedText2 = intent.getStringExtra(Intent.EXTRA_SUBJECT);
				if (sharedText2 != null) {
					body.append(getString(R.string.new_file_subject_when_uploading) + ": ");
					body.append(sharedText2);
				}
				String sharedText = intent.getStringExtra(Intent.EXTRA_TEXT);
				if (sharedText != null) {
					if(body.length()>0){
						body.append("\n");
					}
					body.append(getString(R.string.new_file_content_when_uploading) + ": ");
					body.append(sharedText);
				}
				String sharedText3 = intent.getStringExtra(Intent.EXTRA_EMAIL);
				if (sharedText3 != null) {
					if(body.length()>0){
						body.append("\n");
					}
					body.append(getString(R.string.new_file_email_when_uploading) + ": ");
					body.append(sharedText3);
				}

				for(int i=0; i < chatListItems.size();i++){
					megaChatApi.sendMessage(chatListItems.get(i).getChatId(), body.toString());
				}

				if(chatListItems.size()==1){
					MegaChatRoom chatItem = chatListItems.get(0);
					long idChat = chatItem.getChatId();
					if(chatItem!=null){
						Intent intent = new Intent(this, ManagerActivityLollipop.class);
						intent.addFlags(Intent.FLAG_ACTIVITY_CLEAR_TOP);
						intent.setAction(ACTION_CHAT_NOTIFICATION_MESSAGE);
						intent.putExtra("CHAT_ID", idChat);
						startActivity(intent);
					}
				}
				else{
					Intent chatIntent = new Intent(this, ManagerActivityLollipop.class);
					chatIntent.setAction(ACTION_CHAT_SUMMARY);
					startActivity(chatIntent);
				}
			}
			else{
				if (filePreparedInfos == null){
					FilePrepareTask filePrepareTask = new FilePrepareTask(this);
					filePrepareTask.execute(getIntent());
					createAndShowProgressDialog(false, R.string.upload_prepare);
				}
				else{
                    onIntentChatProcessed(filePreparedInfos);
				}
			}
		}
		else{
			if (filePreparedInfos == null){
				FilePrepareTask filePrepareTask = new FilePrepareTask(this);
				filePrepareTask.execute(getIntent());
				createAndShowProgressDialog(false, R.string.upload_prepare);
			}
			else{
				onIntentChatProcessed(filePreparedInfos);
			}
		}
	}

	private void showNewFileDialog(final MegaNode parentNode, final String data, final boolean isURL){
		logDebug("showNewFileDialog");

		LinearLayout layout = new LinearLayout(this);
		layout.setOrientation(LinearLayout.VERTICAL);
		LinearLayout.LayoutParams params = new LinearLayout.LayoutParams(LinearLayout.LayoutParams.MATCH_PARENT, LinearLayout.LayoutParams.WRAP_CONTENT);
		params.setMargins(scaleWidthPx(20, outMetrics), scaleWidthPx(20, outMetrics), scaleWidthPx(17, outMetrics), 0);

		final EditText input = new EditText(this);
		layout.addView(input, params);

		LinearLayout.LayoutParams params1 = new LinearLayout.LayoutParams(LinearLayout.LayoutParams.MATCH_PARENT, LinearLayout.LayoutParams.WRAP_CONTENT);
		params1.setMargins(scaleWidthPx(20, outMetrics), 0, scaleWidthPx(17, outMetrics), 0);

		final RelativeLayout error_layout = new RelativeLayout(FileExplorerActivityLollipop.this);
		layout.addView(error_layout, params1);

		final ImageView error_icon = new ImageView(FileExplorerActivityLollipop.this);
		error_icon.setImageDrawable(ContextCompat.getDrawable(this, R.drawable.ic_input_warning));
		error_layout.addView(error_icon);
		RelativeLayout.LayoutParams params_icon = (RelativeLayout.LayoutParams) error_icon.getLayoutParams();

		params_icon.addRule(RelativeLayout.ALIGN_PARENT_RIGHT);
		error_icon.setLayoutParams(params_icon);

		error_icon.setColorFilter(ContextCompat.getColor(FileExplorerActivityLollipop.this, R.color.login_warning));

		final TextView textError = new TextView(FileExplorerActivityLollipop.this);
		error_layout.addView(textError);
		RelativeLayout.LayoutParams params_text_error = (RelativeLayout.LayoutParams) textError.getLayoutParams();
		params_text_error.height = ViewGroup.LayoutParams.WRAP_CONTENT;
		params_text_error.width = ViewGroup.LayoutParams.WRAP_CONTENT;
		params_text_error.addRule(RelativeLayout.CENTER_VERTICAL);
		params_text_error.addRule(RelativeLayout.ALIGN_PARENT_LEFT);
		params_text_error.setMargins(scaleWidthPx(3, outMetrics), 0,0,0);
		textError.setLayoutParams(params_text_error);

		textError.setTextColor(ContextCompat.getColor(FileExplorerActivityLollipop.this, R.color.login_warning));
		error_layout.setVisibility(View.GONE);

		input.getBackground().mutate().clearColorFilter();
		input.getBackground().mutate().setColorFilter(ContextCompat.getColor(this, R.color.accentColor), PorterDuff.Mode.SRC_ATOP);
		input.addTextChangedListener(new TextWatcher() {
			@Override
			public void beforeTextChanged(CharSequence charSequence, int i, int i1, int i2) {

			}

			@Override
			public void onTextChanged(CharSequence charSequence, int i, int i1, int i2) {

			}

			@Override
			public void afterTextChanged(Editable editable) {
				if(error_layout.getVisibility() == View.VISIBLE){
					error_layout.setVisibility(View.GONE);
					input.getBackground().mutate().clearColorFilter();
					input.getBackground().mutate().setColorFilter(ContextCompat.getColor(getApplicationContext(), R.color.accentColor), PorterDuff.Mode.SRC_ATOP);
				}
			}
		});

		input.setSingleLine();
		input.setTextColor(ContextCompat.getColor(getApplicationContext(), R.color.text_secondary));
		if (isURL) {
			input.setHint(getString(R.string.context_new_link_name));
		}
		else {
			input.setHint(getString(R.string.context_new_file_name_hint));
		}
		input.setImeOptions(EditorInfo.IME_ACTION_DONE);


		input.setOnEditorActionListener(new OnEditorActionListener() {
			@Override
			public boolean onEditorAction(TextView v, int actionId,KeyEvent event) {
				if (actionId == EditorInfo.IME_ACTION_DONE) {
					String value = v.getText().toString().trim();
					if (value.length() == 0) {
						input.getBackground().mutate().setColorFilter(ContextCompat.getColor(getApplicationContext(), R.color.login_warning), PorterDuff.Mode.SRC_ATOP);
						textError.setText(getString(R.string.invalid_string));
						error_layout.setVisibility(View.VISIBLE);
						input.requestFocus();
					}else{
						boolean result=matches(regex, value);
						if(result){
							input.getBackground().mutate().setColorFilter(ContextCompat.getColor(getApplicationContext(), R.color.login_warning), PorterDuff.Mode.SRC_ATOP);
							textError.setText(getString(R.string.invalid_characters));
							error_layout.setVisibility(View.VISIBLE);
							input.requestFocus();

						}else{
							createFile(value, data, parentNode, isURL);
							newFolderDialog.dismiss();
						}
					}
					return true;
				}
				return false;
			}
		});

		input.setImeActionLabel(getString(R.string.cam_sync_ok),EditorInfo.IME_ACTION_DONE);
		input.setOnFocusChangeListener(new View.OnFocusChangeListener() {
			@Override
			public void onFocusChange(View v, boolean hasFocus) {
				if (hasFocus) {
					showKeyboardDelayed(v);
				}
			}
		});

		AlertDialog.Builder builder = new AlertDialog.Builder(this, R.style.AppCompatAlertDialogStyle);
		if (isURL) {
			builder.setTitle(getString(R.string.dialog_title_new_link));
		}
		else {
			builder.setTitle(getString(R.string.context_new_file_name));
		}
		builder.setPositiveButton(getString(R.string.cam_sync_ok),
				new DialogInterface.OnClickListener() {
					public void onClick(DialogInterface dialog, int whichButton) {
						String value = input.getText().toString().trim();
						if (value.length() == 0) {
							return;
						}
						createFile(value, data, parentNode, isURL);
					}
				});

		builder.setNegativeButton(getString(android.R.string.cancel), new DialogInterface.OnClickListener() {
			@Override
			public void onClick(DialogInterface dialogInterface, int i) {
				input.getBackground().clearColorFilter();
			}
		});
		builder.setView(layout);
		newFolderDialog = builder.create();
		newFolderDialog.show();

		newFolderDialog.getButton(android.support.v7.app.AlertDialog.BUTTON_POSITIVE).setOnClickListener(new   View.OnClickListener() {
			@Override
			public void onClick(View v)
			{
				String value = input.getText().toString().trim();
				if (value.length() == 0) {
					input.getBackground().mutate().setColorFilter(ContextCompat.getColor(getApplicationContext(), R.color.login_warning), PorterDuff.Mode.SRC_ATOP);
					textError.setText(getString(R.string.invalid_string));
					error_layout.setVisibility(View.VISIBLE);
					input.requestFocus();
				}else{
					boolean result=matches(regex, value);
					if(result){
						input.getBackground().mutate().setColorFilter(ContextCompat.getColor(getApplicationContext(), R.color.login_warning), PorterDuff.Mode.SRC_ATOP);
						textError.setText(getString(R.string.invalid_characters));
						error_layout.setVisibility(View.VISIBLE);
						input.requestFocus();
					}else{
						createFile(value, data, parentNode, isURL);
						newFolderDialog.dismiss();
					}
				}
			}
		});
	}

	private void changeName (String name, String rename) {
		String[] params = {name, rename};
		new ChangeNameTask().execute(params);
    }

	private class ChangeNameTask extends AsyncTask<String, Void, Void> {

		HashMap<String, String> temp = new HashMap<>();

		@Override
		protected Void doInBackground(String... strings) {
			String name = strings[0];
			String rename = strings[1];

			if (importFileFragment != null && importFileFragment.isAdded()) {
				HashMap<String, String> names = importFileFragment.getNameFiles();
				Iterator it = names.entrySet().iterator();

				while (it.hasNext()) {
					Map.Entry entry = (Map.Entry) it.next();
					if (entry.getKey().equals(name)) {
						temp.put((String)entry.getKey(), rename);
					}
					else {
						temp.put((String)entry.getKey(), (String)entry.getValue());
					}
				}
			}
			return null;
		}

		@Override
		protected void onPostExecute(Void aVoid) {
			nameFiles = temp;
			importFileFragment.setNameFiles(temp);
			if (importFileFragment.adapter != null) {
				importFileFragment.adapter.setImportNameFiles(temp);
			}
		}
	}

	public void showRenameDialog(final File document, final String text){
		logDebug("showRenameDialog");

        LinearLayout layout = new LinearLayout(this);
        layout.setOrientation(LinearLayout.VERTICAL);
        LinearLayout.LayoutParams params = new LinearLayout.LayoutParams(LinearLayout.LayoutParams.MATCH_PARENT, LinearLayout.LayoutParams.WRAP_CONTENT);
        params.setMargins(scaleWidthPx(20, outMetrics), scaleHeightPx(20, outMetrics), scaleWidthPx(17, outMetrics), 0);
//	    layout.setLayoutParams(params);

        final EditTextCursorWatcher input = new EditTextCursorWatcher(this, document.isDirectory());
//		input.setId(EDIT_TEXT_ID);
        input.setSingleLine();
        input.setTextColor(ContextCompat.getColor(this, R.color.text_secondary));
//		input.setHint(getString(R.string.context_new_folder_name));
        input.setImeOptions(EditorInfo.IME_ACTION_DONE);

        input.setImeActionLabel(getString(R.string.context_rename),EditorInfo.IME_ACTION_DONE);
        input.setText(text);
        input.setOnFocusChangeListener(new View.OnFocusChangeListener() {
            @Override
            public void onFocusChange(final View v, boolean hasFocus) {
                if (hasFocus) {
                    if (document.isDirectory()){
                        input.setSelection(0, input.getText().length());
                    }
                    else{
                        String [] s = text.split("\\.");
                        if (s != null){

                            int numParts = s.length;
                            int lastSelectedPos = 0;
                            if (numParts == 1){
                                input.setSelection(0, input.getText().length());
                            }
                            else if (numParts > 1){
                                for (int i=0; i<(numParts-1);i++){
                                    lastSelectedPos += s[i].length();
                                    lastSelectedPos++;
                                }
                                lastSelectedPos--; //The last point should not be selected)
                                input.setSelection(0, lastSelectedPos);
                            }
                        }
                        showKeyboardDelayed(v);
                    }
                }
            }
        });

        layout.addView(input, params);

        LinearLayout.LayoutParams params1 = new LinearLayout.LayoutParams(LinearLayout.LayoutParams.MATCH_PARENT, LinearLayout.LayoutParams.WRAP_CONTENT);
        params1.setMargins(scaleWidthPx(20, outMetrics), 0, scaleWidthPx(17, outMetrics), 0);

        final RelativeLayout error_layout = new RelativeLayout(FileExplorerActivityLollipop.this);
        layout.addView(error_layout, params1);

        final ImageView error_icon = new ImageView(FileExplorerActivityLollipop.this);
        error_icon.setImageDrawable(ContextCompat.getDrawable(this, R.drawable.ic_input_warning));
        error_layout.addView(error_icon);
        RelativeLayout.LayoutParams params_icon = (RelativeLayout.LayoutParams) error_icon.getLayoutParams();

        params_icon.addRule(RelativeLayout.ALIGN_PARENT_RIGHT);
        error_icon.setLayoutParams(params_icon);

        error_icon.setColorFilter(ContextCompat.getColor(FileExplorerActivityLollipop.this, R.color.login_warning));

        final TextView textError = new TextView(FileExplorerActivityLollipop.this);
        error_layout.addView(textError);
        RelativeLayout.LayoutParams params_text_error = (RelativeLayout.LayoutParams) textError.getLayoutParams();
        params_text_error.height = ViewGroup.LayoutParams.WRAP_CONTENT;
        params_text_error.width = ViewGroup.LayoutParams.WRAP_CONTENT;
        params_text_error.addRule(RelativeLayout.CENTER_VERTICAL);
        params_text_error.addRule(RelativeLayout.ALIGN_PARENT_LEFT);
        params_text_error.setMargins(scaleWidthPx(3, outMetrics), 0,0,0);
        textError.setLayoutParams(params_text_error);

        textError.setTextColor(ContextCompat.getColor(FileExplorerActivityLollipop.this, R.color.login_warning));

        error_layout.setVisibility(View.GONE);

        input.getBackground().mutate().clearColorFilter();
        input.getBackground().mutate().setColorFilter(ContextCompat.getColor(this, R.color.accentColor), PorterDuff.Mode.SRC_ATOP);
        input.addTextChangedListener(new TextWatcher() {
            @Override
            public void beforeTextChanged(CharSequence charSequence, int i, int i1, int i2) {

            }

            @Override
            public void onTextChanged(CharSequence charSequence, int i, int i1, int i2) {

            }

            @Override
            public void afterTextChanged(Editable editable) {
                if(error_layout.getVisibility() == View.VISIBLE){
                    error_layout.setVisibility(View.GONE);
                    input.getBackground().mutate().clearColorFilter();
                    input.getBackground().mutate().setColorFilter(ContextCompat.getColor(FileExplorerActivityLollipop.this, R.color.accentColor), PorterDuff.Mode.SRC_ATOP);
                }
            }
        });

        input.setOnEditorActionListener(new OnEditorActionListener() {
            @Override
            public boolean onEditorAction(TextView v, int actionId,
                                          KeyEvent event) {
                if (actionId == EditorInfo.IME_ACTION_DONE) {

                    String value = v.getText().toString().trim();
                    if (value.length() == 0) {
                        input.getBackground().mutate().setColorFilter(ContextCompat.getColor(FileExplorerActivityLollipop.this, R.color.login_warning), PorterDuff.Mode.SRC_ATOP);
                        textError.setText(getString(R.string.invalid_string));
                        error_layout.setVisibility(View.VISIBLE);
                        input.requestFocus();

                    }else{
                        boolean result=matches(regex, value);
                        if(result){
                            input.getBackground().mutate().setColorFilter(ContextCompat.getColor(FileExplorerActivityLollipop.this, R.color.login_warning), PorterDuff.Mode.SRC_ATOP);
                            textError.setText(getString(R.string.invalid_characters));
                            error_layout.setVisibility(View.VISIBLE);
                            input.requestFocus();

                        }
                        else{
                            changeName(document.getName(), value);
//                            nC.renameNode(document, value);
                            renameDialog.dismiss();
                        }
                    }
                    return true;
                }
                return false;
            }
        });

        android.support.v7.app.AlertDialog.Builder builder = new android.support.v7.app.AlertDialog.Builder(this);
        builder.setTitle(getString(R.string.context_rename) + " "	+ new String(document.getName()));
        builder.setPositiveButton(getString(R.string.context_rename),
                new DialogInterface.OnClickListener() {
                    public void onClick(DialogInterface dialog, int whichButton) {

                    }
                });
        builder.setNegativeButton(getString(android.R.string.cancel), new DialogInterface.OnClickListener() {
            @Override
            public void onClick(DialogInterface dialogInterface, int i) {
                input.getBackground().clearColorFilter();
            }
        });
        builder.setView(layout);
        renameDialog = builder.create();
        renameDialog.show();
        renameDialog.getButton(android.support.v7.app.AlertDialog.BUTTON_POSITIVE).setOnClickListener(new   View.OnClickListener() {
            @Override
            public void onClick(View v) {
                String value = input.getText().toString().trim();

                if (value.length() == 0) {
                    input.getBackground().mutate().setColorFilter(ContextCompat.getColor(FileExplorerActivityLollipop.this, R.color.login_warning), PorterDuff.Mode.SRC_ATOP);
                    textError.setText(getString(R.string.invalid_string));
                    error_layout.setVisibility(View.VISIBLE);
                    input.requestFocus();
                }
                else{
                    boolean result=matches(regex, value);
                    if(result){
                        input.getBackground().mutate().setColorFilter(ContextCompat.getColor(FileExplorerActivityLollipop.this, R.color.login_warning), PorterDuff.Mode.SRC_ATOP);
                        textError.setText(getString(R.string.invalid_characters));
                        error_layout.setVisibility(View.VISIBLE);
                        input.requestFocus();

                    }
                    else{
                        changeName(document.getName(), value);
//                        nC.renameNode(document, value);
                        renameDialog.dismiss();
                    }
                }
            }
        });
    }

	private static boolean matches(String regex, CharSequence input) {
		Pattern p = Pattern.compile(regex);
		Matcher m = p.matcher(input);
		return m.find();
	}

	@Override
	public void onChatListItemUpdate(MegaChatApiJava api, MegaChatListItem item) {

	}

	@Override
	public void onChatInitStateUpdate(MegaChatApiJava api, int newState) {

	}

	@Override
	public void onChatOnlineStatusUpdate(MegaChatApiJava api, long userhandle, int status, boolean inProgress) {

	}

	@Override
	public void onChatPresenceConfigUpdate(MegaChatApiJava api, MegaChatPresenceConfig config) {

	}

	@Override
	public void onChatConnectionStateUpdate(MegaChatApiJava api, long chatid, int newState) {

	}

	@Override
	public void onChatPresenceLastGreen(MegaChatApiJava api, long userhandle, int lastGreen) {
		int state = megaChatApi.getUserOnlineStatus(userhandle);
		if(state != MegaChatApi.STATUS_ONLINE && state != MegaChatApi.STATUS_BUSY && state != MegaChatApi.STATUS_INVALID) {
			String formattedDate = lastGreenDate(this, lastGreen);
			if (userhandle != megaChatApi.getMyUserHandle()) {
				chatExplorer = getChatExplorerFragment();
				if (chatExplorer != null) {
					chatExplorer.updateLastGreenContact(userhandle, formattedDate);
				}
			}
		}
	}

	private ChatExplorerFragment getChatExplorerFragment () {

		if (!isChatEnabled()) {
			return null;
		}
		ChatExplorerFragment c;

		if (importFileF) {
			return (ChatExplorerFragment) getSupportFragmentManager().findFragmentByTag("chatExplorer");
		}

		if (mTabsAdapterExplorer == null) return null;

		if(isChatFirst){
			c = (ChatExplorerFragment) mTabsAdapterExplorer.instantiateItem(viewPagerExplorer, 0);
		}
		else{
			c = (ChatExplorerFragment) mTabsAdapterExplorer.instantiateItem(viewPagerExplorer, 2);
		}

		if (c.isAdded()) {
			return c;
		}

		return null;
	}

	private IncomingSharesExplorerFragmentLollipop getIncomingExplorerFragment () {
		IncomingSharesExplorerFragmentLollipop iS;

		if (importFileF) {
			return (IncomingSharesExplorerFragmentLollipop) getSupportFragmentManager().findFragmentByTag("iSharesExplorer");
		}

		if (mTabsAdapterExplorer == null) return null;

		if (isChatFirst) {
			iS =  (IncomingSharesExplorerFragmentLollipop) mTabsAdapterExplorer.instantiateItem(viewPagerExplorer, 2);
		}
		else {
			iS = (IncomingSharesExplorerFragmentLollipop) mTabsAdapterExplorer.instantiateItem(viewPagerExplorer, 1);
		}

		if (iS.isAdded()) {
			return iS;
		}

		return null;
	}

	private CloudDriveExplorerFragmentLollipop getCloudExplorerFragment () {
		CloudDriveExplorerFragmentLollipop cD;

		if (importFileF || tabShown == NO_TABS) {
			return (CloudDriveExplorerFragmentLollipop) getSupportFragmentManager().findFragmentByTag("cDriveExplorer");
		}

		if (mTabsAdapterExplorer == null) return null;

		if (isChatFirst) {
			cD = (CloudDriveExplorerFragmentLollipop) mTabsAdapterExplorer.instantiateItem(viewPagerExplorer, 1);
		}
		else {
			cD = (CloudDriveExplorerFragmentLollipop) mTabsAdapterExplorer.instantiateItem(viewPagerExplorer, 0);
		}

		if (cD.isAdded()) {
			return cD;
		}

		return null;
	}

	public void refreshOrderNodes (int order) {
		cDriveExplorer = getCloudExplorerFragment();
		if (cDriveExplorer != null) {
			cDriveExplorer.orderNodes(order);
		}

		iSharesExplorer = getIncomingExplorerFragment();
		if (iSharesExplorer != null) {
			iSharesExplorer.orderNodes(order);
		}
	}

	private void refreshViewNodes () {
		isList = !isList;
		dbH.setPreferredViewList(isList);
		updateManagerView();
		refreshView();
		supportInvalidateOptionsMenu();
	}

	private void refreshView () {
		if (viewPagerExplorer != null && tabShown != NO_TABS) {
			cDriveExplorer = (CloudDriveExplorerFragmentLollipop) getSupportFragmentManager().findFragmentByTag(getFragmentTag(R.id.explorer_tabs_pager, 0));
			iSharesExplorer = (IncomingSharesExplorerFragmentLollipop) getSupportFragmentManager().findFragmentByTag(getFragmentTag(R.id.explorer_tabs_pager, 0));
		} else {
			cDriveExplorer =  getCloudExplorerFragment();
			iSharesExplorer = getIncomingExplorerFragment();
		}

		if (cDriveExplorer != null) {
			FragmentTransaction ft = getSupportFragmentManager().beginTransaction();
			ft.detach(cDriveExplorer);
			cDriveExplorer.setHeaderItemDecoration(null);
			ft.attach(cDriveExplorer);
			ft.commitAllowingStateLoss();
		}

		if (iSharesExplorer != null) {
			FragmentTransaction ft = getSupportFragmentManager().beginTransaction();
			ft.detach(iSharesExplorer);
			iSharesExplorer.setHeaderItemDecoration(null);
			ft.attach(iSharesExplorer);
			ft.commitAllowingStateLoss();
		}

		if (viewPagerExplorer != null && tabShown != NO_TABS) {
			mTabsAdapterExplorer.notifyDataSetChanged();
		}
	}

	private void updateManagerView () {
		Intent intent = new Intent(BROADCAST_ACTION_INTENT_UPDATE_VIEW);
		intent.putExtra("isList", isList);
		LocalBroadcastManager.getInstance(this).sendBroadcast(intent);
	}

	public void collapseSearchView () {
		if (searchMenuItem == null) {
			return;
		}
		collapsedByClick = true;
		searchMenuItem.collapseActionView();
	}

	public long getParentHandleCloud() {
		return parentHandleCloud;
	}

	public void setParentHandleCloud(long parentHandleCloud) {
		this.parentHandleCloud = parentHandleCloud;
	}

	public long getParentHandleIncoming() {
		if (iSharesExplorer != null) {
			parentHandleIncoming = iSharesExplorer.getParentHandle();
		}
		return parentHandleIncoming;
	}

	public void setParentHandleIncoming(long parentHandleIncoming) {
		this.parentHandleIncoming = parentHandleIncoming;
	}

	public int getMode() {
		return mode;
	}

	public void setMode(int mode) {
		this.mode = mode;
	}

	public boolean isSelectFile() {
		return selectFile;
	}

	public void setSelectFile(boolean selectFile) {
		this.selectFile = selectFile;
	}

	public MegaNode parentMoveCopy(){
			return parentMoveCopy;

	}

    public ArrayList<Long> getNodeHandleMoveCopy() {
        return nodeHandleMoveCopy;
    }

	public int getDeepBrowserTree() {
		return deepBrowserTree;
	}

	public void setDeepBrowserTree(int deep) {
		deepBrowserTree=deep;
	}

	public void increaseDeepBrowserTree() {
		deepBrowserTree++;
	}

	public void decreaseDeepBrowserTree() {
		deepBrowserTree--;
	}

	public List<ShareInfo> getFilePreparedInfos() {
		return filePreparedInfos;
	}

	public void setNameFiles (HashMap<String, String> nameFiles) {
		this.nameFiles = nameFiles;
	}

	public HashMap<String, String> getNameFiles () {
		return nameFiles;
	}

	public ManagerActivityLollipop.DrawerItem getCurrentItem() {
		if (viewPagerExplorer != null) {
			if (viewPagerExplorer.getCurrentItem() == 0) {
				cDriveExplorer = getCloudExplorerFragment();
				if (cDriveExplorer != null) {
					return ManagerActivityLollipop.DrawerItem.CLOUD_DRIVE;
				}
			}
			else {
				iSharesExplorer = getIncomingExplorerFragment();
				if (iSharesExplorer != null) {
					return ManagerActivityLollipop.DrawerItem.SHARED_ITEMS;
				}
			}
		}
		return null;
	}

	public boolean isList () {
		return isList;
	}

	public int getItemType() {
		if (isList) {
			return MegaNodeAdapter.ITEM_VIEW_TYPE_LIST;
		}
		else {
			return MegaNodeAdapter.ITEM_VIEW_TYPE_GRID;
		}
	}

	public boolean isMultiselect() {
		return multiselect;
	}

<<<<<<< HEAD
	public void setMyChatFilesFolder(MegaNode myChatFilesNode) {
		this.myChatFilesNode = myChatFilesNode;
	}

	public void finishCreateFolder(boolean success, long handle) {
		try {
			statusDialog.dismiss();
		}
		catch (Exception ex) {}

		if (success){
			cDriveExplorer = getCloudExplorerFragment();
			iSharesExplorer = getIncomingExplorerFragment();

			if (isCloudVisible()){
				cDriveExplorer.navigateToFolder(handle);
				parentHandleCloud = handle;
			}
			else if (isIncomingVisible()){
				iSharesExplorer.navigateToFolder(handle);
				parentHandleIncoming = handle;
			}
		}
	}
=======
	public void setShouldRestartSearch(boolean shouldRestartSearch) {
		this.shouldRestartSearch = shouldRestartSearch;
	}

	public boolean shouldRestartSearch() {
		return shouldRestartSearch;
	}

	public String getQuerySearch() {
		return querySearch;
	}

	public void clearQuerySearch() {
		querySearch = null;
	}

    public void setQueryAfterSearch() {
	    this.queryAfterSearch = querySearch;
    }

    public boolean shouldReopenSearch() {
	    if (queryAfterSearch == null) return false;

        openSearchView(queryAfterSearch);
	    queryAfterSearch = null;
	    return true;
    }
>>>>>>> 34fe0f36
}<|MERGE_RESOLUTION|>--- conflicted
+++ resolved
@@ -3480,7 +3480,6 @@
 		return multiselect;
 	}
 
-<<<<<<< HEAD
 	public void setMyChatFilesFolder(MegaNode myChatFilesNode) {
 		this.myChatFilesNode = myChatFilesNode;
 	}
@@ -3505,7 +3504,7 @@
 			}
 		}
 	}
-=======
+
 	public void setShouldRestartSearch(boolean shouldRestartSearch) {
 		this.shouldRestartSearch = shouldRestartSearch;
 	}
@@ -3533,5 +3532,4 @@
 	    queryAfterSearch = null;
 	    return true;
     }
->>>>>>> 34fe0f36
 }