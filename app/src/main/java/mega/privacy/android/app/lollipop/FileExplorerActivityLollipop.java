package mega.privacy.android.app.lollipop;

import android.content.Context;
import android.content.Intent;
import android.os.Bundle;
import android.os.Handler;
import com.google.android.material.appbar.AppBarLayout;
import com.google.android.material.appbar.MaterialToolbar;
import com.google.android.material.bottomsheet.BottomSheetDialogFragment;
import com.google.android.material.floatingactionbutton.FloatingActionButton;
import com.google.android.material.tabs.TabLayout;
import com.jeremyliao.liveeventbus.LiveEventBus;

import androidx.annotation.NonNull;
import androidx.appcompat.app.AlertDialog;
import androidx.fragment.app.Fragment;
import androidx.fragment.app.FragmentTransaction;
import androidx.core.content.ContextCompat;
import androidx.lifecycle.ViewModelProvider;
import androidx.viewpager.widget.ViewPager;
import androidx.appcompat.app.ActionBar;
import androidx.appcompat.widget.SearchView;

import android.util.DisplayMetrics;
import android.view.Display;
import android.view.KeyEvent;
import android.view.Menu;
import android.view.MenuInflater;
import android.view.MenuItem;
import android.view.View;
import android.view.Window;
import android.view.WindowManager;
import android.view.inputmethod.InputMethodManager;
import android.widget.FrameLayout;
import android.widget.LinearLayout;
import android.widget.ProgressBar;
import android.widget.RelativeLayout;
import android.widget.TextView;

import org.jetbrains.annotations.NotNull;
import org.jetbrains.annotations.Nullable;

import java.io.File;
import java.io.IOException;
import java.util.ArrayList;
import java.util.HashMap;
import java.util.List;

import dagger.hilt.android.AndroidEntryPoint;
import io.reactivex.rxjava3.android.schedulers.AndroidSchedulers;
import io.reactivex.rxjava3.schedulers.Schedulers;
import kotlin.Unit;
import mega.privacy.android.app.DatabaseHandler;
import mega.privacy.android.app.MegaApplication;
import mega.privacy.android.app.MegaPreferences;
import mega.privacy.android.app.R;
import mega.privacy.android.app.ShareInfo;
import mega.privacy.android.app.TransfersManagementActivity;
import mega.privacy.android.app.UploadService;
import mega.privacy.android.app.UserCredentials;
import mega.privacy.android.app.namecollision.usecase.CheckNameCollisionUseCase;
import mega.privacy.android.app.usecase.exception.MegaNodeException;
import mega.privacy.android.app.utils.ChatUtil;
import mega.privacy.android.app.utils.MegaProgressDialogUtil;
import mega.privacy.android.app.generalusecase.FilePrepareUseCase;
import mega.privacy.android.app.interfaces.ActionNodeCallback;
import mega.privacy.android.app.components.CustomViewPager;
import mega.privacy.android.app.interfaces.SnackbarShower;
import mega.privacy.android.app.listeners.CreateChatListener;
import mega.privacy.android.app.listeners.CreateFolderListener;
import mega.privacy.android.app.listeners.GetAttrUserListener;
import mega.privacy.android.app.lollipop.adapters.FileExplorerPagerAdapter;
import mega.privacy.android.app.lollipop.adapters.MegaNodeAdapter;
import mega.privacy.android.app.lollipop.listeners.CreateGroupChatWithPublicLink;
import mega.privacy.android.app.lollipop.megachat.ChatExplorerFragment;
import mega.privacy.android.app.lollipop.megachat.ChatExplorerListItem;
import mega.privacy.android.app.lollipop.megachat.ChatUploadService;
import mega.privacy.android.app.lollipop.megachat.PendingMessageSingle;
import mega.privacy.android.app.modalbottomsheet.SortByBottomSheetDialogFragment;
import mega.privacy.android.app.utils.ColorUtils;
import mega.privacy.android.app.utils.StringResourcesUtils;
import mega.privacy.android.app.utils.Util;
import nz.mega.sdk.MegaApiAndroid;
import nz.mega.sdk.MegaApiJava;
import nz.mega.sdk.MegaChatApi;
import nz.mega.sdk.MegaChatApiAndroid;
import nz.mega.sdk.MegaChatApiJava;
import nz.mega.sdk.MegaChatError;
import nz.mega.sdk.MegaChatListItem;
import nz.mega.sdk.MegaChatListenerInterface;
import nz.mega.sdk.MegaChatPeerList;
import nz.mega.sdk.MegaChatPresenceConfig;
import nz.mega.sdk.MegaChatRequest;
import nz.mega.sdk.MegaChatRequestListenerInterface;
import nz.mega.sdk.MegaChatRoom;
import nz.mega.sdk.MegaContactRequest;
import nz.mega.sdk.MegaError;
import nz.mega.sdk.MegaEvent;
import nz.mega.sdk.MegaGlobalListenerInterface;
import nz.mega.sdk.MegaNode;
import nz.mega.sdk.MegaRequest;
import nz.mega.sdk.MegaRequestListenerInterface;
import nz.mega.sdk.MegaShare;
import nz.mega.sdk.MegaUser;
import nz.mega.sdk.MegaUserAlert;

import static android.webkit.URLUtil.*;
import static mega.privacy.android.app.constants.EventConstants.EVENT_UPDATE_VIEW_MODE;
import static mega.privacy.android.app.modalbottomsheet.ModalBottomSheetUtil.isBottomSheetDialogShown;
import static mega.privacy.android.app.utils.AlertDialogUtil.dismissAlertDialogIfExists;
import static mega.privacy.android.app.utils.AlertsAndWarnings.showOverDiskQuotaPaywallWarning;
import static mega.privacy.android.app.utils.ChatUtil.createAttachmentPendingMessage;
import static mega.privacy.android.app.utils.ColorUtils.tintIcon;
import static mega.privacy.android.app.utils.Constants.*;
import static mega.privacy.android.app.utils.FileUtil.*;
import static mega.privacy.android.app.utils.LogUtil.*;
import static mega.privacy.android.app.utils.MegaNodeDialogUtil.showNewFileDialog;
import static mega.privacy.android.app.utils.MegaNodeDialogUtil.showNewFolderDialog;
import static mega.privacy.android.app.utils.MegaNodeDialogUtil.showNewURLFileDialog;
import static mega.privacy.android.app.utils.MegaNodeUtil.*;
import static mega.privacy.android.app.utils.StringResourcesUtils.getQuantityString;
import static mega.privacy.android.app.utils.ThumbnailUtils.*;
import static mega.privacy.android.app.utils.TimeUtils.*;
import static mega.privacy.android.app.utils.Util.*;
import static nz.mega.sdk.MegaApiJava.INVALID_HANDLE;
import static nz.mega.sdk.MegaApiJava.STORAGE_STATE_PAYWALL;

import javax.inject.Inject;

@AndroidEntryPoint
public class FileExplorerActivityLollipop extends TransfersManagementActivity
		implements MegaRequestListenerInterface, MegaGlobalListenerInterface,
		MegaChatRequestListenerInterface, View.OnClickListener, MegaChatListenerInterface,
		ActionNodeCallback, SnackbarShower {

	private final static String SHOULD_RESTART_SEARCH = "SHOULD_RESTART_SEARCH";
	private final static String QUERY_AFTER_SEARCH = "QUERY_AFTER_SEARCH";
	private final static String CURRENT_ACTION = "CURRENT_ACTION";

	public final static int CLOUD_FRAGMENT = 0;
	public final static int INCOMING_FRAGMENT = 1;
	public final static int CHAT_FRAGMENT = 3;
	public final static int IMPORT_FRAGMENT = 4;
    public static final String EXTRA_SHARE_INFOS = "share_infos";
    public static final String EXTRA_SHARE_ACTION = "share_action";
    public static final String EXTRA_SHARE_TYPE = "share_type";
    public static final String EXTRA_PARENT_HANDLE = "parent_handle";
    public static final String EXTRA_SELECTED_FOLDER = "selected_folder";

	public static String ACTION_PROCESSED = "CreateLink.ACTION_PROCESSED";
	
	public static String ACTION_PICK_MOVE_FOLDER = "ACTION_PICK_MOVE_FOLDER";
	public static String ACTION_PICK_COPY_FOLDER = "ACTION_PICK_COPY_FOLDER";
	public static String ACTION_PICK_IMPORT_FOLDER = "ACTION_PICK_IMPORT_FOLDER";
	public static String ACTION_SELECT_FOLDER_TO_SHARE = "ACTION_SELECT_FOLDER_TO_SHARE";
	public static String ACTION_CHOOSE_MEGA_FOLDER_SYNC = "ACTION_CHOOSE_MEGA_FOLDER_SYNC";
	public static String ACTION_MULTISELECT_FILE = "ACTION_MULTISELECT_FILE";
	public static String ACTION_UPLOAD_TO_CLOUD = "ACTION_UPLOAD_TO_CLOUD";
	public static String ACTION_UPLOAD_TO_CHAT = "ACTION_UPLOAD_TO_CHAT";
	public static String ACTION_SAVE_TO_CLOUD = "ACTION_SAVE_TO_CLOUD";

	public static final int UPLOAD = 0;
	public static final int MOVE = 1;
	public static final int COPY = 2;
	public static final int CAMERA = 3;
	public static final int IMPORT = 4;
	public static final int SELECT = 5;
	public static final int SELECT_CAMERA_FOLDER = 7;
	public static final int SHARE_LINK = 8;
	public static final int SAVE = 9;

	private static final int NO_TABS = -1;
	private static final int CLOUD_TAB = 0;
	private static final int INCOMING_TAB = 1;
	private static final int CHAT_TAB = 2;
	private static final int SHOW_TABS = 3;
	private boolean isChatFirst;
	private static final int DEFAULT_TAB_TO_REMOVE = -1;

	@Inject
	FilePrepareUseCase filePrepareUseCase;
	@Inject
	CheckNameCollisionUseCase checkNameCollisionUseCase;

	private DatabaseHandler dbH;
	private MegaPreferences prefs;
	private AppBarLayout abL;
	private MaterialToolbar tB;
	private ActionBar aB;
	private DisplayMetrics outMetrics;
	private RelativeLayout fragmentContainer;
	private LinearLayout loginLoggingIn;
	private ProgressBar loginProgressBar;
	private ProgressBar loginFetchNodesProgressBar;
	private TextView generatingKeysText;
	private TextView queryingSignupLinkText;
	private TextView confirmingAccountText;
	private TextView loggingInText;
	private TextView fetchingNodesText;
	private TextView prepareNodesText;

	private FloatingActionButton fabButton;

	private MegaNode parentMoveCopy;

	private MenuItem createFolderMenuItem;
	private MenuItem newChatMenuItem;
	private MenuItem searchMenuItem;
	private boolean isList = true;

	private FrameLayout cloudDriveFrameLayout;
	private long fragmentHandle  = -1;

	private String gSession;
	private UserCredentials credentials;
	private String lastEmail;
	
	private MegaApiAndroid megaApi;
	private MegaChatApiAndroid megaChatApi;

	private int mode;
	private boolean multiselect;
	private boolean selectFile;
	
	private long[] moveFromHandles;
	private long[] copyFromHandles;
	private long[] importChatHandles;
	private ArrayList<String> selectedContacts;
	private boolean folderSelected;
	
	private Handler handler;

	private int tabShown = CLOUD_TAB;

	private ArrayList<MegaChatRoom> chatListItems = new ArrayList<>();

	private CloudDriveExplorerFragmentLollipop cDriveExplorer;
	private IncomingSharesExplorerFragmentLollipop iSharesExplorer;
	private ChatExplorerFragment chatExplorer;
	private ImportFilesFragment importFileFragment;

	private AlertDialog statusDialog;

	private List<ShareInfo> filePreparedInfos;

	//Tabs in Cloud
	private TabLayout tabLayoutExplorer;
	private FileExplorerPagerAdapter mTabsAdapterExplorer;
	private CustomViewPager viewPagerExplorer;

	private ArrayList<MegaNode> nodes;

	private long parentHandleIncoming;
	private long parentHandleCloud;
	private int deepBrowserTree;

	private Intent intent;
	private boolean importFileF;
	private int importFragmentSelected = -1;
	private String action;
	private HashMap<String, String> nameFiles = new HashMap<>();

	private MegaNode myChatFilesNode;
	private ArrayList<MegaNode> attachNodes = new ArrayList<>();
	private ArrayList<ShareInfo> uploadInfos = new ArrayList<>();
	private int filesChecked;

	private SearchView searchView;

    private boolean needLogin;

	private FileExplorerActivityLollipop fileExplorerActivityLollipop;

	private String querySearch = "";
	private boolean isSearchExpanded;
	private boolean collapsedByClick;
	private boolean pendingToOpenSearchView;
	private int pendingToAttach;
	private int totalAttached;
	private int totalErrors;

	private boolean shouldRestartSearch;
	private String queryAfterSearch;
	private String currentAction;

	private BottomSheetDialogFragment bottomSheetDialogFragment;

	private FileExplorerActivityLollipopViewModel mViewModel;

	@Override
	public void onRequestStart(MegaChatApiJava api, MegaChatRequest request) {

	}

	@Override
	public void onRequestUpdate(MegaChatApiJava api, MegaChatRequest request) {

	}

	@Override
	public void onRequestFinish(MegaChatApiJava api, MegaChatRequest request, MegaChatError e) {
		logDebug("onRequestFinish(CHAT)");

        if(request.getType() == MegaChatRequest.TYPE_CREATE_CHATROOM){
			logDebug("Create chat request finish.");
			onRequestFinishCreateChat(e.getErrorCode(), request.getChatHandle(), false);
		}
		else if (request.getType() == MegaChatRequest.TYPE_ATTACH_NODE_MESSAGE){
			logDebug("Attach file request finish.");
			if(e.getErrorCode()==MegaChatError.ERROR_OK){
				totalAttached++;
			}
			else{
				totalErrors++;
			}
			if (totalAttached+totalErrors == pendingToAttach) {
				if (totalErrors == 0 || totalAttached > 0) {
					Intent intent = new Intent(this, ManagerActivityLollipop.class);
					intent.addFlags(Intent.FLAG_ACTIVITY_CLEAR_TOP);
					intent.setAction(ACTION_SHOW_SNACKBAR_SENT_AS_MESSAGE);
					if (chatListItems.size() == 1) {
						intent.putExtra(CHAT_ID, chatListItems.get(0).getChatId());
					}
					startActivity(intent);
				}
				else {
					showSnackbar(getString(R.string.files_send_to_chat_error));
				}

				finishFileExplorer();
			}
		}
	}

	@Override
	public void onRequestTemporaryError(MegaChatApiJava api, MegaChatRequest request, MegaChatError e) {

	}

	@Override
	public void showSnackbar(int type, @Nullable String content, long chatId) {
		showSnackbar(type, fragmentContainer, content, chatId);
	}

	private void onProcessAsyncInfo(List<ShareInfo> info) {
		if (info == null || info.isEmpty()) {
			logWarning("Selected items list is null or empty.");
			finishFileExplorer();
			return;
		}

		filePreparedInfos = info;
		if(needLogin) {
			Intent loginIntent = new Intent(FileExplorerActivityLollipop.this, LoginActivityLollipop.class);
			loginIntent.putExtra(VISIBLE_FRAGMENT, LOGIN_FRAGMENT);
			loginIntent.putExtra(EXTRA_SHARE_ACTION, getIntent().getAction());
			loginIntent.putExtra(EXTRA_SHARE_TYPE, getIntent().getType());
			loginIntent.putExtra(EXTRA_SHARE_INFOS,new ArrayList<>(info));
			// close previous login page
			loginIntent.addFlags(Intent.FLAG_ACTIVITY_CLEAR_TOP);
			loginIntent.setAction(ACTION_FILE_EXPLORER_UPLOAD);
			needLogin = false;
			startActivity(loginIntent);
			finish();
			return;
		}
		if (action != null && getIntent() != null) {
			getIntent().setAction(action);
		}
		if (importFileF) {
			if (importFragmentSelected != -1) {
				chooseFragment(importFragmentSelected);
			} else if (ACTION_UPLOAD_TO_CHAT.equals(action)) {
				chooseFragment(CHAT_FRAGMENT);
			} else {
				chooseFragment(IMPORT_FRAGMENT);
			}

			if (statusDialog != null) {
				try {
					statusDialog.dismiss();
				}
				catch(Exception ex){}
			}
		}
		else {
			onIntentProcessed();
		}
	}

	@Override
	public boolean onKeyDown(int keyCode, KeyEvent event) {
	    if ( keyCode == KeyEvent.KEYCODE_MENU ) {
	        // do nothing
	        return true;
	    }
	    return super.onKeyDown(keyCode, event);
	}
	
	@Override
	@SuppressWarnings("unchecked")
	protected void onCreate(Bundle savedInstanceState) {
		requestWindowFeature(Window.FEATURE_NO_TITLE);
		logDebug("onCreate first");
		super.onCreate(savedInstanceState);

		mViewModel = new ViewModelProvider(this).get(FileExplorerActivityLollipopViewModel.class);
		mViewModel.info.observe(this, this::onProcessAsyncInfo);

		if(savedInstanceState!=null){
			logDebug("Bundle is NOT NULL");
			parentHandleCloud = savedInstanceState.getLong("parentHandleCloud", -1);
			logDebug("savedInstanceState -> parentHandleCloud: " + parentHandleCloud);
			parentHandleIncoming = savedInstanceState.getLong("parentHandleIncoming", -1);
			logDebug("savedInstanceState -> parentHandleIncoming: " + parentHandleIncoming);
			deepBrowserTree = savedInstanceState.getInt("deepBrowserTree", 0);
			logDebug("savedInstanceState -> deepBrowserTree: " + deepBrowserTree);
			importFileF = savedInstanceState.getBoolean("importFileF", false);
			importFragmentSelected = savedInstanceState.getInt("importFragmentSelected", -1);
			action = savedInstanceState.getString("action", null);
			nameFiles = (HashMap<String, String>) savedInstanceState.getSerializable("nameFiles");
			chatExplorer = (ChatExplorerFragment) getSupportFragmentManager().getFragment(savedInstanceState, "chatExplorerFragment");
			querySearch = savedInstanceState.getString("querySearch", "");
			isSearchExpanded = savedInstanceState.getBoolean("isSearchExpanded", isSearchExpanded);
			pendingToAttach = savedInstanceState.getInt("pendingToAttach", 0);
			totalAttached = savedInstanceState.getInt("totalAttached", 0);
			totalErrors = savedInstanceState.getInt("totalErrors", 0);
			shouldRestartSearch = savedInstanceState.getBoolean(SHOULD_RESTART_SEARCH, false);
			queryAfterSearch = savedInstanceState.getString(QUERY_AFTER_SEARCH, null);
			currentAction = savedInstanceState.getString(CURRENT_ACTION, null);

			if (isSearchExpanded) {
				pendingToOpenSearchView = true;
			}
		}
		else{
			logDebug("Bundle is NULL");
			parentHandleCloud = -1;
			parentHandleIncoming = -1;
			deepBrowserTree = 0;
			importFileF = false;
			importFragmentSelected = -1;
			action = null;
			pendingToAttach = 0;
			totalAttached = 0;
			totalErrors = 0;
		}

		fileExplorerActivityLollipop = this;
				
		dbH = DatabaseHandler.getDbHandler(this);
		prefs = dbH.getPreferences();
		if (prefs == null || prefs.getPreferredViewList() == null) {
			isList = true;
		}
		else {
			isList = Boolean.parseBoolean(prefs.getPreferredViewList());
		}
		credentials = dbH.getCredentials();
		
		Display display = getWindowManager().getDefaultDisplay();
		outMetrics = new DisplayMetrics ();
	    display.getMetrics(outMetrics);
		
		if (credentials == null){
			logWarning("User credentials NULL");

            if (isChatFirst()) {
				startActivity(new Intent(this, LoginActivityLollipop.class)
						.putExtra(VISIBLE_FRAGMENT, LOGIN_FRAGMENT)
						.putExtra(Intent.EXTRA_TEXT, getIntent().getStringExtra(Intent.EXTRA_TEXT))
						.putExtra(Intent.EXTRA_SUBJECT, getIntent().getStringExtra(Intent.EXTRA_SUBJECT))
						.putExtra(Intent.EXTRA_EMAIL, getIntent().getStringExtra(Intent.EXTRA_EMAIL))
						.setAction(ACTION_FILE_EXPLORER_UPLOAD)
						.setType(TYPE_TEXT_PLAIN)
						.addFlags(Intent.FLAG_ACTIVITY_CLEAR_TOP));

				finish();
			} else {
				needLogin = true;

				mViewModel.ownFilePrepareTask(this,getIntent());
				createAndShowProgressDialog(false, getQuantityString(R.plurals.upload_prepare, 1));
			}

			return;
		}
		else{
			logDebug("User has credentials");
		}
		
		if (savedInstanceState != null){
			folderSelected = savedInstanceState.getBoolean("folderSelected", false);
		}
	
		megaApi = ((MegaApplication)getApplication()).getMegaApi();
		megaApi.addGlobalListener(this);

		if (megaChatApi == null) {
			megaChatApi = ((MegaApplication) getApplication()).getMegaChatApi();
		}
		
		setContentView(R.layout.activity_file_explorer);
		
		fragmentContainer = findViewById(R.id.fragment_container_file_explorer);

		abL = findViewById(R.id.app_bar_layout_explorer);
		//Set toolbar
		tB = findViewById(R.id.toolbar_explorer);
		setSupportActionBar(tB);
		aB = getSupportActionBar();
		if(aB!=null){
			aB.hide();
		}
		else{
			logWarning("aB is null");
		}

		fabButton = findViewById(R.id.fab_file_explorer);
		fabButton.setOnClickListener(this);
		showFabButton(false);
		//TABS
		tabLayoutExplorer =  findViewById(R.id.sliding_tabs_file_explorer);
		viewPagerExplorer = findViewById(R.id.explorer_tabs_pager);
		viewPagerExplorer.setOffscreenPageLimit(3);

		//Layout for login if needed
		loginLoggingIn = findViewById(R.id.file_logging_in_layout);
		loginProgressBar = findViewById(R.id.file_login_progress_bar);
		loginFetchNodesProgressBar = findViewById(R.id.file_login_fetching_nodes_bar);
		generatingKeysText = findViewById(R.id.file_login_generating_keys_text);
		queryingSignupLinkText = findViewById(R.id.file_login_query_signup_link_text);
		confirmingAccountText =findViewById(R.id.file_login_confirm_account_text);
		loggingInText = findViewById(R.id.file_login_logging_in_text);
		fetchingNodesText = findViewById(R.id.file_login_fetch_nodes_text);
		prepareNodesText = findViewById(R.id.file_login_prepare_nodes_text);

		intent = getIntent();
		if (megaApi.getRootNode() == null){
			logDebug("hide action bar");
			if (!MegaApplication.isLoggingIn()) {

				MegaApplication.setLoggingIn(true);

				getSupportActionBar().hide();
				tabLayoutExplorer.setVisibility(View.GONE);
				viewPagerExplorer.setVisibility(View.GONE);
				queryingSignupLinkText.setVisibility(View.GONE);
				confirmingAccountText.setVisibility(View.GONE);
				loginLoggingIn.setVisibility(View.VISIBLE);
				loginProgressBar.setVisibility(View.VISIBLE);
				loginFetchNodesProgressBar.setVisibility(View.GONE);
				loggingInText.setVisibility(View.VISIBLE);
				fetchingNodesText.setVisibility(View.GONE);
				prepareNodesText.setVisibility(View.GONE);
				gSession = credentials.getSession();

				ChatUtil.initMegaChatApi(gSession, this);

				megaApi.fastLogin(gSession, this);
			}
			else{
				logWarning("Another login is proccessing");
			}
		}
		else{
			afterLoginAndFetch();
		}

		getWindow().setFlags(WindowManager.LayoutParams.FLAG_WATCH_OUTSIDE_TOUCH, WindowManager.LayoutParams.FLAG_WATCH_OUTSIDE_TOUCH);
		getWindow().setFlags(WindowManager.LayoutParams.FLAG_NOT_TOUCH_MODAL, WindowManager.LayoutParams.FLAG_NOT_TOUCH_MODAL);

		LiveEventBus.get(EVENT_UPDATE_VIEW_MODE, Boolean.class).observe(this, this::refreshViewNodes);
	}
	
	private void afterLoginAndFetch(){
		handler = new Handler();
		logDebug("SHOW action bar");
		if(aB==null){
			aB=getSupportActionBar();
		}
		aB.show();
		logDebug("aB.setHomeAsUpIndicator");
		aB.setHomeAsUpIndicator(tintIcon(this, R.drawable.ic_arrow_back_white));
		aB.setDisplayHomeAsUpEnabled(true);
		aB.setDisplayShowHomeEnabled(true);

		if ((intent != null) && (intent.getAction() != null)){
			selectedContacts = intent.getStringArrayListExtra(SELECTED_CONTACTS);
			logDebug("intent OK: " + intent.getAction());
			currentAction = intent.getAction();
			if (intent.getAction().equals(ACTION_SELECT_FOLDER_TO_SHARE)){
				logDebug("action = ACTION_SELECT_FOLDER_TO_SHARE");
				//Just show Cloud Drive, no INCOMING tab , no need of tabhost
				mode = SELECT;

				aB.setTitle(getString(R.string.title_share_folder_explorer).toUpperCase());
				setView(CLOUD_TAB, false, -1);
				tabShown = NO_TABS;

			} else if (intent.getAction().equals(ACTION_MULTISELECT_FILE)) {
				logDebug("action = ACTION_MULTISELECT_FILE");
				//Just show Cloud Drive, no INCOMING tab , no need of tabhost
				mode = SELECT;
				selectFile = true;
				multiselect = true;

				aB.setTitle(getResources().getQuantityString(R.plurals.plural_select_file, 10).toUpperCase());
				setView(SHOW_TABS, false, CHAT_TAB);
			}
			else if (intent.getAction().equals(ACTION_PICK_MOVE_FOLDER)){
				logDebug("ACTION_PICK_MOVE_FOLDER");
				mode = MOVE;
				moveFromHandles = intent.getLongArrayExtra("MOVE_FROM");

				if (moveFromHandles != null && moveFromHandles.length > 0) {
					MegaNode moveNode = megaApi.getNodeByHandle(moveFromHandles[0]);
					parentMoveCopy = megaApi.getParentNode(moveNode);
				}

				aB.setTitle(getString(R.string.title_share_folder_explorer).toUpperCase());
				setView(SHOW_TABS, false, CHAT_TAB);
			}
			else if (intent.getAction().equals(ACTION_PICK_COPY_FOLDER)){
				logDebug("ACTION_PICK_COPY_FOLDER");
				mode = COPY;
				copyFromHandles = intent.getLongArrayExtra("COPY_FROM");

				if (copyFromHandles != null) {
					MegaNode copyNode = megaApi.getNodeByHandle(copyFromHandles[0]);
					parentMoveCopy = megaApi.getParentNode(copyNode);
				}

				aB.setTitle(getString(R.string.title_share_folder_explorer).toUpperCase());
				setView(SHOW_TABS, false, CHAT_TAB);
			}
			else if (intent.getAction().equals(ACTION_CHOOSE_MEGA_FOLDER_SYNC)){
				logDebug("action = ACTION_CHOOSE_MEGA_FOLDER_SYNC");
				mode = SELECT_CAMERA_FOLDER;

				aB.setTitle(getString(R.string.title_share_folder_explorer).toUpperCase());
				setView(SHOW_TABS, false, CHAT_TAB);
			}
			else if (intent.getAction().equals(ACTION_PICK_IMPORT_FOLDER)){
				mode = IMPORT;

				importChatHandles = intent.getLongArrayExtra("HANDLES_IMPORT_CHAT");

				aB.setTitle(getString(R.string.title_share_folder_explorer).toUpperCase());
				setView(SHOW_TABS, false, CHAT_TAB);
			}
			else if ((intent.getAction().equals(ACTION_UPLOAD_TO_CLOUD))){
				logDebug("action = UPLOAD to Cloud Drive");
				mode = UPLOAD;
				selectFile = false;

				aB.setTitle(getString(R.string.title_cloud_explorer).toUpperCase());
				setView(CLOUD_TAB, false, -1);
				tabShown=NO_TABS;
			}
			else if ((intent.getAction().equals(ACTION_SAVE_TO_CLOUD))){
				logDebug("action = SAVE to Cloud Drive");
				mode = SAVE;
				selectFile = false;
				parentHandleCloud = intent.getLongExtra(EXTRA_PARENT_HANDLE, INVALID_HANDLE);

				aB.setTitle(StringResourcesUtils.getString(R.string.section_cloud_drive));
				aB.setSubtitle(StringResourcesUtils.getString(R.string.cloud_drive_select_destination));
				setView(CLOUD_TAB, false, -1);
				tabShown=NO_TABS;
			}
			else{
				logDebug("action = UPLOAD");
				mode = UPLOAD;
				isChatFirst = isChatFirst();

				if(isChatFirst){
					aB.setTitle(getString(R.string.title_file_explorer_send_link).toUpperCase());
					setView(SHOW_TABS, true, INCOMING_TAB);
				}
				else{
					aB.setTitle(getString(R.string.title_upload_explorer).toUpperCase());
					importFileF = true;
					action = intent.getAction();

					cloudDriveFrameLayout = (FrameLayout) findViewById(R.id.cloudDriveFrameLayout);

					mViewModel.ownFilePrepareTask(this,getIntent());
					createAndShowProgressDialog(false, getQuantityString(R.plurals.upload_prepare, 1));

					cloudDriveFrameLayout.setVisibility(View.VISIBLE);

					tabLayoutExplorer.setVisibility(View.GONE);
					viewPagerExplorer.setVisibility(View.GONE);
					tabShown=NO_TABS;
				}
			}
		}
		else{
			logError("intent error");
		}
	}

	/**
	 * Checks if should show first the chat tab.
	 * If the action of the intent is ACTION_SEND and the type of the intent is TYPE_TEXT_PLAIN,
	 * the chat tab should be shown first.
	 *
	 * @return True if should show first the chat tab, false otherwise.
	 */
	private boolean isChatFirst() {
		if (Intent.ACTION_SEND.equals(getIntent().getAction())
				&& TYPE_TEXT_PLAIN.equals(getIntent().getType())) {
			Bundle extras = getIntent().getExtras();
			return extras != null && !extras.containsKey(Intent.EXTRA_STREAM);
		}

		return false;
	}

	private void updateAdapterExplorer(boolean isChatFirst, int tabToRemove) {
		tabLayoutExplorer.setVisibility(View.VISIBLE);
		viewPagerExplorer.setVisibility(View.VISIBLE);

		int position = mTabsAdapterExplorer != null ? viewPagerExplorer.getCurrentItem() : 0;
		if (isChatFirst) {
			mTabsAdapterExplorer = new FileExplorerPagerAdapter(getSupportFragmentManager(), this, true);
		} else {
			mTabsAdapterExplorer = new FileExplorerPagerAdapter(getSupportFragmentManager(), this);
		}
		viewPagerExplorer.setAdapter(mTabsAdapterExplorer);
		viewPagerExplorer.setCurrentItem(position);
		tabLayoutExplorer.setupWithViewPager(viewPagerExplorer);

		if (mTabsAdapterExplorer != null && mTabsAdapterExplorer.getCount() > 2
				&& ((!isChatFirst && tabToRemove == CHAT_TAB) || (isChatFirst && tabToRemove == INCOMING_TAB))) {
			mTabsAdapterExplorer.setTabRemoved(true);
			tabLayoutExplorer.removeTabAt(2);
			mTabsAdapterExplorer.notifyDataSetChanged();
		}
	}

	private void setView(int tab, boolean isChatFirst, int tabToRemove) {
		logDebug("setView "+tab);
		switch (tab) {
			case CLOUD_TAB:{
				cloudDriveFrameLayout = (FrameLayout) findViewById(R.id.cloudDriveFrameLayout);
				if(cDriveExplorer==null){
					cDriveExplorer = new CloudDriveExplorerFragmentLollipop();
				}

				FragmentTransaction ft = getSupportFragmentManager().beginTransaction();
				ft.replace(R.id.cloudDriveFrameLayout, cDriveExplorer, "cDriveExplorer");
				ft.commitNowAllowingStateLoss();

				cloudDriveFrameLayout.setVisibility(View.VISIBLE);
				tabLayoutExplorer.setVisibility(View.GONE);
				viewPagerExplorer.setVisibility(View.GONE);
				break;
			}
			case SHOW_TABS:{
				if (mTabsAdapterExplorer == null) {
					updateAdapterExplorer(isChatFirst, tabToRemove);
				}

				viewPagerExplorer.addOnPageChangeListener(new ViewPager.OnPageChangeListener() {
					public void onPageScrollStateChanged(int state) {}
					public void onPageScrolled(int position, float positionOffset, int positionOffsetPixels) {}

					public void onPageSelected(int position) {
						logDebug("Position:"+ position);
						supportInvalidateOptionsMenu();
						changeTitle();

						checkFragmentScroll(position);

						if (!multiselect) {
							return;
						}

						if (isSearchExpanded && !pendingToOpenSearchView) {
							clearQuerySearch();
							collapseSearchView();
						}

						if (position == 0) {
							if (iSharesExplorer != null ) {
								iSharesExplorer.hideMultipleSelect();
							}
						}
						else if (position == 1) {
							if (cDriveExplorer != null) {
								cDriveExplorer.hideMultipleSelect();
							}
						}
					}
				});
			}
		}
	}

	private void checkFragmentScroll(int position) {
		CheckScrollInterface fragment = (CheckScrollInterface)mTabsAdapterExplorer.getItem(position);
		fragment.checkScroll();
	}

	public void chooseFragment (int fragment) {
		importFragmentSelected = fragment;
		FragmentTransaction ft = getSupportFragmentManager().beginTransaction();
		if (fragment == CLOUD_FRAGMENT) {
			if(cDriveExplorer==null){
				cDriveExplorer = new CloudDriveExplorerFragmentLollipop();
			}
			ft.replace(R.id.cloudDriveFrameLayout, cDriveExplorer, "cDriveExplorer");
		}
		else if (fragment == INCOMING_FRAGMENT) {
			if(iSharesExplorer==null){
				iSharesExplorer = new IncomingSharesExplorerFragmentLollipop();
			}
			ft.replace(R.id.cloudDriveFrameLayout, iSharesExplorer, "iSharesExplorer");
		}
		else if (fragment == CHAT_FRAGMENT) {
			if(chatExplorer==null){
				chatExplorer = new ChatExplorerFragment();
			}
			ft.replace(R.id.cloudDriveFrameLayout, chatExplorer, "chatExplorer");
		}
		else if (fragment == IMPORT_FRAGMENT){
			if(importFileFragment==null){
				importFileFragment = new ImportFilesFragment();
			}
			ft.replace(R.id.cloudDriveFrameLayout, importFileFragment, "importFileFragment");
		}
		ft.commitNowAllowingStateLoss();
		supportInvalidateOptionsMenu();
		changeTitle();
	}

	public void showFabButton(boolean show){
		fabButton.setVisibility(show ? View.VISIBLE : View.GONE);
	}

    public void changeActionBarElevation(boolean elevate, int fragmentIndex) {
        if (!isCurrentFragment(fragmentIndex)) return;

		ColorUtils.changeStatusBarColorForElevation(this, elevate);

        float elevation = getResources().getDimension(R.dimen.toolbar_elevation);

        if (fragmentIndex == CHAT_FRAGMENT) {
            if (Util.isDarkMode(this)) {
                if (tabShown == NO_TABS) {
                    if (elevate) {
                        int toolbarElevationColor = ColorUtils.getColorForElevation(this, elevation);
                        tB.setBackgroundColor(toolbarElevationColor);
                    } else {
                        tB.setBackgroundColor(android.R.color.transparent);
                    }
                } else {
                    if (elevate){
                        tB.setBackgroundColor(android.R.color.transparent);
                        abL.setElevation(elevation);
                    } else {
                        tB.setBackgroundColor(android.R.color.transparent);
                        abL.setElevation(0);
                    }
                }
            }
        } else {
            abL.setElevation(elevate ? elevation : 0);
        }
    }

	private boolean isCurrentFragment(int index) {
		if (tabShown == NO_TABS) return true;  // only one fragment

		// No need to care ImportFilesFragment as it would never be shown in SHOW_TABS mode
		switch(index) {
			case CLOUD_FRAGMENT:
				return tabShown == CLOUD_TAB;
			case CHAT_FRAGMENT:
				return tabShown == CHAT_TAB;
			case INCOMING_FRAGMENT:
				return tabShown == INCOMING_TAB;
			default:
				return false;
		}
	}

	private boolean isSearchMultiselect() {
		if (multiselect) {
			cDriveExplorer = getCloudExplorerFragment();
			iSharesExplorer = getIncomingExplorerFragment();
			return isCloudVisible() || isIncomingVisible();
		}
		return false;
	}

	@Override
    public boolean onCreateOptionsMenu(Menu menu) {
		logDebug("onCreateOptionsMenuLollipop");
		
		// Inflate the menu items for use in the action bar
	    MenuInflater inflater = getMenuInflater();
	    inflater.inflate(R.menu.file_explorer_action, menu);

	    searchMenuItem = menu.findItem(R.id.cab_menu_search);
	    createFolderMenuItem = menu.findItem(R.id.cab_menu_create_folder);
	    newChatMenuItem = menu.findItem(R.id.cab_menu_new_chat);

	    searchMenuItem.setVisible(false);
		createFolderMenuItem.setVisible(false);
		newChatMenuItem.setVisible(false);

		searchView = (SearchView) searchMenuItem.getActionView();

		SearchView.SearchAutoComplete searchAutoComplete = searchView.findViewById(androidx.appcompat.R.id.search_src_text);
		searchAutoComplete.setHint(getString(R.string.hint_action_search));
		View v = searchView.findViewById(androidx.appcompat.R.id.search_plate);
		v.setBackgroundColor(ContextCompat.getColor(this, android.R.color.transparent));

		if (searchView != null){
			searchView.setIconifiedByDefault(true);
		}

		searchMenuItem.setOnActionExpandListener(new MenuItem.OnActionExpandListener() {
			@Override
			public boolean onMenuItemActionExpand(MenuItem item) {
				isSearchExpanded = true;

				if (isSearchMultiselect()) {
					hideTabs(true, isCloudVisible() ? CLOUD_FRAGMENT : INCOMING_FRAGMENT);
				} else {
					hideTabs(true, CHAT_FRAGMENT);
					chatExplorer = getChatExplorerFragment();

					if (chatExplorer != null && chatExplorer.isVisible()) {
						chatExplorer.enableSearch(true);
					}
				}

				return true;
			}

			@Override
			public boolean onMenuItemActionCollapse(MenuItem item) {
				isSearchExpanded = false;

				if (isSearchMultiselect()) {
					if (isCloudVisible()) {
						hideTabs(false, CLOUD_FRAGMENT);
						cDriveExplorer.closeSearch(collapsedByClick);
					} else if (isIncomingVisible()) {
						hideTabs(false, INCOMING_FRAGMENT);
						iSharesExplorer.closeSearch(collapsedByClick);
					}

					supportInvalidateOptionsMenu();
				} else {
					hideTabs(false, CHAT_FRAGMENT);
					chatExplorer = getChatExplorerFragment();

					if (chatExplorer != null && chatExplorer.isVisible()) {
						chatExplorer.enableSearch(false);
					}
				}

				return true;
			}
		});

		searchView.setMaxWidth(Integer.MAX_VALUE);
		searchView.setOnQueryTextListener(new SearchView.OnQueryTextListener() {
			@Override
			public boolean onQueryTextSubmit(String query) {
				logDebug("Query: " + query);
				hideKeyboard(fileExplorerActivityLollipop, 0);
				return true;
			}

			@Override
			public boolean onQueryTextChange(String newText) {
				if (!collapsedByClick) {
					querySearch = newText;
				} else {
					collapsedByClick = false;
				}
				if (isSearchMultiselect()) {
					if (isCloudVisible()) {
						cDriveExplorer.search(newText);
					}
					else if (isIncomingVisible()) {
						iSharesExplorer.search(newText);
					}
				}
				else {
					chatExplorer = getChatExplorerFragment();
					if (chatExplorer != null && chatExplorer.isVisible()) {
						chatExplorer.search(newText);
					}
				}
				return true;
			}
		});

		if (isSearchMultiselect()) {
			isPendingToOpenSearchView();
		}
	    
	    return super.onCreateOptionsMenu(menu);
	}

	public void isPendingToOpenSearchView () {
		if (pendingToOpenSearchView && searchMenuItem != null) {
			openSearchView(querySearch);
			pendingToOpenSearchView = false;
		}
	}

	private void openSearchView(String search) {
	    if (searchMenuItem == null) return;

        searchMenuItem.expandActionView();
        searchView.setQuery(search, false);
    }

	private void setCreateFolderVisibility() {
		if (intent == null) {
			return;
		}

		createFolderMenuItem.setVisible(!intent.getAction().equals(ACTION_MULTISELECT_FILE));
	}

	@Override
    public boolean onPrepareOptionsMenu(Menu menu) {
		logDebug("onPrepareOptionsMenuLollipop");

	    //Check the tab shown
		if (viewPagerExplorer != null && tabShown != NO_TABS){

			int index = viewPagerExplorer.getCurrentItem();

			if(index==0){
				if(isChatFirst){
					searchMenuItem.setVisible(true);
					createFolderMenuItem.setVisible(false);
					newChatMenuItem.setVisible(false);
				}
				else{
					//CLOUD TAB
					setCreateFolderVisibility();
					newChatMenuItem.setVisible(false);
					if (multiselect) {
						cDriveExplorer = getCloudExplorerFragment();
						searchMenuItem.setVisible(cDriveExplorer != null && !cDriveExplorer.isFolderEmpty());
					}
				}

			}
			else if(index==1){
				if(isChatFirst){
					//CLOUD TAB
					setCreateFolderVisibility();
					newChatMenuItem.setVisible(false);
				}
				else{
					iSharesExplorer = getIncomingExplorerFragment();
					if(iSharesExplorer != null){
						logDebug("Level deepBrowserTree: " + deepBrowserTree);
						if (deepBrowserTree==0){
							createFolderMenuItem.setVisible(false);
						}
						else{
							//Check the folder's permissions
							long parentH = iSharesExplorer.getParentHandle();
							MegaNode n = megaApi.getNodeByHandle(parentH);
							int accessLevel= megaApi.getAccess(n);
							logDebug("Node: " + n.getHandle() + ", Permissions: " + accessLevel);

							switch(accessLevel){
								case MegaShare.ACCESS_OWNER:
								case MegaShare.ACCESS_READWRITE:
								case MegaShare.ACCESS_FULL:
									setCreateFolderVisibility();
									break;

								case MegaShare.ACCESS_READ:
									createFolderMenuItem.setVisible(false);
									break;
							}
						}
					}
					newChatMenuItem.setVisible(false);
					if (multiselect) {
						searchMenuItem.setVisible(iSharesExplorer != null && !iSharesExplorer.isFolderEmpty());
					}
				}
			}
			else if(index==2){
				if(isChatFirst){
					//INCOMING TAB
					iSharesExplorer = getIncomingExplorerFragment();
					if(iSharesExplorer != null){
						logDebug("Level deepBrowserTree: " + deepBrowserTree);
						if (deepBrowserTree==0){
							createFolderMenuItem.setVisible(false);
						}
						else{
							//Check the folder's permissions
							long parentH = iSharesExplorer.getParentHandle();
							MegaNode n = megaApi.getNodeByHandle(parentH);
							int accessLevel= megaApi.getAccess(n);
							logDebug("Node: " + n.getHandle() + ", Permissions: " + accessLevel);

							switch(accessLevel){
								case MegaShare.ACCESS_OWNER:
								case MegaShare.ACCESS_READWRITE:
								case MegaShare.ACCESS_FULL:
									createFolderMenuItem.setVisible(true);
									break;
								case MegaShare.ACCESS_READ:
									createFolderMenuItem.setVisible(false);
									break;
							}
						}
					}
					newChatMenuItem.setVisible(false);
				}
				else{
					searchMenuItem.setVisible(true);
					createFolderMenuItem.setVisible(false);
					newChatMenuItem.setVisible(false);
				}
			}

		}
		else{
			if (cDriveExplorer != null && !importFileF){
				setCreateFolderVisibility();
			}
			else if (importFileF) {
				if (importFragmentSelected != -1 ) {
					switch (importFragmentSelected) {
						case CLOUD_FRAGMENT: {
							createFolderMenuItem.setVisible(true);
							break;
						}
						case INCOMING_FRAGMENT:{
							iSharesExplorer = getIncomingExplorerFragment();
							if(iSharesExplorer != null){
								if (deepBrowserTree > 0) {
									//Check the folder's permissions
									long parentH = iSharesExplorer.getParentHandle();
									MegaNode n = megaApi.getNodeByHandle(parentH);
									int accessLevel= megaApi.getAccess(n);

									switch(accessLevel){
										case MegaShare.ACCESS_OWNER:
										case MegaShare.ACCESS_READWRITE:
										case MegaShare.ACCESS_FULL:{
											createFolderMenuItem.setVisible(true);
											break;
										}
										case MegaShare.ACCESS_READ:{
											createFolderMenuItem.setVisible(false);
											break;
										}
									}
								}
							}
							break;
						}
						case CHAT_FRAGMENT:{
							newChatMenuItem.setVisible(false);
							searchMenuItem.setVisible(true);
							break;
						}
					}
				}
			}
		}
	    return super.onPrepareOptionsMenu(menu);
	}

	private void setRootTitle(){
		logDebug("setRootTitle");

		if(mode == SELECT){
			if(selectFile){
				if(multiselect){
					aB.setTitle(getResources().getQuantityString(R.plurals.plural_select_file, 10).toUpperCase());
				}
				else{
					aB.setTitle(getResources().getQuantityString(R.plurals.plural_select_file, 1).toUpperCase());
				}
			}
			else{
				aB.setTitle(getString(R.string.title_share_folder_explorer).toUpperCase());
			}
		}
		else if(mode == MOVE || mode == COPY || mode == SELECT_CAMERA_FOLDER || mode == IMPORT){
			aB.setTitle(getString(R.string.title_share_folder_explorer).toUpperCase());
		}
		else if(mode == UPLOAD && !importFileF){
			aB.setTitle(getString(R.string.title_file_explorer_send_link).toUpperCase());
		}
		else if(mode == SAVE){
			aB.setTitle(StringResourcesUtils.getString(R.string.section_cloud_drive).toUpperCase());
		}
		else if (mode == UPLOAD && importFileF) {
			if (importFragmentSelected == -1) {
				return;
			}
			switch (importFragmentSelected) {
				case CLOUD_FRAGMENT: {
					aB.setTitle(getString(R.string.section_cloud_drive).toUpperCase());
					break;
				}
				case INCOMING_FRAGMENT:{
					aB.setTitle(getString(R.string.title_incoming_shares_explorer).toUpperCase());
					break;
				}
				case CHAT_FRAGMENT:{
					aB.setTitle(getString(R.string.title_chat_explorer).toUpperCase());
					break;
				}
				case IMPORT_FRAGMENT:{
					aB.setTitle(getString(R.string.title_upload_explorer).toUpperCase());
					break;
				}
			}
		}
	}

	public void changeTitle (){
		logDebug("changeTitle");

		cDriveExplorer = getCloudExplorerFragment();
		iSharesExplorer = getIncomingExplorerFragment();

		if (mode == SAVE) {
			aB.setSubtitle(StringResourcesUtils.getString(R.string.cloud_drive_select_destination));
		} else {
			aB.setSubtitle(null);
		}

		if (tabShown == NO_TABS || mTabsAdapterExplorer == null) {
			if (importFileF) {
				if (importFragmentSelected != -1) {
					switch (importFragmentSelected) {
						case CLOUD_FRAGMENT: {
							if(cDriveExplorer!=null){
								if (cDriveExplorer.getParentHandle() == INVALID_HANDLE
										|| cDriveExplorer.getParentHandle() == megaApi.getRootNode().getHandle()) {
									setRootTitle();
									aB.setSubtitle(R.string.general_select_to_download);
								} else {
									aB.setTitle(megaApi.getNodeByHandle(cDriveExplorer.getParentHandle()).getName());
								}
							}
							break;
						}
						case CHAT_FRAGMENT:
						case IMPORT_FRAGMENT:
							setRootTitle();
							break;
					}
				}
			}
			else {
				if(cDriveExplorer!=null){
					if(cDriveExplorer.getParentHandle()==-1|| cDriveExplorer.getParentHandle()==megaApi.getRootNode().getHandle()){
						setRootTitle();
					}
					else{
						aB.setTitle(megaApi.getNodeByHandle(cDriveExplorer.getParentHandle()).getName());
					}
				}
				showFabButton(false);
			}
		}
		else{
			int position = viewPagerExplorer.getCurrentItem();
			Fragment f = (Fragment) mTabsAdapterExplorer.instantiateItem(viewPagerExplorer, position);
			if (f == null) {
				return;
			}
			if(position == 0){
				if(f instanceof ChatExplorerFragment){
					if(tabShown!=NO_TABS){
						tabShown=CHAT_TAB;
					}

					aB.setTitle(getString(R.string.title_file_explorer_send_link).toUpperCase());
				}
				else if(f instanceof CloudDriveExplorerFragmentLollipop){
					if(tabShown!=NO_TABS){
						tabShown=CLOUD_TAB;
					}

					if(((CloudDriveExplorerFragmentLollipop)f).getParentHandle()==-1|| ((CloudDriveExplorerFragmentLollipop)f).getParentHandle()==megaApi.getRootNode().getHandle()){
						setRootTitle();
					}
					else{
						aB.setTitle(megaApi.getNodeByHandle(((CloudDriveExplorerFragmentLollipop)f).getParentHandle()).getName());
					}

					showFabButton(false);
				}
			}
			else if(position == 1){
				if(f instanceof IncomingSharesExplorerFragmentLollipop){
					if(tabShown!=NO_TABS){
						tabShown=INCOMING_TAB;
					}

					if(deepBrowserTree==0){
						setRootTitle();
					}
					else{
						aB.setTitle(megaApi.getNodeByHandle(((IncomingSharesExplorerFragmentLollipop)f).getParentHandle()).getName());
					}
				}
				else if(f instanceof CloudDriveExplorerFragmentLollipop){
					if(tabShown!=NO_TABS){
						tabShown=CLOUD_TAB;
					}

					if(((CloudDriveExplorerFragmentLollipop)f).getParentHandle()==-1|| ((CloudDriveExplorerFragmentLollipop)f).getParentHandle()==megaApi.getRootNode().getHandle()){
						setRootTitle();
					}
					else{
						aB.setTitle(megaApi.getNodeByHandle(((CloudDriveExplorerFragmentLollipop)f).getParentHandle()).getName());
					}
				}
				showFabButton(false);
			}
			else if(position == 2){
				if(f instanceof ChatExplorerFragment){
					if(tabShown!=NO_TABS){
						tabShown=CHAT_TAB;
					}

					aB.setTitle(getString(R.string.title_chat_explorer).toUpperCase());
				}
				else if(f instanceof IncomingSharesExplorerFragmentLollipop){
					if(tabShown!=NO_TABS){
						tabShown=INCOMING_TAB;
					}

					if(deepBrowserTree==0){
						setRootTitle();
					}
					else{
						aB.setTitle(megaApi.getNodeByHandle(((IncomingSharesExplorerFragmentLollipop)f).getParentHandle()).getName());
					}

					showFabButton(false);
				}
			}
		}
		supportInvalidateOptionsMenu();
	}
	
	public String getFragmentTag(int viewPagerId, int fragmentPosition)
	{
	     return "android:switcher:" + viewPagerId + ":" + fragmentPosition;
	}

	public void finishActivity(){
		finishAndRemoveTask();
	}

	@Override
	protected void onSaveInstanceState(Bundle bundle) {
		logDebug("onSaveInstanceState");
		super.onSaveInstanceState(bundle);
		bundle.putBoolean("folderSelected", folderSelected);
		cDriveExplorer = getCloudExplorerFragment();
		if(cDriveExplorer!=null){
			parentHandleCloud = cDriveExplorer.getParentHandle();
		}
		else{
			parentHandleCloud = -1;
		}
		bundle.putLong("parentHandleCloud", parentHandleCloud);

		iSharesExplorer = getIncomingExplorerFragment();
		if(iSharesExplorer!=null){
			parentHandleIncoming = iSharesExplorer.getParentHandle();
		}
		else{
			parentHandleIncoming = -1;
		}
		bundle.putLong("parentHandleIncoming", parentHandleIncoming);
		bundle.putInt("deepBrowserTree", deepBrowserTree);
		logDebug("IN BUNDLE -> deepBrowserTree: " + deepBrowserTree);

		bundle.putBoolean("importFileF", importFileF);
		bundle.putInt("importFragmentSelected", importFragmentSelected);
		bundle.putString("action", action);
		bundle.putSerializable("nameFiles", nameFiles);

		if (getChatExplorerFragment() != null) {
			getSupportFragmentManager().putFragment(bundle, "chatExplorerFragment", getChatExplorerFragment());
		}

		bundle.putString("querySearch", querySearch);
		bundle.putBoolean("isSearchExpanded", isSearchExpanded);
		bundle.putInt("pendingToAttach", pendingToAttach);
		bundle.putInt("totalAttached", totalAttached);
		bundle.putInt("totalErrors", totalErrors);
		bundle.putBoolean(SHOULD_RESTART_SEARCH, shouldRestartSearch);
		bundle.putString(QUERY_AFTER_SEARCH, queryAfterSearch);
		bundle.putString(CURRENT_ACTION, currentAction);
	}

	@Override
	protected void onResume() {
		super.onResume();
		if (getIntent() != null && mode == UPLOAD && folderSelected && filePreparedInfos == null) {
			mViewModel.ownFilePrepareTask(this,getIntent());
			createAndShowProgressDialog(false, getQuantityString(R.plurals.upload_prepare, 1));
		}
	}
	
	@Override
	public void onBackPressed() {
		logDebug("tabShown: " + tabShown);
		if (psaWebBrowser != null && psaWebBrowser.consumeBack()) return;
		retryConnectionsAndSignalPresence();

		cDriveExplorer = getCloudExplorerFragment();
		iSharesExplorer = getIncomingExplorerFragment();

		if (importFileF) {
			switch (importFragmentSelected) {
				case CLOUD_FRAGMENT: {
					if(cDriveExplorer!=null && cDriveExplorer.onBackPressed() == 0){
						chooseFragment(IMPORT_FRAGMENT);
					}
					break;
				}
				case INCOMING_FRAGMENT:{
					if(iSharesExplorer!=null && iSharesExplorer.onBackPressed() == 0){
						iSharesExplorer = null;
						chooseFragment(IMPORT_FRAGMENT);
					}
					break;
				}
				case CHAT_FRAGMENT:{
                    if (ACTION_UPLOAD_TO_CHAT.equals(action)) {
                        finishActivity();
                    } else {
                        chatExplorer = getChatExplorerFragment();
                        if (chatExplorer != null) {
                            chatExplorer.clearSelections();
                            showFabButton(false);
                            chooseFragment(IMPORT_FRAGMENT);
                        }
                    }
					break;
				}
				case IMPORT_FRAGMENT:{
					finishActivity();
					break;
				}
			}
		}
		else if (isCloudVisible()) {
			if (cDriveExplorer.onBackPressed() == 0) {
				finishActivity();
			}
		}
		else if (isIncomingVisible()) {
			if (iSharesExplorer.onBackPressed() == 0) {
				finishActivity();
			}
		}
		else {
			super.onBackPressed();
		}
	}

	private boolean isCloudVisible() {
		return cDriveExplorer != null && cDriveExplorer.isVisible()
				&& ((tabShown == CLOUD_TAB || tabShown == NO_TABS) && !importFileF)
				|| (importFileF && importFragmentSelected == CLOUD_FRAGMENT);
	}

	private boolean isIncomingVisible() {
		return iSharesExplorer != null && iSharesExplorer.isVisible()
				&& ((tabShown == INCOMING_TAB && !importFileF)
				|| (importFileF && importFragmentSelected == INCOMING_FRAGMENT));
	}

	/**
	 * Checks if should start ChatUploadService to share the content or only attach it.
	 * If the ChatUploadService has to start, it also checks if the content is already
	 * available on Cloud to avoid start upload existing files.
	 */
	private void startChatUploadService() {
		if (chatListItems == null || chatListItems.isEmpty()) {
			logWarning("ERROR null chats to upload");
			filePreparedInfos = null;
			openManagerAndFinish();
			return;
		}

		logDebug("Launch chat upload with files " + filePreparedInfos.size());

		boolean notEmptyAttachedNodes = attachNodes != null && !attachNodes.isEmpty();
		boolean notEmptyUploadInfo = uploadInfos != null && !uploadInfos.isEmpty();
		filesChecked = 0;

		if (notEmptyAttachedNodes && !notEmptyUploadInfo) {
			// All files exists, not necessary start ChatUploadService
			pendingToAttach = attachNodes.size() * chatListItems.size();
			for (MegaNode node : attachNodes) {
				for (MegaChatRoom item : chatListItems) {
					megaChatApi.attachNode(item.getChatId(), node.getHandle(), this);
				}
			}

			return;
		}

		Intent intent = new Intent(this, ChatUploadService.class);

		if (notEmptyAttachedNodes) {
			// There are exist files and files for upload
			long[] attachNodeHandles = new long[attachNodes.size()];

			for (int i = 0; i < attachNodes.size(); i++) {
				attachNodeHandles[i] = attachNodes.get(i).getHandle();
			}

			intent.putExtra(ChatUploadService.EXTRA_ATTACH_FILES, attachNodeHandles);
		}

		long[] attachIdChats = new long[chatListItems.size()];
		for (int i = 0; i < chatListItems.size(); i++) {
			attachIdChats[i] = chatListItems.get(i).getChatId();
		}
		intent.putExtra(ChatUploadService.EXTRA_ATTACH_CHAT_IDS, attachIdChats);

		List<ShareInfo> infoToShare = notEmptyUploadInfo ? uploadInfos : filePreparedInfos;
		long[] idPendMsgs = new long[uploadInfos.size() * chatListItems.size()];
		HashMap<String, String> filesToUploadFingerPrint = new HashMap<>();
		int pos = 0;

		for (ShareInfo info : infoToShare) {
			long timestamp = System.currentTimeMillis() / 1000;
			String fingerprint = megaApi.getFingerprint(info.getFileAbsolutePath());
			if (fingerprint == null) {
				logWarning("Error, fingerprint == NULL is not possible to access file for some reason");
				continue;
			}

			filesToUploadFingerPrint.put(fingerprint, info.getFileAbsolutePath());

			for (MegaChatRoom item : chatListItems) {
				PendingMessageSingle pendingMsg = createAttachmentPendingMessage(item.getChatId(),
						info.getFileAbsolutePath(), info.getTitle(), true);

				idPendMsgs[pos] = pendingMsg.getId();
				pos++;
			}
		}

		intent.putExtra(ChatUploadService.EXTRA_NAME_EDITED, nameFiles);
		intent.putExtra(ChatUploadService.EXTRA_UPLOAD_FILES_FINGERPRINTS, filesToUploadFingerPrint);
		intent.putExtra(ChatUploadService.EXTRA_PEND_MSG_IDS, idPendMsgs);
		intent.putExtra(ChatUploadService.EXTRA_COMES_FROM_FILE_EXPLORER, true);
		intent.putExtra(ChatUploadService.EXTRA_PARENT_NODE, myChatFilesNode.serialize());
		startService(intent);

		openManagerAndFinish();
	}

	private void openManagerAndFinish() {
		Intent intent = new Intent(this, ManagerActivityLollipop.class);
		intent.addFlags(Intent.FLAG_ACTIVITY_CLEAR_TOP);
		startActivity(intent);

		finish();
	}

	private void finishFileExplorer () {
		if (statusDialog != null) {
			try {
				statusDialog.dismiss();
			}
			catch(Exception ex){}
		}

		filePreparedInfos = null;
		logDebug("finish!!!");
		finishActivity();
	}

	public void checkIfFilesExistsInMEGA () {
		for (ShareInfo info : filePreparedInfos) {
			String fingerprint = megaApi.getFingerprint(info.getFileAbsolutePath());
			MegaNode node = megaApi.getNodeByFingerprint(fingerprint);
			if (node != null) {
				if (node.getParentHandle() == myChatFilesNode.getHandle()) {
//					File is in My Chat Files --> Add to attach
					attachNodes.add(node);
					filesChecked++;
				}
				else {
//					File is in Cloud --> Copy in My Chat Files
					megaApi.copyNode(node, myChatFilesNode, this);
				}
			}
			else {
				uploadInfos.add(info);
				filesChecked++;
			}
		}
		if (filesChecked == filePreparedInfos.size()) {
			startChatUploadService();
		}
	}

	/**
	 * Handle processed upload intent.
	 *
	 * @param infos List<ShareInfo> containing all the upload info.
	 */
	private void onIntentProcessed(List<ShareInfo> infos) {
		logDebug("onIntentChatProcessed");

		if (getIntent() != null && getIntent().getAction() != ACTION_PROCESSED) {
			getIntent().setAction(ACTION_PROCESSED);
		}

		if (infos == null) {
			statusDialog.dismiss();
			showSnackbar(getString(R.string.upload_can_not_open));
		} else if (existsMyChatFilesFolder()) {
			setMyChatFilesFolder(getMyChatFilesFolder());
			checkIfFilesExistsInMEGA();
		} else {
			megaApi.getMyChatFilesFolder(new GetAttrUserListener(this));
		}
	}

	private void onIntentProcessed() {
		List<ShareInfo> infos = filePreparedInfos;

		if (getIntent() != null && getIntent().getAction() != ACTION_PROCESSED) {
			getIntent().setAction(ACTION_PROCESSED);
		}


		logDebug("intent processed!");
		if (folderSelected) {
			if (infos == null) {
<<<<<<< HEAD
				dismissAlertDialogIfExists(statusDialog);
				showSnackbar(StringResourcesUtils.getString(R.string.upload_can_not_open));
				return;
=======
				showSnackbar(getString(R.string.upload_can_not_open));
>>>>>>> 26b6e5a4
			}

			if (app.getStorageState() == STORAGE_STATE_PAYWALL) {
				dismissAlertDialogIfExists(statusDialog);
				showOverDiskQuotaPaywallWarning();
				return;
			}

			long parentHandle = cDriveExplorer != null
					? cDriveExplorer.getParentHandle()
					: parentHandleCloud;

			MegaNode parentNode = megaApi.getNodeByHandle(parentHandle);
			if (parentNode == null) {
				parentNode = megaApi.getRootNode();
			}

			MegaNode finalParentNode = parentNode;
			checkNameCollisionUseCase.check(infos, parentNode)
					.subscribeOn(Schedulers.io())
					.observeOn(AndroidSchedulers.mainThread())
					.subscribe((result, throwable) -> {
						dismissAlertDialogIfExists(statusDialog);

						if (throwable != null) {
							showSnackbar(StringResourcesUtils.getString(R.string.error_temporary_unavaible));
						} else {
							List<ShareInfo> collisions = result.getFirst();
							List<ShareInfo> withoutCollisions = result.getSecond();

							if (!collisions.isEmpty()) {
								//TODO Show name collision activity
							}

							if (!withoutCollisions.isEmpty()) {
								showSnackbar(StringResourcesUtils.getQuantityString(R.plurals.upload_began, withoutCollisions.size(), withoutCollisions.size()));

								backToCloud(finalParentNode.getHandle(), infos.size());

								for (ShareInfo info : infos) {
									if (transfersManagement.shouldBreakTransfersProcessing()) {
										break;
									}

									Intent intent = new Intent(this, UploadService.class);
									intent.putExtra(UploadService.EXTRA_FILEPATH, info.getFileAbsolutePath());
									intent.putExtra(UploadService.EXTRA_NAME, info.getTitle());
									if (nameFiles != null && nameFiles.get(info.getTitle()) != null
											&& !nameFiles.get(info.getTitle()).equals(info.getTitle())) {
										intent.putExtra(UploadService.EXTRA_NAME_EDITED, nameFiles.get(info.getTitle()));
									}
									intent.putExtra(UploadService.EXTRA_PARENT_HASH, finalParentNode.getHandle());
									intent.putExtra(UploadService.EXTRA_SIZE, info.getSize());
									startService(intent);
								}

								filePreparedInfos = null;
								logDebug("finish!!!");
								finishActivity();
							}
						}
					});
		}
	}

    public void buttonClick(long[] handles){
		logDebug("handles: " + handles.length);

        Intent intent = new Intent();
        intent.putExtra(NODE_HANDLES, handles);
        intent.putStringArrayListExtra(SELECTED_CONTACTS, selectedContacts);
        setResult(RESULT_OK, intent);
		finishActivity();
    }

	/**
	 * Method to create and show a progress dialog
	 * @param cancelable Flag to set if the progress dialog is cancelable or not
	 * @param message Message to display into the progress dialog
	 */
	private void createAndShowProgressDialog(boolean cancelable, String message) {
		AlertDialog temp;
		try {
			temp = MegaProgressDialogUtil.createProgressDialog(this, message);
			temp.setCancelable(cancelable);
			temp.setCanceledOnTouchOutside(cancelable);
			temp.show();
		} catch (Exception e) {
			logWarning("Error creating and showing progress dialog.", e);
			return;
		}
		statusDialog = temp;
	}
	
	public void buttonClick(long handle){
		logDebug("handle: " + handle);

		if (tabShown == INCOMING_TAB){
			if (deepBrowserTree==0){
				Intent intent = new Intent();
				setResult(RESULT_FIRST_USER, intent);
				finishActivity();
				return;
			}
		}
		
		folderSelected = true;
		this.parentHandleCloud = handle;
		
		if (mode == MOVE) {
			long parentHandle = handle;
			MegaNode parentNode = megaApi.getNodeByHandle(parentHandle);
			if(parentNode == null){
				parentNode = megaApi.getRootNode();
			}
			
			Intent intent = new Intent();
			intent.putExtra("MOVE_TO", parentNode.getHandle());
			intent.putExtra("MOVE_HANDLES", moveFromHandles);
			setResult(RESULT_OK, intent);
			logDebug("finish!");
			finishActivity();
		}
		else if (mode == COPY){
			
			long parentHandle = handle;
			MegaNode parentNode = megaApi.getNodeByHandle(parentHandle);
			if(parentNode == null){
				parentNode = megaApi.getRootNode();
			}
			
			Intent intent = new Intent();
			intent.putExtra("COPY_TO", parentNode.getHandle());
			intent.putExtra("COPY_HANDLES", copyFromHandles);
			setResult(RESULT_OK, intent);
			logDebug("finish!");
			finishActivity();
		}
		else if (mode == UPLOAD || mode == SAVE){

			logDebug("mode UPLOAD");

			if (Intent.ACTION_SEND.equals(intent.getAction()) && intent.getType() != null) {
				if (TYPE_TEXT_PLAIN.equals(intent.getType())) {
					logDebug("Handle intent of text plain");

					Bundle extras = intent.getExtras();
					if(extras!=null){
						if (!extras.containsKey(Intent.EXTRA_STREAM)) {
							boolean isURL = false;
							StringBuilder body = new StringBuilder();
							String sharedText = intent.getStringExtra(Intent.EXTRA_TEXT);
							if (sharedText != null) {
								if (isHttpsUrl(sharedText) || isHttpUrl(sharedText)) {
									isURL = true;
									String header = "[InternetShortcut]\n";
									body.append(header);

									body.append("URL=");
								}
//								body.append(getString(R.string.new_file_content_when_uploading)+": ");
								body.append(sharedText);
							}

							String sharedText2 = intent.getStringExtra(Intent.EXTRA_SUBJECT);
							if (sharedText2 != null) {
								body.append("\nsubject=");
								body.append(sharedText2);
							}

							String sharedText3 = intent.getStringExtra(Intent.EXTRA_EMAIL);
							if (sharedText3 != null) {
								body.append("\nemail=");
//								body.append(getString(R.string.new_file_email_when_uploading)+": ");
								body.append(sharedText3);
							}

							MegaNode parentNode = megaApi.getNodeByHandle(handle);
							if(parentNode == null){
								parentNode = megaApi.getRootNode();
							}

							if (isURL) {
								showNewURLFileDialog(this, parentNode, body.toString(), sharedText2);
							} else {
								showNewFileDialog(this, parentNode, body.toString());
							}

							return;
						}
					}
				}
			}

			if (filePreparedInfos == null){
				mViewModel.ownFilePrepareTask(this,getIntent());
				createAndShowProgressDialog(false, getQuantityString(R.plurals.upload_prepare, 1));
			}
			else{
				onIntentProcessed();
			}
		}
		else if (mode == IMPORT){
			long parentHandle = handle;
			MegaNode parentNode = megaApi.getNodeByHandle(parentHandle);
			if(parentNode == null){
				parentNode = megaApi.getRootNode();
			}

			if(tabShown==CLOUD_TAB){
				fragmentHandle= megaApi.getRootNode().getHandle();
			}else if(tabShown == INCOMING_TAB){
				fragmentHandle = -1;
			}
			
			Intent intent = new Intent();
			intent.putExtra("IMPORT_TO", parentNode.getHandle());
			intent.putExtra("fragmentH",fragmentHandle);


			if(importChatHandles!=null){
				intent.putExtra("HANDLES_IMPORT_CHAT", importChatHandles);
			}

			setResult(RESULT_OK, intent);
			logDebug("finish!");
			finishActivity();
		}
		else if (mode == SELECT){

			if(selectFile)
			{
				Intent intent = new Intent();
				intent.putExtra(EXTRA_SELECTED_FOLDER, handle);
				intent.putStringArrayListExtra(SELECTED_CONTACTS, selectedContacts);
				setResult(RESULT_OK, intent);
				finishActivity();
			}
			else{
				long parentHandle = handle;
				MegaNode parentNode = megaApi.getNodeByHandle(parentHandle);
				if(parentNode == null){
					parentNode = megaApi.getRootNode();
				}

				Intent intent = new Intent();
				intent.putExtra(EXTRA_SELECTED_FOLDER, parentNode.getHandle());
				intent.putStringArrayListExtra(SELECTED_CONTACTS, selectedContacts);
				setResult(RESULT_OK, intent);
				finishActivity();
			}
		}
		else if (mode == SELECT_CAMERA_FOLDER){

			long parentHandle = handle;
			MegaNode parentNode = megaApi.getNodeByHandle(parentHandle);
			if(parentNode == null){
				parentNode = megaApi.getRootNode();
			}

			Intent intent = new Intent();
			intent.putExtra("SELECT_MEGA_FOLDER", parentNode.getHandle());			
			setResult(RESULT_OK, intent);
			finishActivity();
		}
	}

	private void backToCloud(long handle, int numberUploads){
		logDebug("handle: " + handle);

		Intent startIntent = new Intent(this, ManagerActivityLollipop.class)
				.addFlags(Intent.FLAG_ACTIVITY_CLEAR_TOP)
				.putExtra(SHOW_MESSAGE_UPLOAD_STARTED, true)
				.putExtra(NUMBER_UPLOADS, numberUploads);
		if(handle!=-1){
			startIntent.setAction(ACTION_OPEN_FOLDER);
			startIntent.putExtra("PARENT_HANDLE", handle);
		}
		startActivity(startIntent);
	}

    public void showSnackbar(String s){
		showSnackbar(fragmentContainer, s);
    }

    public void createFile(String name, String data, MegaNode parentNode, boolean isURL){
		if (app.getStorageState() == STORAGE_STATE_PAYWALL) {
			showOverDiskQuotaPaywallWarning();
			return;
		}

		File file;
		if (isURL) {
			file = createTemporalURLFile(this, name, data);
		} else {
			file = createTemporalTextFile(this, name, data);
		}

		if (file == null) {
			showSnackbar(StringResourcesUtils.getString(R.string.general_text_error));
			return;
		}

		checkNameCollisionUseCase.check(file.getName(), parentNode)
				.subscribeOn(Schedulers.io())
				.observeOn(AndroidSchedulers.mainThread())
				.subscribe(() -> {
							Intent intent = new Intent(this, UploadService.class);
							intent.putExtra(UploadService.EXTRA_FILEPATH, file.getAbsolutePath());
							intent.putExtra(UploadService.EXTRA_NAME, file.getName());
							intent.putExtra(UploadService.EXTRA_PARENT_HASH, parentNode.getHandle());
							intent.putExtra(UploadService.EXTRA_SIZE, file.getTotalSpace());
							startService(intent);

							logDebug("After UPLOAD click - back to Cloud");
							this.backToCloud(parentNode.getHandle(), 1);
							finishActivity();
						},
						throwable -> {
							if (throwable instanceof MegaNodeException.ChildAlreadyExistsException) {
								//TODO Show name collision activity
							} else {
								showSnackbar(StringResourcesUtils.getString(R.string.general_text_error));
							}
						});
	}

	@Override
	public void finishRenameActionWithSuccess(@NonNull String newName) {
		//No action needed
	}

	@Override
	public void actionConfirmed() {
		//No update needed
	}

	@Override
	public void createFolder(@NotNull String title) {

		logDebug("createFolder");
		if (!isOnline(this)){
            showSnackbar(getString(R.string.error_server_connection_problem));
			return;
		}

		if(isFinishing()){
			return;
		}

		long parentHandle = -1;

		cDriveExplorer = getCloudExplorerFragment();
		iSharesExplorer = getIncomingExplorerFragment();

		if (isCloudVisible()) {
			parentHandle = cDriveExplorer.getParentHandle();
		}
		else if (isIncomingVisible()) {
			parentHandle = iSharesExplorer.getParentHandle();
		}

		MegaNode parentNode = megaApi.getNodeByHandle(parentHandle);

		if (parentNode != null){
			logDebug("parentNode != null: " + parentNode.getName());
			boolean exists = false;
			ArrayList<MegaNode> nL = megaApi.getChildren(parentNode);
			for (int i=0;i<nL.size();i++){
				if (title.compareTo(nL.get(i).getName()) == 0){
					exists = true;
				}
			}

			if (!exists){
				statusDialog = null;
				try {
					statusDialog = MegaProgressDialogUtil.createProgressDialog(this, getString(R.string.context_creating_folder));
					statusDialog.show();
				}
				catch(Exception e){
					return;
				}

				megaApi.createFolder(title, parentNode, new CreateFolderListener(this));
			}
			else{
				showSnackbar(getString(R.string.context_folder_already_exists));
			}
		}
		else{
			logWarning("parentNode == null: " + parentHandle);
			parentNode = megaApi.getRootNode();
			if (parentNode != null){
				logDebug("megaApi.getRootNode() != null");
				boolean exists = false;
				ArrayList<MegaNode> nL = megaApi.getChildren(parentNode);
				for (int i=0;i<nL.size();i++){
					if (title.compareTo(nL.get(i).getName()) == 0){
						exists = true;
					}
				}

				if (!exists){
					statusDialog = null;
					try {
						statusDialog = MegaProgressDialogUtil.createProgressDialog(this, getString(R.string.context_creating_folder));
						statusDialog.show();
					}
					catch(Exception e){
						return;
					}

					megaApi.createFolder(title, parentNode, new CreateFolderListener(this));
				}
				else{
					showSnackbar(getString(R.string.context_folder_already_exists));
				}
			}
		}
	}

	/*
	 * Display keyboard
	 */
	private void showKeyboardDelayed(final View view) {
		handler.postDelayed(new Runnable() {
			@Override
			public void run() {
				InputMethodManager imm = (InputMethodManager) getSystemService(Context.INPUT_METHOD_SERVICE);
				imm.showSoftInput(view, InputMethodManager.SHOW_IMPLICIT);
			}
		}, 50);
	}

	@Override
	public void onRequestStart(MegaApiJava api, MegaRequest request) {
		logDebug("onRequestStart");
	}

	@Override
	public void onRequestFinish(MegaApiJava api, MegaRequest request, MegaError error) {
		logDebug("onRequestFinish");
		if (request.getType() == MegaRequest.TYPE_LOGIN){

			if (error.getErrorCode() != MegaError.API_OK) {
                logWarning("Login failed with error code: " + error.getErrorCode());
				MegaApplication.setLoggingIn(false);
			}
			else{
				loginProgressBar.setVisibility(View.VISIBLE);
				loginFetchNodesProgressBar.setVisibility(View.GONE);
				loggingInText.setVisibility(View.VISIBLE);
				fetchingNodesText.setVisibility(View.VISIBLE);
				prepareNodesText.setVisibility(View.GONE);

                gSession = megaApi.dumpSession();
                credentials = new UserCredentials(lastEmail, gSession, "", "", "");
                dbH.saveCredentials(credentials);
				logDebug("Logged in with session");
				logDebug("Setting account auth token for folder links.");
				megaApiFolder.setAccountAuth(megaApi.getAccountAuth());
				megaApi.fetchNodes(this);

                // Get cookies settings after login.
                MegaApplication.getInstance().checkEnabledCookies();
			}
		}
		else if (request.getType() == MegaRequest.TYPE_FETCH_NODES){

			if (error.getErrorCode() == MegaError.API_OK){
			    DatabaseHandler dbH = DatabaseHandler.getDbHandler(getApplicationContext());
				
				gSession = megaApi.dumpSession();
				MegaUser myUser = megaApi.getMyUser();
				String myUserHandle = "";
				if(myUser!=null){
					lastEmail = megaApi.getMyUser().getEmail();
					myUserHandle = megaApi.getMyUser().getHandle()+"";
				}

				credentials = new UserCredentials(lastEmail, gSession, "", "", myUserHandle);
				
				dbH.saveCredentials(credentials);
				
				loginLoggingIn.setVisibility(View.GONE);

				MegaApplication.setLoggingIn(false);
				afterLoginAndFetch();
			}
		}
		else if (request.getType() == MegaRequest.TYPE_COPY) {
			filesChecked++;
			if (error.getErrorCode() == MegaError.API_OK) {
				MegaNode node = megaApi.getNodeByHandle(request.getNodeHandle());
				if (node != null) {
					attachNodes.add(node);
				}
			} else {
				logWarning("Error copying node into My Chat Files");
			}
			if (filesChecked == filePreparedInfos.size()) {
				startChatUploadService();
			}
		}
	}

	@Override
	public void onRequestTemporaryError(MegaApiJava api, MegaRequest request,
			MegaError e) {
		// TODO Auto-generated method stub
		
	}

	@Override
	public void onRequestUpdate(MegaApiJava api, MegaRequest request) {
		// TODO Auto-generated method stub
		
	}

	@Override
	public void onUsersUpdate(MegaApiJava api, ArrayList<MegaUser> users) {
		// TODO Auto-generated method stub
		
	}

	@Override
	public void onUserAlertsUpdate(MegaApiJava api, ArrayList<MegaUserAlert> userAlerts) {
		logDebug("onUserAlertsUpdate");
	}


	@Override
	public void onEvent(MegaApiJava api, MegaEvent event) {

	}

	@Override
	public void onNodesUpdate(MegaApiJava api, ArrayList<MegaNode> updatedNodes) {
		logDebug("onNodesUpdate");
		if (getCloudExplorerFragment() != null){
			if (megaApi.getNodeByHandle(cDriveExplorer.getParentHandle()) != null){
				nodes = megaApi.getChildren(megaApi.getNodeByHandle(cDriveExplorer.getParentHandle()));
				cDriveExplorer.setNodes(nodes);
				cDriveExplorer.getRecyclerView().invalidate();
			}
			else{
				if (megaApi.getRootNode() != null){
					cDriveExplorer.setParentHandle(megaApi.getRootNode().getHandle());
					nodes = megaApi.getChildren(megaApi.getNodeByHandle(cDriveExplorer.getParentHandle()));
					cDriveExplorer.setNodes(nodes);
					cDriveExplorer.getRecyclerView().invalidate();
				}
			}
		}
	}

	@Override
	public void onReloadNeeded(MegaApiJava api) {
		// TODO Auto-generated method stub
		
	}
	
	@Override
	public void onDestroy(){
		if (megaApi != null) {
			megaApi.removeGlobalListener(this);
		}

		File childThumbDir = new File(getThumbFolder(this), ImportFilesFragment.THUMB_FOLDER);
		if (isFileAvailable(childThumbDir)){
			try {
				deleteFile(childThumbDir);
			} catch (IOException e) {
				logWarning("IOException deleting childThumbDir.", e);
			}
		}
		mViewModel.shutdownExecutorService();
		super.onDestroy();
	}

	private void deleteFile(File file) throws IOException {
		if (file.isDirectory()) {
			if (file.list().length == 0) {
				file.delete();
			} else {
				String[] files = file.list();
				for (String temp : files) {
					File deleteFile = new File(file, temp);
					deleteFile(deleteFile);
				}
				if (file.list().length == 0) {
					file.delete();
				}
			}
		} else {
			file.delete();
		}
	}

	@Override
	public void onAccountUpdate(MegaApiJava api) {
		// TODO Auto-generated method stub
		
	}

	@Override
	public void onContactRequestsUpdate(MegaApiJava api,
			ArrayList<MegaContactRequest> requests) {
		// TODO Auto-generated method stub
		
	}

	public void setToolbarSubtitle(String s) {
		if(aB != null) {
			aB.setSubtitle(s);
		}
	}
	
	@Override
    public boolean onOptionsItemSelected(MenuItem item) {
		logDebug("onOptionsItemSelected");

		int id = item.getItemId();
		switch(id){
			case android.R.id.home:{
				onBackPressed();
				break;
			}
			case R.id.cab_menu_create_folder:{
	        	showNewFolderDialog(this, this);
        		break;
			}
			case R.id.cab_menu_new_chat:{

				if(megaApi!=null && megaApi.getRootNode()!=null){
					ArrayList<MegaUser> contacts = megaApi.getContacts();
					if(contacts==null){
						showSnackbar(getString(R.string.no_contacts_invite));
					}
					else {
						if(contacts.isEmpty()){
							showSnackbar(getString(R.string.no_contacts_invite));
						}
						else{
							Intent in = new Intent(this, AddContactActivityLollipop.class);
							in.putExtra("contactType", CONTACT_TYPE_MEGA);
							startActivityForResult(in, REQUEST_CREATE_CHAT);
						}
					}
				}
				else{
					logWarning("Online but not megaApi");
					showErrorAlertDialog(getString(R.string.error_server_connection_problem), false, this);
				}
				break;
			}
		}
		return super.onOptionsItemSelected(item);
	}

	@Override
	protected void onActivityResult(int requestCode, int resultCode, Intent intent) {
		super.onActivityResult(requestCode, resultCode, intent);
		logDebug("Request code: " + requestCode + ", Result code: " + resultCode);

		if (requestCode == REQUEST_CREATE_CHAT && resultCode == RESULT_OK) {
			logDebug("REQUEST_CREATE_CHAT OK");

			if (intent == null) {
				logWarning("Return.....");
				return;
			}

			final ArrayList<String> contactsData = intent.getStringArrayListExtra(AddContactActivityLollipop.EXTRA_CONTACTS);

			if (contactsData != null) {
				if (contactsData.size() == 1) {
					MegaUser user = megaApi.getContact(contactsData.get(0));
					if (user != null) {
						logDebug("Chat with contact: " + contactsData.size());
						startOneToOneChat(user);
					}
				} else {
					logDebug("Create GROUP chat");
					MegaChatPeerList peers = MegaChatPeerList.createInstance();
					for (int i = 0; i < contactsData.size(); i++) {
						MegaUser user = megaApi.getContact(contactsData.get(i));
						if (user != null) {
							peers.addPeer(user.getHandle(), MegaChatPeerList.PRIV_STANDARD);
						}
					}
					logDebug("create group chat with participants: " + peers.size());

					final String chatTitle = intent.getStringExtra(AddContactActivityLollipop.EXTRA_CHAT_TITLE);
					final boolean isEKR = intent.getBooleanExtra(AddContactActivityLollipop.EXTRA_EKR, false);
					if (isEKR) {
						megaChatApi.createChat(true, peers, chatTitle, this);
					} else {
						final boolean chatLink = intent.getBooleanExtra(AddContactActivityLollipop.EXTRA_CHAT_LINK, false);

						if (chatLink) {
							if (chatTitle != null && !chatTitle.isEmpty()) {
								CreateGroupChatWithPublicLink listener = new CreateGroupChatWithPublicLink(this, chatTitle);
								megaChatApi.createPublicChat(peers, chatTitle, listener);
							} else {
								showAlert(this, getString(R.string.message_error_set_title_get_link), null);
							}
						} else {
							megaChatApi.createPublicChat(peers, chatTitle, this);
						}
					}
				}
			}
		}
	}

	public void onRequestFinishCreateChat(int errorCode, long chatHandle, boolean publicLink){
		logDebug("onRequestFinishCreateChat");

		if(errorCode==MegaChatError.ERROR_OK){
			logDebug("Chat CREATED.");
			//Update chat view
			chatExplorer = getChatExplorerFragment();
			if(chatExplorer!=null){
				chatExplorer.setChats();
			}
			showSnackbar(getString(R.string.new_group_chat_created));
		}
		else{
			logWarning("ERROR WHEN CREATING CHAT " + errorCode);
			showSnackbar(getString(R.string.create_chat_error));
		}
	}

	private void startOneToOneChat(MegaUser user){
		logDebug("User: " + user.getHandle());

		MegaChatRoom chat = megaChatApi.getChatRoomByUser(user.getHandle());
		MegaChatPeerList peers = MegaChatPeerList.createInstance();
		if(chat==null){
			logDebug("No chat, create it!");
			peers.addPeer(user.getHandle(), MegaChatPeerList.PRIV_STANDARD);
			megaChatApi.createChat(false, peers, this);
		}
		else{
			logDebug("There is already a chat, open it!");
			showSnackbar(getString(R.string.chat_already_exists));
		}
	}

	private void getChatAdded (ArrayList<ChatExplorerListItem> listItems) {
		ArrayList<MegaChatRoom> chats = new ArrayList<>();
		ArrayList<MegaUser> users = new ArrayList<>();

		createAndShowProgressDialog(true, StringResourcesUtils.getString(R.string.preparing_chats));

		for (ChatExplorerListItem item : listItems) {
			if (item.getChat() != null) {
				MegaChatRoom chatRoom = megaChatApi.getChatRoom(item.getChat().getChatId());
				if (chatRoom != null) {
					chats.add(chatRoom);
				}
			}
			else if (item.getContact() != null && item.getContact().getMegaUser() != null) {
				users.add(item.getContact().getMegaUser());
			}
		}

		if (!users.isEmpty()) {
			CreateChatListener listener = new CreateChatListener(
					CreateChatListener.SEND_FILE_EXPLORER_CONTENT, chats, users, this, this,
					this::sendToChats);

			for (MegaUser user : users) {
				MegaChatPeerList peers = MegaChatPeerList.createInstance();
				peers.addPeer(user.getHandle(), MegaChatPeerList.PRIV_STANDARD);
				megaChatApi.createChat(false, peers, listener);
			}
		}
		else {
			sendToChats(chats);
		}
	}

	@Override
	public void onClick(View v) {
		logDebug("onClick");

		switch(v.getId()) {
			case R.id.fab_file_explorer: {
				chatExplorer = getChatExplorerFragment();
				if(chatExplorer!=null){
					if(chatExplorer.getAddedChats()!=null){
//						sendToChats(chatExplorer.getAddedChats());
						getChatAdded(chatExplorer.getAddedChats());
					}
				}
				break;
			}
			case R.id.new_group_button: {
				if(megaApi!=null && megaApi.getRootNode()!=null){
					ArrayList<MegaUser> contacts = megaApi.getContacts();
					if(contacts==null){
						showSnackbar(getString(R.string.no_contacts_invite));
					}
					else {
						if(contacts.isEmpty()){
							showSnackbar(getString(R.string.no_contacts_invite));
						}
						else{
							Intent intent = new Intent(this, AddContactActivityLollipop.class);
							intent.putExtra("contactType", CONTACT_TYPE_MEGA);
							intent.putExtra("onlyCreateGroup", true);
							startActivityForResult(intent, REQUEST_CREATE_CHAT);
						}
					}
				}
				else{
					logWarning("Online but not megaApi");
					showErrorAlertDialog(getString(R.string.error_server_connection_problem), false, this);
				}
				break;
			}
		}
	}

	private Unit sendToChats(List<? extends MegaChatRoom> chats){

		if (statusDialog != null) {
			try {
				statusDialog.dismiss();
			}
			catch(Exception ex){}
		}

		chatListItems.addAll(chats);

		if (Intent.ACTION_SEND.equals(intent.getAction()) && intent.getType() != null) {
			Bundle extras = intent.getExtras();
			if (TYPE_TEXT_PLAIN.equals(intent.getType()) && extras != null && !extras.containsKey(Intent.EXTRA_STREAM)) {
				logDebug("Handle intent of text plain");
				StringBuilder body = new StringBuilder();
				String sharedText2 = intent.getStringExtra(Intent.EXTRA_SUBJECT);
				if (sharedText2 != null) {
					body.append(getString(R.string.new_file_subject_when_uploading) + ": ");
					body.append(sharedText2);
				}
				String sharedText = intent.getStringExtra(Intent.EXTRA_TEXT);
				if (sharedText != null) {
					if(body.length()>0){
						body.append("\n");
					}
//					body.append(getString(R.string.new_file_content_when_uploading) + ": ");
					body.append(sharedText);
				}
				String sharedText3 = intent.getStringExtra(Intent.EXTRA_EMAIL);
				if (sharedText3 != null) {
					if(body.length()>0){
						body.append("\n");
					}
					body.append(getString(R.string.new_file_email_when_uploading) + ": ");
					body.append(sharedText3);
				}

				for(int i=0; i < chatListItems.size();i++){
					megaChatApi.sendMessage(chatListItems.get(i).getChatId(), body.toString());
				}

				if(chatListItems.size()==1){
					MegaChatRoom chatItem = chatListItems.get(0);
					long idChat = chatItem.getChatId();
					if(chatItem!=null){
						Intent intent = new Intent(this, ManagerActivityLollipop.class);
						intent.addFlags(Intent.FLAG_ACTIVITY_CLEAR_TOP);
						intent.setAction(ACTION_CHAT_NOTIFICATION_MESSAGE);
						intent.putExtra(CHAT_ID, idChat);
						startActivity(intent);
					}
				}
				else{
					Intent chatIntent = new Intent(this, ManagerActivityLollipop.class);
					chatIntent.setAction(ACTION_CHAT_SUMMARY);
					startActivity(chatIntent);
				}

				return Unit.INSTANCE;
			}
		}

		if (filePreparedInfos == null) {
			createAndShowProgressDialog(false, getQuantityString(R.plurals.upload_prepare, 1));
			filePrepareUseCase.prepareFiles(intent)
					.subscribeOn(Schedulers.io())
					.observeOn(AndroidSchedulers.mainThread())
					.subscribe((shareInfo, throwable) -> {
						if (throwable == null) {
							onIntentProcessed(shareInfo);
						}
					});
		} else {
			onIntentProcessed(filePreparedInfos);
		}

		return Unit.INSTANCE;
	}

	@Override
	public void onChatListItemUpdate(MegaChatApiJava api, MegaChatListItem item) {

	}

    @Override
    public void onChatInitStateUpdate(MegaChatApiJava api, int newState) {

    }

	@Override
	public void onChatOnlineStatusUpdate(MegaChatApiJava api, long userhandle, int status, boolean inProgress) {

	}

	@Override
	public void onChatPresenceConfigUpdate(MegaChatApiJava api, MegaChatPresenceConfig config) {

	}

	@Override
	public void onChatConnectionStateUpdate(MegaChatApiJava api, long chatid, int newState) {

	}

	@Override
	public void onChatPresenceLastGreen(MegaChatApiJava api, long userhandle, int lastGreen) {
		int state = megaChatApi.getUserOnlineStatus(userhandle);
		if(state != MegaChatApi.STATUS_ONLINE && state != MegaChatApi.STATUS_BUSY && state != MegaChatApi.STATUS_INVALID) {
			String formattedDate = lastGreenDate(this, lastGreen);
			if (userhandle != megaChatApi.getMyUserHandle()) {
				chatExplorer = getChatExplorerFragment();
				if (chatExplorer != null) {
					chatExplorer.updateLastGreenContact(userhandle, formattedDate);
				}
			}
		}
	}

	private ChatExplorerFragment getChatExplorerFragment () {

		ChatExplorerFragment c;

		if (importFileF) {
			return (ChatExplorerFragment) getSupportFragmentManager().findFragmentByTag("chatExplorer");
		}

		if (mTabsAdapterExplorer == null) return null;

		if(isChatFirst){
			c = (ChatExplorerFragment) mTabsAdapterExplorer.instantiateItem(viewPagerExplorer, 0);
		}
		else{
			c = (ChatExplorerFragment) mTabsAdapterExplorer.instantiateItem(viewPagerExplorer, 2);
		}

		if (c.isAdded()) {
			return c;
		}

		return null;
	}

	private IncomingSharesExplorerFragmentLollipop getIncomingExplorerFragment() {
		if (mTabsAdapterExplorer == null) return null;

		if (!isChatFirst) {
			IncomingSharesExplorerFragmentLollipop iS =
					(IncomingSharesExplorerFragmentLollipop) mTabsAdapterExplorer.instantiateItem(viewPagerExplorer, 1);

			if (iS.isAdded()) {
				return iS;
			}
		}

		return null;
	}

	private CloudDriveExplorerFragmentLollipop getCloudExplorerFragment () {
		CloudDriveExplorerFragmentLollipop cD;

		if (importFileF || tabShown == NO_TABS) {
			return (CloudDriveExplorerFragmentLollipop) getSupportFragmentManager().findFragmentByTag("cDriveExplorer");
		}

		if (mTabsAdapterExplorer == null) return null;

		if (isChatFirst) {
			cD = (CloudDriveExplorerFragmentLollipop) mTabsAdapterExplorer.instantiateItem(viewPagerExplorer, 1);
		}
		else {
			cD = (CloudDriveExplorerFragmentLollipop) mTabsAdapterExplorer.instantiateItem(viewPagerExplorer, 0);
		}

		if (cD.isAdded()) {
			return cD;
		}

		return null;
	}

	public void refreshOrderNodes (int order) {
		cDriveExplorer = getCloudExplorerFragment();
		if (cDriveExplorer != null) {
			cDriveExplorer.orderNodes(order);
		}

		iSharesExplorer = getIncomingExplorerFragment();
		if (iSharesExplorer != null) {
			iSharesExplorer.orderNodes(order);
		}
	}

	private void refreshViewNodes (boolean isList) {
		this.isList = isList;

		cDriveExplorer =  getCloudExplorerFragment();
		iSharesExplorer = getIncomingExplorerFragment();

		if (cDriveExplorer != null) {
			getSupportFragmentManager().beginTransaction().detach(cDriveExplorer).commitNowAllowingStateLoss();
			getSupportFragmentManager().beginTransaction().attach(cDriveExplorer).commitNowAllowingStateLoss();
		}

		if (iSharesExplorer != null) {
			getSupportFragmentManager().beginTransaction().detach(iSharesExplorer).commitNowAllowingStateLoss();
			getSupportFragmentManager().beginTransaction().attach(iSharesExplorer).commitNowAllowingStateLoss();
		}
	}

	public void collapseSearchView () {
		if (searchMenuItem == null) {
			return;
		}
		collapsedByClick = true;
		searchMenuItem.collapseActionView();
	}

	public long getParentHandleCloud() {
		return parentHandleCloud;
	}

	public void setParentHandleCloud(long parentHandleCloud) {
		this.parentHandleCloud = parentHandleCloud;
	}

	public long getParentHandleIncoming() {
		return parentHandleIncoming;
	}

	public void setParentHandleIncoming(long parentHandleIncoming) {
		this.parentHandleIncoming = parentHandleIncoming;
	}

	public int getMode() {
		return mode;
	}

	public void setMode(int mode) {
		this.mode = mode;
	}

	public boolean isSelectFile() {
		return selectFile;
	}

	public void setSelectFile(boolean selectFile) {
		this.selectFile = selectFile;
	}

	public MegaNode parentMoveCopy() {
		return parentMoveCopy;
	}

	public int getDeepBrowserTree() {
		return deepBrowserTree;
	}

	public void setDeepBrowserTree(int deep) {
		deepBrowserTree=deep;
	}

	public void increaseDeepBrowserTree() {
		deepBrowserTree++;
	}

	public void decreaseDeepBrowserTree() {
		deepBrowserTree--;
	}

	public List<ShareInfo> getFilePreparedInfos() {
		return filePreparedInfos;
	}

	public void setNameFiles (HashMap<String, String> nameFiles) {
		this.nameFiles = nameFiles;
	}

	public HashMap<String, String> getNameFiles () {
		return nameFiles;
	}

	public DrawerItem getCurrentItem() {
		if (viewPagerExplorer != null) {
			if (viewPagerExplorer.getCurrentItem() == 0) {
				cDriveExplorer = getCloudExplorerFragment();
				if (cDriveExplorer != null) {
					return DrawerItem.CLOUD_DRIVE;
				}
			}
			else {
				iSharesExplorer = getIncomingExplorerFragment();
				if (iSharesExplorer != null) {
					return DrawerItem.SHARED_ITEMS;
				}
			}
		}
		return null;
	}

	public boolean isList () {
		return isList;
	}

	public int getItemType() {
		if (isList) {
			return MegaNodeAdapter.ITEM_VIEW_TYPE_LIST;
		}
		else {
			return MegaNodeAdapter.ITEM_VIEW_TYPE_GRID;
		}
	}

	public boolean isMultiselect() {
		return multiselect;
	}

	public void setMyChatFilesFolder(MegaNode myChatFilesNode) {
		this.myChatFilesNode = myChatFilesNode;
	}

	public void finishCreateFolder(boolean success, long handle) {
		try {
			statusDialog.dismiss();
		}
		catch (Exception ex) {}

		if (success){
			cDriveExplorer = getCloudExplorerFragment();
			iSharesExplorer = getIncomingExplorerFragment();

			if (isCloudVisible()){
				cDriveExplorer.navigateToFolder(handle);
				parentHandleCloud = handle;
				hideTabs(true, CLOUD_TAB);
			}
			else if (isIncomingVisible()){
				iSharesExplorer.navigateToFolder(handle);
				parentHandleIncoming = handle;
				hideTabs(true, INCOMING_TAB);
			}
		}
	}

	public void setShouldRestartSearch(boolean shouldRestartSearch) {
		this.shouldRestartSearch = shouldRestartSearch;
	}

	public boolean shouldRestartSearch() {
		return shouldRestartSearch;
	}

	public String getQuerySearch() {
		return querySearch;
	}

	public void clearQuerySearch() {
		querySearch = null;
	}

    public void setQueryAfterSearch() {
	    this.queryAfterSearch = querySearch;
    }

    public boolean shouldReopenSearch() {
	    if (queryAfterSearch == null) return false;

        openSearchView(queryAfterSearch);
	    queryAfterSearch = null;
	    return true;
    }

	/**
	 * Hides or shows tabs of a section depending on the navigation level
	 * and if select mode is enabled or not.
	 *
	 * @param hide       If true, hides the tabs, else shows them.
	 * @param currentTab The current tab where the action happens.
	 */
	public void hideTabs(boolean hide, int currentTab) {
		if (!hide && (queryAfterSearch != null || isSearchExpanded || pendingToOpenSearchView)) {
			return;
		}

		switch (currentTab) {
			case CLOUD_FRAGMENT:
				if (getCloudExplorerFragment() == null
						|| (!hide && parentHandleCloud != getCloudRootHandle() && parentHandleCloud != INVALID_HANDLE)) {
					return;
				}

				break;

			case INCOMING_FRAGMENT:
				if (getIncomingExplorerFragment() == null
						|| (!hide && parentHandleIncoming != INVALID_HANDLE)) {
					return;
				}

				break;

			case CHAT_FRAGMENT:
				if (getChatExplorerFragment() == null) {
					return;
				}

				break;
		}

		viewPagerExplorer.disableSwipe(hide);

		// If no tab should be shown, keep hide.
		tabLayoutExplorer.setVisibility(hide || (tabShown == NO_TABS) ? View.GONE : View.VISIBLE);
	}

	public void showSortByPanel() {
		if (isBottomSheetDialogShown(bottomSheetDialogFragment)) {
			return;
		}

		if (getIncomingExplorerFragment() != null && deepBrowserTree == 0
				&& viewPagerExplorer != null && viewPagerExplorer.getCurrentItem() == INCOMING_TAB) {
			bottomSheetDialogFragment = SortByBottomSheetDialogFragment.newInstance(ORDER_OTHERS);
		} else {
			bottomSheetDialogFragment = SortByBottomSheetDialogFragment.newInstance(ORDER_CLOUD);
		}

		bottomSheetDialogFragment.show(getSupportFragmentManager(),
				bottomSheetDialogFragment.getTag());
	}
}<|MERGE_RESOLUTION|>--- conflicted
+++ resolved
@@ -1659,13 +1659,9 @@
 		logDebug("intent processed!");
 		if (folderSelected) {
 			if (infos == null) {
-<<<<<<< HEAD
 				dismissAlertDialogIfExists(statusDialog);
 				showSnackbar(StringResourcesUtils.getString(R.string.upload_can_not_open));
 				return;
-=======
-				showSnackbar(getString(R.string.upload_can_not_open));
->>>>>>> 26b6e5a4
 			}
 
 			if (app.getStorageState() == STORAGE_STATE_PAYWALL) {
