package mega.privacy.android.app.lollipop;

import android.app.AlertDialog;
import android.app.ProgressDialog;
import android.content.Context;
import android.content.DialogInterface;
import android.content.Intent;
import android.graphics.PorterDuff;
import android.os.AsyncTask;
import android.os.Build;
import android.os.Bundle;
import android.os.Handler;
import android.support.design.widget.AppBarLayout;
import android.support.design.widget.FloatingActionButton;
import android.support.design.widget.TabLayout;
import android.support.v4.app.Fragment;
import android.support.v4.app.FragmentTransaction;
import android.support.v4.content.ContextCompat;
import android.support.v4.content.LocalBroadcastManager;
import android.support.v4.view.ViewPager;
import android.support.v7.app.ActionBar;
import android.support.v7.widget.SearchView;
import android.support.v7.widget.Toolbar;
import android.text.Editable;
import android.text.TextWatcher;
import android.util.DisplayMetrics;
import android.view.Display;
import android.view.KeyEvent;
import android.view.LayoutInflater;
import android.view.Menu;
import android.view.MenuInflater;
import android.view.MenuItem;
import android.view.View;
import android.view.ViewGroup;
import android.view.Window;
import android.view.WindowManager;
import android.view.inputmethod.EditorInfo;
import android.view.inputmethod.InputMethodManager;
import android.widget.EditText;
import android.widget.FrameLayout;
import android.widget.ImageView;
import android.widget.LinearLayout;
import android.widget.ProgressBar;
import android.widget.RelativeLayout;
import android.widget.TextView;
import android.widget.TextView.OnEditorActionListener;

import java.io.File;
import java.io.IOException;
import java.util.ArrayList;
import java.util.HashMap;
import java.util.Iterator;
import java.util.List;
import java.util.Map;
import java.util.regex.Matcher;
import java.util.regex.Pattern;

import mega.privacy.android.app.DatabaseHandler;
import mega.privacy.android.app.MegaApplication;
import mega.privacy.android.app.MegaPreferences;
import mega.privacy.android.app.R;
import mega.privacy.android.app.ShareInfo;
import mega.privacy.android.app.SorterContentActivity;
import mega.privacy.android.app.UploadService;
import mega.privacy.android.app.UserCredentials;
import mega.privacy.android.app.components.EditTextCursorWatcher;
import mega.privacy.android.app.lollipop.adapters.FileExplorerPagerAdapter;
import mega.privacy.android.app.lollipop.adapters.MegaNodeAdapter;
import mega.privacy.android.app.lollipop.listeners.CreateGroupChatWithPublicLink;
import mega.privacy.android.app.lollipop.listeners.CreateChatToPerformActionListener;
import mega.privacy.android.app.lollipop.listeners.CreateGroupChatWithPublicLink;
import mega.privacy.android.app.lollipop.megachat.ChatExplorerFragment;
import mega.privacy.android.app.lollipop.megachat.ChatExplorerListItem;
import mega.privacy.android.app.lollipop.megachat.ChatSettings;
import mega.privacy.android.app.lollipop.megachat.ChatUploadService;
import mega.privacy.android.app.lollipop.megachat.PendingMessageSingle;
import mega.privacy.android.app.lollipop.tasks.FilePrepareTask;
import nz.mega.sdk.MegaApiAndroid;
import nz.mega.sdk.MegaApiJava;
import nz.mega.sdk.MegaChatApi;
import nz.mega.sdk.MegaChatApiAndroid;
import nz.mega.sdk.MegaChatApiJava;
import nz.mega.sdk.MegaChatError;
import nz.mega.sdk.MegaChatListItem;
import nz.mega.sdk.MegaChatListenerInterface;
import nz.mega.sdk.MegaChatPeerList;
import nz.mega.sdk.MegaChatPresenceConfig;
import nz.mega.sdk.MegaChatRequest;
import nz.mega.sdk.MegaChatRequestListenerInterface;
import nz.mega.sdk.MegaChatRoom;
import nz.mega.sdk.MegaContactRequest;
import nz.mega.sdk.MegaError;
import nz.mega.sdk.MegaEvent;
import nz.mega.sdk.MegaGlobalListenerInterface;
import nz.mega.sdk.MegaNode;
import nz.mega.sdk.MegaRequest;
import nz.mega.sdk.MegaRequestListenerInterface;
import nz.mega.sdk.MegaShare;
import nz.mega.sdk.MegaUser;
import nz.mega.sdk.MegaUserAlert;

import static android.webkit.URLUtil.*;
import static mega.privacy.android.app.utils.Constants.*;
import static mega.privacy.android.app.utils.FileUtils.*;
import static mega.privacy.android.app.utils.LogUtil.*;
import static mega.privacy.android.app.utils.ThumbnailUtils.*;
import static mega.privacy.android.app.utils.TimeUtils.*;
import static mega.privacy.android.app.utils.Util.*;

public class FileExplorerActivityLollipop extends SorterContentActivity implements MegaRequestListenerInterface, MegaGlobalListenerInterface, MegaChatRequestListenerInterface, View.OnClickListener, MegaChatListenerInterface {

	private final static String SHOULD_RESTART_SEARCH = "SHOULD_RESTART_SEARCH";
	private final static String QUERY_AFTER_SEARCH = "QUERY_AFTER_SEARCH";

	public final static int CLOUD_FRAGMENT = 0;
	public final static int INCOMING_FRAGMENT = 1;
	public final static int CHAT_FRAGMENT = 3;
	public final static int IMPORT_FRAGMENT = 4;
    public static final String EXTRA_SHARE_INFOS = "share_infos";
    public static final String EXTRA_SHARE_ACTION = "share_action";
    public static final String EXTRA_SHARE_TYPE = "share_type";

	public static String ACTION_PROCESSED = "CreateLink.ACTION_PROCESSED";
	
	public static String ACTION_PICK_MOVE_FOLDER = "ACTION_PICK_MOVE_FOLDER";
	public static String ACTION_PICK_COPY_FOLDER = "ACTION_PICK_COPY_FOLDER";
	public static String ACTION_PICK_IMPORT_FOLDER = "ACTION_PICK_IMPORT_FOLDER";
	public static String ACTION_SELECT_FOLDER = "ACTION_SELECT_FOLDER";
	public static String ACTION_SELECT_FOLDER_TO_SHARE = "ACTION_SELECT_FOLDER_TO_SHARE";
	public static String ACTION_SELECT_FILE = "ACTION_SELECT_FILE";
	public static String ACTION_CHOOSE_MEGA_FOLDER_SYNC = "ACTION_CHOOSE_MEGA_FOLDER_SYNC";
	public static String ACTION_MULTISELECT_FILE = "ACTION_MULTISELECT_FILE";
	public static String ACTION_UPLOAD_TO_CLOUD = "ACTION_UPLOAD_TO_CLOUD";

	public static int UPLOAD = 0;
	public static int MOVE = 1;
	public static int COPY = 2;
	public static int CAMERA = 3;
	public static int IMPORT = 4;
	public static int SELECT = 5;
	public static int SELECT_CAMERA_FOLDER = 7;
	public static int SHARE_LINK = 8;

	private static final int NO_TABS = -1;
	private static final int CLOUD_TAB = 0;
	private static final int INCOMING_TAB = 1;
	private static final int CHAT_TAB = 2;
	private static final int SHOW_TABS = 3;
	private boolean isChatFirst;

	private DatabaseHandler dbH;
	private MegaPreferences prefs;

	private AppBarLayout abL;
	private Toolbar tB;
	private ActionBar aB;
	private DisplayMetrics outMetrics;
	private RelativeLayout fragmentContainer;
	private LinearLayout loginLoggingIn;
	private ProgressBar loginProgressBar;
	private ProgressBar loginFetchNodesProgressBar;
	private TextView generatingKeysText;
	private TextView queryingSignupLinkText;
	private TextView confirmingAccountText;
	private TextView loggingInText;
	private TextView fetchingNodesText;
	private TextView prepareNodesText;

	private FloatingActionButton fabButton;

	private MegaNode parentMoveCopy;
	private ArrayList<Long> nodeHandleMoveCopy;

	private MenuItem createFolderMenuItem;
	private MenuItem newChatMenuItem;
	private MenuItem searchMenuItem;
	private MenuItem gridListMenuItem;
	private MenuItem sortByMenuItem;
	private boolean isList = true;

	private FrameLayout cloudDriveFrameLayout;
	private long fragmentHandle  = -1;

	private String gSession;
	private UserCredentials credentials;
	private String lastEmail;
	
	private MegaApiAndroid megaApi;
	private MegaChatApiAndroid megaChatApi;

	private int mode;
	private boolean multiselect;
	private boolean selectFile;
	
	private long[] moveFromHandles;
	private long[] copyFromHandles;
	private long[] importChatHandles;
	private ArrayList<String> selectedContacts;
	private boolean folderSelected;
	
	private Handler handler;

	private ChatSettings chatSettings;
	
	private int tabShown = CLOUD_TAB;

	private ArrayList<MegaChatRoom> chatListItems;

	private CloudDriveExplorerFragmentLollipop cDriveExplorer;
	private IncomingSharesExplorerFragmentLollipop iSharesExplorer;
	private ChatExplorerFragment chatExplorer;
	private ImportFilesFragment importFileFragment;

	private AlertDialog newFolderDialog;

	private ProgressDialog statusDialog;

	private List<ShareInfo> filePreparedInfos;

	//Tabs in Cloud
	private TabLayout tabLayoutExplorer;
	private FileExplorerPagerAdapter mTabsAdapterExplorer;
	private ViewPager viewPagerExplorer;

	private ArrayList<MegaNode> nodes;

	private String regex = "[*|\\?:\"<>\\\\\\\\/]";

	private long parentHandleIncoming;
	private long parentHandleCloud;
	private int deepBrowserTree;

	private Intent intent;
	private boolean importFileF;
	private int importFragmentSelected = -1;
	private String action;
    private android.support.v7.app.AlertDialog renameDialog;
	private HashMap<String, String> nameFiles = new HashMap<>();

	private MegaNode myChatFilesNode;
	private ArrayList<MegaNode> attachNodes = new ArrayList<>();
	private ArrayList<ShareInfo> uploadInfos = new ArrayList<>();
	private int filesChecked;

	private SearchView searchView;

    private boolean needLogin;

	private FileExplorerActivityLollipop fileExplorerActivityLollipop;

	private String querySearch = "";
	private boolean isSearchExpanded;
	private boolean collapsedByClick;
	private boolean pendingToOpenSearchView;
	private int pendingToAttach;
	private int totalAttached;
	private int totalErrors;

	private boolean shouldRestartSearch;
	private String queryAfterSearch;

	@Override
	public void onRequestStart(MegaChatApiJava api, MegaChatRequest request) {

	}

	@Override
	public void onRequestUpdate(MegaChatApiJava api, MegaChatRequest request) {

	}

	@Override
	public void onRequestFinish(MegaChatApiJava api, MegaChatRequest request, MegaChatError e) {
		logDebug("onRequestFinish(CHAT)");

		if (request.getType() == MegaChatRequest.TYPE_CONNECT){
			MegaApplication.setLoggingIn(false);
			if(e.getErrorCode()==MegaChatError.ERROR_OK){
				logDebug("Connected to chat!");
			}
			else{
				logWarning("ERROR WHEN CONNECTING " + e.getErrorString());
			}
		}
		else if(request.getType() == MegaChatRequest.TYPE_CREATE_CHATROOM){
			logDebug("Create chat request finish.");
			onRequestFinishCreateChat(e.getErrorCode(), request.getChatHandle(), false);
		}
		else if (request.getType() == MegaChatRequest.TYPE_ATTACH_NODE_MESSAGE){
			logDebug("Attach file request finish.");
			if(e.getErrorCode()==MegaChatError.ERROR_OK){
				totalAttached++;
			}
			else{
				totalErrors++;
			}
			if (totalAttached+totalErrors == pendingToAttach) {
				if (totalErrors == 0 || totalAttached > 0) {
					Intent intent = new Intent(this, ManagerActivityLollipop.class);
					intent.addFlags(Intent.FLAG_ACTIVITY_CLEAR_TOP);
					intent.setAction(ACTION_SHOW_SNACKBAR_SENT_AS_MESSAGE);
					if (chatListItems.size() == 1) {
						intent.putExtra("CHAT_ID", chatListItems.get(0).getChatId());
					}
					startActivity(intent);
				}
				else {
					showSnackbar(getString(R.string.files_send_to_chat_error));
				}
				finishFileExplorer();
			}
		}
	}

	@Override
	public void onRequestTemporaryError(MegaChatApiJava api, MegaChatRequest request, MegaChatError e) {

	}

	/*
	 * Background task to process files for uploading
	 */
	private class OwnFilePrepareTask extends AsyncTask<Intent, Void, List<ShareInfo>> {
		Context context;
		
		OwnFilePrepareTask(Context context){
			this.context = context;
		}
		
		@Override
		protected List<ShareInfo> doInBackground(Intent... params) {
			logDebug("OwnFilePrepareTask: doInBackground");
            Intent intent = params[0];
            List<ShareInfo> shareInfos = (List<ShareInfo>) intent.getSerializableExtra(EXTRA_SHARE_INFOS);
            if(shareInfos != null) {
                return  shareInfos;
            }
            return ShareInfo.processIntent(intent, context);
		}

		@Override
		protected void onPostExecute(List<ShareInfo> info) {
			filePreparedInfos = info;
			if(needLogin) {
                Intent loginIntent = new Intent(FileExplorerActivityLollipop.this, LoginActivityLollipop.class);
                loginIntent.putExtra("visibleFragment", LOGIN_FRAGMENT);
                loginIntent.putExtra(EXTRA_SHARE_ACTION, getIntent().getAction());
                loginIntent.putExtra(EXTRA_SHARE_TYPE, getIntent().getType());
                loginIntent.putExtra(EXTRA_SHARE_INFOS,new ArrayList<>(info));
                // close previous login page
                loginIntent.addFlags(Intent.FLAG_ACTIVITY_CLEAR_TOP);
                loginIntent.setAction(ACTION_FILE_EXPLORER_UPLOAD);
                needLogin = false;
                startActivity(loginIntent);
                finish();
                return;
            }
			if (action != null && getIntent() != null) {
				getIntent().setAction(action);
			}
			if (importFileF) {
				if (importFragmentSelected != -1) {
					chooseFragment(importFragmentSelected);
				}
				else {
					chooseFragment(IMPORT_FRAGMENT);
				}

				if (statusDialog != null) {
					try {
						statusDialog.dismiss();
					}
					catch(Exception ex){}
				}
			}
			else {
				onIntentProcessed();
			}
		}			
	}
	
	@Override
	public boolean onKeyDown(int keyCode, KeyEvent event) {
	    if ( keyCode == KeyEvent.KEYCODE_MENU ) {
	        // do nothing
	        return true;
	    }
	    return super.onKeyDown(keyCode, event);
	}
	
	@Override
	protected void onCreate(Bundle savedInstanceState) {
		requestWindowFeature(Window.FEATURE_NO_TITLE);
		logDebug("onCreate first");
		super.onCreate(savedInstanceState);

		if(savedInstanceState!=null){
			logDebug("Bundle is NOT NULL");
			parentHandleCloud = savedInstanceState.getLong("parentHandleCloud", -1);
			logDebug("savedInstanceState -> parentHandleCloud: " + parentHandleCloud);
			parentHandleIncoming = savedInstanceState.getLong("parentHandleIncoming", -1);
			logDebug("savedInstanceState -> parentHandleIncoming: " + parentHandleIncoming);
			deepBrowserTree = savedInstanceState.getInt("deepBrowserTree", 0);
			logDebug("savedInstanceState -> deepBrowserTree: " + deepBrowserTree);
			importFileF = savedInstanceState.getBoolean("importFileF", false);
			importFragmentSelected = savedInstanceState.getInt("importFragmentSelected", -1);
			action = savedInstanceState.getString("action", null);
			nameFiles = (HashMap<String, String>) savedInstanceState.getSerializable("nameFiles");
			chatExplorer = (ChatExplorerFragment) getSupportFragmentManager().getFragment(savedInstanceState, "chatExplorerFragment");
			querySearch = savedInstanceState.getString("querySearch", "");
			isSearchExpanded = savedInstanceState.getBoolean("isSearchExpanded", isSearchExpanded);
			pendingToAttach = savedInstanceState.getInt("pendingToAttach", 0);
			totalAttached = savedInstanceState.getInt("totalAttached", 0);
			totalErrors = savedInstanceState.getInt("totalErrors", 0);
			shouldRestartSearch = savedInstanceState.getBoolean(SHOULD_RESTART_SEARCH, false);
			queryAfterSearch = savedInstanceState.getString(QUERY_AFTER_SEARCH, null);

			if (isSearchExpanded) {
				pendingToOpenSearchView = true;
			}
		}
		else{
			logDebug("Bundle is NULL");
			parentHandleCloud = -1;
			parentHandleIncoming = -1;
			deepBrowserTree = 0;
			importFileF = false;
			importFragmentSelected = -1;
			action = null;
			pendingToAttach = 0;
			totalAttached = 0;
			totalErrors = 0;
		}

		fileExplorerActivityLollipop = this;
				
		dbH = DatabaseHandler.getDbHandler(this);
		prefs = dbH.getPreferences();
		if (prefs == null || prefs.getPreferredViewList() == null) {
			isList = true;
		}
		else {
			isList = Boolean.parseBoolean(prefs.getPreferredViewList());
		}
		credentials = dbH.getCredentials();
		
		Display display = getWindowManager().getDefaultDisplay();
		outMetrics = new DisplayMetrics ();
	    display.getMetrics(outMetrics);
		
		if (credentials == null){
			logWarning("User credentials NULL");
<<<<<<< HEAD
			Intent loginIntent = new Intent(this, LoginActivityLollipop.class);
			loginIntent.putExtra(VISIBLE_FRAGMENT,  LOGIN_FRAGMENT);
			loginIntent.setAction(ACTION_FILE_EXPLORER_UPLOAD);
			startActivity(loginIntent);
			finish();
=======
            needLogin = true;
            OwnFilePrepareTask ownFilePrepareTask = new OwnFilePrepareTask(this);
            ownFilePrepareTask.execute(getIntent());
            createAndShowProgressDialog(false, R.string.upload_prepare);
>>>>>>> 60242385
			return;
		}
		else{
			logDebug("User has credentials");
		}
		
		if (savedInstanceState != null){
			folderSelected = savedInstanceState.getBoolean("folderSelected", false);
		}
	
		megaApi = ((MegaApplication)getApplication()).getMegaApi();
		megaApi.addGlobalListener(this);

		if (isChatEnabled()) {
			if (megaChatApi == null) {
				megaChatApi = ((MegaApplication)getApplication()).getMegaChatApi();
			}
		}
		
		setContentView(R.layout.activity_file_explorer);
		
		fragmentContainer = findViewById(R.id.fragment_container_file_explorer);

		abL = findViewById(R.id.app_bar_layout_explorer);
		//Set toolbar
		tB = findViewById(R.id.toolbar_explorer);
		setSupportActionBar(tB);
		aB = getSupportActionBar();
		if(aB!=null){
			aB.hide();
		}
		else{
			logWarning("aB is null");
		}

		fabButton = findViewById(R.id.fab_file_explorer);
		fabButton.setOnClickListener(this);
		showFabButton(false);
		//TABS
		tabLayoutExplorer =  findViewById(R.id.sliding_tabs_file_explorer);
		viewPagerExplorer = findViewById(R.id.explorer_tabs_pager);
		viewPagerExplorer.setOffscreenPageLimit(3);
		
		//Layout for login if needed
		loginLoggingIn = findViewById(R.id.file_logging_in_layout);
		loginProgressBar = findViewById(R.id.file_login_progress_bar);
		loginFetchNodesProgressBar = findViewById(R.id.file_login_fetching_nodes_bar);
		generatingKeysText = findViewById(R.id.file_login_generating_keys_text);
		queryingSignupLinkText = findViewById(R.id.file_login_query_signup_link_text);
		confirmingAccountText =findViewById(R.id.file_login_confirm_account_text);
		loggingInText = findViewById(R.id.file_login_logging_in_text);
		fetchingNodesText = findViewById(R.id.file_login_fetch_nodes_text);
		prepareNodesText = findViewById(R.id.file_login_prepare_nodes_text);

		intent = getIntent();
		if (megaApi.getRootNode() == null){
			getWindow().setStatusBarColor(ContextCompat.getColor(this, R.color.transparent_black));

			logDebug("hide action bar");
			if (!MegaApplication.isLoggingIn()) {

				MegaApplication.setLoggingIn(true);

				getSupportActionBar().hide();
				tabLayoutExplorer.setVisibility(View.GONE);
				viewPagerExplorer.setVisibility(View.GONE);
				queryingSignupLinkText.setVisibility(View.GONE);
				confirmingAccountText.setVisibility(View.GONE);
				loginLoggingIn.setVisibility(View.VISIBLE);
				loginProgressBar.setVisibility(View.VISIBLE);
				loginFetchNodesProgressBar.setVisibility(View.GONE);
				loggingInText.setVisibility(View.VISIBLE);
				fetchingNodesText.setVisibility(View.GONE);
				prepareNodesText.setVisibility(View.GONE);
				gSession = credentials.getSession();

				if(isChatEnabled()){
					logDebug("Chat is ENABLED");

					int ret = megaChatApi.getInitState();

					if(ret==MegaChatApi.INIT_NOT_DONE||ret==MegaChatApi.INIT_ERROR){
						ret = megaChatApi.init(gSession);
						logDebug("Result of init ---> " + ret);
						chatSettings = dbH.getChatSettings();
						if (ret == MegaChatApi.INIT_NO_CACHE) {
							logDebug("Condition ret == MegaChatApi.INIT_NO_CACHE");
						}
						else if (ret == MegaChatApi.INIT_ERROR) {
							logDebug("Condition ret == MegaChatApi.INIT_ERROR");
							if(chatSettings == null) {
								logWarning("ERROR----> Switch OFF chat");
								chatSettings = new ChatSettings();
								chatSettings.setEnabled(false+"");
								dbH.setChatSettings(chatSettings);
							} else{
								logWarning("ERROR----> Switch OFF chat");
								dbH.setEnabledChat(false + "");
							}
							megaChatApi.logout(this);
						}
						else{
							logDebug("onCreate: Chat correctly initialized");
						}
					}
				}

				megaApi.fastLogin(gSession, this);
			}
			else{
				logWarning("Another login is proccessing");
			}
		}
		else{
			getWindow().setStatusBarColor(ContextCompat.getColor(this, R.color.dark_primary_color));

			afterLoginAndFetch();
		}

		getWindow().setFlags(WindowManager.LayoutParams.FLAG_WATCH_OUTSIDE_TOUCH, WindowManager.LayoutParams.FLAG_WATCH_OUTSIDE_TOUCH);
		getWindow().setFlags(WindowManager.LayoutParams.FLAG_NOT_TOUCH_MODAL, WindowManager.LayoutParams.FLAG_NOT_TOUCH_MODAL);

	}
	
	private void afterLoginAndFetch(){
		handler = new Handler();

		logDebug("SHOW action bar");
		if(aB==null){
			aB=getSupportActionBar();
		}
		aB.show();
		logDebug("aB.setHomeAsUpIndicator");
		aB.setHomeAsUpIndicator(mutateIcon(this, R.drawable.ic_arrow_back_white, R.color.black));
		aB.setDisplayHomeAsUpEnabled(true);
		aB.setDisplayShowHomeEnabled(true);

		if ((intent != null) && (intent.getAction() != null)){
            selectedContacts = intent.getStringArrayListExtra(SELECTED_CONTACTS);
			logDebug("intent OK: " + intent.getAction());
			if (intent.getAction().equals(ACTION_SELECT_FOLDER_TO_SHARE)){
				logDebug("action = ACTION_SELECT_FOLDER_TO_SHARE");
				//Just show Cloud Drive, no INCOMING tab , no need of tabhost
				mode = SELECT;

				aB.setTitle(getString(R.string.title_share_folder_explorer).toUpperCase());
				setView(CLOUD_TAB, false, -1);
				tabShown = NO_TABS;

			}
			else if (intent.getAction().equals(ACTION_SELECT_FILE)){
				logDebug("action = ACTION_SELECT_FILE");
				//Just show Cloud Drive, no INCOMING tab , no need of tabhost
				mode = SELECT;
				selectFile = true;

				aB.setTitle(getResources().getQuantityString(R.plurals.plural_select_file, 1).toUpperCase());
				setView(CLOUD_TAB, false, -1);
				tabShown=NO_TABS;
			}
			else if (intent.getAction().equals(ACTION_MULTISELECT_FILE)){
				logDebug("action = ACTION_MULTISELECT_FILE");
				//Just show Cloud Drive, no INCOMING tab , no need of tabhost
				mode = SELECT;
				selectFile = true;
				multiselect = true;

				aB.setTitle(getResources().getQuantityString(R.plurals.plural_select_file, 10).toUpperCase());
				setView(SHOW_TABS, false, CHAT_TAB);
			}
			else if (intent.getAction().equals(ACTION_PICK_MOVE_FOLDER)){
				logDebug("ACTION_PICK_MOVE_FOLDER");
				mode = MOVE;
				moveFromHandles = intent.getLongArrayExtra("MOVE_FROM");

				aB.setTitle(getString(R.string.title_share_folder_explorer).toUpperCase());
				setView(SHOW_TABS, false, CHAT_TAB);

				ArrayList<Long> list = new ArrayList<Long>(moveFromHandles.length);
				nodeHandleMoveCopy = new ArrayList<Long>(moveFromHandles.length);
				MegaNode p;
				for (long n : moveFromHandles) {
					list.add(n);
					nodeHandleMoveCopy.add(n);
					p = megaApi.getNodeByHandle(n);
					p = megaApi.getParentNode(p);
					parentMoveCopy = p;
				}

				cDriveExplorer = getCloudExplorerFragment();
				if(cDriveExplorer!=null){
					cDriveExplorer.setDisableNodes(list);
				}
			}
			else if (intent.getAction().equals(ACTION_PICK_COPY_FOLDER)){
				logDebug("ACTION_PICK_COPY_FOLDER");
				mode = COPY;
				copyFromHandles = intent.getLongArrayExtra("COPY_FROM");

				aB.setTitle(getString(R.string.title_share_folder_explorer).toUpperCase());
				setView(SHOW_TABS, false, CHAT_TAB);

				MegaNode p;
				nodeHandleMoveCopy = new ArrayList<Long>(copyFromHandles.length);
				ArrayList<Long> list = new ArrayList<Long>(copyFromHandles.length);
				for (long n : copyFromHandles){
					list.add(n);
					nodeHandleMoveCopy.add(n);
					p = megaApi.getNodeByHandle(n);
					p = megaApi.getParentNode(p);
					parentMoveCopy = p;
				}
			}
			else if (intent.getAction().equals(ACTION_CHOOSE_MEGA_FOLDER_SYNC)){
				logDebug("action = ACTION_CHOOSE_MEGA_FOLDER_SYNC");
				mode = SELECT_CAMERA_FOLDER;

				aB.setTitle(getString(R.string.title_share_folder_explorer).toUpperCase());
				setView(SHOW_TABS, false, CHAT_TAB);
			}
			else if (intent.getAction().equals(ACTION_PICK_IMPORT_FOLDER)){
				mode = IMPORT;

				importChatHandles = intent.getLongArrayExtra("HANDLES_IMPORT_CHAT");

				aB.setTitle(getString(R.string.title_share_folder_explorer).toUpperCase());
				setView(SHOW_TABS, false, CHAT_TAB);
			}
			else if ((intent.getAction().equals(ACTION_SELECT_FOLDER))){
				logDebug("action = ACTION_SELECT_FOLDER");
				mode = SELECT;

				aB.setTitle(getString(R.string.title_share_folder_explorer).toUpperCase());
				setView(SHOW_TABS, false, CHAT_TAB);
			}
			else if ((intent.getAction().equals(ACTION_UPLOAD_TO_CLOUD))){
				logDebug("action = UPLOAD to Cloud Drive");
				mode = UPLOAD;
				selectFile = false;

				aB.setTitle(getString(R.string.title_cloud_explorer).toUpperCase());
				setView(CLOUD_TAB, false, -1);
				tabShown=NO_TABS;
			}
			else{
				logDebug("action = UPLOAD");
				mode = UPLOAD;

				if (Intent.ACTION_SEND.equals(intent.getAction()) && intent.getType() != null) {
					if ("text/plain".equals(intent.getType())) {
						Bundle extras = intent.getExtras();
						if(extras!=null) {
							if (!extras.containsKey(Intent.EXTRA_STREAM)) {
								isChatFirst = true;
							}
						}
					}
				}

				if(isChatFirst){
					aB.setTitle(getString(R.string.title_chat_explorer).toUpperCase());
					setView(SHOW_TABS, true, -1);
					if (!isChatEnabled()) {
						isChatFirst = false;
					}
				}
				else{
					aB.setTitle(getString(R.string.title_upload_explorer).toUpperCase());
					importFileF = true;
					action = intent.getAction();

					cloudDriveFrameLayout = (FrameLayout) findViewById(R.id.cloudDriveFrameLayout);
					OwnFilePrepareTask ownFilePrepareTask = new OwnFilePrepareTask(this);
					ownFilePrepareTask.execute(getIntent());
					createAndShowProgressDialog(false, R.string.upload_prepare);

					cloudDriveFrameLayout.setVisibility(View.VISIBLE);

					tabLayoutExplorer.setVisibility(View.GONE);
					viewPagerExplorer.setVisibility(View.GONE);
					tabShown=NO_TABS;
				}
			}
		}
		else{
			logError("intent error");
		}
	}

	private void setView(int tab, boolean isChatFirst, int tabToRemove) {
		switch (tab) {
			case CLOUD_TAB:{
				cloudDriveFrameLayout = (FrameLayout) findViewById(R.id.cloudDriveFrameLayout);
				if(cDriveExplorer==null){
					cDriveExplorer = new CloudDriveExplorerFragmentLollipop();
				}

				FragmentTransaction ft = getSupportFragmentManager().beginTransaction();
				ft.replace(R.id.cloudDriveFrameLayout, cDriveExplorer, "cDriveExplorer");
				ft.commitNowAllowingStateLoss();

				cloudDriveFrameLayout.setVisibility(View.VISIBLE);
				tabLayoutExplorer.setVisibility(View.GONE);
				viewPagerExplorer.setVisibility(View.GONE);
				break;
			}
			case SHOW_TABS:{
				if (mTabsAdapterExplorer == null){
					tabLayoutExplorer.setVisibility(View.VISIBLE);
					viewPagerExplorer.setVisibility(View.VISIBLE);
					if (isChatFirst && isChatEnabled()) {
						mTabsAdapterExplorer = new FileExplorerPagerAdapter(getSupportFragmentManager(),this, true);
					}
					else {
						mTabsAdapterExplorer = new FileExplorerPagerAdapter(getSupportFragmentManager(),this);
					}
					viewPagerExplorer.setAdapter(mTabsAdapterExplorer);
					tabLayoutExplorer.setupWithViewPager(viewPagerExplorer);

					if (mTabsAdapterExplorer != null && mTabsAdapterExplorer.getCount() > 2 && !isChatFirst && tabToRemove == CHAT_TAB) {
						mTabsAdapterExplorer.setTabRemoved(true);
						tabLayoutExplorer.removeTabAt(2);
						mTabsAdapterExplorer.notifyDataSetChanged();
					}
					else if (!isChatEnabled() && mTabsAdapterExplorer != null && mTabsAdapterExplorer.getCount() > 2) {
						mTabsAdapterExplorer.setTabRemoved(true);
						tabLayoutExplorer.removeTabAt(2);
						mTabsAdapterExplorer.notifyDataSetChanged();
					}
				}

				viewPagerExplorer.addOnPageChangeListener(new ViewPager.OnPageChangeListener() {
					public void onPageScrollStateChanged(int state) {}
					public void onPageScrolled(int position, float positionOffset, int positionOffsetPixels) {}

					public void onPageSelected(int position) {
						logDebug("Position:"+ position);
						supportInvalidateOptionsMenu();
						changeTitle();

						if (!multiselect) {
							return;
						}

						if (isSearchExpanded && !pendingToOpenSearchView) {
							clearQuerySearch();
							collapseSearchView();
						}
						cDriveExplorer = getCloudExplorerFragment();
						iSharesExplorer = getIncomingExplorerFragment();
						if (position == 0) {
							if (iSharesExplorer != null ) {
								iSharesExplorer.hideMultipleSelect();
							}
							if (cDriveExplorer != null) {
								cDriveExplorer.checkScroll();
							}
						}
						else if (position == 1) {
							if (cDriveExplorer != null) {
								cDriveExplorer.hideMultipleSelect();
							}
							if (iSharesExplorer != null) {
								iSharesExplorer.checkScroll();
							}
						}
					}
				});
			}
		}
	}

	public void chooseFragment (int fragment) {
		importFragmentSelected = fragment;
		FragmentTransaction ft = getSupportFragmentManager().beginTransaction();
		if (fragment == CLOUD_FRAGMENT) {
			if(cDriveExplorer==null){
				cDriveExplorer = new CloudDriveExplorerFragmentLollipop();
			}
			ft.replace(R.id.cloudDriveFrameLayout, cDriveExplorer, "cDriveExplorer");
		}
		else if (fragment == INCOMING_FRAGMENT) {
			if(iSharesExplorer==null){
				iSharesExplorer = new IncomingSharesExplorerFragmentLollipop();
			}
			ft.replace(R.id.cloudDriveFrameLayout, iSharesExplorer, "iSharesExplorer");
		}
		else if (fragment == CHAT_FRAGMENT) {
			if(chatExplorer==null){
				chatExplorer = new ChatExplorerFragment();
			}
			ft.replace(R.id.cloudDriveFrameLayout, chatExplorer, "chatExplorer");
		}
		else if (fragment == IMPORT_FRAGMENT){
			if(importFileFragment==null){
				importFileFragment = new ImportFilesFragment();
			}
			ft.replace(R.id.cloudDriveFrameLayout, importFileFragment, "importFileFragment");
		}
		ft.commitNowAllowingStateLoss();
		supportInvalidateOptionsMenu();
		changeTitle();
	}

	public void showFabButton(boolean show){
		if(show){
			fabButton.setVisibility(View.VISIBLE);
		}
		else{
			fabButton.setVisibility(View.GONE);
		}
	}

	public void changeActionBarElevation(boolean whitElevation) {
		chatExplorer = getChatExplorerFragment();
		if (chatExplorer == null || chatExplorer.isHidden()) {
			if (Build.VERSION.SDK_INT >= Build.VERSION_CODES.LOLLIPOP) {
				if (whitElevation) {
					abL.setElevation(px2dp(4, outMetrics));
				}
				else {
					abL.setElevation(0);
				}
			}
		}
	}

	private void setGridListAction () {
		if (isList) {
			gridListMenuItem.setTitle(R.string.action_grid);
			gridListMenuItem.setIcon(mutateIcon(this, R.drawable.ic_thumbnail_view, R.color.black));
		}
		else {
			gridListMenuItem.setTitle(R.string.action_list);
			gridListMenuItem.setIcon(ContextCompat.getDrawable(this, R.drawable.ic_list_view));
		}
	}

	private boolean isSearchMultiselect() {
		if (multiselect) {
			cDriveExplorer = getCloudExplorerFragment();
			iSharesExplorer = getIncomingExplorerFragment();
			if (isCloudVisible() || isIncomingVisible()) {
				return true;
			}
		}
		return false;
	}

	@Override
    public boolean onCreateOptionsMenu(Menu menu) {
		logDebug("onCreateOptionsMenuLollipop");
		
		// Inflate the menu items for use in the action bar
	    MenuInflater inflater = getMenuInflater();
	    inflater.inflate(R.menu.file_explorer_action, menu);

	    searchMenuItem = menu.findItem(R.id.cab_menu_search);
	    searchMenuItem.setIcon(mutateIconSecondary(this, R.drawable.ic_menu_search, R.color.black));
	    createFolderMenuItem = menu.findItem(R.id.cab_menu_create_folder);
	    newChatMenuItem = menu.findItem(R.id.cab_menu_new_chat);
	    gridListMenuItem = menu.findItem(R.id.cab_menu_grid_list);
	    sortByMenuItem = menu.findItem(R.id.cab_menu_sort);
	   	setGridListAction();
	   	sortByMenuItem.setIcon(ContextCompat.getDrawable(this, R.drawable.ic_sort));

	    searchMenuItem.setVisible(false);
		createFolderMenuItem.setVisible(false);
		newChatMenuItem.setVisible(false);
		gridListMenuItem.setVisible(true);
		sortByMenuItem.setVisible(false);

		searchView = (SearchView) searchMenuItem.getActionView();

		SearchView.SearchAutoComplete searchAutoComplete = (SearchView.SearchAutoComplete) searchView.findViewById(android.support.v7.appcompat.R.id.search_src_text);
		searchAutoComplete.setTextColor(ContextCompat.getColor(this, R.color.black));
		searchAutoComplete.setHintTextColor(ContextCompat.getColor(this, R.color.status_bar_login));
		searchAutoComplete.setHint(getString(R.string.hint_action_search));
		View v = searchView.findViewById(android.support.v7.appcompat.R.id.search_plate);
		v.setBackgroundColor(ContextCompat.getColor(this, android.R.color.transparent));

		if (searchView != null){
			searchView.setIconifiedByDefault(true);
		}

		searchMenuItem.setOnActionExpandListener(new MenuItem.OnActionExpandListener() {
			@Override
			public boolean onMenuItemActionExpand(MenuItem item) {
				isSearchExpanded = true;
				if (isSearchMultiselect()) {
					gridListMenuItem.setVisible(false);
					sortByMenuItem.setVisible(false);
				}
				else {
					chatExplorer = getChatExplorerFragment();
					if (chatExplorer != null && chatExplorer.isVisible()) {
						chatExplorer.enableSearch(true);
					}
				}
				return true;
			}

			@Override
			public boolean onMenuItemActionCollapse(MenuItem item) {
				isSearchExpanded = false;
				if (isSearchMultiselect()) {
					if (isCloudVisible()) {
						cDriveExplorer.closeSearch(collapsedByClick);
					}
					else if (isIncomingVisible()) {
						iSharesExplorer.closeSearch(collapsedByClick);
					}
					supportInvalidateOptionsMenu();
				}
				else {
					chatExplorer = getChatExplorerFragment();
					if (chatExplorer != null && chatExplorer.isVisible()) {
						chatExplorer.enableSearch(false);
					}
				}
				return true;
			}
		});

		searchView.setMaxWidth(Integer.MAX_VALUE);
		searchView.setOnQueryTextListener(new SearchView.OnQueryTextListener() {
			@Override
			public boolean onQueryTextSubmit(String query) {
				logDebug("Query: " + query);
				hideKeyboard(fileExplorerActivityLollipop, 0);
				return true;
			}

			@Override
			public boolean onQueryTextChange(String newText) {
				if (!collapsedByClick) {
					querySearch = newText;
				} else {
					collapsedByClick = false;
				}
				if (isSearchMultiselect()) {
					if (isCloudVisible()) {
						cDriveExplorer.search(newText);
					}
					else if (isIncomingVisible()) {
						iSharesExplorer.search(newText);
					}
				}
				else {
					chatExplorer = getChatExplorerFragment();
					if (chatExplorer != null && chatExplorer.isVisible()) {
						chatExplorer.search(newText);
					}
				}
				return true;
			}
		});

		if (isSearchMultiselect()) {
			isPendingToOpenSearchView();
		}
	    
	    return super.onCreateOptionsMenu(menu);
	}

	public void isPendingToOpenSearchView () {
		if (pendingToOpenSearchView && searchMenuItem != null) {
			openSearchView(querySearch);
			pendingToOpenSearchView = false;
		}
	}

	private void openSearchView(String search) {
	    if (searchMenuItem == null) return;

        searchMenuItem.expandActionView();
        searchView.setQuery(search, false);
    }

	private void setCreateFolderVisibility() {
		if (intent == null) {
			return;
		}

		if(intent.getAction().equals(ACTION_MULTISELECT_FILE)||intent.getAction().equals(ACTION_SELECT_FILE)){
			createFolderMenuItem.setVisible(false);
		}
		else{
			createFolderMenuItem.setVisible(true);
		}
	}

	@Override
    public boolean onPrepareOptionsMenu(Menu menu) {
		logDebug("onPrepareOptionsMenuLollipop");

	    //Check the tab shown
		if (viewPagerExplorer != null && tabShown != NO_TABS){

			int index = viewPagerExplorer.getCurrentItem();

			if(index==0){
				if(isChatFirst){
					gridListMenuItem.setVisible(false);
					searchMenuItem.setVisible(true);
					createFolderMenuItem.setVisible(false);
					newChatMenuItem.setVisible(false);
				}
				else{
					//CLOUD TAB
					setCreateFolderVisibility();
					newChatMenuItem.setVisible(false);
					if (multiselect) {
						sortByMenuItem.setVisible(true);
						searchMenuItem.setVisible(true);
					}
				}

			}
			else if(index==1){
				if(isChatFirst){
					//CLOUD TAB
					setCreateFolderVisibility();
					newChatMenuItem.setVisible(false);
				}
				else{
					iSharesExplorer = getIncomingExplorerFragment();
					if(iSharesExplorer != null){
						logDebug("Level deepBrowserTree: " + deepBrowserTree);
						if (deepBrowserTree==0){
							createFolderMenuItem.setVisible(false);
						}
						else{
							//Check the folder's permissions
							long parentH = iSharesExplorer.getParentHandle();
							MegaNode n = megaApi.getNodeByHandle(parentH);
							int accessLevel= megaApi.getAccess(n);
							logDebug("Node: " + n.getHandle() + ", Permissions: " + accessLevel);

							switch(accessLevel){
								case MegaShare.ACCESS_OWNER:
								case MegaShare.ACCESS_READWRITE:
								case MegaShare.ACCESS_FULL:
									setCreateFolderVisibility();
									break;

								case MegaShare.ACCESS_READ:
									createFolderMenuItem.setVisible(false);
									break;
							}
						}
					}
					newChatMenuItem.setVisible(false);
					if (multiselect) {
						sortByMenuItem.setVisible(true);
						searchMenuItem.setVisible(true);
					}
				}
			}
			else if(index==2){
				if(isChatFirst){
					//INCOMING TAB
					iSharesExplorer = getIncomingExplorerFragment();
					if(iSharesExplorer != null){
						logDebug("Level deepBrowserTree: " + deepBrowserTree);
						if (deepBrowserTree==0){
							createFolderMenuItem.setVisible(false);
						}
						else{
							//Check the folder's permissions
							long parentH = iSharesExplorer.getParentHandle();
							MegaNode n = megaApi.getNodeByHandle(parentH);
							int accessLevel= megaApi.getAccess(n);
							logDebug("Node: " + n.getHandle() + ", Permissions: " + accessLevel);

							switch(accessLevel){
								case MegaShare.ACCESS_OWNER:
								case MegaShare.ACCESS_READWRITE:
								case MegaShare.ACCESS_FULL:
									createFolderMenuItem.setVisible(true);
									break;
								case MegaShare.ACCESS_READ:
									createFolderMenuItem.setVisible(false);
									break;
							}
						}
					}
					newChatMenuItem.setVisible(false);
				}
				else{
					gridListMenuItem.setVisible(false);
					searchMenuItem.setVisible(true);
					createFolderMenuItem.setVisible(false);
					newChatMenuItem.setVisible(false);
				}
			}

		}
		else{
			if (cDriveExplorer != null && !importFileF){
				setCreateFolderVisibility();
			}
			else if (importFileF) {
				if (importFragmentSelected != -1 ) {
					switch (importFragmentSelected) {
						case CLOUD_FRAGMENT: {
							createFolderMenuItem.setVisible(true);
							break;
						}
						case INCOMING_FRAGMENT:{
							iSharesExplorer = getIncomingExplorerFragment();
							if(iSharesExplorer != null){
								if (deepBrowserTree > 0) {
									//Check the folder's permissions
									long parentH = iSharesExplorer.getParentHandle();
									MegaNode n = megaApi.getNodeByHandle(parentH);
									int accessLevel= megaApi.getAccess(n);

									switch(accessLevel){
										case MegaShare.ACCESS_OWNER:
										case MegaShare.ACCESS_READWRITE:
										case MegaShare.ACCESS_FULL:{
											createFolderMenuItem.setVisible(true);
											break;
										}
										case MegaShare.ACCESS_READ:{
											createFolderMenuItem.setVisible(false);
											break;
										}
									}
								}
							}
							break;
						}
						case CHAT_FRAGMENT:{
							gridListMenuItem.setVisible(false);
							newChatMenuItem.setVisible(false);
							searchMenuItem.setVisible(true);
							break;
						}
						case IMPORT_FRAGMENT: {
							gridListMenuItem.setVisible(false);
							break;
						}
					}
				}
			}
		}
	    return super.onPrepareOptionsMenu(menu);
	}
	
	private View getTabIndicator(Context context, String title) {
        View view = LayoutInflater.from(context).inflate(R.layout.tab_layout, null);

        TextView tv = (TextView) view.findViewById(R.id.textView);
        tv.setText(title);
        return view;
    }

	private void setRootTitle(){
		logDebug("setRootTitle");

		if(mode == SELECT){
			if(selectFile){
				if(multiselect){
					aB.setTitle(getResources().getQuantityString(R.plurals.plural_select_file, 10).toUpperCase());
				}
				else{
					aB.setTitle(getResources().getQuantityString(R.plurals.plural_select_file, 1).toUpperCase());
				}
			}
			else{
				aB.setTitle(getString(R.string.title_share_folder_explorer).toUpperCase());
			}
		}
		else if(mode == MOVE || mode == COPY || mode == SELECT_CAMERA_FOLDER || mode == IMPORT){
			aB.setTitle(getString(R.string.title_share_folder_explorer).toUpperCase());
		}
		else if(mode == UPLOAD && !importFileF){
			aB.setTitle(getString(R.string.title_cloud_explorer).toUpperCase());
		}
		else if (mode == UPLOAD && importFileF) {
			if (importFragmentSelected == -1) {
				return;
			}
			switch (importFragmentSelected) {
				case CLOUD_FRAGMENT: {
					aB.setTitle(getString(R.string.section_cloud_drive).toUpperCase());
					break;
				}
				case INCOMING_FRAGMENT:{
					aB.setTitle(getString(R.string.title_incoming_shares_explorer).toUpperCase());
					break;
				}
				case CHAT_FRAGMENT:{
					aB.setTitle(getString(R.string.title_chat_explorer).toUpperCase());
					break;
				}
				case IMPORT_FRAGMENT:{
					aB.setTitle(getString(R.string.title_upload_explorer).toUpperCase());
					break;
				}
			}
		}
	}

	public void changeTitle (){
		logDebug("changeTitle");

		cDriveExplorer = getCloudExplorerFragment();
		iSharesExplorer = getIncomingExplorerFragment();

		if(tabShown==NO_TABS){
			if (importFileF) {
				if (importFragmentSelected != -1) {
					switch (importFragmentSelected) {
						case CLOUD_FRAGMENT: {
							if(cDriveExplorer!=null){
								if(cDriveExplorer.getParentHandle()==-1|| cDriveExplorer.getParentHandle()==megaApi.getRootNode().getHandle()){
									setRootTitle();
								}
								else{
									aB.setTitle(megaApi.getNodeByHandle(cDriveExplorer.getParentHandle()).getName());
								}
							}
							break;
						}
						case INCOMING_FRAGMENT:{
							if(iSharesExplorer!=null){
								if(deepBrowserTree==0){
									setRootTitle();
								}
								else{
									aB.setTitle(megaApi.getNodeByHandle(iSharesExplorer.getParentHandle()).getName());
								}
							}
							break;
						}
						case CHAT_FRAGMENT:{
							setRootTitle();
							break;
						}
						case IMPORT_FRAGMENT:{
							setRootTitle();
							break;
						}
					}
				}
			}
			else {
				if(cDriveExplorer!=null){
					if(cDriveExplorer.getParentHandle()==-1|| cDriveExplorer.getParentHandle()==megaApi.getRootNode().getHandle()){
						setRootTitle();
					}
					else{
						aB.setTitle(megaApi.getNodeByHandle(cDriveExplorer.getParentHandle()).getName());
					}
				}
				showFabButton(false);
			}
		}
		else{
			int position = viewPagerExplorer.getCurrentItem();
			Fragment f = (Fragment) mTabsAdapterExplorer.instantiateItem(viewPagerExplorer, position);
			if (f == null) {
				return;
			}
			if(position == 0){
				if(f instanceof ChatExplorerFragment){
					if(tabShown!=NO_TABS){
						tabShown=CHAT_TAB;
					}

					aB.setTitle(getString(R.string.title_chat_explorer).toUpperCase());
				}
				else if(f instanceof CloudDriveExplorerFragmentLollipop){
					if(tabShown!=NO_TABS){
						tabShown=CLOUD_TAB;
					}

					if(((CloudDriveExplorerFragmentLollipop)f).getParentHandle()==-1|| ((CloudDriveExplorerFragmentLollipop)f).getParentHandle()==megaApi.getRootNode().getHandle()){
						setRootTitle();
					}
					else{
						aB.setTitle(megaApi.getNodeByHandle(((CloudDriveExplorerFragmentLollipop)f).getParentHandle()).getName());
					}

					showFabButton(false);
				}
			}
			else if(position == 1){
				if(f instanceof IncomingSharesExplorerFragmentLollipop){
					if(tabShown!=NO_TABS){
						tabShown=INCOMING_TAB;
					}

					if(deepBrowserTree==0){
						setRootTitle();
					}
					else{
						aB.setTitle(megaApi.getNodeByHandle(((IncomingSharesExplorerFragmentLollipop)f).getParentHandle()).getName());
					}
				}
				else if(f instanceof CloudDriveExplorerFragmentLollipop){
					if(tabShown!=NO_TABS){
						tabShown=CLOUD_TAB;
					}

					if(((CloudDriveExplorerFragmentLollipop)f).getParentHandle()==-1|| ((CloudDriveExplorerFragmentLollipop)f).getParentHandle()==megaApi.getRootNode().getHandle()){
						setRootTitle();
					}
					else{
						aB.setTitle(megaApi.getNodeByHandle(((CloudDriveExplorerFragmentLollipop)f).getParentHandle()).getName());
					}
				}
				showFabButton(false);
			}
			else if(position == 2){
				if(f instanceof ChatExplorerFragment){
					if(tabShown!=NO_TABS){
						tabShown=CHAT_TAB;
					}

					aB.setTitle(getString(R.string.title_chat_explorer).toUpperCase());
				}
				else if(f instanceof IncomingSharesExplorerFragmentLollipop){
					if(tabShown!=NO_TABS){
						tabShown=INCOMING_TAB;
					}

					if(deepBrowserTree==0){
						setRootTitle();
					}
					else{
						aB.setTitle(megaApi.getNodeByHandle(((IncomingSharesExplorerFragmentLollipop)f).getParentHandle()).getName());
					}

					showFabButton(false);
				}
			}
		}
		supportInvalidateOptionsMenu();
	}
	
	public String getFragmentTag(int viewPagerId, int fragmentPosition)
	{
	     return "android:switcher:" + viewPagerId + ":" + fragmentPosition;
	}

	public void finishActivity(){
		if(Build.VERSION.SDK_INT >= Build.VERSION_CODES.LOLLIPOP) {
			super.finishAndRemoveTask();
		}
		else {
			super.finish();
		}
	}

	@Override
	protected void onSaveInstanceState(Bundle bundle) {
		logDebug("onSaveInstanceState");
		super.onSaveInstanceState(bundle);
		bundle.putBoolean("folderSelected", folderSelected);
		cDriveExplorer = getCloudExplorerFragment();
		if(cDriveExplorer!=null){
			parentHandleCloud = cDriveExplorer.getParentHandle();
		}
		else{
			parentHandleCloud = -1;
		}
		bundle.putLong("parentHandleCloud", parentHandleCloud);

		iSharesExplorer = getIncomingExplorerFragment();
		if(iSharesExplorer!=null){
			parentHandleIncoming = iSharesExplorer.getParentHandle();
		}
		else{
			parentHandleIncoming = -1;
		}
		bundle.putLong("parentHandleIncoming", parentHandleIncoming);
		bundle.putInt("deepBrowserTree", deepBrowserTree);
		logDebug("IN BUNDLE -> deepBrowserTree: " + deepBrowserTree);

		bundle.putBoolean("importFileF", importFileF);
		bundle.putInt("importFragmentSelected", importFragmentSelected);
		bundle.putString("action", action);
		bundle.putSerializable("nameFiles", nameFiles);

		if (getChatExplorerFragment() != null) {
			getSupportFragmentManager().putFragment(bundle, "chatExplorerFragment", getChatExplorerFragment());
		}

		bundle.putString("querySearch", querySearch);
		bundle.putBoolean("isSearchExpanded", isSearchExpanded);
		bundle.putInt("pendingToAttach", pendingToAttach);
		bundle.putInt("totalAttached", totalAttached);
		bundle.putInt("totalErrors", totalErrors);
		bundle.putBoolean(SHOULD_RESTART_SEARCH, shouldRestartSearch);
		bundle.putString(QUERY_AFTER_SEARCH, queryAfterSearch);
	}
	
	@Override
	protected void onResume() {
		super.onResume();
		if (getIntent() != null){
			if (mode == UPLOAD) {
				if (folderSelected){
					if (filePreparedInfos == null){
						OwnFilePrepareTask ownFilePrepareTask = new OwnFilePrepareTask(this);
						ownFilePrepareTask.execute(getIntent());
						createAndShowProgressDialog(false, R.string.upload_prepare);
					}
				}
			}
		}
	}
	
	@Override
	public void onBackPressed() {
		logDebug("tabShown: " + tabShown);
		retryConnectionsAndSignalPresence();

		cDriveExplorer = getCloudExplorerFragment();
		iSharesExplorer = getIncomingExplorerFragment();

		if (importFileF) {
			switch (importFragmentSelected) {
				case CLOUD_FRAGMENT: {
					if(cDriveExplorer!=null && cDriveExplorer.onBackPressed() == 0){
						chooseFragment(IMPORT_FRAGMENT);
					}
					break;
				}
				case INCOMING_FRAGMENT:{
					if(iSharesExplorer!=null && iSharesExplorer.onBackPressed() == 0){
						iSharesExplorer = null;
						chooseFragment(IMPORT_FRAGMENT);
					}
					break;
				}
				case CHAT_FRAGMENT:{
					chatExplorer = getChatExplorerFragment();
					if(chatExplorer!=null){
						showFabButton(false);
						chooseFragment(IMPORT_FRAGMENT);
					}
					break;
				}
				case IMPORT_FRAGMENT:{
					finishActivity();
					break;
				}
			}
		}
		else if (isCloudVisible()) {
			if (cDriveExplorer.onBackPressed() == 0) {
				finishActivity();
			}
		}
		else if (isIncomingVisible()) {
			if (iSharesExplorer.onBackPressed() == 0) {
				finishActivity();
			}
		}
		else {
			super.onBackPressed();
		}

		setToolbarSubtitle(null);
	}

	private boolean isCloudVisible() {
		return cDriveExplorer != null && cDriveExplorer.isVisible()
				&& ((tabShown == CLOUD_TAB || tabShown == NO_TABS) && !importFileF)
				|| (importFileF && importFragmentSelected == CLOUD_FRAGMENT);
	}

	private boolean isIncomingVisible() {
		return iSharesExplorer != null && iSharesExplorer.isVisible()
				&& ((tabShown == INCOMING_TAB && !importFileF)
				|| (importFileF && importFragmentSelected == INCOMING_FRAGMENT));
	}

	private long createPendingMessageDBH (long idChat, long timestamp, String fingerprint, ShareInfo info) {
		logDebug("Chat ID: "+ idChat +", Fingerprint: " + fingerprint);

		PendingMessageSingle pMsgSingle = new PendingMessageSingle();
		pMsgSingle.setChatId(idChat);
		pMsgSingle.setUploadTimestamp(timestamp);
		pMsgSingle.setFilePath(info.getFileAbsolutePath());
		pMsgSingle.setName(info.getTitle());
		pMsgSingle.setFingerprint(fingerprint);
		long idMessage = dbH.addPendingMessageFromExplorer(pMsgSingle);
		pMsgSingle.setId(idMessage);

		if(idMessage!=-1){
			logDebug("File: " + info.getTitle() + ", Size: " + info.getSize());
		}
		else{
			logWarning("Error when adding pending msg to the database");
		}
		return idMessage;
	}

	private void startChatUploadService () {
		logDebug("Launch chat upload with files " + filePreparedInfos.size());

		filesChecked = 0;
		long[] attachNodeHandles;
		ArrayList<Long> pendMsgArray = new ArrayList<>();
		Intent intent = new Intent(this, ChatUploadService.class);

		if (chatListItems != null && !chatListItems.isEmpty()) {
			long[] idPendMsgs = new long[uploadInfos.size() * chatListItems.size()];
			HashMap<String, String> filesToUploadFingerPrint= new HashMap<>();
			if (attachNodes != null && !attachNodes.isEmpty()) {
//			There are exists files
				if (uploadInfos != null && uploadInfos.size() > 0) {
//					There are exist files and files for upload
					attachNodeHandles = new long[attachNodes.size()];
					for (int i=0; i<attachNodes.size(); i++) {
						attachNodeHandles[i] = attachNodes.get(i).getHandle();
					}

					long[] attachIdChats = new long[chatListItems.size()];
					for (int i=0; i<chatListItems.size(); i++) {
						attachIdChats[i] = chatListItems.get(i).getChatId();
					}
					intent.putExtra(ChatUploadService.EXTRA_ATTACH_CHAT_IDS, attachIdChats);
					intent.putExtra(ChatUploadService.EXTRA_ATTACH_FILES, attachNodeHandles);

					int pos = 0;
					for (ShareInfo info : uploadInfos) {
						long timestamp = System.currentTimeMillis()/1000;
						String fingerprint = megaApi.getFingerprint(info.getFileAbsolutePath());
						filesToUploadFingerPrint.put(fingerprint, info.getFileAbsolutePath());
						for(MegaChatRoom item : chatListItems){
							idPendMsgs[pos] = createPendingMessageDBH(item.getChatId(), timestamp, fingerprint, info);
							pos++;
						}
					}
					intent.putExtra(ChatUploadService.EXTRA_UPLOAD_FILES_FINGERPRINTS, filesToUploadFingerPrint);
					intent.putExtra(ChatUploadService.EXTRA_PEND_MSG_IDS, idPendMsgs);
					intent.putExtra(ChatUploadService.EXTRA_COMES_FROM_FILE_EXPLORER, true);
					startService(intent);

					finishFileExplorer();
				}
				else {
//					All files exists, not necessary start ChatUploadService
					pendingToAttach = attachNodes.size() * chatListItems.size();
					for (MegaNode node : attachNodes) {
						for (MegaChatRoom item : chatListItems) {
							megaChatApi.attachNode(item.getChatId(), node.getHandle(), this);
						}
					}
				}
			}
			else {
//			All files for upload
				int pos = 0;
				for (ShareInfo info : filePreparedInfos) {
					long timestamp = System.currentTimeMillis()/1000;
					String fingerprint = megaApi.getFingerprint(info.getFileAbsolutePath());
					if (fingerprint == null) {
						logWarning("Error, fingerprint == NULL is not possible to access file for some reason");
						continue;
					}
					filesToUploadFingerPrint.put(fingerprint, info.getFileAbsolutePath());
					for(MegaChatRoom item : chatListItems){
						idPendMsgs[pos] = createPendingMessageDBH(item.getChatId(), timestamp, fingerprint, info);
						pos++;
					}
				}
				intent.putExtra(ChatUploadService.EXTRA_UPLOAD_FILES_FINGERPRINTS, filesToUploadFingerPrint);
				intent.putExtra(ChatUploadService.EXTRA_PEND_MSG_IDS, idPendMsgs);
				intent.putExtra(ChatUploadService.EXTRA_COMES_FROM_FILE_EXPLORER, true);
				startService(intent);

				finishFileExplorer();
			}
		}
		else{
			filePreparedInfos = null;
			logWarning("ERROR null files to upload");
			finishActivity();
		}
	}

	private void finishFileExplorer () {
		if (statusDialog != null) {
			try {
				statusDialog.dismiss();
			}
			catch(Exception ex){}
		}

		filePreparedInfos = null;
		logDebug("finish!!!");
		finishActivity();
	}

	private void checkIfFilesExistsInMEGA () {
		for (ShareInfo info : filePreparedInfos) {
			String fingerprint = megaApi.getFingerprint(info.getFileAbsolutePath());
			MegaNode node = megaApi.getNodeByFingerprint(fingerprint);
			if (node != null) {
				if (node.getParentHandle() == myChatFilesNode.getHandle()) {
//					File is in My Chat Files --> Add to attach
					attachNodes.add(node);
					filesChecked++;
				}
				else {
//					File is in Cloud --> Copy in My Chat Files
					megaApi.copyNode(node, myChatFilesNode, this);
				}
			}
			else {
				uploadInfos.add(info);
				filesChecked++;
			}
		}
		if (filesChecked == filePreparedInfos.size()) {
			startChatUploadService();
		}
	}

	/*
	 * Handle processed upload intent
	 */
	public void onIntentChatProcessed(List<ShareInfo> infos) {
		logDebug("onIntentChatProcessed");

		if (getIntent() != null && getIntent().getAction() != ACTION_PROCESSED) {
			getIntent().setAction(ACTION_PROCESSED);
		}

		if (infos == null) {
		    showSnackbar(getString(R.string.upload_can_not_open));
		}
		else {
			myChatFilesNode = megaApi.getNodeByPath("/"+CHAT_FOLDER);
			if(myChatFilesNode == null){
				logDebug("Create folder: " + CHAT_FOLDER);
				megaApi.createFolder(CHAT_FOLDER, megaApi.getRootNode(), this);
			}
			else {
				checkIfFilesExistsInMEGA();
			}
		}
	}

	private void onIntentProcessed() {
		List<ShareInfo> infos = filePreparedInfos;

		if (getIntent() != null && getIntent().getAction() != ACTION_PROCESSED) {
			getIntent().setAction(ACTION_PROCESSED);
		}

		if (statusDialog != null) {
			try {
				statusDialog.dismiss();
			}
			catch(Exception ex){}
		}

		logDebug("intent processed!");
		if (folderSelected) {
			if (infos == null) {
				showSnackbar(getString(R.string.upload_can_not_open));
				return;
			}
			else {
				long parentHandle;
				if (cDriveExplorer != null){
					parentHandle = cDriveExplorer.getParentHandle();
				}
				else{
					parentHandle = parentHandleCloud;
				}
				MegaNode parentNode = megaApi.getNodeByHandle(parentHandle);
				if(parentNode == null){
					parentNode = megaApi.getRootNode();
				}
				showSnackbar(getString(R.string.upload_began));
				for (ShareInfo info : infos) {
					Intent intent = new Intent(this, UploadService.class);
					intent.putExtra(UploadService.EXTRA_FILEPATH, info.getFileAbsolutePath());
					intent.putExtra(UploadService.EXTRA_NAME, info.getTitle());
					if (nameFiles != null && nameFiles.get(info.getTitle()) != null && !nameFiles.get(info.getTitle()).equals(info.getTitle())) {
						intent.putExtra(UploadService.EXTRA_NAME_EDITED, nameFiles.get(info.getTitle()));
					}
					intent.putExtra(UploadService.EXTRA_PARENT_HASH, parentNode.getHandle());
					intent.putExtra(UploadService.EXTRA_SIZE, info.getSize());
					startService(intent);
				}
				filePreparedInfos = null;
				logDebug("finish!!!");
				finishActivity();
			}	
		}
	}

    public void buttonClick(long[] handles){
		logDebug("handles: " + handles.length);

        Intent intent = new Intent();
        intent.putExtra(NODE_HANDLES, handles);
        intent.putStringArrayListExtra(SELECTED_CONTACTS, selectedContacts);
        setResult(RESULT_OK, intent);
		finishActivity();
    }

	private void createAndShowProgressDialog (boolean cancelable, int string) {
		ProgressDialog temp = null;
		try{
			temp = new ProgressDialog(this);
			temp.setMessage(getString(string));
			temp.setCancelable(cancelable);
			temp.setCanceledOnTouchOutside(cancelable);
			temp.show();
		}
		catch(Exception e){
			return;
		}
		statusDialog = temp;
	}
	
	public void buttonClick(long handle){
		logDebug("handle: " + handle);

		if (tabShown == INCOMING_TAB){
			if (deepBrowserTree==0){
				Intent intent = new Intent();
				setResult(RESULT_FIRST_USER, intent);
				finishActivity();
				return;
			}
		}
		
		folderSelected = true;
		this.parentHandleCloud = handle;
		
		if (mode == MOVE) {
			long parentHandle = handle;
			MegaNode parentNode = megaApi.getNodeByHandle(parentHandle);
			if(parentNode == null){
				parentNode = megaApi.getRootNode();
			}
			
			Intent intent = new Intent();
			intent.putExtra("MOVE_TO", parentNode.getHandle());
			intent.putExtra("MOVE_HANDLES", moveFromHandles);
			setResult(RESULT_OK, intent);
			logDebug("finish!");
			finishActivity();
		}
		else if (mode == COPY){
			
			long parentHandle = handle;
			MegaNode parentNode = megaApi.getNodeByHandle(parentHandle);
			if(parentNode == null){
				parentNode = megaApi.getRootNode();
			}
			
			Intent intent = new Intent();
			intent.putExtra("COPY_TO", parentNode.getHandle());
			intent.putExtra("COPY_HANDLES", copyFromHandles);
			setResult(RESULT_OK, intent);
			logDebug("finish!");
			finishActivity();
		}
		else if (mode == UPLOAD){

			logDebug("mode UPLOAD");

			if (Intent.ACTION_SEND.equals(intent.getAction()) && intent.getType() != null) {
				if ("text/plain".equals(intent.getType())) {
					logDebug("Handle intent of text plain");

					Bundle extras = intent.getExtras();
					if(extras!=null){
						if (!extras.containsKey(Intent.EXTRA_STREAM)) {
							boolean isURL = false;
							StringBuilder body = new StringBuilder();
							String sharedText = intent.getStringExtra(Intent.EXTRA_TEXT);
							if (sharedText != null) {
								if (isHttpsUrl(sharedText) || isHttpUrl(sharedText)) {
									isURL = true;
									String header = "[InternetShortcut]\n";
									body.append(header);

									body.append("URL=");
								}
//								body.append(getString(R.string.new_file_content_when_uploading)+": ");
								body.append(sharedText);
							}

							String sharedText2 = intent.getStringExtra(Intent.EXTRA_SUBJECT);
							if (sharedText2 != null) {
								body.append("\nsubject=");
								body.append(sharedText2);
							}

							String sharedText3 = intent.getStringExtra(Intent.EXTRA_EMAIL);
							if (sharedText3 != null) {
								body.append("\nemail=");
//								body.append(getString(R.string.new_file_email_when_uploading)+": ");
								body.append(sharedText3);
							}

							long parentHandle = handle;
							MegaNode parentNode = megaApi.getNodeByHandle(parentHandle);
							if(parentNode == null){
								parentNode = megaApi.getRootNode();
							}

							showNewFileDialog(parentNode,body.toString(), isURL);
							return;
						}
					}
				}
			}

			if (filePreparedInfos == null){
				OwnFilePrepareTask ownFilePrepareTask = new OwnFilePrepareTask(this);
				ownFilePrepareTask.execute(getIntent());
				createAndShowProgressDialog(false, R.string.upload_prepare);
			}
			else{
				onIntentProcessed();
			}
			logDebug("After UPLOAD click - back to Cloud");
			this.backToCloud(handle);
		}
		else if (mode == IMPORT){
			long parentHandle = handle;
			MegaNode parentNode = megaApi.getNodeByHandle(parentHandle);
			if(parentNode == null){
				parentNode = megaApi.getRootNode();
			}

			if(tabShown==CLOUD_TAB){
				fragmentHandle= megaApi.getRootNode().getHandle();
			}else if(tabShown == INCOMING_TAB){
				fragmentHandle = -1;
			}
			
			Intent intent = new Intent();
			intent.putExtra("IMPORT_TO", parentNode.getHandle());
			intent.putExtra("fragmentH",fragmentHandle);


			if(importChatHandles!=null){
				intent.putExtra("HANDLES_IMPORT_CHAT", importChatHandles);
			}

			setResult(RESULT_OK, intent);
			logDebug("finish!");
			finishActivity();
		}
		else if (mode == SELECT){

			if(selectFile)
			{
				Intent intent = new Intent();
				intent.putExtra("SELECT", handle);
				intent.putStringArrayListExtra(SELECTED_CONTACTS, selectedContacts);
				setResult(RESULT_OK, intent);
				finishActivity();
			}
			else{
				long parentHandle = handle;
				MegaNode parentNode = megaApi.getNodeByHandle(parentHandle);
				if(parentNode == null){
					parentNode = megaApi.getRootNode();
				}

				Intent intent = new Intent();
				intent.putExtra("SELECT", parentNode.getHandle());
				intent.putStringArrayListExtra(SELECTED_CONTACTS, selectedContacts);
				setResult(RESULT_OK, intent);
				finishActivity();
			}
		}
		else if (mode == SELECT_CAMERA_FOLDER){

			long parentHandle = handle;
			MegaNode parentNode = megaApi.getNodeByHandle(parentHandle);
			if(parentNode == null){
				parentNode = megaApi.getRootNode();
			}

			Intent intent = new Intent();
			intent.putExtra("SELECT_MEGA_FOLDER", parentNode.getHandle());			
			setResult(RESULT_OK, intent);
			finishActivity();
		}
	}

	private void backToCloud(long handle){
		logDebug("handle: " + handle);

		Intent startIntent = new Intent(this, ManagerActivityLollipop.class);
		if(handle!=-1){
			startIntent.setAction(ACTION_OPEN_FOLDER);
			startIntent.putExtra("PARENT_HANDLE", handle);
		}
		startActivity(startIntent);
	}

    public void showSnackbar(String s){
		showSnackbar(fragmentContainer, s);
    }

    private void createFile(String name, String data, MegaNode parentNode, boolean isURL){
		File file;
		if (isURL){
			file = createTemporalURLFile(this, name, data);
		}
		else {
			file = createTemporalTextFile(this, name, data);
		}
		if(file!=null){
			showSnackbar(getString(R.string.upload_began));
			Intent intent = new Intent(this, UploadService.class);
			intent.putExtra(UploadService.EXTRA_FILEPATH, file.getAbsolutePath());
			intent.putExtra(UploadService.EXTRA_NAME, file.getName());
			intent.putExtra(UploadService.EXTRA_PARENT_HASH, parentNode.getHandle());
			intent.putExtra(UploadService.EXTRA_SIZE, file.getTotalSpace());
			startService(intent);

			logDebug("After UPLOAD click - back to Cloud");
			this.backToCloud(parentNode.getHandle());
			finishActivity();
		}
		else{
			showSnackbar(getString(R.string.general_text_error));
		}
	}

	private void createFolder(String title) {

		logDebug("createFolder");
		if (!isOnline(this)){
            showSnackbar(getString(R.string.error_server_connection_problem));
			return;
		}
		
		if(isFinishing()){
			return;	
		}
		
		long parentHandle = -1;

		cDriveExplorer = getCloudExplorerFragment();
		iSharesExplorer = getIncomingExplorerFragment();

		if (isCloudVisible()) {
			parentHandle = cDriveExplorer.getParentHandle();
		}
		else if (isIncomingVisible()) {
			parentHandle = iSharesExplorer.getParentHandle();
		}

		MegaNode parentNode = megaApi.getNodeByHandle(parentHandle);
		
		if (parentNode != null){
			logDebug("parentNode != null: " + parentNode.getName());
			boolean exists = false;
			ArrayList<MegaNode> nL = megaApi.getChildren(parentNode);
			for (int i=0;i<nL.size();i++){
				if (title.compareTo(nL.get(i).getName()) == 0){
					exists = true;
				}
			}
			
			if (!exists){
				statusDialog = null;
				try {
					statusDialog = new ProgressDialog(this);
					statusDialog.setMessage(getString(R.string.context_creating_folder));
					statusDialog.show();
				}
				catch(Exception e){
					return;
				}
				
				megaApi.createFolder(title, parentNode, this);
			}
			else{
				showSnackbar(getString(R.string.context_folder_already_exists));
			}
		}
		else{
			logWarning("parentNode == null: " + parentHandle);
			parentNode = megaApi.getRootNode();
			if (parentNode != null){
				logDebug("megaApi.getRootNode() != null");
				boolean exists = false;
				ArrayList<MegaNode> nL = megaApi.getChildren(parentNode);
				for (int i=0;i<nL.size();i++){
					if (title.compareTo(nL.get(i).getName()) == 0){
						exists = true;
					}
				}

				if (!exists){
					statusDialog = null;
					try {
						statusDialog = new ProgressDialog(this);
						statusDialog.setMessage(getString(R.string.context_creating_folder));
						statusDialog.show();
					}
					catch(Exception e){
						return;
					}

					megaApi.createFolder(title, parentNode, this);
				}
				else{
					showSnackbar(getString(R.string.context_folder_already_exists));
				}
			}
			else{
				return;
			}
		}
		
	}

	/*
	 * Display keyboard
	 */
	private void showKeyboardDelayed(final View view) {
		handler.postDelayed(new Runnable() {
			@Override
			public void run() {
				InputMethodManager imm = (InputMethodManager) getSystemService(Context.INPUT_METHOD_SERVICE);
				imm.showSoftInput(view, InputMethodManager.SHOW_IMPLICIT);
			}
		}, 50);
	}

	@Override
	public void onRequestStart(MegaApiJava api, MegaRequest request) {
		logDebug("onRequestStart");
	}

	@Override
	public void onRequestFinish(MegaApiJava api, MegaRequest request, MegaError error) {
		logDebug("onRequestFinish");
		if (request.getType() == MegaRequest.TYPE_CREATE_FOLDER){
			myChatFilesNode = megaApi.getNodeByPath("/"+CHAT_FOLDER);
			if (myChatFilesNode != null && myChatFilesNode.getHandle() == request.getNodeHandle()) {
				checkIfFilesExistsInMEGA();
			}
			else {
				try {
					statusDialog.dismiss();
				}
				catch (Exception ex) {}

				if (error.getErrorCode() == MegaError.API_OK){
					cDriveExplorer = getCloudExplorerFragment();
					iSharesExplorer = getIncomingExplorerFragment();

					if (isCloudVisible()){
						cDriveExplorer.navigateToFolder(request.getNodeHandle());
						parentHandleCloud = request.getNodeHandle();
					}
					else if (isIncomingVisible()){
						iSharesExplorer.navigateToFolder(request.getNodeHandle());
						parentHandleIncoming = request.getNodeHandle();
					}
				}
			}
		}
		if (request.getType() == MegaRequest.TYPE_LOGIN){

			if (error.getErrorCode() != MegaError.API_OK) {

				MegaApplication.setLoggingIn(false);

				//ERROR LOGIN
				String errorMessage;
				if (error.getErrorCode() == MegaError.API_ENOENT) {
					errorMessage = getString(R.string.error_incorrect_email_or_password);
				}
				else if (error.getErrorCode() == MegaError.API_ENOENT) {
					errorMessage = getString(R.string.error_server_connection_problem);
				}
				else if (error.getErrorCode() == MegaError.API_ESID){
					errorMessage = getString(R.string.error_server_expired_session);
				}
				else{
					errorMessage = error.getErrorString();
				}
				
				//Go to the login activity
				/*
				loginLoggingIn.setVisibility(View.GONE);
				loginLogin.setVisibility(View.VISIBLE);
				loginDelimiter.setVisibility(View.VISIBLE);
				loginCreateAccount.setVisibility(View.VISIBLE);
				queryingSignupLinkText.setVisibility(View.GONE);
				confirmingAccountText.setVisibility(View.GONE);
				generatingKeysText.setVisibility(View.GONE);
				loggingInText.setVisibility(View.GONE);
				fetchingNodesText.setVisibility(View.GONE);
				prepareNodesText.setVisibility(View.GONE);*/
				
				DatabaseHandler dbH = DatabaseHandler.getDbHandler(getApplicationContext());
				dbH.clearCredentials();
				if (dbH.getPreferences() != null){
					dbH.clearPreferences();
					dbH.setFirstTime(false);
				}
			}
			else{
				//LOGIN OK

				loginProgressBar.setVisibility(View.VISIBLE);
				loginFetchNodesProgressBar.setVisibility(View.GONE);
				loggingInText.setVisibility(View.VISIBLE);
				fetchingNodesText.setVisibility(View.VISIBLE);
				prepareNodesText.setVisibility(View.GONE);
				
				gSession = megaApi.dumpSession();
				credentials = new UserCredentials(lastEmail, gSession, "", "", "");

				DatabaseHandler dbH = DatabaseHandler.getDbHandler(getApplicationContext());
				dbH.clearCredentials();

				logDebug("Logged in with session");

				megaApi.fetchNodes(this);
			}
		}
		else if (request.getType() == MegaRequest.TYPE_FETCH_NODES){

			if (error.getErrorCode() == MegaError.API_OK){

				getWindow().setStatusBarColor(ContextCompat.getColor(this, R.color.dark_primary_color));

				DatabaseHandler dbH = DatabaseHandler.getDbHandler(getApplicationContext());
				
				gSession = megaApi.dumpSession();
				MegaUser myUser = megaApi.getMyUser();
				String myUserHandle = "";
				if(myUser!=null){
					lastEmail = megaApi.getMyUser().getEmail();
					myUserHandle = megaApi.getMyUser().getHandle()+"";
				}

				credentials = new UserCredentials(lastEmail, gSession, "", "", myUserHandle);
				
				dbH.saveCredentials(credentials);
				
				loginLoggingIn.setVisibility(View.GONE);

				chatSettings = dbH.getChatSettings();
				if(chatSettings!=null) {

					boolean chatEnabled = Boolean.parseBoolean(chatSettings.getEnabled());
					if(chatEnabled){

						logDebug("Chat enabled-->connect");
						if((megaChatApi.getInitState()!=MegaChatApi.INIT_ERROR)){
							logDebug("Connection goes!!!");
							megaChatApi.connect(this);
						} else{
							logWarning("Not launch connect: " + megaChatApi.getInitState());
						}
						MegaApplication.setLoggingIn(false);
						afterLoginAndFetch();
					} else{
						logWarning("Chat NOT enabled - readyToManager");
						MegaApplication.setLoggingIn(false);
						afterLoginAndFetch();
					}
				} else{
					logWarning("chatSettings NULL - readyToManager");
					MegaApplication.setLoggingIn(false);
					afterLoginAndFetch();

				}
			}	
		}
		else if (request.getType() == MegaRequest.TYPE_COPY) {
			filesChecked++;
			if (error.getErrorCode() == MegaError.API_OK) {
				MegaNode node = megaApi.getNodeByHandle(request.getNodeHandle());
				if (node != null) {
					attachNodes.add(node);
				}
			} else {
				logWarning("Error copying node into My Chat Files");
			}
			if (filesChecked == filePreparedInfos.size()) {
				startChatUploadService();
			}
		}
	}

	@Override
	public void onRequestTemporaryError(MegaApiJava api, MegaRequest request,
			MegaError e) {
		// TODO Auto-generated method stub
		
	}

	@Override
	public void onRequestUpdate(MegaApiJava api, MegaRequest request) {
		// TODO Auto-generated method stub
		
	}

	@Override
	public void onUsersUpdate(MegaApiJava api, ArrayList<MegaUser> users) {
		// TODO Auto-generated method stub
		
	}

	@Override
	public void onUserAlertsUpdate(MegaApiJava api, ArrayList<MegaUserAlert> userAlerts) {
		logDebug("onUserAlertsUpdate");
	}


	@Override
	public void onEvent(MegaApiJava api, MegaEvent event) {

	}

	@Override
	public void onNodesUpdate(MegaApiJava api, ArrayList<MegaNode> updatedNodes) {
		logDebug("onNodesUpdate");
		if (getCloudExplorerFragment() != null){
			if (megaApi.getNodeByHandle(cDriveExplorer.getParentHandle()) != null){
				nodes = megaApi.getChildren(megaApi.getNodeByHandle(cDriveExplorer.getParentHandle()));
				cDriveExplorer.setNodes(nodes);
				cDriveExplorer.getRecyclerView().invalidate();
			}
			else{
				if (megaApi.getRootNode() != null){
					cDriveExplorer.setParentHandle(megaApi.getRootNode().getHandle());
					nodes = megaApi.getChildren(megaApi.getNodeByHandle(cDriveExplorer.getParentHandle()));
					cDriveExplorer.setNodes(nodes);
					cDriveExplorer.getRecyclerView().invalidate();
				}
			}
		}
	}

	@Override
	public void onReloadNeeded(MegaApiJava api) {
		// TODO Auto-generated method stub
		
	}
	
	@Override
	public void onDestroy(){
		if(megaApi != null)
		{	
			megaApi.removeGlobalListener(this);
		}

		File childThumbDir = new File(getThumbFolder(this), ImportFilesFragment.THUMB_FOLDER);
		if (childThumbDir != null){
			if (childThumbDir.exists()){
				try {
					deleteFile(childThumbDir);
				} catch (IOException e) {}
			}
		}
		
		super.onDestroy();
	}

	private void deleteFile(File file) throws IOException {
		if (file.isDirectory()) {
			if (file.list().length == 0) {
				file.delete();
			} else {
				String[] files = file.list();
				for (String temp : files) {
					File deleteFile = new File(file, temp);
					deleteFile(deleteFile);
				}
				if (file.list().length == 0) {
					file.delete();
				}
			}
		} else {
			file.delete();
		}
	}

	@Override
	public void onAccountUpdate(MegaApiJava api) {
		// TODO Auto-generated method stub
		
	}

	@Override
	public void onContactRequestsUpdate(MegaApiJava api,
			ArrayList<MegaContactRequest> requests) {
		// TODO Auto-generated method stub
		
	}

	public void setToolbarSubtitle(String s) {
		if(aB != null) {
			aB.setSubtitle(s);
		}
	}
	
	@Override
    public boolean onOptionsItemSelected(MenuItem item) {
		logDebug("onOptionsItemSelected");

		int id = item.getItemId();
		switch(id){
			case android.R.id.home:{
				onBackPressed();
				break;
			}
			case R.id.cab_menu_create_folder:{
	        	showNewFolderDialog(); 
        		break;
			}
			case R.id.cab_menu_new_chat:{

				if(megaApi!=null && megaApi.getRootNode()!=null){
					ArrayList<MegaUser> contacts = megaApi.getContacts();
					if(contacts==null){
						showSnackbar(getString(R.string.no_contacts_invite));
					}
					else {
						if(contacts.isEmpty()){
							showSnackbar(getString(R.string.no_contacts_invite));
						}
						else{
							Intent in = new Intent(this, AddContactActivityLollipop.class);
							in.putExtra("contactType", CONTACT_TYPE_MEGA);
							startActivityForResult(in, REQUEST_CREATE_CHAT);
						}
					}
				}
				else{
					logWarning("Online but not megaApi");
					showErrorAlertDialog(getString(R.string.error_server_connection_problem), false, this);
				}
				break;
			}
			case R.id.cab_menu_grid_list:{
				refreshViewNodes();
				break;
			}
			case R.id.cab_menu_sort:{
				showSortOptions(fileExplorerActivityLollipop, outMetrics);
				break;
			}
		}
		return super.onOptionsItemSelected(item);
	}

	@Override
	protected void onActivityResult(int requestCode, int resultCode, Intent intent) {
		logDebug("Request code: " + requestCode + ", Result code: " + resultCode);

		if (requestCode == REQUEST_CREATE_CHAT && resultCode == RESULT_OK) {
			logDebug("REQUEST_CREATE_CHAT OK");

			if (intent == null) {
				logWarning("Return.....");
				return;
			}

			final ArrayList<String> contactsData = intent.getStringArrayListExtra(AddContactActivityLollipop.EXTRA_CONTACTS);

			if (contactsData != null){
				if(contactsData.size()==1){
					MegaUser user = megaApi.getContact(contactsData.get(0));
					if(user!=null){
						logDebug("Chat with contact: " + contactsData.size());
						startOneToOneChat(user);
					}
				}
				else{
					logDebug("Create GROUP chat");
					MegaChatPeerList peers = MegaChatPeerList.createInstance();
					for (int i=0; i<contactsData.size(); i++){
						MegaUser user = megaApi.getContact(contactsData.get(i));
						if(user!=null){
							peers.addPeer(user.getHandle(), MegaChatPeerList.PRIV_STANDARD);
						}
					}
					logDebug("create group chat with participants: " + peers.size());

					final String chatTitle = intent.getStringExtra(AddContactActivityLollipop.EXTRA_CHAT_TITLE);
					final boolean isEKR = intent.getBooleanExtra(AddContactActivityLollipop.EXTRA_EKR, false);
					if (isEKR) {
						megaChatApi.createChat(true, peers, chatTitle, this);
					}
					else {
						final boolean chatLink = intent.getBooleanExtra(AddContactActivityLollipop.EXTRA_CHAT_LINK, false);

						if(chatLink){
							if(chatTitle!=null && !chatTitle.isEmpty()){
								CreateGroupChatWithPublicLink listener = new CreateGroupChatWithPublicLink(this, chatTitle);
								megaChatApi.createPublicChat(peers, chatTitle, listener);
							}
							else{
								showAlert(this, getString(R.string.message_error_set_title_get_link), null);
							}
						}
						else{
							megaChatApi.createPublicChat(peers, chatTitle, this);
						}
					}
				}
			}
		}
	}

	public void onRequestFinishCreateChat(int errorCode, long chatHandle, boolean publicLink){
		logDebug("onRequestFinishCreateChat");

		if(errorCode==MegaChatError.ERROR_OK){
			logDebug("Chat CREATED.");
			//Update chat view
			chatExplorer = getChatExplorerFragment();
			if(chatExplorer!=null){
				chatExplorer.setChats();
			}
			showSnackbar(getString(R.string.new_group_chat_created));
		}
		else{
			logWarning("ERROR WHEN CREATING CHAT " + errorCode);
			showSnackbar(getString(R.string.create_chat_error));
		}
	}

	private void startOneToOneChat(MegaUser user){
		logDebug("User: " + user.getHandle());

		MegaChatRoom chat = megaChatApi.getChatRoomByUser(user.getHandle());
		MegaChatPeerList peers = MegaChatPeerList.createInstance();
		if(chat==null){
			logDebug("No chat, create it!");
			peers.addPeer(user.getHandle(), MegaChatPeerList.PRIV_STANDARD);
			megaChatApi.createChat(false, peers, this);
		}
		else{
			logDebug("There is already a chat, open it!");
			showSnackbar(getString(R.string.chat_already_exists));
		}
	}

	private void showNewFolderDialog(){
		logDebug("showNewFolderDialog");

		LinearLayout layout = new LinearLayout(this);
		layout.setOrientation(LinearLayout.VERTICAL);
		LinearLayout.LayoutParams params = new LinearLayout.LayoutParams(LinearLayout.LayoutParams.MATCH_PARENT, LinearLayout.LayoutParams.WRAP_CONTENT);
		params.setMargins(scaleWidthPx(20, outMetrics), scaleWidthPx(20, outMetrics), scaleWidthPx(17, outMetrics), 0);

		final EditText input = new EditText(this);
		layout.addView(input, params);

		LinearLayout.LayoutParams params1 = new LinearLayout.LayoutParams(LinearLayout.LayoutParams.MATCH_PARENT, LinearLayout.LayoutParams.WRAP_CONTENT);
		params1.setMargins(scaleWidthPx(20, outMetrics), 0, scaleWidthPx(17, outMetrics), 0);

		final RelativeLayout error_layout = new RelativeLayout(FileExplorerActivityLollipop.this);
		layout.addView(error_layout, params1);

		final ImageView error_icon = new ImageView(FileExplorerActivityLollipop.this);
		error_icon.setImageDrawable(ContextCompat.getDrawable(this, R.drawable.ic_input_warning));
		error_layout.addView(error_icon);
		RelativeLayout.LayoutParams params_icon = (RelativeLayout.LayoutParams) error_icon.getLayoutParams();


		params_icon.addRule(RelativeLayout.ALIGN_PARENT_RIGHT);
		error_icon.setLayoutParams(params_icon);

		error_icon.setColorFilter(ContextCompat.getColor(FileExplorerActivityLollipop.this, R.color.login_warning));

		final TextView textError = new TextView(FileExplorerActivityLollipop.this);
		error_layout.addView(textError);
		RelativeLayout.LayoutParams params_text_error = (RelativeLayout.LayoutParams) textError.getLayoutParams();
		params_text_error.height = ViewGroup.LayoutParams.WRAP_CONTENT;
		params_text_error.width = ViewGroup.LayoutParams.WRAP_CONTENT;
		params_text_error.addRule(RelativeLayout.CENTER_VERTICAL);
		params_text_error.addRule(RelativeLayout.ALIGN_PARENT_LEFT);
		params_text_error.setMargins(scaleWidthPx(3, outMetrics), 0,0,0);
		textError.setLayoutParams(params_text_error);

		textError.setTextColor(ContextCompat.getColor(FileExplorerActivityLollipop.this, R.color.login_warning));
		error_layout.setVisibility(View.GONE);

		input.getBackground().mutate().clearColorFilter();
		input.getBackground().mutate().setColorFilter(ContextCompat.getColor(this, R.color.accentColor), PorterDuff.Mode.SRC_ATOP);
		input.addTextChangedListener(new TextWatcher() {
			@Override
			public void beforeTextChanged(CharSequence charSequence, int i, int i1, int i2) {

			}

			@Override
			public void onTextChanged(CharSequence charSequence, int i, int i1, int i2) {

			}

			@Override
			public void afterTextChanged(Editable editable) {
				if(error_layout.getVisibility() == View.VISIBLE){
					error_layout.setVisibility(View.GONE);
					input.getBackground().mutate().clearColorFilter();
					input.getBackground().mutate().setColorFilter(ContextCompat.getColor(getApplicationContext(), R.color.accentColor), PorterDuff.Mode.SRC_ATOP);
				}
			}
		});

		input.setSingleLine();
		input.setTextColor(ContextCompat.getColor(this, R.color.text_secondary));
		input.setHint(getString(R.string.context_new_folder_name));
		input.setImeOptions(EditorInfo.IME_ACTION_DONE);
		input.setOnEditorActionListener(new OnEditorActionListener() {
			@Override
			public boolean onEditorAction(TextView v, int actionId,KeyEvent event) {
				if (actionId == EditorInfo.IME_ACTION_DONE) {
					String value = v.getText().toString().trim();

					if (value.length() == 0) {
						input.getBackground().mutate().setColorFilter(ContextCompat.getColor(getApplicationContext(), R.color.login_warning), PorterDuff.Mode.SRC_ATOP);
						textError.setText(getString(R.string.invalid_string));
						error_layout.setVisibility(View.VISIBLE);
						input.requestFocus();

					}else{
						boolean result=matches(regex, value);
						if(result){
							input.getBackground().mutate().setColorFilter(ContextCompat.getColor(getApplicationContext(), R.color.login_warning), PorterDuff.Mode.SRC_ATOP);
							textError.setText(getString(R.string.invalid_characters));
							error_layout.setVisibility(View.VISIBLE);
							input.requestFocus();

						}else{
							createFolder(value);
							newFolderDialog.dismiss();
						}
					}
					return true;
				}
				return false;
			}
		});
		input.setImeActionLabel(getString(R.string.general_create),EditorInfo.IME_ACTION_DONE);
		input.setOnFocusChangeListener(new View.OnFocusChangeListener() {
			@Override
			public void onFocusChange(View v, boolean hasFocus) {
				if (hasFocus) {
					showKeyboardDelayed(v);
				}
			}
		});
		
		AlertDialog.Builder builder = new AlertDialog.Builder(this, R.style.AppCompatAlertDialogStyle);
		builder.setTitle(getString(R.string.menu_new_folder));
		builder.setPositiveButton(getString(R.string.general_create),
				new DialogInterface.OnClickListener() {
					public void onClick(DialogInterface dialog, int whichButton) {
						String value = input.getText().toString().trim();
						if (value.length() == 0) {
							return;
						}
						createFolder(value);
					}
				});
		builder.setNegativeButton(getString(android.R.string.cancel), new DialogInterface.OnClickListener() {
			@Override
			public void onClick(DialogInterface dialogInterface, int i) {
				input.getBackground().clearColorFilter();
			}
		});
		builder.setView(layout);
		newFolderDialog = builder.create();
		newFolderDialog.show();
		newFolderDialog.getButton(android.support.v7.app.AlertDialog.BUTTON_POSITIVE).setOnClickListener(new   View.OnClickListener()
		{
			@Override
			public void onClick(View v)
			{
				String value = input.getText().toString().trim();
				if (value.length() == 0) {
					input.getBackground().mutate().setColorFilter(ContextCompat.getColor(getApplicationContext(), R.color.login_warning), PorterDuff.Mode.SRC_ATOP);
					textError.setText(getString(R.string.invalid_string));
					error_layout.setVisibility(View.VISIBLE);
					input.requestFocus();
				}else{
					boolean result=matches(regex, value);
					if(result){
						input.getBackground().mutate().setColorFilter(ContextCompat.getColor(getApplicationContext(), R.color.login_warning), PorterDuff.Mode.SRC_ATOP);
						textError.setText(getString(R.string.invalid_characters));
						error_layout.setVisibility(View.VISIBLE);
						input.requestFocus();
					}else{
						createFolder(value);
						newFolderDialog.dismiss();
					}
				}
			}
		});
	}

	private void getChatAdded (ArrayList<ChatExplorerListItem> listItems) {
		ArrayList<MegaChatRoom> chats = new ArrayList<>();
		ArrayList<MegaUser> users = new ArrayList<>();

		createAndShowProgressDialog(true, R.string.preparing_chats);

		for (ChatExplorerListItem item : listItems) {
			if (item.getChat() != null) {
				MegaChatRoom chatRoom = megaChatApi.getChatRoom(item.getChat().getChatId());
				if (chatRoom != null) {
					chats.add(chatRoom);
				}
			}
			else if (item.getContact() != null && item.getContact().getMegaUser() != null) {
				users.add(item.getContact().getMegaUser());
			}
		}

		if (!users.isEmpty()) {
			CreateChatToPerformActionListener listener = new CreateChatToPerformActionListener(chats, users, -1, this, CreateChatToPerformActionListener.SEND_FILE_EXPLORER_CONTENT);

			for (MegaUser user : users) {
				MegaChatPeerList peers = MegaChatPeerList.createInstance();
				peers.addPeer(user.getHandle(), MegaChatPeerList.PRIV_STANDARD);
				megaChatApi.createChat(false, peers, listener);
			}
		}
		else {
			sendToChats(chats);
		}
	}

	@Override
	public void onClick(View v) {
		logDebug("onClick");

		switch(v.getId()) {
			case R.id.fab_file_explorer: {
				chatExplorer = getChatExplorerFragment();
				if(chatExplorer!=null){
					if(chatExplorer.getAddedChats()!=null){
//						sendToChats(chatExplorer.getAddedChats());
						getChatAdded(chatExplorer.getAddedChats());
					}
				}
				break;
			}
			case R.id.new_group_button: {
				if(megaApi!=null && megaApi.getRootNode()!=null){
					ArrayList<MegaUser> contacts = megaApi.getContacts();
					if(contacts==null){
						showSnackbar(getString(R.string.no_contacts_invite));
					}
					else {
						if(contacts.isEmpty()){
							showSnackbar(getString(R.string.no_contacts_invite));
						}
						else{
							Intent intent = new Intent(this, AddContactActivityLollipop.class);
							intent.putExtra("contactType", CONTACT_TYPE_MEGA);
							intent.putExtra("onlyCreateGroup", true);
							startActivityForResult(intent, REQUEST_CREATE_CHAT);
						}
					}
				}
				else{
					logWarning("Online but not megaApi");
					showErrorAlertDialog(getString(R.string.error_server_connection_problem), false, this);
				}
				break;
			}
		}
	}

	public void sendToChats(ArrayList<MegaChatRoom> chatListItems){

		if (statusDialog != null) {
			try {
				statusDialog.dismiss();
			}
			catch(Exception ex){}
		}

		this.chatListItems = chatListItems;

		if (Intent.ACTION_SEND.equals(intent.getAction()) && intent.getType() != null) {
			Bundle extras = intent.getExtras();
			if ("text/plain".equals(intent.getType()) && extras != null && !extras.containsKey(Intent.EXTRA_STREAM)) {
				logDebug("Handle intent of text plain");
				StringBuilder body = new StringBuilder();
				String sharedText2 = intent.getStringExtra(Intent.EXTRA_SUBJECT);
				if (sharedText2 != null) {
					body.append(getString(R.string.new_file_subject_when_uploading) + ": ");
					body.append(sharedText2);
				}
				String sharedText = intent.getStringExtra(Intent.EXTRA_TEXT);
				if (sharedText != null) {
					if(body.length()>0){
						body.append("\n");
					}
					body.append(getString(R.string.new_file_content_when_uploading) + ": ");
					body.append(sharedText);
				}
				String sharedText3 = intent.getStringExtra(Intent.EXTRA_EMAIL);
				if (sharedText3 != null) {
					if(body.length()>0){
						body.append("\n");
					}
					body.append(getString(R.string.new_file_email_when_uploading) + ": ");
					body.append(sharedText3);
				}

				for(int i=0; i < chatListItems.size();i++){
					megaChatApi.sendMessage(chatListItems.get(i).getChatId(), body.toString());
				}

				if(chatListItems.size()==1){
					MegaChatRoom chatItem = chatListItems.get(0);
					long idChat = chatItem.getChatId();
					if(chatItem!=null){
						Intent intent = new Intent(this, ManagerActivityLollipop.class);
						intent.addFlags(Intent.FLAG_ACTIVITY_CLEAR_TOP);
						intent.setAction(ACTION_CHAT_NOTIFICATION_MESSAGE);
						intent.putExtra("CHAT_ID", idChat);
						startActivity(intent);
					}
				}
				else{
					Intent chatIntent = new Intent(this, ManagerActivityLollipop.class);
					chatIntent.setAction(ACTION_CHAT_SUMMARY);
					startActivity(chatIntent);
				}
			}
			else{
				if (filePreparedInfos == null){
					FilePrepareTask filePrepareTask = new FilePrepareTask(this);
					filePrepareTask.execute(getIntent());
					createAndShowProgressDialog(false, R.string.upload_prepare);
				}
				else{
                    onIntentChatProcessed(filePreparedInfos);
				}
			}
		}
		else{
			if (filePreparedInfos == null){
				FilePrepareTask filePrepareTask = new FilePrepareTask(this);
				filePrepareTask.execute(getIntent());
				createAndShowProgressDialog(false, R.string.upload_prepare);
			}
			else{
				onIntentChatProcessed(filePreparedInfos);
			}
		}
	}

	private void showNewFileDialog(final MegaNode parentNode, final String data, final boolean isURL){
		logDebug("showNewFileDialog");

		LinearLayout layout = new LinearLayout(this);
		layout.setOrientation(LinearLayout.VERTICAL);
		LinearLayout.LayoutParams params = new LinearLayout.LayoutParams(LinearLayout.LayoutParams.MATCH_PARENT, LinearLayout.LayoutParams.WRAP_CONTENT);
		params.setMargins(scaleWidthPx(20, outMetrics), scaleWidthPx(20, outMetrics), scaleWidthPx(17, outMetrics), 0);

		final EditText input = new EditText(this);
		layout.addView(input, params);

		LinearLayout.LayoutParams params1 = new LinearLayout.LayoutParams(LinearLayout.LayoutParams.MATCH_PARENT, LinearLayout.LayoutParams.WRAP_CONTENT);
		params1.setMargins(scaleWidthPx(20, outMetrics), 0, scaleWidthPx(17, outMetrics), 0);

		final RelativeLayout error_layout = new RelativeLayout(FileExplorerActivityLollipop.this);
		layout.addView(error_layout, params1);

		final ImageView error_icon = new ImageView(FileExplorerActivityLollipop.this);
		error_icon.setImageDrawable(ContextCompat.getDrawable(this, R.drawable.ic_input_warning));
		error_layout.addView(error_icon);
		RelativeLayout.LayoutParams params_icon = (RelativeLayout.LayoutParams) error_icon.getLayoutParams();

		params_icon.addRule(RelativeLayout.ALIGN_PARENT_RIGHT);
		error_icon.setLayoutParams(params_icon);

		error_icon.setColorFilter(ContextCompat.getColor(FileExplorerActivityLollipop.this, R.color.login_warning));

		final TextView textError = new TextView(FileExplorerActivityLollipop.this);
		error_layout.addView(textError);
		RelativeLayout.LayoutParams params_text_error = (RelativeLayout.LayoutParams) textError.getLayoutParams();
		params_text_error.height = ViewGroup.LayoutParams.WRAP_CONTENT;
		params_text_error.width = ViewGroup.LayoutParams.WRAP_CONTENT;
		params_text_error.addRule(RelativeLayout.CENTER_VERTICAL);
		params_text_error.addRule(RelativeLayout.ALIGN_PARENT_LEFT);
		params_text_error.setMargins(scaleWidthPx(3, outMetrics), 0,0,0);
		textError.setLayoutParams(params_text_error);

		textError.setTextColor(ContextCompat.getColor(FileExplorerActivityLollipop.this, R.color.login_warning));
		error_layout.setVisibility(View.GONE);

		input.getBackground().mutate().clearColorFilter();
		input.getBackground().mutate().setColorFilter(ContextCompat.getColor(this, R.color.accentColor), PorterDuff.Mode.SRC_ATOP);
		input.addTextChangedListener(new TextWatcher() {
			@Override
			public void beforeTextChanged(CharSequence charSequence, int i, int i1, int i2) {

			}

			@Override
			public void onTextChanged(CharSequence charSequence, int i, int i1, int i2) {

			}

			@Override
			public void afterTextChanged(Editable editable) {
				if(error_layout.getVisibility() == View.VISIBLE){
					error_layout.setVisibility(View.GONE);
					input.getBackground().mutate().clearColorFilter();
					input.getBackground().mutate().setColorFilter(ContextCompat.getColor(getApplicationContext(), R.color.accentColor), PorterDuff.Mode.SRC_ATOP);
				}
			}
		});

		input.setSingleLine();
		input.setTextColor(ContextCompat.getColor(getApplicationContext(), R.color.text_secondary));
		if (isURL) {
			input.setHint(getString(R.string.context_new_link_name));
		}
		else {
			input.setHint(getString(R.string.context_new_file_name_hint));
		}
		input.setImeOptions(EditorInfo.IME_ACTION_DONE);


		input.setOnEditorActionListener(new OnEditorActionListener() {
			@Override
			public boolean onEditorAction(TextView v, int actionId,KeyEvent event) {
				if (actionId == EditorInfo.IME_ACTION_DONE) {
					String value = v.getText().toString().trim();
					if (value.length() == 0) {
						input.getBackground().mutate().setColorFilter(ContextCompat.getColor(getApplicationContext(), R.color.login_warning), PorterDuff.Mode.SRC_ATOP);
						textError.setText(getString(R.string.invalid_string));
						error_layout.setVisibility(View.VISIBLE);
						input.requestFocus();
					}else{
						boolean result=matches(regex, value);
						if(result){
							input.getBackground().mutate().setColorFilter(ContextCompat.getColor(getApplicationContext(), R.color.login_warning), PorterDuff.Mode.SRC_ATOP);
							textError.setText(getString(R.string.invalid_characters));
							error_layout.setVisibility(View.VISIBLE);
							input.requestFocus();

						}else{
							createFile(value, data, parentNode, isURL);
							newFolderDialog.dismiss();
						}
					}
					return true;
				}
				return false;
			}
		});

		input.setImeActionLabel(getString(R.string.cam_sync_ok),EditorInfo.IME_ACTION_DONE);
		input.setOnFocusChangeListener(new View.OnFocusChangeListener() {
			@Override
			public void onFocusChange(View v, boolean hasFocus) {
				if (hasFocus) {
					showKeyboardDelayed(v);
				}
			}
		});

		AlertDialog.Builder builder = new AlertDialog.Builder(this, R.style.AppCompatAlertDialogStyle);
		if (isURL) {
			builder.setTitle(getString(R.string.dialog_title_new_link));
		}
		else {
			builder.setTitle(getString(R.string.context_new_file_name));
		}
		builder.setPositiveButton(getString(R.string.cam_sync_ok),
				new DialogInterface.OnClickListener() {
					public void onClick(DialogInterface dialog, int whichButton) {
						String value = input.getText().toString().trim();
						if (value.length() == 0) {
							return;
						}
						createFile(value, data, parentNode, isURL);
					}
				});

		builder.setNegativeButton(getString(android.R.string.cancel), new DialogInterface.OnClickListener() {
			@Override
			public void onClick(DialogInterface dialogInterface, int i) {
				input.getBackground().clearColorFilter();
			}
		});
		builder.setView(layout);
		newFolderDialog = builder.create();
		newFolderDialog.show();

		newFolderDialog.getButton(android.support.v7.app.AlertDialog.BUTTON_POSITIVE).setOnClickListener(new   View.OnClickListener() {
			@Override
			public void onClick(View v)
			{
				String value = input.getText().toString().trim();
				if (value.length() == 0) {
					input.getBackground().mutate().setColorFilter(ContextCompat.getColor(getApplicationContext(), R.color.login_warning), PorterDuff.Mode.SRC_ATOP);
					textError.setText(getString(R.string.invalid_string));
					error_layout.setVisibility(View.VISIBLE);
					input.requestFocus();
				}else{
					boolean result=matches(regex, value);
					if(result){
						input.getBackground().mutate().setColorFilter(ContextCompat.getColor(getApplicationContext(), R.color.login_warning), PorterDuff.Mode.SRC_ATOP);
						textError.setText(getString(R.string.invalid_characters));
						error_layout.setVisibility(View.VISIBLE);
						input.requestFocus();
					}else{
						createFile(value, data, parentNode, isURL);
						newFolderDialog.dismiss();
					}
				}
			}
		});
	}

	private void changeName (String name, String rename) {
		String[] params = {name, rename};
		new ChangeNameTask().execute(params);
    }

	private class ChangeNameTask extends AsyncTask<String, Void, Void> {

		HashMap<String, String> temp = new HashMap<>();

		@Override
		protected Void doInBackground(String... strings) {
			String name = strings[0];
			String rename = strings[1];

			if (importFileFragment != null && importFileFragment.isAdded()) {
				HashMap<String, String> names = importFileFragment.getNameFiles();
				Iterator it = names.entrySet().iterator();

				while (it.hasNext()) {
					Map.Entry entry = (Map.Entry) it.next();
					if (entry.getKey().equals(name)) {
						temp.put((String)entry.getKey(), rename);
					}
					else {
						temp.put((String)entry.getKey(), (String)entry.getValue());
					}
				}
			}
			return null;
		}

		@Override
		protected void onPostExecute(Void aVoid) {
			nameFiles = temp;
			importFileFragment.setNameFiles(temp);
			if (importFileFragment.adapter != null) {
				importFileFragment.adapter.setImportNameFiles(temp);
			}
		}
	}

	public void showRenameDialog(final File document, final String text){
		logDebug("showRenameDialog");

        LinearLayout layout = new LinearLayout(this);
        layout.setOrientation(LinearLayout.VERTICAL);
        LinearLayout.LayoutParams params = new LinearLayout.LayoutParams(LinearLayout.LayoutParams.MATCH_PARENT, LinearLayout.LayoutParams.WRAP_CONTENT);
        params.setMargins(scaleWidthPx(20, outMetrics), scaleHeightPx(20, outMetrics), scaleWidthPx(17, outMetrics), 0);
//	    layout.setLayoutParams(params);

        final EditTextCursorWatcher input = new EditTextCursorWatcher(this, document.isDirectory());
//		input.setId(EDIT_TEXT_ID);
        input.setSingleLine();
        input.setTextColor(ContextCompat.getColor(this, R.color.text_secondary));
//		input.setHint(getString(R.string.context_new_folder_name));
        input.setImeOptions(EditorInfo.IME_ACTION_DONE);

        input.setImeActionLabel(getString(R.string.context_rename),EditorInfo.IME_ACTION_DONE);
        input.setText(text);
        input.setOnFocusChangeListener(new View.OnFocusChangeListener() {
            @Override
            public void onFocusChange(final View v, boolean hasFocus) {
                if (hasFocus) {
                    if (document.isDirectory()){
                        input.setSelection(0, input.getText().length());
                    }
                    else{
                        String [] s = text.split("\\.");
                        if (s != null){

                            int numParts = s.length;
                            int lastSelectedPos = 0;
                            if (numParts == 1){
                                input.setSelection(0, input.getText().length());
                            }
                            else if (numParts > 1){
                                for (int i=0; i<(numParts-1);i++){
                                    lastSelectedPos += s[i].length();
                                    lastSelectedPos++;
                                }
                                lastSelectedPos--; //The last point should not be selected)
                                input.setSelection(0, lastSelectedPos);
                            }
                        }
                        showKeyboardDelayed(v);
                    }
                }
            }
        });

        layout.addView(input, params);

        LinearLayout.LayoutParams params1 = new LinearLayout.LayoutParams(LinearLayout.LayoutParams.MATCH_PARENT, LinearLayout.LayoutParams.WRAP_CONTENT);
        params1.setMargins(scaleWidthPx(20, outMetrics), 0, scaleWidthPx(17, outMetrics), 0);

        final RelativeLayout error_layout = new RelativeLayout(FileExplorerActivityLollipop.this);
        layout.addView(error_layout, params1);

        final ImageView error_icon = new ImageView(FileExplorerActivityLollipop.this);
        error_icon.setImageDrawable(ContextCompat.getDrawable(this, R.drawable.ic_input_warning));
        error_layout.addView(error_icon);
        RelativeLayout.LayoutParams params_icon = (RelativeLayout.LayoutParams) error_icon.getLayoutParams();

        params_icon.addRule(RelativeLayout.ALIGN_PARENT_RIGHT);
        error_icon.setLayoutParams(params_icon);

        error_icon.setColorFilter(ContextCompat.getColor(FileExplorerActivityLollipop.this, R.color.login_warning));

        final TextView textError = new TextView(FileExplorerActivityLollipop.this);
        error_layout.addView(textError);
        RelativeLayout.LayoutParams params_text_error = (RelativeLayout.LayoutParams) textError.getLayoutParams();
        params_text_error.height = ViewGroup.LayoutParams.WRAP_CONTENT;
        params_text_error.width = ViewGroup.LayoutParams.WRAP_CONTENT;
        params_text_error.addRule(RelativeLayout.CENTER_VERTICAL);
        params_text_error.addRule(RelativeLayout.ALIGN_PARENT_LEFT);
        params_text_error.setMargins(scaleWidthPx(3, outMetrics), 0,0,0);
        textError.setLayoutParams(params_text_error);

        textError.setTextColor(ContextCompat.getColor(FileExplorerActivityLollipop.this, R.color.login_warning));

        error_layout.setVisibility(View.GONE);

        input.getBackground().mutate().clearColorFilter();
        input.getBackground().mutate().setColorFilter(ContextCompat.getColor(this, R.color.accentColor), PorterDuff.Mode.SRC_ATOP);
        input.addTextChangedListener(new TextWatcher() {
            @Override
            public void beforeTextChanged(CharSequence charSequence, int i, int i1, int i2) {

            }

            @Override
            public void onTextChanged(CharSequence charSequence, int i, int i1, int i2) {

            }

            @Override
            public void afterTextChanged(Editable editable) {
                if(error_layout.getVisibility() == View.VISIBLE){
                    error_layout.setVisibility(View.GONE);
                    input.getBackground().mutate().clearColorFilter();
                    input.getBackground().mutate().setColorFilter(ContextCompat.getColor(FileExplorerActivityLollipop.this, R.color.accentColor), PorterDuff.Mode.SRC_ATOP);
                }
            }
        });

        input.setOnEditorActionListener(new OnEditorActionListener() {
            @Override
            public boolean onEditorAction(TextView v, int actionId,
                                          KeyEvent event) {
                if (actionId == EditorInfo.IME_ACTION_DONE) {

                    String value = v.getText().toString().trim();
                    if (value.length() == 0) {
                        input.getBackground().mutate().setColorFilter(ContextCompat.getColor(FileExplorerActivityLollipop.this, R.color.login_warning), PorterDuff.Mode.SRC_ATOP);
                        textError.setText(getString(R.string.invalid_string));
                        error_layout.setVisibility(View.VISIBLE);
                        input.requestFocus();

                    }else{
                        boolean result=matches(regex, value);
                        if(result){
                            input.getBackground().mutate().setColorFilter(ContextCompat.getColor(FileExplorerActivityLollipop.this, R.color.login_warning), PorterDuff.Mode.SRC_ATOP);
                            textError.setText(getString(R.string.invalid_characters));
                            error_layout.setVisibility(View.VISIBLE);
                            input.requestFocus();

                        }
                        else{
                            changeName(document.getName(), value);
//                            nC.renameNode(document, value);
                            renameDialog.dismiss();
                        }
                    }
                    return true;
                }
                return false;
            }
        });

        android.support.v7.app.AlertDialog.Builder builder = new android.support.v7.app.AlertDialog.Builder(this);
        builder.setTitle(getString(R.string.context_rename) + " "	+ new String(document.getName()));
        builder.setPositiveButton(getString(R.string.context_rename),
                new DialogInterface.OnClickListener() {
                    public void onClick(DialogInterface dialog, int whichButton) {

                    }
                });
        builder.setNegativeButton(getString(android.R.string.cancel), new DialogInterface.OnClickListener() {
            @Override
            public void onClick(DialogInterface dialogInterface, int i) {
                input.getBackground().clearColorFilter();
            }
        });
        builder.setView(layout);
        renameDialog = builder.create();
        renameDialog.show();
        renameDialog.getButton(android.support.v7.app.AlertDialog.BUTTON_POSITIVE).setOnClickListener(new   View.OnClickListener() {
            @Override
            public void onClick(View v) {
                String value = input.getText().toString().trim();

                if (value.length() == 0) {
                    input.getBackground().mutate().setColorFilter(ContextCompat.getColor(FileExplorerActivityLollipop.this, R.color.login_warning), PorterDuff.Mode.SRC_ATOP);
                    textError.setText(getString(R.string.invalid_string));
                    error_layout.setVisibility(View.VISIBLE);
                    input.requestFocus();
                }
                else{
                    boolean result=matches(regex, value);
                    if(result){
                        input.getBackground().mutate().setColorFilter(ContextCompat.getColor(FileExplorerActivityLollipop.this, R.color.login_warning), PorterDuff.Mode.SRC_ATOP);
                        textError.setText(getString(R.string.invalid_characters));
                        error_layout.setVisibility(View.VISIBLE);
                        input.requestFocus();

                    }
                    else{
                        changeName(document.getName(), value);
//                        nC.renameNode(document, value);
                        renameDialog.dismiss();
                    }
                }
            }
        });
    }

	private static boolean matches(String regex, CharSequence input) {
		Pattern p = Pattern.compile(regex);
		Matcher m = p.matcher(input);
		return m.find();
	}

	@Override
	public void onChatListItemUpdate(MegaChatApiJava api, MegaChatListItem item) {

	}

	@Override
	public void onChatInitStateUpdate(MegaChatApiJava api, int newState) {

	}

	@Override
	public void onChatOnlineStatusUpdate(MegaChatApiJava api, long userhandle, int status, boolean inProgress) {

	}

	@Override
	public void onChatPresenceConfigUpdate(MegaChatApiJava api, MegaChatPresenceConfig config) {

	}

	@Override
	public void onChatConnectionStateUpdate(MegaChatApiJava api, long chatid, int newState) {

	}

	@Override
	public void onChatPresenceLastGreen(MegaChatApiJava api, long userhandle, int lastGreen) {
		int state = megaChatApi.getUserOnlineStatus(userhandle);
		if(state != MegaChatApi.STATUS_ONLINE && state != MegaChatApi.STATUS_BUSY && state != MegaChatApi.STATUS_INVALID) {
			String formattedDate = lastGreenDate(this, lastGreen);
			if (userhandle != megaChatApi.getMyUserHandle()) {
				chatExplorer = getChatExplorerFragment();
				if (chatExplorer != null) {
					chatExplorer.updateLastGreenContact(userhandle, formattedDate);
				}
			}
		}
	}

	private ChatExplorerFragment getChatExplorerFragment () {

		if (!isChatEnabled()) {
			return null;
		}
		ChatExplorerFragment c;

		if (importFileF) {
			return (ChatExplorerFragment) getSupportFragmentManager().findFragmentByTag("chatExplorer");
		}

		if (mTabsAdapterExplorer == null) return null;

		if(isChatFirst){
			c = (ChatExplorerFragment) mTabsAdapterExplorer.instantiateItem(viewPagerExplorer, 0);
		}
		else{
			c = (ChatExplorerFragment) mTabsAdapterExplorer.instantiateItem(viewPagerExplorer, 2);
		}

		if (c.isAdded()) {
			return c;
		}

		return null;
	}

	private IncomingSharesExplorerFragmentLollipop getIncomingExplorerFragment () {
		IncomingSharesExplorerFragmentLollipop iS;

		if (importFileF) {
			return (IncomingSharesExplorerFragmentLollipop) getSupportFragmentManager().findFragmentByTag("iSharesExplorer");
		}

		if (mTabsAdapterExplorer == null) return null;

		if (isChatFirst) {
			iS =  (IncomingSharesExplorerFragmentLollipop) mTabsAdapterExplorer.instantiateItem(viewPagerExplorer, 2);
		}
		else {
			iS = (IncomingSharesExplorerFragmentLollipop) mTabsAdapterExplorer.instantiateItem(viewPagerExplorer, 1);
		}

		if (iS.isAdded()) {
			return iS;
		}

		return null;
	}

	private CloudDriveExplorerFragmentLollipop getCloudExplorerFragment () {
		CloudDriveExplorerFragmentLollipop cD;

		if (importFileF || tabShown == NO_TABS) {
			return (CloudDriveExplorerFragmentLollipop) getSupportFragmentManager().findFragmentByTag("cDriveExplorer");
		}

		if (mTabsAdapterExplorer == null) return null;

		if (isChatFirst) {
			cD = (CloudDriveExplorerFragmentLollipop) mTabsAdapterExplorer.instantiateItem(viewPagerExplorer, 1);
		}
		else {
			cD = (CloudDriveExplorerFragmentLollipop) mTabsAdapterExplorer.instantiateItem(viewPagerExplorer, 0);
		}

		if (cD.isAdded()) {
			return cD;
		}

		return null;
	}

	public void refreshOrderNodes (int order) {
		cDriveExplorer = getCloudExplorerFragment();
		if (cDriveExplorer != null) {
			cDriveExplorer.orderNodes(order);
		}

		iSharesExplorer = getIncomingExplorerFragment();
		if (iSharesExplorer != null) {
			iSharesExplorer.orderNodes(order);
		}
	}

	private void refreshViewNodes () {
		isList = !isList;
		dbH.setPreferredViewList(isList);
		updateManagerView();
		refreshView();
		supportInvalidateOptionsMenu();
	}

	private void refreshView () {
		if (viewPagerExplorer != null && tabShown != NO_TABS) {
			cDriveExplorer = (CloudDriveExplorerFragmentLollipop) getSupportFragmentManager().findFragmentByTag(getFragmentTag(R.id.explorer_tabs_pager, 0));
			iSharesExplorer = (IncomingSharesExplorerFragmentLollipop) getSupportFragmentManager().findFragmentByTag(getFragmentTag(R.id.explorer_tabs_pager, 0));
		} else {
			cDriveExplorer =  getCloudExplorerFragment();
			iSharesExplorer = getIncomingExplorerFragment();
		}

		if (cDriveExplorer != null) {
			FragmentTransaction ft = getSupportFragmentManager().beginTransaction();
			ft.detach(cDriveExplorer);
			cDriveExplorer.setHeaderItemDecoration(null);
			ft.attach(cDriveExplorer);
			ft.commitAllowingStateLoss();
		}

		if (iSharesExplorer != null) {
			FragmentTransaction ft = getSupportFragmentManager().beginTransaction();
			ft.detach(iSharesExplorer);
			iSharesExplorer.setHeaderItemDecoration(null);
			ft.attach(iSharesExplorer);
			ft.commitAllowingStateLoss();
		}

		if (viewPagerExplorer != null && tabShown != NO_TABS) {
			mTabsAdapterExplorer.notifyDataSetChanged();
		}
	}

	private void updateManagerView () {
		Intent intent = new Intent(BROADCAST_ACTION_INTENT_UPDATE_VIEW);
		intent.putExtra("isList", isList);
		LocalBroadcastManager.getInstance(this).sendBroadcast(intent);
	}

	public void collapseSearchView () {
		if (searchMenuItem == null) {
			return;
		}
		collapsedByClick = true;
		searchMenuItem.collapseActionView();
	}

	public long getParentHandleCloud() {
		return parentHandleCloud;
	}

	public void setParentHandleCloud(long parentHandleCloud) {
		this.parentHandleCloud = parentHandleCloud;
	}

	public long getParentHandleIncoming() {
		if (iSharesExplorer != null) {
			parentHandleIncoming = iSharesExplorer.getParentHandle();
		}
		return parentHandleIncoming;
	}

	public void setParentHandleIncoming(long parentHandleIncoming) {
		this.parentHandleIncoming = parentHandleIncoming;
	}

	public int getMode() {
		return mode;
	}

	public void setMode(int mode) {
		this.mode = mode;
	}

	public boolean isSelectFile() {
		return selectFile;
	}

	public void setSelectFile(boolean selectFile) {
		this.selectFile = selectFile;
	}

	public MegaNode parentMoveCopy(){
			return parentMoveCopy;

	}

    public ArrayList<Long> getNodeHandleMoveCopy() {
        return nodeHandleMoveCopy;
    }

	public int getDeepBrowserTree() {
		return deepBrowserTree;
	}

	public void setDeepBrowserTree(int deep) {
		deepBrowserTree=deep;
	}

	public void increaseDeepBrowserTree() {
		deepBrowserTree++;
	}

	public void decreaseDeepBrowserTree() {
		deepBrowserTree--;
	}

	public List<ShareInfo> getFilePreparedInfos() {
		return filePreparedInfos;
	}

	public void setNameFiles (HashMap<String, String> nameFiles) {
		this.nameFiles = nameFiles;
	}

	public HashMap<String, String> getNameFiles () {
		return nameFiles;
	}

	public ManagerActivityLollipop.DrawerItem getCurrentItem() {
		if (viewPagerExplorer != null) {
			if (viewPagerExplorer.getCurrentItem() == 0) {
				cDriveExplorer = getCloudExplorerFragment();
				if (cDriveExplorer != null) {
					return ManagerActivityLollipop.DrawerItem.CLOUD_DRIVE;
				}
			}
			else {
				iSharesExplorer = getIncomingExplorerFragment();
				if (iSharesExplorer != null) {
					return ManagerActivityLollipop.DrawerItem.SHARED_ITEMS;
				}
			}
		}
		return null;
	}

	public boolean isList () {
		return isList;
	}

	public int getItemType() {
		if (isList) {
			return MegaNodeAdapter.ITEM_VIEW_TYPE_LIST;
		}
		else {
			return MegaNodeAdapter.ITEM_VIEW_TYPE_GRID;
		}
	}

	public boolean isMultiselect() {
		return multiselect;
	}

	public void setShouldRestartSearch(boolean shouldRestartSearch) {
		this.shouldRestartSearch = shouldRestartSearch;
	}

	public boolean shouldRestartSearch() {
		return shouldRestartSearch;
	}

	public String getQuerySearch() {
		return querySearch;
	}

	public void clearQuerySearch() {
		querySearch = null;
	}

    public void setQueryAfterSearch() {
	    this.queryAfterSearch = querySearch;
    }

    public boolean shouldReopenSearch() {
	    if (queryAfterSearch == null) return false;

        openSearchView(queryAfterSearch);
	    queryAfterSearch = null;
	    return true;
    }
}<|MERGE_RESOLUTION|>--- conflicted
+++ resolved
@@ -450,18 +450,11 @@
 		
 		if (credentials == null){
 			logWarning("User credentials NULL");
-<<<<<<< HEAD
-			Intent loginIntent = new Intent(this, LoginActivityLollipop.class);
-			loginIntent.putExtra(VISIBLE_FRAGMENT,  LOGIN_FRAGMENT);
-			loginIntent.setAction(ACTION_FILE_EXPLORER_UPLOAD);
-			startActivity(loginIntent);
-			finish();
-=======
+
             needLogin = true;
             OwnFilePrepareTask ownFilePrepareTask = new OwnFilePrepareTask(this);
             ownFilePrepareTask.execute(getIntent());
             createAndShowProgressDialog(false, R.string.upload_prepare);
->>>>>>> 60242385
 			return;
 		}
 		else{
