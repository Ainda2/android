--- conflicted
+++ resolved
@@ -65,11 +65,8 @@
 import mega.privacy.android.app.UserCredentials;
 import mega.privacy.android.app.components.EditTextCursorWatcher;
 import mega.privacy.android.app.lollipop.adapters.FileExplorerPagerAdapter;
-<<<<<<< HEAD
-=======
 import mega.privacy.android.app.lollipop.adapters.MegaNodeAdapter;
 import mega.privacy.android.app.lollipop.listeners.CreateGroupChatWithPublicLink;
->>>>>>> 06a50058
 import mega.privacy.android.app.lollipop.listeners.CreateChatToPerformActionListener;
 import mega.privacy.android.app.lollipop.listeners.CreateGroupChatWithPublicLink;
 import mega.privacy.android.app.lollipop.megachat.ChatExplorerFragment;
@@ -247,13 +244,9 @@
 
 	private SearchView searchView;
 
-<<<<<<< HEAD
-	private boolean needLogin;
-
-	FileExplorerActivityLollipop fileExplorerActivityLollipop;
-=======
+    private boolean needLogin;
+
 	private FileExplorerActivityLollipop fileExplorerActivityLollipop;
->>>>>>> 06a50058
 
 	private String querySearch = "";
 	private boolean isSearchExpanded;
@@ -336,18 +329,13 @@
 		
 		@Override
 		protected List<ShareInfo> doInBackground(Intent... params) {
-<<<<<<< HEAD
-			log("OwnFilePrepareTask: doInBackground");
-			Intent intent = params[0];
+			logDebug("OwnFilePrepareTask: doInBackground");
+            Intent intent = params[0];
             List<ShareInfo> shareInfos = (List<ShareInfo>) intent.getSerializableExtra(EXTRA_SHARE_INFOS);
             if(shareInfos != null) {
                 return  shareInfos;
             }
-			return ShareInfo.processIntent(intent, context);
-=======
-			logDebug("OwnFilePrepareTask: doInBackground");
-			return ShareInfo.processIntent(params[0], context);
->>>>>>> 06a50058
+            return ShareInfo.processIntent(intent, context);
 		}
 
 		@Override
@@ -355,13 +343,13 @@
 			filePreparedInfos = info;
 			if(needLogin) {
                 Intent loginIntent = new Intent(FileExplorerActivityLollipop.this, LoginActivityLollipop.class);
-                loginIntent.putExtra("visibleFragment", Constants. LOGIN_FRAGMENT);
+                loginIntent.putExtra("visibleFragment", LOGIN_FRAGMENT);
                 loginIntent.putExtra(EXTRA_SHARE_ACTION, getIntent().getAction());
                 loginIntent.putExtra(EXTRA_SHARE_TYPE, getIntent().getType());
                 loginIntent.putExtra(EXTRA_SHARE_INFOS,new ArrayList<>(info));
                 // close previous login page
                 loginIntent.addFlags(Intent.FLAG_ACTIVITY_CLEAR_TOP);
-                loginIntent.setAction(Constants.ACTION_FILE_EXPLORER_UPLOAD);
+                loginIntent.setAction(ACTION_FILE_EXPLORER_UPLOAD);
                 needLogin = false;
                 startActivity(loginIntent);
                 finish();
@@ -461,22 +449,12 @@
 	    display.getMetrics(outMetrics);
 		
 		if (credentials == null){
-<<<<<<< HEAD
-			log("User credentials NULL");
+			logWarning("User credentials NULL");
             needLogin = true;
             OwnFilePrepareTask ownFilePrepareTask = new OwnFilePrepareTask(this);
             ownFilePrepareTask.execute(getIntent());
             createAndShowProgressDialog(false, R.string.upload_prepare);
-            return;
-=======
-			logWarning("User credentials NULL");
-			Intent loginIntent = new Intent(this, LoginActivityLollipop.class);
-			loginIntent.putExtra("visibleFragment",  LOGIN_FRAGMENT);
-			loginIntent.setAction(ACTION_FILE_EXPLORER_UPLOAD);
-			startActivity(loginIntent);
-			finish();
 			return;
->>>>>>> 06a50058
 		}
 		else{
 			logDebug("User has credentials");
@@ -819,7 +797,7 @@
 						if (!multiselect) {
 							return;
 						}
-						
+
 						if (isSearchExpanded && !pendingToOpenSearchView) {
 							clearQuerySearch();
 							collapseSearchView();
@@ -924,7 +902,7 @@
 		}
 		return false;
 	}
-	
+
 	@Override
     public boolean onCreateOptionsMenu(Menu menu) {
 		logDebug("onCreateOptionsMenuLollipop");
