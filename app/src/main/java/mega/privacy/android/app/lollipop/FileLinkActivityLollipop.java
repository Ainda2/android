--- conflicted
+++ resolved
@@ -62,15 +62,11 @@
 import nz.mega.sdk.MegaRequest;
 import nz.mega.sdk.MegaRequestListenerInterface;
 
-<<<<<<< HEAD
-import static mega.privacy.android.app.utils.Constants.SEPERATOR;
-=======
 import static mega.privacy.android.app.utils.Constants.*;
 import static mega.privacy.android.app.utils.LogUtil.*;
 import static mega.privacy.android.app.utils.MegaApiUtils.*;
 import static mega.privacy.android.app.utils.PreviewUtils.*;
 import static mega.privacy.android.app.utils.Util.*;
->>>>>>> 8b8209db
 
 public class FileLinkActivityLollipop extends PinActivityLollipop implements MegaRequestListenerInterface, OnClickListener {
 	
@@ -307,11 +303,10 @@
 					if (value.length() == 0) {
 						return true;
 					}
-<<<<<<< HEAD
 					if (url.contains("#!")) {
 						// old folder link format
 						if (value.startsWith("!")) {
-							log("Decryption key with exclamation!");
+							logDebug("Decryption key with exclamation!");
 							url = url + value;
 						} else {
 							url = url + "!" + value;
@@ -319,19 +314,11 @@
 					} else if (url.contains(SEPERATOR + "file" + SEPERATOR)) {
 						// new folder link format
 						if (value.startsWith("#")) {
-							log("Decryption key with hash!");
+							logDebug("Decryption key with hash!");
 							url = url + value;
 						} else {
 							url = url + "#" + value;
 						}
-=======
-					if(value.startsWith("!")){
-						logDebug("Decryption key with exclamation!");
-						url=url+value;
-					}
-					else{
-						url=url+"!"+value;
->>>>>>> 8b8209db
 					}
 					logDebug("File link to import: " + url);
 					decryptionIntroduced=true;
@@ -366,11 +353,10 @@
 							askForDecryptionKeyDialog();
 							return;
 						}else{
-<<<<<<< HEAD
 							if (url.contains("#!")) {
 								// old folder link format
 								if (value.startsWith("!")) {
-									log("Decryption key with exclamation!");
+									logDebug("Decryption key with exclamation!");
 									url = url + value;
 								} else {
 									url = url + "!" + value;
@@ -378,19 +364,11 @@
 							} else if (url.contains(SEPERATOR + "file" + SEPERATOR)) {
 								// new folder link format
 								if (value.startsWith("#")) {
-									log("Decryption key with hash!");
+									logDebug("Decryption key with hash!");
 									url = url + value;
 								} else {
 									url = url + "#" + value;
 								}
-=======
-							if(value.startsWith("!")){
-								logDebug("Decryption key with exclamation!");
-								url=url+value;
-							}
-							else{
-								url=url+"!"+value;
->>>>>>> 8b8209db
 							}
 							logDebug("File link to import: " + url);
 							decryptionIntroduced=true;
