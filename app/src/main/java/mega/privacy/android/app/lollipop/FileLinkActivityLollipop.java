package mega.privacy.android.app.lollipop;

import android.Manifest;
import android.annotation.SuppressLint;
import android.app.ActivityManager;
import android.app.AlertDialog;
import android.app.ProgressDialog;
import android.content.Context;
import android.content.DialogInterface;
import android.content.Intent;
import android.content.pm.PackageManager;
import android.content.res.Configuration;
import android.graphics.Bitmap;
import android.net.Uri;
import android.os.Build;
import android.os.Bundle;
import android.os.Handler;
import android.support.design.widget.CollapsingToolbarLayout;
import android.support.design.widget.CoordinatorLayout;
import android.support.v4.content.ContextCompat;
import android.support.v7.app.ActionBar;
import android.support.v7.widget.Toolbar;
import android.text.format.Formatter;
import android.util.DisplayMetrics;
import android.view.Display;
import android.view.KeyEvent;
import android.view.Menu;
import android.view.MenuInflater;
import android.view.MenuItem;
import android.view.View;
import android.view.View.OnClickListener;
import android.view.Window;
import android.view.inputmethod.EditorInfo;
import android.view.inputmethod.InputMethodManager;
import android.widget.Button;
import android.widget.EditText;
import android.widget.ImageView;
import android.widget.LinearLayout;
import android.widget.RelativeLayout;
import android.widget.ScrollView;
import android.widget.TextView;

import java.io.File;
import java.util.Locale;

import mega.privacy.android.app.DatabaseHandler;
import mega.privacy.android.app.MegaApplication;
import mega.privacy.android.app.MegaPreferences;
import mega.privacy.android.app.MimeTypeList;
import mega.privacy.android.app.R;
import mega.privacy.android.app.lollipop.controllers.NodeController;
import mega.privacy.android.app.lollipop.listeners.MultipleRequestListenerLink;
import nz.mega.sdk.MegaApiAndroid;
import nz.mega.sdk.MegaApiJava;
import nz.mega.sdk.MegaChatApi;
import nz.mega.sdk.MegaChatApiAndroid;
import nz.mega.sdk.MegaError;
import nz.mega.sdk.MegaNode;
import nz.mega.sdk.MegaRequest;
import nz.mega.sdk.MegaRequestListenerInterface;

<<<<<<< HEAD
public class FileLinkActivityLollipop extends DownloadableActivity implements MegaRequestListenerInterface, OnClickListener {
=======
import static mega.privacy.android.app.utils.Constants.*;
import static mega.privacy.android.app.utils.LogUtil.*;
import static mega.privacy.android.app.utils.MegaApiUtils.*;
import static mega.privacy.android.app.utils.PreviewUtils.*;
import static mega.privacy.android.app.utils.Util.*;

public class FileLinkActivityLollipop extends PinActivityLollipop implements MegaRequestListenerInterface, OnClickListener {
>>>>>>> 094d50ad
	
	FileLinkActivityLollipop fileLinkActivity = this;
	MegaApiAndroid megaApi;
	MegaChatApiAndroid megaChatApi;

	Toolbar tB;
    ActionBar aB;
	DisplayMetrics outMetrics;
	String url;
	Handler handler;
	ProgressDialog statusDialog;
	AlertDialog decryptionKeyDialog;

	MenuItem shareMenuItem;

	File previewFile = null;
	Bitmap preview = null;

	long toHandle = 0;
	long fragmentHandle = -1;
	int cont = 0;
	MultipleRequestListenerLink importLinkMultipleListener = null;

	CoordinatorLayout fragmentContainer;
	CollapsingToolbarLayout collapsingToolbar;
	ImageView iconView;
	ImageView imageView;
	RelativeLayout iconViewLayout;
	RelativeLayout imageViewLayout;

	ScrollView scrollView;
	TextView sizeTextView;
	TextView importButton;
	TextView downloadButton;
	Button buttonPreviewContent;
	LinearLayout optionsBar;
	MegaNode document = null;
	RelativeLayout infoLayout;
	DatabaseHandler dbH = null;
	MegaPreferences prefs = null;

	boolean decryptionIntroduced=false;

	boolean importClicked = false;
	MegaNode target = null;

	public static final int FILE_LINK = 1;

	@Override
	public void onDestroy(){
		if(megaApi != null)
		{	
			megaApi.removeRequestListener(this);
		}
		
		super.onDestroy();
	}
	
	@Override
	protected void onCreate(Bundle savedInstanceState) {
		logDebug("onCreate()");
		requestWindowFeature(Window.FEATURE_NO_TITLE);
		super.onCreate(savedInstanceState);
		
		Display display = getWindowManager().getDefaultDisplay();
		outMetrics = new DisplayMetrics ();
	    display.getMetrics(outMetrics);
	    float density  = getResources().getDisplayMetrics().density;
		
	    float scaleW = getScaleW(outMetrics, density);
	    float scaleH = getScaleH(outMetrics, density);
		
		MegaApplication app = (MegaApplication)getApplication();
		megaApi = app.getMegaApi();
		dbH = DatabaseHandler.getDbHandler(getApplicationContext());

		Intent intentReceived = getIntent();
		if (intentReceived != null){
			url = intentReceived.getDataString();
		}

		if (dbH.getCredentials() != null) {
			if (megaApi == null || megaApi.getRootNode() == null) {
				logDebug("Refresh session - sdk");
				Intent intent = new Intent(this, LoginActivityLollipop.class);
				intent.putExtra("visibleFragment", LOGIN_FRAGMENT);
				intent.setData(Uri.parse(url));
				intent.setAction(ACTION_OPEN_FILE_LINK_ROOTNODES_NULL);
				intent.setFlags(Intent.FLAG_ACTIVITY_CLEAR_TOP);
				startActivity(intent);
				finish();
				return;
			}
			if (isChatEnabled()) {
				if (megaChatApi == null) {
					megaChatApi = ((MegaApplication) getApplication()).getMegaChatApi();
				}

				if (megaChatApi == null || megaChatApi.getInitState() == MegaChatApi.INIT_ERROR) {
					logDebug("Refresh session - karere");
					Intent intent = new Intent(this, LoginActivityLollipop.class);
					intent.putExtra("visibleFragment", LOGIN_FRAGMENT);
					intent.setData(Uri.parse(url));
					intent.setAction(ACTION_OPEN_FILE_LINK_ROOTNODES_NULL);
					intent.setFlags(Intent.FLAG_ACTIVITY_CLEAR_TOP);
					startActivity(intent);
					finish();
					return;
				}
			}
		}

		setContentView(R.layout.activity_file_link);
		fragmentContainer = (CoordinatorLayout) findViewById(R.id.file_link_fragment_container);

		collapsingToolbar = (CollapsingToolbarLayout) findViewById(R.id.file_link_info_collapse_toolbar);

		if(getResources().getConfiguration().orientation == Configuration.ORIENTATION_LANDSCAPE){
			collapsingToolbar.setExpandedTitleMarginBottom(scaleHeightPx(60, outMetrics));
		}else{
			collapsingToolbar.setExpandedTitleMarginBottom(scaleHeightPx(35, outMetrics));
		}
		collapsingToolbar.setExpandedTitleMarginStart((int) getResources().getDimension(R.dimen.recycler_view_separator));
		tB = (Toolbar) findViewById(R.id.toolbar_file_link);
		setSupportActionBar(tB);
		aB = getSupportActionBar();
		aB.setDisplayShowTitleEnabled(false);

		aB.setHomeButtonEnabled(true);
		aB.setDisplayHomeAsUpEnabled(true);
		aB.setHomeAsUpIndicator(R.drawable.ic_arrow_back_white);

		/*Icon & image in Toolbar*/
		iconViewLayout = (RelativeLayout) findViewById(R.id.file_link_icon_layout);
		iconView = (ImageView) findViewById(R.id.file_link_icon);

		imageViewLayout = (RelativeLayout) findViewById(R.id.file_info_image_layout);
		imageView = (ImageView) findViewById(R.id.file_info_toolbar_image);
		imageViewLayout.setVisibility(View.GONE);

		/*Elements*/
		sizeTextView = (TextView) findViewById(R.id.file_link_size);
		buttonPreviewContent = (Button) findViewById(R.id.button_preview_content);
		buttonPreviewContent.setOnClickListener(this);
		buttonPreviewContent.setEnabled(false);

		buttonPreviewContent.setVisibility(View.GONE);

		downloadButton = (TextView) findViewById(R.id.file_link_button_download);
		downloadButton.setText(getString(R.string.general_save_to_device).toUpperCase(Locale.getDefault()));
		downloadButton.setOnClickListener(this);
		downloadButton.setVisibility(View.INVISIBLE);

		importButton = (TextView) findViewById(R.id.file_link_button_import);
		importButton.setText(getString(R.string.add_to_cloud).toUpperCase(Locale.getDefault()));
		importButton.setOnClickListener(this);
		importButton.setVisibility(View.GONE);

		try{
			statusDialog.dismiss();
		}
		catch(Exception e){	}

		if(url!=null){
			importLink(url);
		}
		else{
			logWarning("url NULL");
		}
	}

	@Override
	public boolean onCreateOptionsMenu(Menu menu) {
		// Inflate the menu items for use in the action bar
		MenuInflater inflater = getMenuInflater();
		inflater.inflate(R.menu.file_link_action, menu);
		shareMenuItem = menu.findItem(R.id.share_link);
		shareMenuItem.setVisible(true);
		menu.findItem(R.id.share_link).setShowAsAction(MenuItem.SHOW_AS_ACTION_ALWAYS);

		collapsingToolbar.setCollapsedTitleTextColor(ContextCompat.getColor(this, R.color.white));
		collapsingToolbar.setExpandedTitleColor(ContextCompat.getColor(this, R.color.white));
//		collapsingToolbar.setStatusBarScrimColor(ContextCompat.getColor(this, R.color.lollipop_dark_primary_color));

		return super.onCreateOptionsMenu(menu);

	}

	@Override
	public boolean onOptionsItemSelected(MenuItem item) {
		logDebug("onOptionsItemSelected");

		int id = item.getItemId();
		switch (id) {
			case android.R.id.home: {
				finish();
				break;
			}
			case R.id.share_link: {
				if(url!=null){
					shareLink(url);
				}else{
					logWarning("url NULL");
				}
				break;
			}
		}
		return super.onOptionsItemSelected(item);
	}

		public void askForDecryptionKeyDialog(){
			logDebug("askForDecryptionKeyDialog");

		LinearLayout layout = new LinearLayout(this);
		layout.setOrientation(LinearLayout.VERTICAL);
		LinearLayout.LayoutParams params = new LinearLayout.LayoutParams(LinearLayout.LayoutParams.MATCH_PARENT, LinearLayout.LayoutParams.WRAP_CONTENT);
		params.setMargins(scaleWidthPx(20, outMetrics), scaleWidthPx(20, outMetrics), scaleWidthPx(17, outMetrics), 0);

		final EditText input = new EditText(this);
		layout.addView(input, params);

		input.setSingleLine();
		input.setTextColor(ContextCompat.getColor(this, R.color.text_secondary));
		input.setHint(getString(R.string.password_text));
//		input.setSelectAllOnFocus(true);
		input.setImeOptions(EditorInfo.IME_ACTION_DONE);
		input.setOnEditorActionListener(new TextView.OnEditorActionListener() {
			@Override
			public boolean onEditorAction(TextView v, int actionId,KeyEvent event) {
				if (actionId == EditorInfo.IME_ACTION_DONE) {
					String value = v.getText().toString().trim();
					if (value.length() == 0) {
						return true;
					}
					if(value.startsWith("!")){
						logDebug("Decryption key with exclamation!");
						url=url+value;
					}
					else{
						url=url+"!"+value;
					}
					logDebug("File link to import: " + url);
					decryptionIntroduced=true;
					importLink(url);
					decryptionKeyDialog.dismiss();
					return true;
				}
				return false;
			}
		});
		input.setImeActionLabel(getString(R.string.cam_sync_ok),EditorInfo.IME_ACTION_DONE);
		input.setOnFocusChangeListener(new View.OnFocusChangeListener() {
			@Override
			public void onFocusChange(View v, boolean hasFocus) {
				if (hasFocus) {
					showKeyboardDelayed(v);
				}
			}
		});

		AlertDialog.Builder builder = new AlertDialog.Builder(this, R.style.AppCompatAlertDialogStyle);
		builder.setTitle(getString(R.string.alert_decryption_key));
		builder.setMessage(getString(R.string.message_decryption_key));
		builder.setPositiveButton(getString(R.string.general_decryp),
				new DialogInterface.OnClickListener() {
					public void onClick(DialogInterface dialog, int whichButton) {
						String value = input.getText().toString().trim();

						if (value.length() == 0) {
							logWarning("Empty key, ask again!");
							decryptionIntroduced=false;
							askForDecryptionKeyDialog();
							return;
						}else{
							if(value.startsWith("!")){
								logDebug("Decryption key with exclamation!");
								url=url+value;
							}
							else{
								url=url+"!"+value;
							}
							logDebug("File link to import: " + url);
							decryptionIntroduced=true;
							importLink(url);
						}
					}
				});
		builder.setNegativeButton(getString(android.R.string.cancel),
				new DialogInterface.OnClickListener() {
					public void onClick(DialogInterface dialog, int whichButton) {
						finish();
					}
				});
		builder.setView(layout);
		decryptionKeyDialog = builder.create();
		decryptionKeyDialog.show();
	}

	private void showKeyboardDelayed(final View view) {
		logDebug("showKeyboardDelayed");
		handler = new Handler();
		handler.postDelayed(new Runnable() {
			@Override
			public void run() {
				InputMethodManager imm = (InputMethodManager) getSystemService(Context.INPUT_METHOD_SERVICE);
				imm.showSoftInput(view, InputMethodManager.SHOW_IMPLICIT);
			}
		}, 50);
	}

	@Override
	protected void onResume() {
    	super.onResume();

    	Intent intent = getIntent();
    	
    	if (intent != null){
    		if (intent.getAction() != null){
    			if (intent.getAction().equals(ACTION_IMPORT_LINK_FETCH_NODES)){
    				importNode();
    			}
    			intent.setAction(null);
    		}
    	}
    	setIntent(null);
	}
	
	private void importLink(String url) {

		if(!isOnline(this))
		{
			showSnackbar(SNACKBAR_TYPE, getString(R.string.error_server_connection_problem));
			return;
		}

		if(this.isFinishing()) return;
		
		ProgressDialog temp = null;
		try {
			temp = new ProgressDialog(this);
			temp.setMessage(getString(R.string.general_loading));
			temp.show();
		}
		catch(Exception ex)
		{ return; }
		
		statusDialog = temp;
		
		megaApi.getPublicNode(url, this);
	}

	@Override
	public void onRequestStart(MegaApiJava api, MegaRequest request) {
		logDebug("onRequestStart: " + request.getRequestString());
	}

	@Override
	public void onRequestUpdate(MegaApiJava api, MegaRequest request) {
		logDebug("onRequestUpdate: " + request.getRequestString());
	}

	@Override
	public void onRequestFinish(MegaApiJava api, MegaRequest request, MegaError e) {
		logDebug("onRequestFinish: " + request.getRequestString()+ " code: "+e.getErrorCode());
		if (request.getType() == MegaRequest.TYPE_GET_PUBLIC_NODE){
			try { 
				statusDialog.dismiss();	
			} 
			catch (Exception ex) {}
			
			if (e.getErrorCode() == MegaError.API_OK) {
				document = request.getPublicMegaNode();

				if (document == null){
					logWarning("documment==null --> Intent to ManagerActivityLollipop");
					boolean closedChat = MegaApplication.isClosedChat();
					if(closedChat){
						Intent backIntent = new Intent(this, ManagerActivityLollipop.class);
						startActivity(backIntent);
					}

	    			finish();
					return;
				}

				logDebug("DOCUMENTNODEHANDLEPUBLIC: " + document.getHandle());
				if (dbH == null){
					dbH = DatabaseHandler.getDbHandler(getApplicationContext());
				}

				dbH.setLastPublicHandle(document.getHandle());
				dbH.setLastPublicHandleTimeStamp();

//				nameView.setText(document.getName());
				collapsingToolbar.setTitle(document.getName());

				sizeTextView.setText(Formatter.formatFileSize(this, document.getSize()));

				iconView.setImageResource(MimeTypeList.typeForName(document.getName()).getIconResourceId());
				iconViewLayout.setVisibility(View.VISIBLE);
				downloadButton.setVisibility(View.VISIBLE);

				if(dbH.getCredentials() == null){
					importButton.setVisibility(View.GONE);
				}
				else{
					importButton.setVisibility(View.VISIBLE);
				}

				preview = getPreviewFromCache(document);
				if (preview != null){
					previewCache.put(document.getHandle(), preview);
					imageView.setImageBitmap(preview);
					imageViewLayout.setVisibility(View.VISIBLE);
					iconViewLayout.setVisibility(View.GONE);
					buttonPreviewContent.setVisibility(View.VISIBLE);
					buttonPreviewContent.setEnabled(true);

				}else{

					preview = getPreviewFromFolder(document, this);
					if (preview != null){
						previewCache.put(document.getHandle(), preview);
						imageView.setImageBitmap(preview);
						imageViewLayout.setVisibility(View.VISIBLE);
						iconViewLayout.setVisibility(View.GONE);
						buttonPreviewContent.setVisibility(View.VISIBLE);
						buttonPreviewContent.setEnabled(true);

					}else{

						if (document.hasPreview()) {
							previewFile = new File(getPreviewFolder(this), document.getBase64Handle() + ".jpg");
							megaApi.getPreview(document, previewFile.getAbsolutePath(), this);
							buttonPreviewContent.setVisibility(View.VISIBLE);
						}else{
							if (MimeTypeList.typeForName(document.getName()).isVideoReproducible() || MimeTypeList.typeForName(document.getName()).isAudio() || MimeTypeList.typeForName(document.getName()).isPdf()){
								imageViewLayout.setVisibility(View.GONE);
								iconViewLayout.setVisibility(View.VISIBLE);

								buttonPreviewContent.setVisibility(View.VISIBLE);
								buttonPreviewContent.setEnabled(true);
							}
							else{
								buttonPreviewContent.setEnabled(false);
								buttonPreviewContent.setVisibility(View.GONE);

								imageViewLayout.setVisibility(View.GONE);
								iconViewLayout.setVisibility(View.VISIBLE);
							}
						}
					}
				}

				if (importClicked){
					if ((document != null) && (target != null)){
						megaApi.copyNode(document, target, this);
					}
				}
			}
			else{
				logWarning("ERROR: " + e.getErrorCode());
				AlertDialog.Builder dialogBuilder = new AlertDialog.Builder(this);
				dialogBuilder.setCancelable(false);
				if(e.getErrorCode() == MegaError.API_EBLOCKED){
					dialogBuilder.setMessage(getString(R.string.file_link_unavaible_ToS_violation));
					dialogBuilder.setTitle(getString(R.string.general_error_file_not_found));
				}
				else if(e.getErrorCode() == MegaError.API_EARGS){
					if(decryptionIntroduced){
						logWarning("Incorrect key, ask again!");
						decryptionIntroduced=false;
						askForDecryptionKeyDialog();
						return;
					}
					else{
						//Link no valido
						dialogBuilder.setTitle(getString(R.string.general_error_word));
						dialogBuilder.setMessage(getString(R.string.link_broken));
					}
				}
				else if(e.getErrorCode() == MegaError.API_ETOOMANY){
					dialogBuilder.setMessage(getString(R.string.file_link_unavaible_delete_account));
					dialogBuilder.setTitle(getString(R.string.general_error_file_not_found));
				}
				else if(e.getErrorCode() == MegaError.API_EINCOMPLETE){
					decryptionIntroduced=false;
					askForDecryptionKeyDialog();
					return;
				}
				else{
					dialogBuilder.setTitle(getString(R.string.general_error_word));
					dialogBuilder.setMessage(getString(R.string.general_error_file_not_found));

					if(e.getErrorCode() == MegaError.API_ETEMPUNAVAIL){
						logWarning("ERROR: " + MegaError.API_ETEMPUNAVAIL);
					}
				}

				try{
					dialogBuilder.setPositiveButton(getString(android.R.string.ok),
							new DialogInterface.OnClickListener() {
								@Override
								public void onClick(DialogInterface dialog, int which) {
									dialog.dismiss();
									boolean closedChat = MegaApplication.isClosedChat();
									if(closedChat){
										Intent backIntent = new Intent(fileLinkActivity, ManagerActivityLollipop.class);
										startActivity(backIntent);
									}

									finish();
								}
							});

					AlertDialog dialog = dialogBuilder.create();
					dialog.show();
				}
				catch(Exception ex){
					showSnackbar(SNACKBAR_TYPE, getString(R.string.general_error_file_not_found));
				}

				return;
			}
		}
		else if (request.getType() == MegaRequest.TYPE_GET_ATTR_FILE){
			if (e.getErrorCode() == MegaError.API_OK){
				File previewDir = getPreviewFolder(this);
				if (document != null){
					File preview = new File(previewDir, document.getBase64Handle()+".jpg");
					if (preview.exists()) {
						if (preview.length() > 0) {
							Bitmap bitmap = getBitmapForCache(preview, this);
							previewCache.put(document.getHandle(), bitmap);
							if (iconView != null) {
								imageView.setImageBitmap(bitmap);
								buttonPreviewContent.setEnabled(true);
								imageViewLayout.setVisibility(View.VISIBLE);
								iconViewLayout.setVisibility(View.GONE);
							}
						}
					}
				}
			}
		}
		else if (request.getType() == MegaRequest.TYPE_COPY){
			
			try{
				statusDialog.dismiss(); 
			} catch(Exception ex){};

			if (e.getErrorCode() != MegaError.API_OK) {

				logDebug("e.getErrorCode() != MegaError.API_OK");
				
				if(e.getErrorCode()==MegaError.API_EOVERQUOTA){
					logWarning("OVERQUOTA ERROR: " + e.getErrorCode());
					Intent intent = new Intent(this, ManagerActivityLollipop.class);
					intent.setAction(ACTION_OVERQUOTA_STORAGE);
					startActivity(intent);
					finish();

				}
				else if(e.getErrorCode()==MegaError.API_EGOINGOVERQUOTA){

					logWarning("PRE OVERQUOTA ERROR: " + e.getErrorCode());
					Intent intent = new Intent(this, ManagerActivityLollipop.class);
					intent.setAction(ACTION_PRE_OVERQUOTA_STORAGE);
					startActivity(intent);
					finish();
				}
				else
				{
					showSnackbar(SNACKBAR_TYPE, getString(R.string.context_no_copied));
					Intent intent = new Intent(this, ManagerActivityLollipop.class);
			        if (Build.VERSION.SDK_INT >= Build.VERSION_CODES.HONEYCOMB)
			        	intent.addFlags(Intent.FLAG_ACTIVITY_CLEAR_TASK);
					startActivity(intent);
					finish();
				}							
				
			}else{
				Intent intent = new Intent(this, ManagerActivityLollipop.class);
		        if (Build.VERSION.SDK_INT >= Build.VERSION_CODES.HONEYCOMB)
		        	intent.addFlags(Intent.FLAG_ACTIVITY_CLEAR_TASK);
				startActivity(intent);
				finish();
			}
		}
	}

	@Override
	public void onRequestTemporaryError(MegaApiJava api, MegaRequest request,
			MegaError e) {
		logWarning("onRequestTemporaryError: " + request.getRequestString());
	}

	@Override
	public void onClick(View v) {

		switch(v.getId()){
			case R.id.file_link_button_download:{
				NodeController nC = new NodeController(this);
				nC.downloadFileLink(document, url);
				break;
			}
			case R.id.file_link_button_import:{
				importNode();
				break;
			}
			case R.id.button_preview_content:{
				showFile();
				break;
			}
		}
	}
	
	public void importNode(){

		Intent intent = new Intent(this, FileExplorerActivityLollipop.class);
		intent.setAction(FileExplorerActivityLollipop.ACTION_PICK_IMPORT_FOLDER);
		startActivityForResult(intent, REQUEST_CODE_SELECT_IMPORT_FOLDER);
	}

	public void showFile(){
		logDebug("showFile");
		String serializeString = document.serialize();
		if(MimeTypeList.typeForName(document.getName()).isImage()){
			logDebug("Is image");
			Intent intent = new Intent(this, FullScreenImageViewerLollipop.class);
			intent.putExtra(EXTRA_SERIALIZE_STRING, serializeString);
			intent.putExtra("position", 0);
			intent.putExtra("urlFileLink",url);
			intent.putExtra("adapterType", FILE_LINK_ADAPTER);
			intent.putExtra("parentNodeHandle", -1L);
			intent.putExtra("orderGetChildren", MegaApiJava.ORDER_DEFAULT_ASC);
			intent.putExtra("isFileLink", true);
			startActivity(intent);

		}else if (MimeTypeList.typeForName(document.getName()).isVideoReproducible() || MimeTypeList.typeForName(document.getName()).isAudio() ){
			logDebug("Is video");

			String mimeType = MimeTypeList.typeForName(document.getName()).getType();
			logDebug("NODE HANDLE: " + document.getHandle() + ", TYPE: " + mimeType);

			Intent mediaIntent;
			boolean internalIntent;
			boolean opusFile = false;
			if (MimeTypeList.typeForName(document.getName()).isVideoNotSupported() || MimeTypeList.typeForName(document.getName()).isAudioNotSupported()) {
				mediaIntent = new Intent(Intent.ACTION_VIEW);
				internalIntent = false;
				String[] s = document.getName().split("\\.");
				if (s != null && s.length > 1 && s[s.length-1].equals("opus")) {
					opusFile = true;
				}
			} else {
				logDebug("setIntentToAudioVideoPlayer");
				mediaIntent = new Intent(this, AudioVideoPlayerLollipop.class);
				mediaIntent.putExtra("adapterType", FILE_LINK_ADAPTER);
				mediaIntent.putExtra(EXTRA_SERIALIZE_STRING, serializeString);
				internalIntent = true;
			}
			mediaIntent.putExtra("FILENAME", document.getName());

			if (megaApi.httpServerIsRunning() == 0) {
				megaApi.httpServerStart();
			} else {
				logWarning("ERROR: HTTP server already running");
			}

			ActivityManager.MemoryInfo mi = new ActivityManager.MemoryInfo();
			ActivityManager activityManager = (ActivityManager) this.getSystemService(Context.ACTIVITY_SERVICE);
			activityManager.getMemoryInfo(mi);

			if (mi.totalMem > BUFFER_COMP) {
				logDebug("Total mem: " + mi.totalMem + " allocate 32 MB");
				megaApi.httpServerSetMaxBufferSize(MAX_BUFFER_32MB);
			} else {
				logDebug("Total mem: " + mi.totalMem + " allocate 16 MB");
				megaApi.httpServerSetMaxBufferSize(MAX_BUFFER_16MB);
			}

			String url = megaApi.httpServerGetLocalLink(document);
			if (url != null) {
				Uri parsedUri = Uri.parse(url);
				if (parsedUri != null) {
					mediaIntent.setDataAndType(parsedUri, mimeType);
				} else {
					logWarning("ERROR: HTTP server get local link");
					showSnackbar(SNACKBAR_TYPE, getString(R.string.general_text_error));
				}
			} else {
				logWarning("ERROR: HTTP server get local link");
				showSnackbar(SNACKBAR_TYPE, getString(R.string.general_text_error));
			}

			mediaIntent.putExtra("HANDLE", document.getHandle());
			if (opusFile){
				mediaIntent.setDataAndType(mediaIntent.getData(), "audio/*");
			}
			if (internalIntent) {
				startActivity(mediaIntent);
			} else {
				logDebug("External Intent");
				if (isIntentAvailable(this, mediaIntent)) {
					startActivity(mediaIntent);
				} else {
					logDebug("No Available Intent");
					showSnackbar(SNACKBAR_TYPE, "NoApp available");
				}
			}

		}else if(MimeTypeList.typeForName(document.getName()).isPdf()){
			logDebug("Is pdf");

			String mimeType = MimeTypeList.typeForName(document.getName()).getType();
			logDebug("NODE HANDLE: " + document.getHandle() + ", TYPE: " + mimeType);
			Intent pdfIntent = new Intent(this, PdfViewerActivityLollipop.class);
			pdfIntent.putExtra("adapterType", FILE_LINK_ADAPTER);
			pdfIntent.putExtra(EXTRA_SERIALIZE_STRING, serializeString);
			pdfIntent.putExtra("inside", true);
			pdfIntent.putExtra("FILENAME", document.getName());

			if (isOnline(this)){
				if (megaApi.httpServerIsRunning() == 0) {
					megaApi.httpServerStart();
				}
				else{
					logWarning("ERROR: HTTP server already running");
				}
				ActivityManager.MemoryInfo mi = new ActivityManager.MemoryInfo();
				ActivityManager activityManager = (ActivityManager) this.getSystemService(Context.ACTIVITY_SERVICE);
				activityManager.getMemoryInfo(mi);
				if(mi.totalMem>BUFFER_COMP){
					logDebug("Total mem: " + mi.totalMem + " allocate 32 MB");
					megaApi.httpServerSetMaxBufferSize(MAX_BUFFER_32MB);
				}
				else{
					logDebug("Total mem: " + mi.totalMem + " allocate 16 MB");
					megaApi.httpServerSetMaxBufferSize(MAX_BUFFER_16MB);
				}
				String url = megaApi.httpServerGetLocalLink(document);
				if(url!=null){
					Uri parsedUri = Uri.parse(url);
					if(parsedUri!=null){
						pdfIntent.setDataAndType(parsedUri, mimeType);
					}
					else{
						logDebug("ERROR: HTTP server get local link");
						showSnackbar(SNACKBAR_TYPE, getString(R.string.general_text_error));
					}
				}
				else{
					logDebug("ERROR: HTTP server get local link");
					showSnackbar(SNACKBAR_TYPE, getString(R.string.general_text_error));
				}
			}
			else {
				showSnackbar(SNACKBAR_TYPE, getString(R.string.error_server_connection_problem)+". "+ getString(R.string.no_network_connection_on_play_file));
			}

			pdfIntent.putExtra("HANDLE", document.getHandle());

			if (isIntentAvailable(this, pdfIntent)){
				startActivity(pdfIntent);
			}
			else{
				logWarning("No Available Intent");
			}
		}else{
			logWarning("none");
		}
	}
	@Override
	protected void onActivityResult(int requestCode, int resultCode, Intent intent) {

		if (intent == null) {
			return;
		}
		
		if (requestCode == REQUEST_CODE_SELECT_LOCAL_FOLDER && resultCode == RESULT_OK) {
			logDebug("Local folder selected");
			String parentPath = intent.getStringExtra(FileStorageActivityLollipop.EXTRA_PATH);
            dbH.setStorageDownloadLocation(parentPath);
			String url = intent.getStringExtra(FileStorageActivityLollipop.EXTRA_URL);
			long size = intent.getLongExtra(FileStorageActivityLollipop.EXTRA_SIZE, 0);
			long[] hashes = intent.getLongArrayExtra(FileStorageActivityLollipop.EXTRA_DOCUMENT_HASHES);
			logDebug("URL: " + url + ", SIZE: " + size);

			NodeController nC = new NodeController(this);
<<<<<<< HEAD
			nC.downloadTo(document, parentPath, null, url);
        } else if (requestCode == Constants.REQUEST_CODE_TREE) {
            onRequestSDCardWritePermission(intent, resultCode);
        }
		else if (requestCode == Constants.REQUEST_CODE_SELECT_IMPORT_FOLDER && resultCode == RESULT_OK) {
			if (!Util.isOnline(this)) {
=======
			nC.downloadTo(document, parentPath, url);
		}
		else if (requestCode == REQUEST_CODE_SELECT_IMPORT_FOLDER && resultCode == RESULT_OK) {
			if (!isOnline(this)) {
>>>>>>> 094d50ad
				try {
					statusDialog.dismiss();
				} catch (Exception ex) {
				}
				;

				showSnackbar(SNACKBAR_TYPE, getString(R.string.error_server_connection_problem));
				return;
			}

			toHandle = intent.getLongExtra("IMPORT_TO", 0);
			fragmentHandle = intent.getLongExtra("fragmentH", -1);

			MegaNode target = megaApi.getNodeByHandle(toHandle);
			if (target == null) {
				if (megaApi.getRootNode() != null) {
					target = megaApi.getRootNode();
				}
			}

			statusDialog = new ProgressDialog(this);
			statusDialog.setMessage(getString(R.string.general_importing));
			statusDialog.show();

			if (document != null) {
				if (target != null) {
					logDebug("Target node: " + target.getHandle());
					cont++;
					importLinkMultipleListener = new MultipleRequestListenerLink(this, cont, cont, FILE_LINK);
					megaApi.copyNode(document, target, importLinkMultipleListener);
				} else {
					logWarning("TARGET == null");
				}
			} else {
				logWarning("Selected Node is NULL");
				if (target != null) {
					importClicked = true;
				}
			}

		}

	}

	public void showSnackbar(int type, String s){
		showSnackbar(type, fragmentContainer, s);
	}
	
	@SuppressLint("NewApi") 
	public void downloadWithPermissions(){
<<<<<<< HEAD
	    log("downloadWithPermissions");
        NodeController nC = new NodeController(this);
        nC.downloadFileLink(document, url);
=======
		logDebug("downloadWithPermissions");
		if (dbH == null){
			dbH = DatabaseHandler.getDbHandler(getApplicationContext());
		}

		if (document == null) {
			return;
		}
		
		if (dbH.getCredentials() == null || dbH.getPreferences() == null){
			if (Build.VERSION.SDK_INT >= Build.VERSION_CODES.LOLLIPOP) {
				File[] fs = getExternalFilesDirs(null);
				if (fs.length > 1){
					if (fs[1] == null){
						intentPickFolder();
					}
					else{
						Dialog downloadLocationDialog;
						String[] sdCardOptions = getResources().getStringArray(R.array.settings_storage_download_location_array);
				        AlertDialog.Builder b=new AlertDialog.Builder(this);
	
						b.setTitle(getResources().getString(R.string.settings_storage_download_location));
						b.setItems(sdCardOptions, new DialogInterface.OnClickListener() {
							
							@Override
							public void onClick(DialogInterface dialog, int which) {
								switch(which){
									case 0:{
										intentPickFolder();
										break;
									}
									case 1:{
										File[] fs = getExternalFilesDirs(null);
										if (fs.length > 1){
											String path = fs[1].getAbsolutePath();
											File defaultPathF = new File(path);
											defaultPathF.mkdirs();
											Toast.makeText(getApplicationContext(), getString(R.string.general_save_to_device) + ": "  + defaultPathF.getAbsolutePath() , Toast.LENGTH_LONG).show();
											NodeController nC = new NodeController(fileLinkActivity);
											nC.downloadFileLink(document, url);
										}
										break;
									}
								}
							}
						});
						b.setNegativeButton(getResources().getString(R.string.general_cancel), new DialogInterface.OnClickListener() {
							
							@Override
							public void onClick(DialogInterface dialog, int which) {
								dialog.cancel();
							}
						});
						downloadLocationDialog = b.create();
						downloadLocationDialog.show();
					}
				}
				else{
					intentPickFolder();
				}
			}
			else{
				intentPickFolder();
			}	
			return;
		}
		
		boolean askMe = askMe(this);
		
		if (askMe){
			if (Build.VERSION.SDK_INT >= Build.VERSION_CODES.LOLLIPOP) {
				File[] fs = getExternalFilesDirs(null);
				if (fs.length > 1){
					if (fs[1] == null){
						intentPickFolder();
					}
					else{
						Dialog downloadLocationDialog;
						String[] sdCardOptions = getResources().getStringArray(R.array.settings_storage_download_location_array);
				        AlertDialog.Builder b=new AlertDialog.Builder(this);
	
						b.setTitle(getResources().getString(R.string.settings_storage_download_location));
						b.setItems(sdCardOptions, new DialogInterface.OnClickListener() {
							
							@Override
							public void onClick(DialogInterface dialog, int which) {
								switch(which){
									case 0:{
										intentPickFolder();
										break;
									}
									case 1:{
										File[] fs = getExternalFilesDirs(null);
										if (fs.length > 1){
											String path = fs[1].getAbsolutePath();
											File defaultPathF = new File(path);
											defaultPathF.mkdirs();
											Toast.makeText(getApplicationContext(), getString(R.string.general_save_to_device) + ": "  + defaultPathF.getAbsolutePath() , Toast.LENGTH_LONG).show();
											NodeController nC = new NodeController(getApplicationContext());
											nC.downloadFileLink(document, url);
										}
										break;
									}
								}
							}
						});
						b.setNegativeButton(getResources().getString(R.string.general_cancel), new DialogInterface.OnClickListener() {
							
							@Override
							public void onClick(DialogInterface dialog, int which) {
								dialog.cancel();
							}
						});
						downloadLocationDialog = b.create();
						downloadLocationDialog.show();
					}
				}
				else{
					intentPickFolder();
				}
			}
			else{
				intentPickFolder();
			}
		}
		else{
			NodeController nC = new NodeController(this);
			nC.downloadFileLink(document, url);
		}
	}

	void intentPickFolder () {
		Intent intent = new Intent(Mode.PICK_FOLDER.getAction());
		intent.putExtra(FileStorageActivityLollipop.EXTRA_BUTTON_PREFIX, getString(R.string.context_download_to));
		intent.setClass(this, FileStorageActivityLollipop.class);
		intent.putExtra(FileStorageActivityLollipop.EXTRA_URL, url);
		intent.putExtra(FileStorageActivityLollipop.EXTRA_SIZE, document.getSize());
		startActivityForResult(intent, REQUEST_CODE_SELECT_LOCAL_FOLDER);
>>>>>>> 094d50ad
	}

	public void successfulCopy(){
		Intent startIntent = new Intent(this, ManagerActivityLollipop.class);
		if(toHandle!=-1){
			startIntent.setAction(ACTION_OPEN_FOLDER);
			startIntent.putExtra("PARENT_HANDLE", toHandle);
			startIntent.putExtra("offline_adapter", false);
			startIntent.putExtra("locationFileInfo", true);
			startIntent.putExtra("fragmentHandle", fragmentHandle);
		}
		startActivity(startIntent);

		try{
			statusDialog.dismiss();
		} catch(Exception ex){}

		finish();
	}
	
	@Override
    public void onRequestPermissionsResult(int requestCode, String[] permissions, int[] grantResults) {
        super.onRequestPermissionsResult(requestCode, permissions, grantResults);
        switch(requestCode){
        	case REQUEST_WRITE_STORAGE:{
		        boolean hasStoragePermission = (ContextCompat.checkSelfPermission(this, Manifest.permission.WRITE_EXTERNAL_STORAGE) == PackageManager.PERMISSION_GRANTED);
				if (hasStoragePermission) {
					downloadWithPermissions();
				}
	        	break;
	        }
        }
    }

	public void errorOverquota() {
		Intent intent = new Intent(this, ManagerActivityLollipop.class);
		intent.setAction(ACTION_OVERQUOTA_STORAGE);
		startActivity(intent);
		finish();
	}

	public void errorPreOverquota() {
		Intent intent = new Intent(this, ManagerActivityLollipop.class);
		intent.setAction(ACTION_PRE_OVERQUOTA_STORAGE);
		startActivity(intent);
		finish();
	}

	public void shareLink(String link){
		logDebug("Link: " + link);
		Intent intent = new Intent(Intent.ACTION_SEND);
		intent.setType("text/plain");
		intent.putExtra(Intent.EXTRA_TEXT, link);
		startActivity(Intent.createChooser(intent, getString(R.string.context_get_link)));
	}

}<|MERGE_RESOLUTION|>--- conflicted
+++ resolved
@@ -59,17 +59,13 @@
 import nz.mega.sdk.MegaRequest;
 import nz.mega.sdk.MegaRequestListenerInterface;
 
-<<<<<<< HEAD
-public class FileLinkActivityLollipop extends DownloadableActivity implements MegaRequestListenerInterface, OnClickListener {
-=======
 import static mega.privacy.android.app.utils.Constants.*;
 import static mega.privacy.android.app.utils.LogUtil.*;
 import static mega.privacy.android.app.utils.MegaApiUtils.*;
 import static mega.privacy.android.app.utils.PreviewUtils.*;
 import static mega.privacy.android.app.utils.Util.*;
 
-public class FileLinkActivityLollipop extends PinActivityLollipop implements MegaRequestListenerInterface, OnClickListener {
->>>>>>> 094d50ad
+public class FileLinkActivityLollipop extends DownloadableActivity implements MegaRequestListenerInterface, OnClickListener {
 	
 	FileLinkActivityLollipop fileLinkActivity = this;
 	MegaApiAndroid megaApi;
@@ -860,24 +856,16 @@
 			logDebug("URL: " + url + ", SIZE: " + size);
 
 			NodeController nC = new NodeController(this);
-<<<<<<< HEAD
 			nC.downloadTo(document, parentPath, null, url);
-        } else if (requestCode == Constants.REQUEST_CODE_TREE) {
+        } else if (requestCode == REQUEST_CODE_TREE) {
             onRequestSDCardWritePermission(intent, resultCode);
         }
-		else if (requestCode == Constants.REQUEST_CODE_SELECT_IMPORT_FOLDER && resultCode == RESULT_OK) {
-			if (!Util.isOnline(this)) {
-=======
-			nC.downloadTo(document, parentPath, url);
-		}
 		else if (requestCode == REQUEST_CODE_SELECT_IMPORT_FOLDER && resultCode == RESULT_OK) {
 			if (!isOnline(this)) {
->>>>>>> 094d50ad
 				try {
 					statusDialog.dismiss();
 				} catch (Exception ex) {
 				}
-				;
 
 				showSnackbar(SNACKBAR_TYPE, getString(R.string.error_server_connection_problem));
 				return;
@@ -923,150 +911,9 @@
 	
 	@SuppressLint("NewApi") 
 	public void downloadWithPermissions(){
-<<<<<<< HEAD
-	    log("downloadWithPermissions");
+	    logDebug("downloadWithPermissions");
         NodeController nC = new NodeController(this);
         nC.downloadFileLink(document, url);
-=======
-		logDebug("downloadWithPermissions");
-		if (dbH == null){
-			dbH = DatabaseHandler.getDbHandler(getApplicationContext());
-		}
-
-		if (document == null) {
-			return;
-		}
-		
-		if (dbH.getCredentials() == null || dbH.getPreferences() == null){
-			if (Build.VERSION.SDK_INT >= Build.VERSION_CODES.LOLLIPOP) {
-				File[] fs = getExternalFilesDirs(null);
-				if (fs.length > 1){
-					if (fs[1] == null){
-						intentPickFolder();
-					}
-					else{
-						Dialog downloadLocationDialog;
-						String[] sdCardOptions = getResources().getStringArray(R.array.settings_storage_download_location_array);
-				        AlertDialog.Builder b=new AlertDialog.Builder(this);
-	
-						b.setTitle(getResources().getString(R.string.settings_storage_download_location));
-						b.setItems(sdCardOptions, new DialogInterface.OnClickListener() {
-							
-							@Override
-							public void onClick(DialogInterface dialog, int which) {
-								switch(which){
-									case 0:{
-										intentPickFolder();
-										break;
-									}
-									case 1:{
-										File[] fs = getExternalFilesDirs(null);
-										if (fs.length > 1){
-											String path = fs[1].getAbsolutePath();
-											File defaultPathF = new File(path);
-											defaultPathF.mkdirs();
-											Toast.makeText(getApplicationContext(), getString(R.string.general_save_to_device) + ": "  + defaultPathF.getAbsolutePath() , Toast.LENGTH_LONG).show();
-											NodeController nC = new NodeController(fileLinkActivity);
-											nC.downloadFileLink(document, url);
-										}
-										break;
-									}
-								}
-							}
-						});
-						b.setNegativeButton(getResources().getString(R.string.general_cancel), new DialogInterface.OnClickListener() {
-							
-							@Override
-							public void onClick(DialogInterface dialog, int which) {
-								dialog.cancel();
-							}
-						});
-						downloadLocationDialog = b.create();
-						downloadLocationDialog.show();
-					}
-				}
-				else{
-					intentPickFolder();
-				}
-			}
-			else{
-				intentPickFolder();
-			}	
-			return;
-		}
-		
-		boolean askMe = askMe(this);
-		
-		if (askMe){
-			if (Build.VERSION.SDK_INT >= Build.VERSION_CODES.LOLLIPOP) {
-				File[] fs = getExternalFilesDirs(null);
-				if (fs.length > 1){
-					if (fs[1] == null){
-						intentPickFolder();
-					}
-					else{
-						Dialog downloadLocationDialog;
-						String[] sdCardOptions = getResources().getStringArray(R.array.settings_storage_download_location_array);
-				        AlertDialog.Builder b=new AlertDialog.Builder(this);
-	
-						b.setTitle(getResources().getString(R.string.settings_storage_download_location));
-						b.setItems(sdCardOptions, new DialogInterface.OnClickListener() {
-							
-							@Override
-							public void onClick(DialogInterface dialog, int which) {
-								switch(which){
-									case 0:{
-										intentPickFolder();
-										break;
-									}
-									case 1:{
-										File[] fs = getExternalFilesDirs(null);
-										if (fs.length > 1){
-											String path = fs[1].getAbsolutePath();
-											File defaultPathF = new File(path);
-											defaultPathF.mkdirs();
-											Toast.makeText(getApplicationContext(), getString(R.string.general_save_to_device) + ": "  + defaultPathF.getAbsolutePath() , Toast.LENGTH_LONG).show();
-											NodeController nC = new NodeController(getApplicationContext());
-											nC.downloadFileLink(document, url);
-										}
-										break;
-									}
-								}
-							}
-						});
-						b.setNegativeButton(getResources().getString(R.string.general_cancel), new DialogInterface.OnClickListener() {
-							
-							@Override
-							public void onClick(DialogInterface dialog, int which) {
-								dialog.cancel();
-							}
-						});
-						downloadLocationDialog = b.create();
-						downloadLocationDialog.show();
-					}
-				}
-				else{
-					intentPickFolder();
-				}
-			}
-			else{
-				intentPickFolder();
-			}
-		}
-		else{
-			NodeController nC = new NodeController(this);
-			nC.downloadFileLink(document, url);
-		}
-	}
-
-	void intentPickFolder () {
-		Intent intent = new Intent(Mode.PICK_FOLDER.getAction());
-		intent.putExtra(FileStorageActivityLollipop.EXTRA_BUTTON_PREFIX, getString(R.string.context_download_to));
-		intent.setClass(this, FileStorageActivityLollipop.class);
-		intent.putExtra(FileStorageActivityLollipop.EXTRA_URL, url);
-		intent.putExtra(FileStorageActivityLollipop.EXTRA_SIZE, document.getSize());
-		startActivityForResult(intent, REQUEST_CODE_SELECT_LOCAL_FOLDER);
->>>>>>> 094d50ad
 	}
 
 	public void successfulCopy(){
