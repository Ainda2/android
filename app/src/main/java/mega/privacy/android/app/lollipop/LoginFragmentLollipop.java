package mega.privacy.android.app.lollipop;

import android.Manifest;
import android.app.Activity;
import android.content.ClipData;
import android.content.ClipboardManager;
import android.content.Context;
import android.content.DialogInterface;
import android.content.Intent;
import android.content.pm.PackageManager;
import android.content.res.Configuration;
import android.graphics.PorterDuff;
import android.graphics.PorterDuffColorFilter;
import android.graphics.Typeface;
import android.graphics.drawable.Drawable;
import android.net.Uri;
import android.os.Build;
import android.os.Bundle;
import android.os.CountDownTimer;
import android.os.Handler;
import android.support.annotation.NonNull;
import android.support.v4.app.Fragment;
import android.support.v4.content.ContextCompat;
import android.support.v7.app.AlertDialog;
import android.support.v7.widget.Toolbar;
import android.text.Editable;
import android.text.InputType;
import android.text.TextWatcher;
import android.util.DisplayMetrics;
import android.util.TypedValue;
import android.view.Display;
import android.view.Gravity;
import android.view.KeyEvent;
import android.view.LayoutInflater;
import android.view.View;
import android.view.ViewGroup;
import android.view.WindowManager;
import android.view.inputmethod.EditorInfo;
import android.view.inputmethod.InputMethodManager;
import android.widget.Button;
import android.widget.EditText;
import android.widget.ImageView;
import android.widget.LinearLayout;
import android.widget.ProgressBar;
import android.widget.RelativeLayout;
import android.widget.ScrollView;
import android.widget.TextView;

import java.util.ArrayList;
import java.util.Locale;

import mega.privacy.android.app.DatabaseHandler;
import mega.privacy.android.app.MegaApplication;
import mega.privacy.android.app.MegaAttributes;
import mega.privacy.android.app.MegaPreferences;
import mega.privacy.android.app.R;
import mega.privacy.android.app.ShareInfo;
import mega.privacy.android.app.UserCredentials;
import mega.privacy.android.app.components.EditTextPIN;
import mega.privacy.android.app.lollipop.controllers.AccountController;
import mega.privacy.android.app.lollipop.megachat.ChatSettings;
import mega.privacy.android.app.providers.FileProviderActivity;
import mega.privacy.android.app.utils.Util;
import nz.mega.sdk.MegaApiAndroid;
import nz.mega.sdk.MegaApiJava;
import nz.mega.sdk.MegaChatApi;
import nz.mega.sdk.MegaChatApiAndroid;
import nz.mega.sdk.MegaChatApiJava;
import nz.mega.sdk.MegaChatError;
import nz.mega.sdk.MegaChatListItem;
import nz.mega.sdk.MegaChatListenerInterface;
import nz.mega.sdk.MegaChatPresenceConfig;
import nz.mega.sdk.MegaChatRequest;
import nz.mega.sdk.MegaChatRequestListenerInterface;
import nz.mega.sdk.MegaError;
import nz.mega.sdk.MegaNode;
import nz.mega.sdk.MegaRequest;
import nz.mega.sdk.MegaRequestListenerInterface;
import nz.mega.sdk.MegaTransfer;
import nz.mega.sdk.MegaUser;

import static android.app.Activity.RESULT_OK;
import static android.content.Context.CLIPBOARD_SERVICE;
import static android.content.Context.INPUT_METHOD_SERVICE;
import static mega.privacy.android.app.utils.Constants.*;
import static mega.privacy.android.app.utils.LogUtil.*;
import static mega.privacy.android.app.utils.Util.*;

public class LoginFragmentLollipop extends Fragment implements View.OnClickListener, MegaRequestListenerInterface, MegaChatRequestListenerInterface, MegaChatListenerInterface, View.OnFocusChangeListener, View.OnLongClickListener {

    private static final int READ_MEDIA_PERMISSION = 109;
    private Context context;
    private AlertDialog insertMailDialog;
    private AlertDialog insertMKDialog;

    private LoginFragmentLollipop loginFragment = this;

    private TextView loginTitle;
    private TextView newToMega;
    private EditText et_user;
    private EditText et_password;
    private TextView bRegister;
    private Button bLogin;
    private TextView bForgotPass;
    private LinearLayout loginLogin;
    private LinearLayout loginLoggingIn;
    private LinearLayout loginCreateAccount;
    private ProgressBar loginProgressBar;
    private ProgressBar loginFetchNodesProgressBar;
    private TextView generatingKeysText;
    private TextView queryingSignupLinkText;
    private TextView confirmingAccountText;
    private TextView loggingInText;
    private TextView fetchingNodesText;
    private TextView prepareNodesText;
    private TextView serversBusyText;
    private ScrollView scrollView;

    private RelativeLayout forgotPassLayout;
    private TextView forgotPassTitle;
    private TextView forgotPassFirstP;
    private TextView forgotPassSecondP;
    private TextView forgotPassAction;
    private Button yesMK;
    private Button noMK;

    private RelativeLayout parkAccountLayout;
    private TextView parkAccountTitle;
    private TextView parkAccountFirstP;
    private TextView parkAccountSecondP;
    private Button parkAccountButton;

    private ProgressBar loginInProgressPb;
    private TextView loginInProgressInfo;

    private CountDownTimer timer;
    private boolean firstRequestUpdate = true;

    private float scaleH, scaleW;
    private float density;
    private DisplayMetrics outMetrics;
    private Display display;

    private DatabaseHandler dbH;
    private Handler handler = new Handler();
    private ChatSettings chatSettings;

    private String lastEmail;
    private String lastPassword;
    private String gSession;
    private boolean resumeSesion = false;

    private MegaApiAndroid megaApi;
    private MegaChatApiAndroid megaChatApi;
    private String confirmLink;

    int numberOfClicksKarere = 0;
    int numberOfClicksSDK = 0;

    private boolean firstTime = true;

    private boolean backWhileLogin;
    private boolean loginClicked = false;

    private Intent intentReceived = null;
    private Bundle extras = null;
    private Uri uriData = null;
    private String action = null;
    private String url = null;
    private long parentHandle = -1;
    private long idChatToJoin = -1;

    private String emailTemp = null;
    private String passwdTemp = null;

    private RelativeLayout loginEmailErrorLayout;
    private RelativeLayout loginPasswordErrorLayout;
    private TextView loginEmailErrorText;
    private TextView loginPasswordErrorText;

    private Drawable login_background;
    private Drawable password_background;

    private ImageView toggleButton;
    private boolean passwdVisibility;

    Toolbar tB;
    LinearLayout loginVerificationLayout;
    InputMethodManager imm;
    private EditTextPIN firstPin;
    private EditTextPIN secondPin;
    private EditTextPIN thirdPin;
    private EditTextPIN fourthPin;
    private EditTextPIN fifthPin;
    private EditTextPIN sixthPin;
    private StringBuilder sb = new StringBuilder();
    private String pin = null;
    private TextView pinError;
    private RelativeLayout lostYourDeviceButton;
    private ProgressBar verify2faProgressBar;

    private boolean isFirstTime = true;
    private boolean isErrorShown = false;
    private boolean is2FAEnabled = false;
    private boolean accountConfirmed = false;
    private boolean pinLongClick = false;

    private boolean twoFA = false;
    public static final String NAME_USER_LOCKED = "NAME_USER_LOCKED";
    private Intent receivedIntent;
    private ArrayList<ShareInfo> shareInfos;

    @Override
    public void onSaveInstanceState(Bundle outState) {
        logDebug("onSaveInstanceState");
        super.onSaveInstanceState(outState);
    }

    @Override
    public void onCreate (Bundle savedInstanceState){
        logDebug("onCreate");
        super.onCreate(savedInstanceState);

        if(context==null){
            logWarning("context is null");
            return;
        }
    }

    @Override
    public View onCreateView(LayoutInflater inflater, ViewGroup container, Bundle savedInstanceState) {
        logDebug("onCreateView");

        is2FAEnabled = false;
        accountConfirmed = false;

        loginClicked = false;
        backWhileLogin = false;

        UserCredentials credentials = dbH.getCredentials();
        if (credentials != null) {
            logDebug("Credentials NOT null");
            firstTime = false;
        }
        else{
            firstTime = true;
        }

        chatSettings = dbH.getChatSettings();
        if(chatSettings==null){
            logDebug("chatSettings is null --> enable chat by default");
            chatSettings = new ChatSettings();
            dbH.setChatSettings(chatSettings);
        }

        display = ((Activity)context).getWindowManager().getDefaultDisplay();
        outMetrics = new DisplayMetrics ();
        display.getMetrics(outMetrics);
        density  = getResources().getDisplayMetrics().density;

        scaleW = getScaleW(outMetrics, density);
        scaleH = getScaleH(outMetrics, density);

        View v = inflater.inflate(R.layout.fragment_login, container, false);

        scrollView = (ScrollView) v.findViewById(R.id.scroll_view_login);

        loginTitle = (TextView) v.findViewById(R.id.login_text_view);

        loginTitle.setText(R.string.login_text);
        loginTitle.setOnClickListener(this);

        et_user = (EditText) v.findViewById(R.id.login_email_text);

        et_user.setCursorVisible(true);
        et_user.getBackground().clearColorFilter();
        et_user.requestFocus();

        et_user.addTextChangedListener(new TextWatcher() {
            @Override
            public void beforeTextChanged(CharSequence charSequence, int i, int i1, int i2) {

            }

            @Override
            public void onTextChanged(CharSequence charSequence, int i, int i1, int i2) {

            }

            @Override
            public void afterTextChanged(Editable editable) {
                quitError(et_user);
            }
        });

        login_background = et_user.getBackground().mutate().getConstantState().newDrawable();

        loginEmailErrorLayout = (RelativeLayout) v.findViewById(R.id.login_email_text_error);
        loginEmailErrorLayout.setVisibility(View.GONE);

        loginEmailErrorText = (TextView) v.findViewById(R.id.login_email_text_error_text);

        toggleButton = (ImageView) v.findViewById(R.id.toggle_button);
        toggleButton.setOnClickListener(this);
        passwdVisibility = false;

        et_password = (EditText) v.findViewById(R.id.login_password_text);

        et_password.setCursorVisible(true);
        et_password.getBackground().clearColorFilter();

        et_password.setOnEditorActionListener(new TextView.OnEditorActionListener() {

            @Override
            public boolean onEditorAction(TextView v, int actionId, KeyEvent event) {
                if (actionId == EditorInfo.IME_ACTION_DONE) {
                    submitForm();
                    return true;
                }
                return false;
            }
        });

        et_password.addTextChangedListener(new TextWatcher() {
            @Override
            public void beforeTextChanged(CharSequence charSequence, int i, int i1, int i2) {
            }

            @Override
            public void onTextChanged(CharSequence charSequence, int i, int i1, int i2) {
            }

            @Override
            public void afterTextChanged(Editable editable) {
                quitError(et_password);
            }
        });

        et_password.setOnFocusChangeListener(new View.OnFocusChangeListener() {
            @Override
            public void onFocusChange(View v, boolean hasFocus) {
                if (hasFocus) {
                    toggleButton.setVisibility(View.VISIBLE);
                    toggleButton.setImageDrawable(ContextCompat.getDrawable(context, R.drawable.ic_b_shared_read));
                }
                else {
                    toggleButton.setVisibility(View.GONE);
                    passwdVisibility = false;
                    showHidePassword();
                }
            }
        });

        password_background = et_password.getBackground().mutate().getConstantState().newDrawable();

        loginPasswordErrorLayout = (RelativeLayout) v.findViewById(R.id.login_password_text_error);
        loginPasswordErrorLayout.setVisibility(View.GONE);

        loginPasswordErrorText = (TextView) v.findViewById(R.id.login_password_text_error_text);

        bLogin = (Button) v.findViewById(R.id.button_login_login);
        bLogin.setText(getString(R.string.login_text).toUpperCase(Locale.getDefault()));
        bLogin.setOnClickListener(this);

        loginInProgressPb = v.findViewById(R.id.pb_login_in_progress);
        loginInProgressInfo = v.findViewById(R.id.text_login_tip);

        bForgotPass = (TextView) v.findViewById(R.id.button_forgot_pass);
        bForgotPass.setText(getString(R.string.forgot_pass).toUpperCase(Locale.getDefault()));
        bForgotPass.setOnClickListener(this);

        loginCreateAccount = (LinearLayout) v.findViewById(R.id.login_create_account_layout);

        newToMega = (TextView) v.findViewById(R.id.text_newToMega);
        newToMega.setOnClickListener(this);

        bRegister = (TextView) v.findViewById(R.id.button_create_account_login);

        bRegister.setText(getString(R.string.create_account).toUpperCase(Locale.getDefault()));
        bRegister.setOnClickListener(this);

        loginLogin = (LinearLayout) v.findViewById(R.id.login_login_layout);
        loginLoggingIn = (LinearLayout) v.findViewById(R.id.login_logging_in_layout);
        loginProgressBar = (ProgressBar) v.findViewById(R.id.login_progress_bar);
        loginFetchNodesProgressBar = (ProgressBar) v.findViewById(R.id.login_fetching_nodes_bar);
        generatingKeysText = (TextView) v.findViewById(R.id.login_generating_keys_text);
        queryingSignupLinkText = (TextView) v.findViewById(R.id.login_query_signup_link_text);
        confirmingAccountText = (TextView) v.findViewById(R.id.login_confirm_account_text);
        loggingInText = (TextView) v.findViewById(R.id.login_logging_in_text);
        fetchingNodesText = (TextView) v.findViewById(R.id.login_fetch_nodes_text);
        prepareNodesText = (TextView) v.findViewById(R.id.login_prepare_nodes_text);
        serversBusyText = (TextView) v.findViewById(R.id.login_servers_busy_text);

        loginLogin.setVisibility(View.VISIBLE);
        loginCreateAccount.setVisibility(View.VISIBLE);
        loginLoggingIn.setVisibility(View.GONE);
        generatingKeysText.setVisibility(View.GONE);
        loggingInText.setVisibility(View.GONE);
        fetchingNodesText.setVisibility(View.GONE);
        prepareNodesText.setVisibility(View.GONE);
        loginProgressBar.setVisibility(View.GONE);
        queryingSignupLinkText.setVisibility(View.GONE);
        confirmingAccountText.setVisibility(View.GONE);
        serversBusyText.setVisibility(View.GONE);

        forgotPassLayout = (RelativeLayout) v.findViewById(R.id.forgot_pass_full_layout);
        forgotPassTitle = (TextView) v.findViewById(R.id.title_forgot_pass_layout);
        RelativeLayout.LayoutParams forgotPassTitleParams = (RelativeLayout.LayoutParams)forgotPassTitle.getLayoutParams();
        forgotPassTitleParams.setMargins(scaleWidthPx(24, outMetrics), scaleHeightPx(70, outMetrics), scaleWidthPx(24, outMetrics), 0);
        forgotPassTitle.setLayoutParams(forgotPassTitleParams);

        forgotPassFirstP = (TextView) v.findViewById(R.id.first_par_forgot_pass_layout);
        RelativeLayout.LayoutParams firstParParams = (RelativeLayout.LayoutParams)forgotPassFirstP.getLayoutParams();
        firstParParams.setMargins(scaleWidthPx(24, outMetrics), scaleHeightPx(20, outMetrics), scaleWidthPx(24, outMetrics), 0);
        forgotPassFirstP.setLayoutParams(firstParParams);

        forgotPassSecondP = (TextView) v.findViewById(R.id.second_par_forgot_pass_layout);
        RelativeLayout.LayoutParams secondParParams = (RelativeLayout.LayoutParams)forgotPassSecondP.getLayoutParams();
        secondParParams.setMargins(scaleWidthPx(24, outMetrics), scaleHeightPx(20, outMetrics), scaleWidthPx(24, outMetrics), 0);
        forgotPassSecondP.setLayoutParams(secondParParams);

        forgotPassAction = (TextView) v.findViewById(R.id.action_forgot_pass_layout);
        RelativeLayout.LayoutParams actionParams = (RelativeLayout.LayoutParams)forgotPassAction.getLayoutParams();
        actionParams.setMargins(scaleWidthPx(24, outMetrics), scaleHeightPx(25, outMetrics), scaleWidthPx(24, outMetrics), 0);
        forgotPassAction.setLayoutParams(actionParams);

        yesMK = (Button) v.findViewById(R.id.yes_MK_button);
        LinearLayout.LayoutParams yesMKParams = (LinearLayout.LayoutParams)yesMK.getLayoutParams();
        yesMKParams.setMargins(scaleWidthPx(20, outMetrics), scaleHeightPx(25, outMetrics), 0, 0);
        yesMK.setLayoutParams(yesMKParams);
        yesMK.setOnClickListener(this);
        if (Build.VERSION.SDK_INT >= Build.VERSION_CODES.LOLLIPOP) {
            yesMK.setBackground(ContextCompat.getDrawable(context, R.drawable.ripple_upgrade));
        }

        noMK = (Button) v.findViewById(R.id.no_MK_button);
        LinearLayout.LayoutParams noMKParams = (LinearLayout.LayoutParams)noMK.getLayoutParams();
        noMKParams.setMargins(scaleWidthPx(16, outMetrics), scaleHeightPx(25, outMetrics), 0, 0);
        noMK.setLayoutParams(noMKParams);
        noMK.setOnClickListener(this);
        if (Build.VERSION.SDK_INT >= Build.VERSION_CODES.LOLLIPOP) {
            noMK.setBackground(ContextCompat.getDrawable(context, R.drawable.ripple_upgrade));
        }

        parkAccountLayout = (RelativeLayout) v.findViewById(R.id.park_account_layout);
        parkAccountTitle = (TextView) v.findViewById(R.id.title_park_account_layout);
        RelativeLayout.LayoutParams parkAccountTitleParams = (RelativeLayout.LayoutParams)parkAccountTitle.getLayoutParams();
        parkAccountTitleParams.setMargins(scaleWidthPx(24, outMetrics), scaleHeightPx(70, outMetrics), scaleWidthPx(24, outMetrics), 0);
        parkAccountTitle.setLayoutParams(parkAccountTitleParams);

        parkAccountFirstP = (TextView) v.findViewById(R.id.first_par_park_account_layout);
        RelativeLayout.LayoutParams parkAccountFParams = (RelativeLayout.LayoutParams)parkAccountFirstP.getLayoutParams();
        parkAccountFParams.setMargins(scaleWidthPx(24, outMetrics), scaleHeightPx(20, outMetrics), scaleWidthPx(24, outMetrics), 0);
        parkAccountFirstP.setLayoutParams(parkAccountFParams);

        parkAccountSecondP = (TextView) v.findViewById(R.id.second_par_park_account_layout);
        RelativeLayout.LayoutParams parkAccountSParams = (RelativeLayout.LayoutParams)parkAccountSecondP.getLayoutParams();
        parkAccountSParams.setMargins(scaleWidthPx(24, outMetrics), scaleHeightPx(20, outMetrics), scaleWidthPx(24, outMetrics), 0);
        parkAccountSecondP.setLayoutParams(parkAccountSParams);

        parkAccountButton = (Button) v.findViewById(R.id.park_account_button);
        RelativeLayout.LayoutParams parkButtonParams = (RelativeLayout.LayoutParams)parkAccountButton.getLayoutParams();
        parkButtonParams.setMargins(0, scaleHeightPx(25, outMetrics),  scaleWidthPx(24, outMetrics), 0);
        parkAccountButton.setLayoutParams(parkButtonParams);
        parkAccountButton.setOnClickListener(this);

        tB  =(Toolbar) v.findViewById(R.id.toolbar_login);
        loginVerificationLayout = (LinearLayout) v.findViewById(R.id.login_2fa);
        loginVerificationLayout.setVisibility(View.GONE);
        lostYourDeviceButton = (RelativeLayout) v.findViewById(R.id.lost_authentication_device);
        lostYourDeviceButton.setOnClickListener(this);
        pinError = (TextView) v.findViewById(R.id.pin_2fa_error_login);
        pinError.setVisibility(View.GONE);
        verify2faProgressBar = (ProgressBar) v.findViewById(R.id.progressbar_verify_2fa);

        imm = (InputMethodManager) context.getSystemService(INPUT_METHOD_SERVICE);

        firstPin = (EditTextPIN) v.findViewById(R.id.pin_first_login);
        firstPin.setOnLongClickListener(this);
        firstPin.setOnFocusChangeListener(this);
        imm.showSoftInput(firstPin, InputMethodManager.SHOW_FORCED);
        firstPin.addTextChangedListener(new TextWatcher() {
            @Override
            public void beforeTextChanged(CharSequence s, int start, int count, int after) {

            }

            @Override
            public void onTextChanged(CharSequence s, int start, int before, int count) {

            }

            @Override
            public void afterTextChanged(Editable s) {
                if(firstPin.length() != 0){
                    secondPin.requestFocus();
                    secondPin.setCursorVisible(true);

                    if (isFirstTime && !pinLongClick){
                        secondPin.setText("");
                        thirdPin.setText("");
                        fourthPin.setText("");
                        fifthPin.setText("");
                        sixthPin.setText("");
                    }
                    else if (pinLongClick) {
                        pasteClipboard();
                    }
                    else  {
                        permitVerify();
                    }
                }
                else {
                    if (isErrorShown){
                        verifyQuitError();
                    }
                }
            }
        });

        secondPin = (EditTextPIN) v.findViewById(R.id.pin_second_login);
        secondPin.setOnLongClickListener(this);
        secondPin.setOnFocusChangeListener(this);
        imm.showSoftInput(secondPin, InputMethodManager.SHOW_FORCED);
        secondPin.addTextChangedListener(new TextWatcher() {
            @Override
            public void beforeTextChanged(CharSequence s, int start, int count, int after) {

            }

            @Override
            public void onTextChanged(CharSequence s, int start, int before, int count) {

            }

            @Override
            public void afterTextChanged(Editable s) {
                if (secondPin.length() != 0){
                    thirdPin.requestFocus();
                    thirdPin.setCursorVisible(true);

                    if (isFirstTime && !pinLongClick) {
                        thirdPin.setText("");
                        fourthPin.setText("");
                        fifthPin.setText("");
                        sixthPin.setText("");
                    }
                    else if (pinLongClick) {
                        pasteClipboard();
                    }
                    else  {
                        permitVerify();
                    }
                }
                else {
                    if (isErrorShown){
                        verifyQuitError();
                    }
                }
            }
        });

        thirdPin = (EditTextPIN) v.findViewById(R.id.pin_third_login);
        thirdPin.setOnLongClickListener(this);
        thirdPin.setOnFocusChangeListener(this);
        imm.showSoftInput(thirdPin, InputMethodManager.SHOW_FORCED);
        thirdPin.addTextChangedListener(new TextWatcher() {
            @Override
            public void beforeTextChanged(CharSequence s, int start, int count, int after) {

            }

            @Override
            public void onTextChanged(CharSequence s, int start, int before, int count) {

            }

            @Override
            public void afterTextChanged(Editable s) {
                if (thirdPin.length()!= 0){
                    fourthPin.requestFocus();
                    fourthPin.setCursorVisible(true);

                    if (isFirstTime && !pinLongClick) {
                        fourthPin.setText("");
                        fifthPin.setText("");
                        sixthPin.setText("");
                    }
                    else if (pinLongClick) {
                        pasteClipboard();
                    }
                    else  {
                        permitVerify();
                    }
                }
                else {
                    if (isErrorShown){
                        verifyQuitError();
                    }
                }
            }
        });

        fourthPin = (EditTextPIN) v.findViewById(R.id.pin_fouth_login);
        fourthPin.setOnLongClickListener(this);
        fourthPin.setOnFocusChangeListener(this);
        imm.showSoftInput(fourthPin, InputMethodManager.SHOW_FORCED);
        fourthPin.addTextChangedListener(new TextWatcher() {
            @Override
            public void beforeTextChanged(CharSequence s, int start, int count, int after) {

            }

            @Override
            public void onTextChanged(CharSequence s, int start, int before, int count) {

            }

            @Override
            public void afterTextChanged(Editable s) {
                if (fourthPin.length()!=0){
                    fifthPin.requestFocus();
                    fifthPin.setCursorVisible(true);

                    if (isFirstTime && !pinLongClick) {
                        fifthPin.setText("");
                        sixthPin.setText("");
                    }
                    else if (pinLongClick) {
                        pasteClipboard();
                    }
                    else  {
                        permitVerify();
                    }
                }
                else {
                    if (isErrorShown){
                        verifyQuitError();
                    }
                }
            }
        });

        fifthPin = (EditTextPIN) v.findViewById(R.id.pin_fifth_login);
        fifthPin.setOnLongClickListener(this);
        fifthPin.setOnFocusChangeListener(this);
        imm.showSoftInput(fifthPin, InputMethodManager.SHOW_FORCED);
        fifthPin.addTextChangedListener(new TextWatcher() {
            @Override
            public void beforeTextChanged(CharSequence s, int start, int count, int after) {

            }

            @Override
            public void onTextChanged(CharSequence s, int start, int before, int count) {

            }

            @Override
            public void afterTextChanged(Editable s) {
                if (fifthPin.length()!=0){
                    sixthPin.requestFocus();
                    sixthPin.setCursorVisible(true);

                    if (isFirstTime && !pinLongClick) {
                        sixthPin.setText("");
                    }
                    else if (pinLongClick) {
                        pasteClipboard();
                    }
                    else  {
                        permitVerify();
                    }
                }
                else {
                    if (isErrorShown){
                        verifyQuitError();
                    }
                }
            }
        });

        sixthPin = (EditTextPIN) v.findViewById(R.id.pin_sixth_login);
        sixthPin.setOnLongClickListener(this);
        sixthPin.setOnFocusChangeListener(this);
        imm.showSoftInput(sixthPin, InputMethodManager.SHOW_FORCED);
        sixthPin.addTextChangedListener(new TextWatcher() {
            @Override
            public void beforeTextChanged(CharSequence s, int start, int count, int after) {

            }

            @Override
            public void onTextChanged(CharSequence s, int start, int before, int count) {

            }

            @Override
            public void afterTextChanged(Editable s) {
                if (sixthPin.length()!=0){
                    sixthPin.setCursorVisible(true);
                    hideKeyboard((LoginActivityLollipop)context, 0);

                    if (pinLongClick) {
                        pasteClipboard();
                    }
                    else {
                        permitVerify();
                    }
                }
                else {
                    if (isErrorShown){
                        verifyQuitError();
                    }
                }
            }
        });
        ((LoginActivityLollipop) context).getWindow().setSoftInputMode(WindowManager.LayoutParams.SOFT_INPUT_STATE_HIDDEN);

        firstPin.setGravity(Gravity.CENTER_HORIZONTAL);
        android.view.ViewGroup.LayoutParams paramsb1 = firstPin.getLayoutParams();
        if (getResources().getConfiguration().orientation == Configuration.ORIENTATION_PORTRAIT) {
            paramsb1.width = scaleWidthPx(42, outMetrics);
        }
        else {
            paramsb1.width = scaleWidthPx(25, outMetrics);
        }
        firstPin.setLayoutParams(paramsb1);
        LinearLayout.LayoutParams textParams = (LinearLayout.LayoutParams)firstPin.getLayoutParams();
        textParams.setMargins(0, 0, scaleWidthPx(8, outMetrics), 0);
        firstPin.setLayoutParams(textParams);

        secondPin.setGravity(Gravity.CENTER_HORIZONTAL);
        android.view.ViewGroup.LayoutParams paramsb2 = secondPin.getLayoutParams();
        if (getResources().getConfiguration().orientation == Configuration.ORIENTATION_PORTRAIT) {
            paramsb2.width = scaleWidthPx(42, outMetrics);
        }
        else {
            paramsb2.width = scaleWidthPx(25, outMetrics);
        }
        secondPin.setLayoutParams(paramsb2);
        textParams = (LinearLayout.LayoutParams)secondPin.getLayoutParams();
        textParams.setMargins(0, 0, scaleWidthPx(8, outMetrics), 0);
        secondPin.setLayoutParams(textParams);
        secondPin.setEt(firstPin);

        thirdPin.setGravity(Gravity.CENTER_HORIZONTAL);
        android.view.ViewGroup.LayoutParams paramsb3 = thirdPin.getLayoutParams();
        if (getResources().getConfiguration().orientation == Configuration.ORIENTATION_PORTRAIT) {
            paramsb3.width = scaleWidthPx(42, outMetrics);
        }
        else {
            paramsb3.width = scaleWidthPx(25, outMetrics);
        }
        thirdPin.setLayoutParams(paramsb3);
        textParams = (LinearLayout.LayoutParams)thirdPin.getLayoutParams();
        textParams.setMargins(0, 0, scaleWidthPx(25, outMetrics), 0);
        thirdPin.setLayoutParams(textParams);
        thirdPin.setEt(secondPin);

        fourthPin.setGravity(Gravity.CENTER_HORIZONTAL);
        android.view.ViewGroup.LayoutParams paramsb4 = fourthPin.getLayoutParams();
        if (getResources().getConfiguration().orientation == Configuration.ORIENTATION_PORTRAIT) {
            paramsb4.width = scaleWidthPx(42, outMetrics);
        }
        else {
            paramsb4.width = scaleWidthPx(25, outMetrics);
        }
        fourthPin.setLayoutParams(paramsb4);
        textParams = (LinearLayout.LayoutParams)fourthPin.getLayoutParams();
        textParams.setMargins(0, 0, scaleWidthPx(8, outMetrics), 0);
        fourthPin.setLayoutParams(textParams);
        fourthPin.setEt(thirdPin);

        fifthPin.setGravity(Gravity.CENTER_HORIZONTAL);
        android.view.ViewGroup.LayoutParams paramsb5 = fifthPin.getLayoutParams();
        if (getResources().getConfiguration().orientation == Configuration.ORIENTATION_PORTRAIT) {
            paramsb5.width = scaleWidthPx(42, outMetrics);
        }
        else {
            paramsb5.width = scaleWidthPx(25, outMetrics);
        }
        fifthPin.setLayoutParams(paramsb5);
        textParams = (LinearLayout.LayoutParams)fifthPin.getLayoutParams();
        textParams.setMargins(0, 0, scaleWidthPx(8, outMetrics), 0);
        fifthPin.setLayoutParams(textParams);
        fifthPin.setEt(fourthPin);

        sixthPin.setGravity(Gravity.CENTER_HORIZONTAL);
        android.view.ViewGroup.LayoutParams paramsb6 = sixthPin.getLayoutParams();
        if (getResources().getConfiguration().orientation == Configuration.ORIENTATION_PORTRAIT) {
            paramsb6.width = scaleWidthPx(42, outMetrics);
        }
        else {
            paramsb6.width = scaleWidthPx(25, outMetrics);
        }
        sixthPin.setLayoutParams(paramsb6);
        textParams = (LinearLayout.LayoutParams)sixthPin.getLayoutParams();
        textParams.setMargins(0, 0, 0, 0);
        sixthPin.setLayoutParams(textParams);
        sixthPin.setEt(fifthPin);

        intentReceived = ((LoginActivityLollipop) context).getIntent();
        if(intentReceived!=null){
            action = intentReceived.getAction();
            if(action!=null) {
                logDebug("action is: " + action);
                if (ACTION_CONFIRM.equals(action)) {
                    handleConfirmationIntent(intentReceived);
                    return v;
                } else if (action.equals(ACTION_RESET_PASS)) {
                    String link = intentReceived.getDataString();
                    if (link != null) {
                        logDebug("Link to resetPass: " + link);
                        showDialogInsertMKToChangePass(link);
                        return v;
                    }
                } else if (action.equals(ACTION_PASS_CHANGED)) {
                    int result = intentReceived.getIntExtra("RESULT", -20);
                    if (result == 0) {
                        logDebug("Show success mesage");
                        ((LoginActivityLollipop)context).showSnackbar(getString(R.string.pass_changed_alert));
                        return v;
                    } else if (result == MegaError.API_EARGS) {
                        logWarning("Incorrect arguments!");
                        ((LoginActivityLollipop)context).showSnackbar(getString(R.string.general_text_error));
                        return v;
                    } else if (result == MegaError.API_EKEY) {
                        logWarning("Incorrect MK when changing pass");
//                        ((LoginActivityLollipop)context).showSnackbar(getString(R.string.incorrect_MK));
                        ((LoginActivityLollipop)context).showAlertIncorrectRK();
                        return v;
                    } else {
                        logError("Error when changing pass - show error message");
                        ((LoginActivityLollipop)context).showSnackbar(getString(R.string.general_text_error));
                        return v;
                    }
                } else if (action.equals(ACTION_PARK_ACCOUNT)) {
                    String link = intentReceived.getDataString();
                    if (link != null) {
                        logDebug("Link to parkAccount: " + link);
                        showConfirmationParkAccount(link);
                        return v;
                    } else {
                        logError("Error when parking account - show error message");
                        showAlert(context, getString(R.string.general_text_error), getString(R.string.general_error_word));
                        return v;
                    }
                }
                else if (action.equals(ACTION_CANCEL_DOWNLOAD)) {
                    ((LoginActivityLollipop)context).showConfirmationCancelAllTransfers();

                }
            }
            else{
                logWarning("ACTION NULL");
            }
        }
        else{
            logWarning("No INTENT");
        }

        logDebug("et_user.getText(): " + et_user.getText());
        if (credentials != null && !((LoginActivityLollipop) context).isBackFromLoginPage){
            logDebug("Credentials NOT null");
            if ((intentReceived != null) && (action != null)){
                if (action.equals(ACTION_REFRESH)){
                    MegaApplication.setLoggingIn(true);
                    parentHandle = intentReceived.getLongExtra("PARENT_HANDLE", -1);
                    startLoginInProcess();
                    return v;
                }
                else if (action.equals(ACTION_REFRESH_STAGING)){
                    twoFA = true;
                    parentHandle = intentReceived.getLongExtra("PARENT_HANDLE", -1);
                    startFastLogin();
                    return v;
                } else if (action.equals(ACTION_REFRESH_AFTER_BLOCKED)) {
                    startFastLogin();
                    return v;
                } else if (action.equals(ACTION_ENABLE_CHAT)){
                    logDebug("With credentials -> intentReceived ACTION_ENABLE_CHAT");
                    enableChat();
                    return v;
                }
                else{

                    if(action.equals(ACTION_OPEN_MEGA_FOLDER_LINK)){
                        url = intentReceived.getDataString();
                    }
                    else if(action.equals(ACTION_IMPORT_LINK_FETCH_NODES)){
                        url = intentReceived.getDataString();
                    }
                    else if(action.equals(ACTION_CHANGE_MAIL)){
                        logDebug("intent received ACTION_CHANGE_MAIL");
                        url = intentReceived.getDataString();
                    }
                    else if(action.equals(ACTION_CANCEL_ACCOUNT)){
                        logDebug("intent received ACTION_CANCEL_ACCOUNT");
                        url = intentReceived.getDataString();
                    }
                    else if (action.equals(ACTION_FILE_PROVIDER)){
                        uriData = intentReceived.getData();
                        extras = intentReceived.getExtras();
                        url = null;
                    }
                    else if(action.equals(ACTION_OPEN_HANDLE_NODE)){
                        url = intentReceived.getDataString();
                    }
                    else if(action.equals(ACTION_OPEN_FILE_LINK_ROOTNODES_NULL)){
                        uriData = intentReceived.getData();
                    }
                    else if(action.equals(ACTION_OPEN_FOLDER_LINK_ROOTNODES_NULL)){
                        uriData = intentReceived.getData();
                    }
                    else if(action.equals(ACTION_OPEN_CHAT_LINK)) {
                        url = intentReceived.getDataString();
                    }
                    else if (action.equals(ACTION_JOIN_OPEN_CHAT_LINK)) {
                        url = intentReceived.getDataString();
                        idChatToJoin = intentReceived.getLongExtra("idChatToJoin", -1);
                    }

                    MegaNode rootNode = megaApi.getRootNode();
                    if (rootNode != null){
                        Intent intent = new Intent(context, ManagerActivityLollipop.class);
                        if (action != null){
//							if (action.equals(ManagerActivityLollipop.ACTION_FILE_EXPLORER_UPLOAD)){
//								intent = new Intent(this, FileExplorerActivityLollipop.class);
//								if(extras != null)
//								{
//									intent.putExtras(extras);
//								}
//								intent.setData(uriData);
//							}
                            if (action.equals(ACTION_FILE_PROVIDER)){
                                intent = new Intent(context, FileProviderActivity.class);
                                if(extras != null)
                                {
                                    intent.putExtras(extras);
                                }
                                intent.setData(uriData);
                            }
                            else if (action.equals(ACTION_OPEN_FILE_LINK_ROOTNODES_NULL)){
                                intent = new Intent(context, FileLinkActivityLollipop.class);
                                intent.setFlags(Intent.FLAG_ACTIVITY_CLEAR_TOP);
                                action = ACTION_OPEN_MEGA_LINK;
                                intent.setData(uriData);
                            }
                            else if (action.equals(ACTION_OPEN_FOLDER_LINK_ROOTNODES_NULL)){
                                intent = new Intent(context, FolderLinkActivityLollipop.class);
                                intent.setFlags(Intent.FLAG_ACTIVITY_CLEAR_TOP);
                                action = ACTION_OPEN_MEGA_FOLDER_LINK;
                                intent.setData(uriData);
                            }
                            else  if (action.equals(ACTION_OPEN_CONTACTS_SECTION)){
                                intent.setFlags(Intent.FLAG_ACTIVITY_CLEAR_TOP);
                                action = ACTION_OPEN_CONTACTS_SECTION;
                                if(intentReceived.getLongExtra(CONTACT_HANDLE, -1) != -1){
                                    intent.putExtra(CONTACT_HANDLE, intentReceived.getLongExtra(CONTACT_HANDLE, -1));
                                }
                            }

                            intent.setAction(action);
                            if (url != null){
                                intent.setData(Uri.parse(url));
                            }
                        }
                        if (Build.VERSION.SDK_INT >= Build.VERSION_CODES.HONEYCOMB){
                            intent.addFlags(Intent.FLAG_ACTIVITY_CLEAR_TASK);
                        }

                        if (Build.VERSION.SDK_INT < Build.VERSION_CODES.O) {
                            ((LoginActivityLollipop) context).startCameraUploadService(false, 5 * 60 * 1000);
                        }

                        logDebug("Empty completed transfers data");
                        dbH.emptyCompletedTransfers();

                        this.startActivity(intent);
                        ((LoginActivityLollipop) context).finish();
                    }
                    else{
                        startFastLogin();
                        return v;
                    }
                }
            }
            else{
                MegaNode rootNode = megaApi.getRootNode();
                if (rootNode != null && !((LoginActivityLollipop)context).isFetchingNodes){

                    logDebug("rootNode != null");
                    Intent intent = new Intent(context, ManagerActivityLollipop.class);
                    if (action != null){

                        if (action.equals(ACTION_FILE_PROVIDER)){
                            intent = new Intent(context, FileProviderActivity.class);
                            if(extras != null)
                            {
                                intent.putExtras(extras);
                            }
                            intent.setData(uriData);
                        }
                        else if (action.equals(ACTION_OPEN_FILE_LINK_ROOTNODES_NULL)){
                            intent = new Intent(context, FileLinkActivityLollipop.class);
                            intent.setFlags(Intent.FLAG_ACTIVITY_CLEAR_TOP);
                            action = ACTION_OPEN_MEGA_LINK;
                            intent.setData(uriData);
                        }
                        else if (action.equals(ACTION_OPEN_FOLDER_LINK_ROOTNODES_NULL)){
                            intent = new Intent(context, FolderLinkActivityLollipop.class);
                            intent.setFlags(Intent.FLAG_ACTIVITY_CLEAR_TOP);
                            action = ACTION_OPEN_MEGA_FOLDER_LINK;
                            intent.setData(uriData);
                        }
                        else if (action.equals(ACTION_OPEN_CONTACTS_SECTION)){
                            intent.setFlags(Intent.FLAG_ACTIVITY_CLEAR_TOP);
                            if(intentReceived.getLongExtra(CONTACT_HANDLE, -1) != -1){
                                intent.putExtra(CONTACT_HANDLE, intentReceived.getLongExtra(CONTACT_HANDLE, -1));
                            }
                        }
                        intent.setAction(action);
                        if (url != null){
                            intent.setData(Uri.parse(url));
                        }
                    }
                    if (Build.VERSION.SDK_INT >= Build.VERSION_CODES.HONEYCOMB){
                        intent.addFlags(Intent.FLAG_ACTIVITY_CLEAR_TASK);
                    }

                    MegaPreferences prefs = dbH.getPreferences();
                    if(prefs!=null)
                    {
                        if (prefs.getCamSyncEnabled() != null){
                            if (Boolean.parseBoolean(prefs.getCamSyncEnabled())){
                                if (Build.VERSION.SDK_INT < Build.VERSION_CODES.O) {
                                    ((LoginActivityLollipop) context).startCameraUploadService(false, 30 * 1000);
                                }
                            }
                        }
                    }

                    logDebug("Empty completed transfers data");
                    dbH.emptyCompletedTransfers();
                    this.startActivity(intent);
                    ((LoginActivityLollipop) context).finish();
                }
                else{
                    logWarning("rootNode == null");
                    startFastLogin();
                    return v;
                }
            }
        }
        else {
            logDebug("Credentials IS NULL");
            if ((intentReceived != null)) {
                logDebug("INTENT NOT NULL");
                if (action != null) {
                    logDebug("ACTION NOT NULL");
                    Intent intent;
                    if (action.equals(ACTION_FILE_PROVIDER)) {
                        intent = new Intent(context, FileProviderActivity.class);
                        if (extras != null) {
                            intent.putExtras(extras);
                        }
                        intent.setData(uriData);
                        intent.setAction(action);
                    }
                    else if (action.equals(ACTION_FILE_EXPLORER_UPLOAD)) {
                        ((LoginActivityLollipop)context).showSnackbar(getString(R.string.login_before_share));
                    }
                    else if (action.equals(ACTION_JOIN_OPEN_CHAT_LINK)) {
                        url = intentReceived.getDataString();
                        idChatToJoin = intentReceived.getLongExtra("idChatToJoin", -1);
                    }
                }
            }
        }

        if ((passwdTemp != null) && (emailTemp != null)){
            submitForm(true);
        }

        logDebug("END onCreateView");
        return v;
    }

    void returnToLogin() {
        ((LoginActivityLollipop) context).hideAB();

        loginVerificationLayout.setVisibility(View.GONE);

        loginLoggingIn.setVisibility(View.GONE);
        loginLogin.setVisibility(View.VISIBLE);
        closeCancelDialog();
        scrollView.setBackgroundColor(getResources().getColor(R.color.background_create_account));
        loginCreateAccount.setVisibility(View.VISIBLE);
        queryingSignupLinkText.setVisibility(View.GONE);
        confirmingAccountText.setVisibility(View.GONE);
        generatingKeysText.setVisibility(View.GONE);
        loggingInText.setVisibility(View.GONE);
        fetchingNodesText.setVisibility(View.GONE);
        prepareNodesText.setVisibility(View.GONE);
        serversBusyText.setVisibility(View.GONE);
    }

    @Override
    public void onFocusChange(View v, boolean hasFocus) {
        switch (v.getId()) {
            case R.id.pin_first_login:{
                if (hasFocus) {
                    firstPin.setText("");
                }
                break;
            }
            case R.id.pin_second_login:{
                if (hasFocus) {
                    secondPin.setText("");
                }
                break;
            }
            case R.id.pin_third_login:{
                if (hasFocus) {
                    thirdPin.setText("");
                }
                break;
            }
            case R.id.pin_fouth_login:{
                if (hasFocus) {
                    fourthPin.setText("");
                }
                break;
            }
            case R.id.pin_fifth_login:{
                if (hasFocus) {
                    fifthPin.setText("");
                }
                break;
            }
            case R.id.pin_sixth_login:{
                if (hasFocus) {
                    sixthPin.setText("");
                }
                break;
            }
        }
    }

    void verifyQuitError(){
        isErrorShown = false;
        pinError.setVisibility(View.GONE);
        firstPin.setTextColor(ContextCompat.getColor(context, R.color.name_my_account));
        secondPin.setTextColor(ContextCompat.getColor(context, R.color.name_my_account));
        thirdPin.setTextColor(ContextCompat.getColor(context, R.color.name_my_account));
        fourthPin.setTextColor(ContextCompat.getColor(context, R.color.name_my_account));
        fifthPin.setTextColor(ContextCompat.getColor(context, R.color.name_my_account));
        sixthPin.setTextColor(ContextCompat.getColor(context, R.color.name_my_account));
    }

    void verifyShowError(){
        isFirstTime = false;
        isErrorShown = true;
        pinError.setVisibility(View.VISIBLE);
        closeCancelDialog();
        firstPin.setTextColor(ContextCompat.getColor(context, R.color.login_warning));
        secondPin.setTextColor(ContextCompat.getColor(context, R.color.login_warning));
        thirdPin.setTextColor(ContextCompat.getColor(context, R.color.login_warning));
        fourthPin.setTextColor(ContextCompat.getColor(context, R.color.login_warning));
        fifthPin.setTextColor(ContextCompat.getColor(context, R.color.login_warning));
        sixthPin.setTextColor(ContextCompat.getColor(context, R.color.login_warning));
    }

    void permitVerify(){
        logDebug("permitVerify");
        if (firstPin.length() == 1 && secondPin.length() == 1 && thirdPin.length() == 1 && fourthPin.length() == 1 && fifthPin.length() == 1 && sixthPin.length() == 1){
            hideKeyboard((LoginActivityLollipop)context, 0);
            if (sb.length()>0) {
                sb.delete(0, sb.length());
            }
            sb.append(firstPin.getText());
            sb.append(secondPin.getText());
            sb.append(thirdPin.getText());
            sb.append(fourthPin.getText());
            sb.append(fifthPin.getText());
            sb.append(sixthPin.getText());
            pin = sb.toString();

            if (!isErrorShown && pin != null){
                logDebug("Login with factor login");
                verify2faProgressBar.setVisibility(View.VISIBLE);
                MegaApplication.setLoggingIn(true);
                megaApi.multiFactorAuthLogin(lastEmail, lastPassword, pin, this);
            }
        }
    }

    public void showHidePassword () {
        if(!passwdVisibility){
            et_password.setInputType(InputType.TYPE_CLASS_TEXT | InputType.TYPE_TEXT_VARIATION_PASSWORD);
            et_password.setTypeface(Typeface.SANS_SERIF,Typeface.NORMAL);
            et_password.setSelection(et_password.getText().length());
        }else{
            et_password.setInputType(InputType.TYPE_TEXT_VARIATION_VISIBLE_PASSWORD);
            et_password.setSelection(et_password.getText().length());
        }
    }

    public void startLoginInProcess(){
        logDebug("startLoginInProcess");

        UserCredentials credentials = dbH.getCredentials();
        lastEmail = credentials.getEmail();
		gSession = credentials.getSession();

        loginLogin.setVisibility(View.GONE);
        loginCreateAccount.setVisibility(View.GONE);
        queryingSignupLinkText.setVisibility(View.GONE);
        confirmingAccountText.setVisibility(View.GONE);
        loginLoggingIn.setVisibility(View.VISIBLE);
        scrollView.setBackgroundColor(ContextCompat.getColor(context, R.color.white));
//					generatingKeysText.setVisibility(View.VISIBLE);
//					megaApi.fastLogin(gSession, this);

        loginProgressBar.setVisibility(View.VISIBLE);
        loginFetchNodesProgressBar.setVisibility(View.GONE);
        loggingInText.setVisibility(View.VISIBLE);
        fetchingNodesText.setVisibility(View.VISIBLE);
        prepareNodesText.setVisibility(View.GONE);
        serversBusyText.setVisibility(View.GONE);
        megaApi.fetchNodes(this);
    }

    public void enableChat(){
        logDebug("enableChat");

        UserCredentials credentials = dbH.getCredentials();
        lastEmail = credentials.getEmail();
        gSession = credentials.getSession();

        if (!MegaApplication.isLoggingIn()) {
            logDebug("isLogginIn false");
            MegaApplication.setLoggingIn(true);

            loginLogin.setVisibility(View.GONE);
            loginCreateAccount.setVisibility(View.GONE);
            queryingSignupLinkText.setVisibility(View.GONE);
            confirmingAccountText.setVisibility(View.GONE);
            loginLoggingIn.setVisibility(View.VISIBLE);
            scrollView.setBackgroundColor(ContextCompat.getColor(context, R.color.white));
//					generatingKeysText.setVisibility(View.VISIBLE);
//					megaApi.fastLogin(gSession, this);

            loginProgressBar.setVisibility(View.VISIBLE);
            loginFetchNodesProgressBar.setVisibility(View.GONE);
            loggingInText.setVisibility(View.VISIBLE);
            fetchingNodesText.setVisibility(View.GONE);
            prepareNodesText.setVisibility(View.GONE);
            serversBusyText.setVisibility(View.GONE);

            if(isChatEnabled()){
                logDebug("Chat is ENABLED");
                if (megaChatApi == null){
                    megaChatApi = ((MegaApplication) ((Activity)context).getApplication()).getMegaChatApi();
                }
                logDebug("INIT STATE: " + megaChatApi.getInitState());
                logDebug("addChatListener");
                megaChatApi.addChatListener(this);

                int ret = megaChatApi.getInitState();

                if(ret==MegaChatApi.INIT_NOT_DONE||ret==MegaChatApi.INIT_ERROR){
                    ret = megaChatApi.init(gSession);
                    logDebug("result of init ---> " + ret);
                    chatSettings = dbH.getChatSettings();
                    if (ret == MegaChatApi.INIT_NO_CACHE)
                    {
                        logDebug("condition ret == MegaChatApi.INIT_NO_CACHE");
                    }
                    else if (ret == MegaChatApi.INIT_ERROR)
                    {
                        logDebug("condition ret == MegaChatApi.INIT_ERROR");
                        // chat cannot initialize, disable chat completely
                        if(chatSettings==null) {
                            logWarning("ERROR----> Switch OFF chat");
                            chatSettings = new ChatSettings();
                            chatSettings.setEnabled(false+"");
                            dbH.setChatSettings(chatSettings);
                        }
                        else{
                            logWarning("ERROR----> Switch OFF chat");
                            dbH.setEnabledChat(false + "");
                        }
                        megaChatApi.logout(this);
                    }
                    else{
                        logDebug("enableChat: condition ret == OK -- chat correctly initialized");
                    }
                }
                else{
                    logDebug("Do not init, chat already initialized");
                }
            }
            else{
                logDebug("Chat is NOT ENABLED");
            }
            fetchingNodesText.setVisibility(View.VISIBLE);
            logDebug("Call to fechtNodes");
            megaApi.fetchNodes(this);
        }
        else{
            logWarning("Another login is processing");
        }
    }

    public void startFastLogin(){
        logDebug("startFastLogin");
        UserCredentials credentials = dbH.getCredentials();
        lastEmail = credentials.getEmail();
        gSession = credentials.getSession();

        loginLogin.setVisibility(View.GONE);
        scrollView.setBackgroundColor(ContextCompat.getColor(context, R.color.white));
        loginCreateAccount.setVisibility(View.GONE);
        queryingSignupLinkText.setVisibility(View.GONE);
        confirmingAccountText.setVisibility(View.GONE);
        loginLoggingIn.setVisibility(View.VISIBLE);
//						generatingKeysText.setVisibility(View.VISIBLE);
        loginProgressBar.setVisibility(View.VISIBLE);
        loginFetchNodesProgressBar.setVisibility(View.GONE);
        loggingInText.setVisibility(View.VISIBLE);
        fetchingNodesText.setVisibility(View.GONE);
        prepareNodesText.setVisibility(View.GONE);
        serversBusyText.setVisibility(View.GONE);
        resumeSesion = true;

        if (!MegaApplication.isLoggingIn()){

            MegaApplication.setLoggingIn(true);

            if(isChatEnabled()){
                logDebug("Chat is ENABLED");
                if (megaChatApi == null){
                    megaChatApi = ((MegaApplication) ((Activity)context).getApplication()).getMegaChatApi();
                }

                int ret = megaChatApi.getInitState();
                if(ret==MegaChatApi.INIT_NOT_DONE||ret==MegaChatApi.INIT_ERROR){
                    logDebug("INIT STATE: "+ret);

                    ret = megaChatApi.init(gSession);

                    logDebug("result of init ---> "+ret);
                    chatSettings = dbH.getChatSettings();
                    if (ret == MegaChatApi.INIT_NO_CACHE)
                    {
                        logDebug("condition ret == MegaChatApi.INIT_NO_CACHE");
                    }
                    else if (ret == MegaChatApi.INIT_ERROR)
                    {
                        // chat cannot initialize, disable chat completely
                        logDebug("condition ret == MegaChatApi.INIT_ERROR");
                        if(chatSettings==null) {
                            logWarning("ERROR----> Switch OFF chat");
                            chatSettings = new ChatSettings();
                            chatSettings.setEnabled(false+"");
                            dbH.setChatSettings(chatSettings);
                        }
                        else{
                            logWarning("ERROR----> Switch OFF chat");
                            dbH.setEnabledChat(false + "");
                        }
                        megaChatApi.logout(this);
                    }
                    else{
                        logDebug("condition ret == OK -- chat correctly initialized");
                    }
                    logDebug("After init: " + ret);
                }
                else{
                    logDebug("Do not init, chat already initialized: " + ret);
                }
            }
            else{
                logWarning("Chat is NOT ENABLED");
            }
            disableLoginButton();
            megaApi.fastLogin(gSession, this);
            if (intentReceived != null && intentReceived.getAction() != null && intentReceived.getAction().equals(ACTION_REFRESH_STAGING))  {
                logDebug("megaChatApi.refreshUrl()");
                megaChatApi.refreshUrl();
            }
        }
        else{
            logWarning("Another login is proccessing");
        }
    }

    private void submitForm(boolean fromConfirmAccount) {
        logDebug("fromConfirmAccount - " + fromConfirmAccount + " email: " + this.emailTemp + "__" + this.passwdTemp);

        lastEmail = this.emailTemp;
        lastPassword = this.passwdTemp;

        imm.hideSoftInputFromWindow(et_user.getWindowToken(), 0);

        if(!isOnline(context))
        {
            loginLoggingIn.setVisibility(View.GONE);
            loginLogin.setVisibility(View.VISIBLE);
            closeCancelDialog();
            scrollView.setBackgroundColor(ContextCompat.getColor(context, R.color.background_create_account));
            loginCreateAccount.setVisibility(View.VISIBLE);
            queryingSignupLinkText.setVisibility(View.GONE);
            confirmingAccountText.setVisibility(View.GONE);
            generatingKeysText.setVisibility(View.GONE);
            loggingInText.setVisibility(View.GONE);
            fetchingNodesText.setVisibility(View.GONE);
            prepareNodesText.setVisibility(View.GONE);
            serversBusyText.setVisibility(View.GONE);

            ((LoginActivityLollipop)context).showSnackbar(getString(R.string.error_server_connection_problem));
            return;
        }

        loginLogin.setVisibility(View.GONE);
        scrollView.setBackgroundColor(ContextCompat.getColor(context, R.color.white));
        loginCreateAccount.setVisibility(View.GONE);
        loginLoggingIn.setVisibility(View.VISIBLE);
        scrollView.setBackgroundColor(ContextCompat.getColor(context, R.color.white));
        generatingKeysText.setVisibility(View.VISIBLE);
        loginProgressBar.setVisibility(View.VISIBLE);
        loginFetchNodesProgressBar.setVisibility(View.GONE);
        queryingSignupLinkText.setVisibility(View.GONE);
        confirmingAccountText.setVisibility(View.GONE);

        logDebug("Generating keys");

        onKeysGenerated(lastEmail, lastPassword);
    }

    private void submitForm() {
        if (!validateForm()) {
            return;
        }

        performLogin();
    }

    private void performLogin() {

        imm.hideSoftInputFromWindow(et_user.getWindowToken(), 0);

        if(!isOnline(context))
        {
            loginLoggingIn.setVisibility(View.GONE);
            loginLogin.setVisibility(View.VISIBLE);
            closeCancelDialog();
            scrollView.setBackgroundColor(ContextCompat.getColor(context, R.color.background_create_account));
            loginCreateAccount.setVisibility(View.VISIBLE);
            queryingSignupLinkText.setVisibility(View.GONE);
            confirmingAccountText.setVisibility(View.GONE);
            generatingKeysText.setVisibility(View.GONE);
            loggingInText.setVisibility(View.GONE);
            fetchingNodesText.setVisibility(View.GONE);
            prepareNodesText.setVisibility(View.GONE);
            serversBusyText.setVisibility(View.GONE);

            ((LoginActivityLollipop)context).showSnackbar(getString(R.string.error_server_connection_problem));
            return;
        }


        loginLogin.setVisibility(View.GONE);
        scrollView.setBackgroundColor(getResources().getColor(R.color.white));
        loginCreateAccount.setVisibility(View.GONE);
        loginLoggingIn.setVisibility(View.VISIBLE);
        generatingKeysText.setVisibility(View.VISIBLE);
        loginProgressBar.setVisibility(View.VISIBLE);
        loginFetchNodesProgressBar.setVisibility(View.GONE);
        queryingSignupLinkText.setVisibility(View.GONE);
        confirmingAccountText.setVisibility(View.GONE);

        lastEmail = et_user.getText().toString().toLowerCase(Locale.ENGLISH).trim();
        lastPassword = et_password.getText().toString();

        logDebug("Generating keys");

        onKeysGenerated(lastEmail, lastPassword);
    }

    private void onKeysGenerated(String email, String password) {
        logDebug("onKeysGenerated");

        this.lastEmail = email;
        this.lastPassword = password;

        if (confirmLink == null) {
            onKeysGeneratedLogin(email, password);
        }
        else{
            if(!isOnline(context)){
                ((LoginActivityLollipop)context).showSnackbar(getString(R.string.error_server_connection_problem));
                return;
            }

            loginLogin.setVisibility(View.GONE);
            scrollView.setBackgroundColor(ContextCompat.getColor(context, R.color.white));
            loginCreateAccount.setVisibility(View.GONE);
            loginLoggingIn.setVisibility(View.VISIBLE);
            scrollView.setBackgroundColor(ContextCompat.getColor(context, R.color.white));
            generatingKeysText.setVisibility(View.VISIBLE);
            loginProgressBar.setVisibility(View.VISIBLE);
            loginFetchNodesProgressBar.setVisibility(View.GONE);
            queryingSignupLinkText.setVisibility(View.GONE);
            confirmingAccountText.setVisibility(View.VISIBLE);
            fetchingNodesText.setVisibility(View.GONE);
            prepareNodesText.setVisibility(View.GONE);
            serversBusyText.setVisibility(View.GONE);

            logDebug("fastConfirm");
            megaApi.confirmAccount(confirmLink, lastPassword, this);
        }
    }

    public void backToLoginForm() {
        //return to login form page
        loginLogin.setVisibility(View.VISIBLE);
        closeCancelDialog();
        loginCreateAccount.setVisibility(View.VISIBLE);
        loginLoggingIn.setVisibility(View.GONE);
        generatingKeysText.setVisibility(View.GONE);
        loginProgressBar.setVisibility(View.GONE);
        loginFetchNodesProgressBar.setVisibility(View.GONE);

        queryingSignupLinkText.setVisibility(View.VISIBLE);
        confirmingAccountText.setVisibility(View.GONE);
        loggingInText.setVisibility(View.VISIBLE);
        fetchingNodesText.setVisibility(View.GONE);
        prepareNodesText.setVisibility(View.GONE);
        serversBusyText.setVisibility(View.GONE);
        resumeSesion = false;

        //reset 2fa page
        loginVerificationLayout.setVisibility(View.GONE);
        verify2faProgressBar.setVisibility(View.GONE);
        firstPin.setText("");
        secondPin.setText("");
        thirdPin.setText("");
        fourthPin.setText("");
        fifthPin.setText("");
        sixthPin.setText("");

        et_user.requestFocus();
    }

    private void onKeysGeneratedLogin(final String email, final String password) {
        logDebug("onKeysGeneratedLogin");

        if(!isOnline(context)){
            loginLoggingIn.setVisibility(View.GONE);
            loginLogin.setVisibility(View.VISIBLE);
            closeCancelDialog();
            scrollView.setBackgroundColor(ContextCompat.getColor(context, R.color.background_create_account));
            loginCreateAccount.setVisibility(View.VISIBLE);
            queryingSignupLinkText.setVisibility(View.GONE);
            confirmingAccountText.setVisibility(View.GONE);
            generatingKeysText.setVisibility(View.GONE);
            loggingInText.setVisibility(View.GONE);
            fetchingNodesText.setVisibility(View.GONE);
            prepareNodesText.setVisibility(View.GONE);
            serversBusyText.setVisibility(View.GONE);

            ((LoginActivityLollipop)context).showSnackbar(getString(R.string.error_server_connection_problem));
            return;
        }

        if (!MegaApplication.isLoggingIn()) {
            MegaApplication.setLoggingIn(true);

            loggingInText.setVisibility(View.VISIBLE);
            fetchingNodesText.setVisibility(View.GONE);
            prepareNodesText.setVisibility(View.GONE);
            serversBusyText.setVisibility(View.GONE);

            logDebug("fastLogin with publicKey & privateKey");
            resumeSesion = false;

            if(isChatEnabled()){
                logDebug("Chat is ENABLED");
                if (megaChatApi == null){
                    megaChatApi = ((MegaApplication) ((Activity)context).getApplication()).getMegaChatApi();
                }
                int ret = megaChatApi.init(null);
                logDebug("result of init ---> "+ret);
                if (ret ==MegaChatApi.INIT_WAITING_NEW_SESSION){
                    logDebug("condition ret == MegaChatApi.INIT_WAITING_NEW_SESSION");
                    disableLoginButton();
                    megaApi.login(lastEmail, lastPassword, this);
                }
                else{
                    logWarning("ERROR INIT CHAT: " + ret);
                    megaChatApi.logout(this);

                    if(chatSettings==null) {
                        logWarning("ERROR ----> Switch OFF chat");
                        chatSettings = new ChatSettings();
                        chatSettings.setEnabled(false+"");
                        dbH.setChatSettings(chatSettings);
                    }
                    else{
                        logWarning("ERROR ----> Switch OFF chat");
                        dbH.setEnabledChat(false + "");
                    }
                    disableLoginButton();
                    megaApi.login(lastEmail, lastPassword, this);
                }
            }
            else{
                logWarning("Chat is NOT ENABLED");
                disableLoginButton();
                megaApi.login(lastEmail, lastPassword, this);
            }
        }
    }

    /*
     * Validate email and password
     */
    private boolean validateForm() {
        String emailError = getEmailError();
        String passwordError = getPasswordError();

        setError(et_user, emailError);
        setError(et_password, passwordError);

        if (emailError != null) {
            et_user.requestFocus();
            return false;
        } else if (passwordError != null) {
            et_password.requestFocus();
            return false;
        } else if (existOngoingTransfers(megaApi)) {
            showCancelTransfersDialog();
            return false;
        }
        return true;
    }

    private void disableLoginButton() {
        logDebug("Disable login button");
        //disbale login button
        bLogin.setBackground(context.getDrawable(R.drawable.background_button_disable));
        bLogin.setEnabled(false);
        //display login info
        loginInProgressPb.setVisibility(View.VISIBLE);
        loginInProgressInfo.setVisibility(View.VISIBLE);
        loginInProgressInfo.setText(R.string.login_in_progress);
    }

    private void enableLoginButton() {
        logDebug("Enable login button");
        bLogin.setEnabled(true);
        bLogin.setBackground(context.getDrawable(R.drawable.background_accent_button));
        loginInProgressPb.setVisibility(View.GONE);
        loginInProgressInfo.setVisibility(View.GONE);
    }

    public void onLoginClick(View v){
        submitForm();
    }

    public void onRegisterClick(View v){
        //Change fragmentVisible in the activity
        ((LoginActivityLollipop)context).showFragment(CREATE_ACCOUNT_FRAGMENT);
    }

    /*
     * Validate email
     */
    private String getEmailError() {
        String value = et_user.getText().toString();
        if (value.length() == 0) {
            return getString(R.string.error_enter_email);
        }
        if (!EMAIL_ADDRESS.matcher(value).matches()) {
            return getString(R.string.error_invalid_email);
        }
        return null;
    }

    /*
     * Validate password
     */
    private String getPasswordError() {
        String value = et_password.getText().toString();
        if (value.length() == 0) {
            return getString(R.string.error_enter_password);
        }
        return null;
    }

    void hidePasswordIfVisible () {
        if (passwdVisibility) {
            toggleButton.setImageDrawable(ContextCompat.getDrawable(context, R.drawable.ic_b_shared_read));
            passwdVisibility = false;
            showHidePassword();
        }
    }


    @Override
    public void onClick(View v) {

        switch(v.getId()) {
            case R.id.button_login_login: {
                logDebug("Click on button_login_login");
                hidePasswordIfVisible();
                loginClicked = true;
                backWhileLogin = false;
                onLoginClick(v);
                break;
            }
            case R.id.button_create_account_login:{
                logDebug("Click on button_create_account_login");
                hidePasswordIfVisible();
                onRegisterClick(v);
                break;
            }
            case R.id.park_account_button:{
                logDebug("Click to park account");
                showDialogInsertMail(false);
                break;
            }
            case R.id.button_forgot_pass:{
                logDebug("Click on button_forgot_pass");
                hidePasswordIfVisible();
                try {
                    String url = "https://mega.nz/recovery";
                    Intent openTermsIntent = new Intent(context, WebViewActivityLollipop.class);
                    openTermsIntent.setFlags(Intent.FLAG_ACTIVITY_CLEAR_TOP);
                    openTermsIntent.setData(Uri.parse(url));
                    startActivity(openTermsIntent);
                }
                catch (Exception e){
                    Intent viewIntent = new Intent(Intent.ACTION_VIEW);
                    viewIntent.setData(Uri.parse("https://mega.nz/recovery"));
                    startActivity(viewIntent);
                }
//                showForgotPassLayout();
                break;
            }
            case R.id.yes_MK_button:{
                logDebug("Click on yes_MK_button");
                showDialogInsertMail(true);
                break;
            }
            case R.id.no_MK_button:{
                logDebug("Click on no_MK_button");
                showParkAccountLayout();
                break;
            }
            case R.id.login_text_view:{
                hidePasswordIfVisible();
                numberOfClicksKarere++;
                if (numberOfClicksKarere == 5){
                    MegaAttributes attrs = dbH.getAttributes();
                    if(attrs!=null){
                        if (attrs.getFileLoggerKarere() != null){
                            try {
                                if (Boolean.parseBoolean(attrs.getFileLoggerKarere()) == false) {
                                    ((LoginActivityLollipop)context).showConfirmationEnableLogsKarere();
                                }
                                else{
                                    dbH.setFileLoggerKarere(false);
                                    setFileLoggerKarere(false);
                                    numberOfClicksKarere = 0;
                                    MegaChatApiAndroid.setLogLevel(MegaChatApiAndroid.LOG_LEVEL_ERROR);
                                    ((LoginActivityLollipop)context).showSnackbar(getString(R.string.settings_disable_logs));
                                }
                            }
                            catch(Exception e){
                                ((LoginActivityLollipop)context).showConfirmationEnableLogsKarere();
                            }
                        }
                        else{
                            ((LoginActivityLollipop)context).showConfirmationEnableLogsKarere();
                        }
                    }
                    else{
                        logWarning("attrs is NULL");
                        ((LoginActivityLollipop)context).showConfirmationEnableLogsKarere();
                    }
                }
                break;
            }
            case R.id.text_newToMega:{
                hidePasswordIfVisible();
                numberOfClicksSDK++;
                if (numberOfClicksSDK == 5){
                    MegaAttributes attrs = dbH.getAttributes();
                    if(attrs!=null){
                        if (attrs.getFileLoggerSDK() != null){
                            try {
                                if (Boolean.parseBoolean(attrs.getFileLoggerSDK()) == false) {
                                    ((LoginActivityLollipop)context).showConfirmationEnableLogsSDK();
                                }
                                else{
                                    dbH.setFileLoggerSDK(false);
                                    setFileLoggerSDK(false);
                                    numberOfClicksSDK = 0;
                                    MegaApiAndroid.setLogLevel(MegaApiAndroid.LOG_LEVEL_FATAL);
                                    ((LoginActivityLollipop)context).showSnackbar(getString(R.string.settings_disable_logs));
                                }
                            }
                            catch(Exception e){
                                ((LoginActivityLollipop)context).showConfirmationEnableLogsSDK();
                            }
                        }
                        else{
                            ((LoginActivityLollipop)context).showConfirmationEnableLogsSDK();
                        }
                    }
                    else{
                        logWarning("attrs is NULL");
                        ((LoginActivityLollipop)context).showConfirmationEnableLogsSDK();
                    }
                }
                break;
            }
            case R.id.toggle_button: {
                if (passwdVisibility) {
                    toggleButton.setImageDrawable(ContextCompat.getDrawable(context, R.drawable.ic_b_shared_read));
                    passwdVisibility = false;
                    showHidePassword();
                }
                else {
                    toggleButton.setImageDrawable(ContextCompat.getDrawable(context, R.drawable.ic_b_see));
                    passwdVisibility = true;
                    showHidePassword();
                }
                break;
            }
            case R.id.lost_authentication_device: {
                try {
                    String url = "https://mega.nz/recovery";
                    Intent openTermsIntent = new Intent(context, WebViewActivityLollipop.class);
                    openTermsIntent.setFlags(Intent.FLAG_ACTIVITY_CLEAR_TOP);
                    openTermsIntent.setData(Uri.parse(url));
                    startActivity(openTermsIntent);
                }
                catch (Exception e){
                    Intent viewIntent = new Intent(Intent.ACTION_VIEW);
                    viewIntent.setData(Uri.parse("https://mega.nz/recovery"));
                    startActivity(viewIntent);
                }
                break;
            }
        }
    }


    public void showForgotPassLayout(){
        logDebug("showForgotPassLayout");
        loginLoggingIn.setVisibility(View.GONE);
        loginLogin.setVisibility(View.GONE);
        parkAccountLayout.setVisibility(View.GONE);
        forgotPassLayout.setVisibility(View.VISIBLE);
        scrollView.setBackgroundColor(ContextCompat.getColor(context, R.color.white));
    }

    public void hideForgotPassLayout(){
        logDebug("hideForgotPassLayout");
        loginLoggingIn.setVisibility(View.GONE);
        forgotPassLayout.setVisibility(View.GONE);
        parkAccountLayout.setVisibility(View.GONE);
        loginLogin.setVisibility(View.VISIBLE);
        closeCancelDialog();
        scrollView.setBackgroundColor(ContextCompat.getColor(context, R.color.background_create_account));
    }

    public void showParkAccountLayout(){
        logDebug("showParkAccountLayout");
        loginLoggingIn.setVisibility(View.GONE);
        loginLogin.setVisibility(View.GONE);
        forgotPassLayout.setVisibility(View.GONE);
        parkAccountLayout.setVisibility(View.VISIBLE);
        scrollView.setBackgroundColor(ContextCompat.getColor(context, R.color.white));
    }

    public void hideParkAccountLayout(){
        logDebug("hideParkAccountLayout");
        loginLoggingIn.setVisibility(View.GONE);
        forgotPassLayout.setVisibility(View.GONE);
        parkAccountLayout.setVisibility(View.GONE);
        loginLogin.setVisibility(View.VISIBLE);
        closeCancelDialog();
        scrollView.setBackgroundColor(ContextCompat.getColor(context, R.color.background_create_account));
    }

    /*
     * Get email address from confirmation code and set to emailView
     */
    private void updateConfirmEmail(String link) {
        if(!isOnline(context)){
            ((LoginActivityLollipop)context).showSnackbar(getString(R.string.error_server_connection_problem));
            return;
        }

        loginLogin.setVisibility(View.GONE);
        scrollView.setBackgroundColor(ContextCompat.getColor(context, R.color.white));
        loginCreateAccount.setVisibility(View.GONE);
        loginLoggingIn.setVisibility(View.VISIBLE);
        scrollView.setBackgroundColor(ContextCompat.getColor(context, R.color.white));
        generatingKeysText.setVisibility(View.GONE);
        queryingSignupLinkText.setVisibility(View.VISIBLE);
        confirmingAccountText.setVisibility(View.GONE);
        fetchingNodesText.setVisibility(View.GONE);
        prepareNodesText.setVisibility(View.GONE);
        serversBusyText.setVisibility(View.GONE);
        loginProgressBar.setVisibility(View.VISIBLE);
        logDebug("querySignupLink");
        megaApi.querySignupLink(link, this);
    }

    /*
 * Handle intent from confirmation email
 */
    public void handleConfirmationIntent(Intent intent) {
        confirmLink = intent.getStringExtra(EXTRA_CONFIRMATION);
        loginTitle.setText(R.string.login_confirm_account);
        bLogin.setText(getString(R.string.login_confirm_account).toUpperCase(Locale.getDefault()));
        updateConfirmEmail(confirmLink);
    }

    @Override
    public void onAttach(Context context) {
        logDebug("onAttach");
        super.onAttach(context);
        this.context = context;

        dbH = DatabaseHandler.getDbHandler(context);

        if (megaApi == null){
            megaApi = ((MegaApplication) ((Activity)context).getApplication()).getMegaApi();
        }

        if (isChatEnabled()) {
            if (megaChatApi == null) {
                megaChatApi = ((MegaApplication) ((Activity) context).getApplication()).getMegaChatApi();
            }
        }
    }

    @Override
    public void onAttach(Activity context) {
        logDebug("onAttach Activity");
        super.onAttach(context);
        this.context = context;

        dbH = DatabaseHandler.getDbHandler(context);

        if (megaApi == null) {
            megaApi = ((MegaApplication) ((Activity) context).getApplication()).getMegaApi();
        }

        if (isChatEnabled()){
            if (megaChatApi == null) {
                megaChatApi = ((MegaApplication) ((Activity) context).getApplication()).getMegaChatApi();
            }
        }
    }

    @Override
    public void onRequestUpdate(MegaApiJava api, MegaRequest request) {

        try{
            if(timer!=null){
                timer.cancel();
                serversBusyText.setVisibility(View.GONE);
            }
        }
        catch(Exception e){
            logError("TIMER EXCEPTION", e);
        }
//		log("onRequestUpdate: " + request.getRequestString());
        if (request.getType() == MegaRequest.TYPE_FETCH_NODES){
            if (firstRequestUpdate){
                loginProgressBar.setVisibility(View.GONE);
                firstRequestUpdate = false;
            }
            loginFetchNodesProgressBar.setVisibility(View.VISIBLE);
            loginFetchNodesProgressBar.getLayoutParams().width = px2dp((250*scaleW), outMetrics);
            if (request.getTotalBytes() > 0){
                double progressValue = 100.0 * request.getTransferredBytes() / request.getTotalBytes();
                if ((progressValue > 99) || (progressValue < 0)){
                    progressValue = 100;
                    prepareNodesText.setVisibility(View.VISIBLE);
                    loginProgressBar.setVisibility(View.VISIBLE);
                }
//				log("progressValue = " + (int)progressValue);
                loginFetchNodesProgressBar.setProgress((int)progressValue);
            }
        }
    }

    public void readyToManager(){
        closeCancelDialog();

        LoginActivityLollipop loginActivityLollipop = ((LoginActivityLollipop) context);

        if(confirmLink==null && !accountConfirmed){
            logDebug("confirmLink==null");

            logDebug("OK fetch nodes");
            logDebug("value of resumeSession: " + resumeSesion);

            if((action!=null)&&(url!=null)) {
                logDebug("Empty completed transfers data");
                dbH.emptyCompletedTransfers();

                if (action.equals(ACTION_CHANGE_MAIL)) {
                    logDebug("Action change mail after fetch nodes");
                    Intent changeMailIntent = new Intent(context, ManagerActivityLollipop.class);
                    changeMailIntent.setAction(ACTION_CHANGE_MAIL);
                    changeMailIntent.setData(Uri.parse(url));
                    loginActivityLollipop.startActivity(changeMailIntent);
                    loginActivityLollipop.finish();
                }
                else if(action.equals(ACTION_RESET_PASS)) {
                    logDebug("Action reset pass after fetch nodes");
                    Intent resetPassIntent = new Intent(context, ManagerActivityLollipop.class);
                    resetPassIntent.setAction(ACTION_RESET_PASS);
                    resetPassIntent.setData(Uri.parse(url));
                    loginActivityLollipop.startActivity(resetPassIntent);
                    loginActivityLollipop.finish();
                }
                else if(action.equals(ACTION_CANCEL_ACCOUNT)) {
                    logDebug("Action cancel Account after fetch nodes");
                    Intent cancelAccountIntent = new Intent(context, ManagerActivityLollipop.class);
                    cancelAccountIntent.setAction(ACTION_CANCEL_ACCOUNT);
                    cancelAccountIntent.setData(Uri.parse(url));
                    loginActivityLollipop.startActivity(cancelAccountIntent);
                    loginActivityLollipop.finish();
                }
            }

            if (!backWhileLogin){
                logDebug("NOT backWhileLogin");
                if (parentHandle != -1){
                    Intent intent = new Intent();
                    intent.putExtra("PARENT_HANDLE", parentHandle);
                    loginActivityLollipop.setResult(RESULT_OK, intent);
                    loginActivityLollipop.finish();
                }
                else{
                    Intent intent = null;
                    if (firstTime){
                        logDebug("First time");
                        intent = new Intent(context,ManagerActivityLollipop.class);
                        intent.putExtra("firstLogin", true);
                        if (action != null){
                            logDebug("Action not NULL");
                            if (action.equals(ACTION_EXPORT_MASTER_KEY)){
                                logDebug("ACTION_EXPORT_MK");
                                intent.setAction(action);
                            }
                            else if (action.equals(ACTION_JOIN_OPEN_CHAT_LINK) && url != null) {
                                intent.setAction(action);
                                intent.setData(Uri.parse(url));
                                if (idChatToJoin != -1) {
                                    intent.putExtra("idChatToJoin", idChatToJoin);
                                }
                            }
                        }
                    }
                    else{
                        boolean initialCam = false;
                        MegaPreferences prefs = dbH.getPreferences();
                        if (prefs != null){
                            if (prefs.getCamSyncEnabled() != null){
                                if (Boolean.parseBoolean(prefs.getCamSyncEnabled())){
                                    if (Build.VERSION.SDK_INT < Build.VERSION_CODES.O) {
                                        loginActivityLollipop.startCameraUploadService(false, 30 * 1000);
                                    }
                                }
                            }
                            else{
                                if (Build.VERSION.SDK_INT < Build.VERSION_CODES.O) {
                                    loginActivityLollipop.startCameraUploadService(true, 30 * 1000);
                                }
                                initialCam = true;
                            }
                        }
                        else{
                            intent = new Intent(context,ManagerActivityLollipop.class);
                            intent.putExtra("firstLogin", true);
                            initialCam = true;
                        }

                        if (!initialCam){
                            logDebug("NOT initialCam");
                            intent = new Intent(context,ManagerActivityLollipop.class);
                            if (action != null){
                                logDebug("The action is: " + action);
//										if (action.equals(ManagerActivityLollipop.ACTION_FILE_EXPLORER_UPLOAD)){
//											intent = new Intent(this, FileExplorerActivityLollipop.class);
//											if(extras != null)
//											{
//												intent.putExtras(extras);
//											}
//											intent.setData(uriData);
//										}
                                if (action.equals(ACTION_FILE_PROVIDER)){
                                    intent = new Intent(context, FileProviderActivity.class);
                                    if(extras != null){
                                        intent.putExtras(extras);
                                    }
                                    if(uriData != null){
                                        intent.setData(uriData);
                                    }
                                }
                                else if (action.equals(ACTION_OPEN_FILE_LINK_ROOTNODES_NULL)){
                                    intent = new Intent(context, FileLinkActivityLollipop.class);
                                    intent.setFlags(Intent.FLAG_ACTIVITY_CLEAR_TOP);
                                    intent.setData(uriData);
                                }
                                else if (action.equals(ACTION_OPEN_FOLDER_LINK_ROOTNODES_NULL)){
                                    intent = new Intent(context, FolderLinkActivityLollipop.class);
                                    intent.setFlags(Intent.FLAG_ACTIVITY_CLEAR_TOP);
                                    action = ACTION_OPEN_MEGA_FOLDER_LINK;
                                    intent.setData(uriData);
                                }
                                else if (action.equals(ACTION_OPEN_CONTACTS_SECTION)){
                                    intent.putExtra(CONTACT_HANDLE, intentReceived.getLongExtra(CONTACT_HANDLE, -1));
                                }
                                else if (action.equals(ACTION_JOIN_OPEN_CHAT_LINK)) {
                                    if (idChatToJoin != -1) {
                                        intent.putExtra("idChatToJoin", idChatToJoin);
                                    }
                                }
                                intent.setAction(action);
                                if (url != null){
                                    intent.setData(Uri.parse(url));
                                }
                            }
                            else{
                                logWarning("The intent action is NULL");
                            }
                        }
                        else{
                            logDebug("initialCam YESSSS");
                            intent = new Intent(context,ManagerActivityLollipop.class);
                            if (action != null){
                                logDebug("The action is: " + action);
                                intent.setAction(action);
                            }
                            if (url != null){
                                intent.setData(Uri.parse(url));
                            }
                        }
                        intent.setFlags(Intent.FLAG_ACTIVITY_CLEAR_TOP);
                    }

                    logDebug("Empty completed transfers data");
                    dbH.emptyCompletedTransfers();

                    if (twoFA){
                        intent.setAction(ACTION_REFRESH_STAGING);
                        twoFA = false;
                    }

<<<<<<< HEAD
                    if (action != null && action.equals(ACTION_REFRESH_AFTER_BLOCKED)) {
                        intent.setAction(ACTION_REFRESH_AFTER_BLOCKED);
                    }

                    startActivity(intent);
                    ((LoginActivityLollipop)context).finish();
=======
                    loginActivityLollipop.startActivity(intent);
                    loginActivityLollipop.finish();
>>>>>>> ce3da3c8
                }
            }
        }
        else{
            logDebug("Go to ChooseAccountFragment");
            accountConfirmed = false;
            loginActivityLollipop.showFragment(CHOOSE_ACCOUNT_FRAGMENT);
        }
    }

    @Override
    public void onRequestStart(MegaApiJava api, MegaRequest request)
    {
        logDebug("onRequestStart: " + request.getRequestString());
        if(request.getType() == MegaRequest.TYPE_LOGIN) {
            disableLoginButton();
        }
        if (request.getType() == MegaRequest.TYPE_FETCH_NODES){
//			loginProgressBar.setVisibility(View.GONE);
            loginFetchNodesProgressBar.setVisibility(View.VISIBLE);
            loginFetchNodesProgressBar.getLayoutParams().width = px2dp((250*scaleW), outMetrics);
            loginFetchNodesProgressBar.setProgress(0);
            LoginActivityLollipop.isFetchingNodes = true;
            disableLoginButton();
        }
    }

    @Override
    public void onRequestFinish(MegaApiJava api, MegaRequest request, MegaError error) {
        enableLoginButton();
        try{
            if(timer!=null){
                timer.cancel();
                serversBusyText.setVisibility(View.GONE);
            }
        }
        catch(Exception e){
            logError("TIMER EXCEPTION", e);
        }

        logDebug("onRequestFinish: " + request.getRequestString() + ",error code: " + error.getErrorCode());
        if (request.getType() == MegaRequest.TYPE_LOGIN){
            //cancel login process by press back.
            if(!MegaApplication.isLoggingIn()) {
                logWarning("Terminate login process when login");
                return;
            }
            if (error.getErrorCode() != MegaError.API_OK) {
                MegaApplication.setLoggingIn(false);
                if(confirmLogoutDialog != null) {
                    confirmLogoutDialog.dismiss();
                }
                enableLoginButton();
                String errorMessage = "";

                if (error.getErrorCode() == MegaError.API_ESID){
                    logWarning("MegaError.API_ESID " + getString(R.string.error_server_expired_session));
                    ((LoginActivityLollipop)context).showAlertLoggedOut();
                }
                else if (error.getErrorCode() == MegaError.API_EMFAREQUIRED){
                    logDebug("require 2fa");
                    is2FAEnabled = true;
                    ((LoginActivityLollipop) context).showAB(tB);
                    loginLogin.setVisibility(View.GONE);
                    scrollView.setBackgroundColor(ContextCompat.getColor(context, R.color.white));
                    loginCreateAccount.setVisibility(View.GONE);
                    loginLoggingIn.setVisibility(View.GONE);
                    generatingKeysText.setVisibility(View.GONE);
                    loginProgressBar.setVisibility(View.GONE);
                    loginFetchNodesProgressBar.setVisibility(View.GONE);
                    queryingSignupLinkText.setVisibility(View.GONE);
                    confirmingAccountText.setVisibility(View.GONE);
                    fetchingNodesText.setVisibility(View.GONE);
                    prepareNodesText.setVisibility(View.GONE);
                    serversBusyText.setVisibility(View.GONE);
                    loginVerificationLayout.setVisibility(View.VISIBLE);
                    closeCancelDialog();
                    firstPin.requestFocus();
                    firstPin.setCursorVisible(true);
                    return;
                }
                else if (error.getErrorCode() == MegaError.API_EFAILED || error.getErrorCode() == MegaError.API_EEXPIRED) {
                    if (verify2faProgressBar != null) {
                        verify2faProgressBar.setVisibility(View.GONE);
                    }
                    verifyShowError();
                    return;
                }
                else{
                    if (error.getErrorCode() == MegaError.API_ENOENT) {
                        errorMessage = getString(R.string.error_incorrect_email_or_password);
                    }
                    else if (error.getErrorCode() == MegaError.API_ETOOMANY){
                        errorMessage = getString(R.string.too_many_attempts_login);
                    }
                    else if (error.getErrorCode() == MegaError.API_EINCOMPLETE){
                        errorMessage = getString(R.string.account_not_validated_login);
                    }
                    else if(error.getErrorCode() == MegaError.API_EACCESS) {
                        errorMessage = error.getErrorString();
                    } else if (error.getErrorCode() == MegaError.API_EBLOCKED) {
                        //It will processed at the `onEvent` when receive an EVENT_ACCOUNT_BLOCKED
                        logWarning("Suspended account - Reason: " + request.getNumber());
                        return;
                    } else {
                        errorMessage = error.getErrorString();
                    }
                    logError("LOGIN_ERROR: "+error.getErrorCode()+ " "+error.getErrorString());

                    if (isChatEnabled()) {
                        if (megaChatApi != null) {
                            megaChatApi.logout(this);
                        }
                    }

                    if(!errorMessage.isEmpty()){
                        if(!backWhileLogin) {
                            ((LoginActivityLollipop)context).showSnackbar(errorMessage);
                        }
                    }

                    if(chatSettings==null) {
                        logDebug("Reset chat setting enable");
                        chatSettings = new ChatSettings();
                        dbH.setChatSettings(chatSettings);
                    }
                    else{
                        logDebug("Reset chat setting enable");
                        dbH.setEnabledChat(true + "");
                    }
                }

                returnToLogin();
            } else {
                if (is2FAEnabled){
                    loginVerificationLayout.setVisibility(View.GONE);
                    ((LoginActivityLollipop) context).hideAB();
                }

                scrollView.setBackgroundColor(getResources().getColor(R.color.white));
                loginLogin.setVisibility(View.GONE);
                loginLoggingIn.setVisibility(View.VISIBLE);
                loginProgressBar.setVisibility(View.VISIBLE);
                loginFetchNodesProgressBar.setVisibility(View.GONE);
                loggingInText.setVisibility(View.VISIBLE);
                fetchingNodesText.setVisibility(View.VISIBLE);
                prepareNodesText.setVisibility(View.GONE);
                serversBusyText.setVisibility(View.GONE);
                saveCredentials();

                logDebug("Logged in with session");

                DatabaseHandler dbH = DatabaseHandler.getDbHandler(context.getApplicationContext());
                dbH.clearEphemeral();

                megaApi.fetchNodes(this);
            }
        } else if(request.getType() == MegaRequest.TYPE_LOGOUT) {
            logDebug("TYPE_LOGOUT");
            if (error.getErrorCode() == MegaError.API_OK){
                AccountController.localLogoutApp(context.getApplicationContext());
            }
        }
        else if(request.getType() == MegaRequest.TYPE_GET_RECOVERY_LINK){
            logDebug("TYPE_GET_RECOVERY_LINK");
            if (error.getErrorCode() == MegaError.API_OK){
                logDebug("The recovery link has been sent");
                showAlert(context, getString(R.string.email_verification_text), getString(R.string.email_verification_title));
            }
            else if (error.getErrorCode() == MegaError.API_ENOENT){
                logError("No account with this mail: "+error.getErrorString()+" "+error.getErrorCode());
                showAlert(context, getString(R.string.invalid_email_text), getString(R.string.invalid_email_title));
            }
            else{
                logError("Error when asking for recovery pass link");
                logError(error.getErrorString() + "___" + error.getErrorCode());
                showAlert(context,getString(R.string.general_text_error), getString(R.string.general_error_word));
            }
        }
        else if (request.getType() == MegaRequest.TYPE_FETCH_NODES){
            //cancel login process by press back.
            if(!MegaApplication.isLoggingIn()) {
                logDebug("Terminate login process when fetch nodes");
                return;
            }
            LoginActivityLollipop.isFetchingNodes = false;
            MegaApplication.setLoggingIn(false);

            if (error.getErrorCode() == MegaError.API_OK){
                receivedIntent = ((LoginActivityLollipop) context).getIntentReceived();
                if (receivedIntent != null) {
                    shareInfos = (ArrayList<ShareInfo>) receivedIntent.getSerializableExtra(FileExplorerActivityLollipop.EXTRA_SHARE_INFOS);
                    if (shareInfos != null && shareInfos.size() > 0) {
                        boolean canRead = ContextCompat.checkSelfPermission(context, Manifest.permission.READ_EXTERNAL_STORAGE) == PackageManager.PERMISSION_GRANTED;
                        if (canRead) {
                            toSharePage();
                        } else {
                            requestPermissions(new String[]{Manifest.permission.READ_EXTERNAL_STORAGE}, READ_MEDIA_PERMISSION);
                        }
                        return;
                    }
                }

                readyToManager();
            } else {
                if(confirmLogoutDialog != null) {
                    confirmLogoutDialog.dismiss();
                }
                enableLoginButton();
                logError("Error fetch nodes: " + error.getErrorCode());
                String errorMessage;
                if (error.getErrorCode() == MegaError.API_ESID){
                    errorMessage = getString(R.string.error_server_expired_session);
                }
                else if (error.getErrorCode() == MegaError.API_ETOOMANY){
                    errorMessage = getString(R.string.too_many_attempts_login);
                }
                else if (error.getErrorCode() == MegaError.API_EINCOMPLETE){
                    errorMessage = getString(R.string.account_not_validated_login);
                }
                else{
                    errorMessage = error.getErrorString();
                }
                loginLoggingIn.setVisibility(View.GONE);
                loginLogin.setVisibility(View.VISIBLE);
                closeCancelDialog();
                scrollView.setBackgroundColor(ContextCompat.getColor(context, R.color.background_create_account));
                loginCreateAccount.setVisibility(View.VISIBLE);
                generatingKeysText.setVisibility(View.GONE);
                loggingInText.setVisibility(View.GONE);
                fetchingNodesText.setVisibility(View.GONE);
                prepareNodesText.setVisibility(View.GONE);
                serversBusyText.setVisibility(View.GONE);
                queryingSignupLinkText.setVisibility(View.GONE);
                confirmingAccountText.setVisibility(View.GONE);

                if (error.getErrorCode() == MegaError.API_EACCESS){
                    logError("Error API_EACCESS");
                    if(((LoginActivityLollipop)context).accountBlocked!=null){
                        logError("Account blocked");
                    }
                    else{
                        errorMessage = error.getErrorString();
                        if(!backWhileLogin) {
                            ((LoginActivityLollipop)context).showSnackbar(errorMessage);
                        }
                    }
                }
                else{
                    if(error.getErrorCode() != MegaError.API_EBLOCKED) {
                        ((LoginActivityLollipop)context).showSnackbar(errorMessage);
                    }
                }

                if(chatSettings==null) {
                    logDebug("Reset chat setting enable");
                    chatSettings = new ChatSettings();
                    dbH.setChatSettings(chatSettings);
                }
                else{
                    logDebug("Reset chat setting enable");
                    dbH.setEnabledChat(true + "");
                }
            }
        }
        else if (request.getType() == MegaRequest.TYPE_QUERY_SIGNUP_LINK){
            logDebug("MegaRequest.TYPE_QUERY_SIGNUP_LINK");
            String s = "";
            loginLogin.setVisibility(View.VISIBLE);
            closeCancelDialog();
            scrollView.setBackgroundColor(ContextCompat.getColor(context, R.color.background_create_account));
            bForgotPass.setVisibility(View.INVISIBLE);
            loginCreateAccount.setVisibility(View.VISIBLE);
            loginLoggingIn.setVisibility(View.GONE);
            generatingKeysText.setVisibility(View.GONE);
            queryingSignupLinkText.setVisibility(View.GONE);
            confirmingAccountText.setVisibility(View.GONE);
            fetchingNodesText.setVisibility(View.GONE);
            prepareNodesText.setVisibility(View.GONE);
            serversBusyText.setVisibility(View.GONE);

            if(error.getErrorCode() == MegaError.API_OK){
                logDebug("MegaRequest.TYPE_QUERY_SIGNUP_LINK MegaError API_OK");
                if (request.getFlag()) {
                    bForgotPass.setVisibility(View.VISIBLE);
                    loginProgressBar.setVisibility(View.GONE);

                    loginTitle.setText(R.string.login_text);
                    bLogin.setText(getString(R.string.login_text).toUpperCase(Locale.getDefault()));
                    confirmLink = null;
                    ((LoginActivityLollipop)context).showSnackbar(getString(R.string.account_confirmed));
                    accountConfirmed = true;
                }
                else {
                    accountConfirmed = false;
                    ((LoginActivityLollipop)context).showSnackbar(getString(R.string.confirm_account));
                }
                s = request.getEmail();
                et_user.setText(s);
                et_password.requestFocus();
            }
            else{
                logWarning("MegaRequest.TYPE_QUERY_SIGNUP_LINK MegaError not API_OK " + error.getErrorCode());
                LoginActivityLollipop loginActivityLollipop = (LoginActivityLollipop) context;
                if (error.getErrorCode() == MegaError.API_ENOENT) {
                    loginActivityLollipop.showSnackbar(getString(R.string.reg_link_expired));
                } else {
                    loginActivityLollipop.showSnackbar(error.getErrorString());
                }
                confirmLink = null;
            }
        }
        else if (request.getType() == MegaRequest.TYPE_CONFIRM_ACCOUNT){
            if (error.getErrorCode() == MegaError.API_OK){
                logDebug("fastConfirm finished - OK");
                onKeysGeneratedLogin(lastEmail, lastPassword);
            }
            else{
                loginLogin.setVisibility(View.VISIBLE);
                closeCancelDialog();
                scrollView.setBackgroundColor(ContextCompat.getColor(context, R.color.background_create_account));
                loginCreateAccount.setVisibility(View.VISIBLE);
                loginLoggingIn.setVisibility(View.GONE);
                generatingKeysText.setVisibility(View.GONE);
                queryingSignupLinkText.setVisibility(View.GONE);
                confirmingAccountText.setVisibility(View.GONE);
                fetchingNodesText.setVisibility(View.GONE);
                prepareNodesText.setVisibility(View.GONE);
                serversBusyText.setVisibility(View.GONE);

                if (error.getErrorCode() == MegaError.API_ENOENT || error.getErrorCode() == MegaError.API_EKEY){
                    ((LoginActivityLollipop)context).showSnackbar(getString(R.string.error_incorrect_email_or_password));
                }
                else{
                    ((LoginActivityLollipop)context).showSnackbar(error.getErrorString());
                }
            }
        }
    }

    @Override
    public void onRequestPermissionsResult(int requestCode, @NonNull String[] permissions, @NonNull int[] grantResults) {
        if(requestCode == READ_MEDIA_PERMISSION) {
            if (grantResults.length > 0 && grantResults[0] == PackageManager.PERMISSION_GRANTED) {
                toSharePage();
            } else {
                readyToManager();
            }
        }
    }

    private void toSharePage() {
        Intent shareIntent = new Intent(context, FileExplorerActivityLollipop.class);
        shareIntent.putExtra(FileExplorerActivityLollipop.EXTRA_SHARE_INFOS,shareInfos);
        shareIntent.setAction(receivedIntent.getStringExtra(FileExplorerActivityLollipop.EXTRA_SHARE_ACTION));
        shareIntent.setType(receivedIntent.getStringExtra(FileExplorerActivityLollipop.EXTRA_SHARE_TYPE));
        startActivity(shareIntent);
        ((LoginActivityLollipop) context).finish();
    }

    private void closeCancelDialog() {
        if (confirmLogoutDialog != null) {
            confirmLogoutDialog.dismiss();
        }
    }

    private void saveCredentials() {
        gSession = megaApi.dumpSession();
        MegaUser myUser = megaApi.getMyUser();
        String myUserHandle = "";
        if (myUser != null) {
            lastEmail = megaApi.getMyUser().getEmail();
            myUserHandle = megaApi.getMyUser().getHandle() + "";
        }

        UserCredentials credentials = new UserCredentials(lastEmail, gSession, "", "", myUserHandle);
        dbH.saveCredentials(credentials);
    }

    @Override
    public void onRequestTemporaryError(MegaApiJava api, MegaRequest request, MegaError e)
    {
        logWarning("onRequestTemporaryError: " + request.getRequestString() + e.getErrorCode());

//		if (request.getType() == MegaRequest.TYPE_LOGIN){
//
//		}
//		else if (request.getType() == MegaRequest.TYPE_FETCH_NODES){
//
//		}
        final MegaError error = e;
        try{
            timer = new CountDownTimer(10000, 2000) {

                public void onTick(long millisUntilFinished) {
                    logDebug("TemporaryError one more");
                }

                public void onFinish() {
                    logDebug("The timer finished, message shown");
                    try {
                        serversBusyText.setVisibility(View.VISIBLE);
                        if(error.getErrorCode()==MegaError.API_EAGAIN){
                            logWarning("onRequestTemporaryError:onFinish:API_EAGAIN: :value: " + error.getValue());
                            if(error.getValue() == MegaApiJava.RETRY_CONNECTIVITY){
                                serversBusyText.setText(getString(R.string.login_connectivity_issues));
                                loginInProgressInfo.setText(getString(R.string.login_connectivity_issues));
                            }
                            else if(error.getValue() == MegaApiJava.RETRY_SERVERS_BUSY){
                                serversBusyText.setText(getString(R.string.login_servers_busy));
                                loginInProgressInfo.setText(getString(R.string.login_servers_busy));
                            }
                            else if(error.getValue() == MegaApiJava.RETRY_API_LOCK){
                                serversBusyText.setText(getString(R.string.login_API_lock));
                                loginInProgressInfo.setText(getString(R.string.login_API_lock));
                            }
                            else if(error.getValue() == MegaApiJava.RETRY_RATE_LIMIT){
                                serversBusyText.setText(getString(R.string.login_API_rate));
                                loginInProgressInfo.setText(getString(R.string.login_API_rate));
                            }
                            else{
                                serversBusyText.setText(getString(R.string.servers_busy));
                                loginInProgressInfo.setText(getString(R.string.servers_busy));
                            }
                        }
                        else{
                            serversBusyText.setText(getString(R.string.servers_busy));
                            loginInProgressInfo.setText(getString(R.string.servers_busy));
                        }
                    }
                    catch (Exception e){}

                }
            }.start();
        }catch (Exception exception){
            logError("EXCEPTION when starting count", exception);
        }
    }

    @Override
    public void onRequestStart(MegaChatApiJava api, MegaChatRequest request) {
        logDebug("Type:" + request.getType());
    }

    @Override
    public void onRequestUpdate(MegaChatApiJava api, MegaChatRequest request) {
        logDebug("Type: " + request.getType());
    }

    @Override
    public void onRequestFinish(MegaChatApiJava api, MegaChatRequest request, MegaChatError e) {
        logDebug("onRequestFinish(CHAT)");

        if (request.getType() == MegaChatRequest.TYPE_LOGOUT){

            ((MegaApplication) ((Activity)context).getApplication()).disableMegaChatApi();
            resetAndroidLogger();
        }
    }

    @Override
    public void onRequestTemporaryError(MegaChatApiJava api, MegaChatRequest request, MegaChatError e) {
        logWarning("Type: " + request.getType() + ", Error: " + e.getErrorCode());
    }


    public void showDialogInsertMail(final boolean reset){
        logDebug("reset: " + reset);

        LinearLayout layout = new LinearLayout(context);
        layout.setOrientation(LinearLayout.VERTICAL);
        LinearLayout.LayoutParams params = new LinearLayout.LayoutParams(LinearLayout.LayoutParams.MATCH_PARENT, LinearLayout.LayoutParams.WRAP_CONTENT);
        params.setMargins(scaleWidthPx(20, outMetrics), scaleHeightPx(20, outMetrics), scaleWidthPx(17, outMetrics), 0);

        LinearLayout.LayoutParams params1 = new LinearLayout.LayoutParams(LinearLayout.LayoutParams.MATCH_PARENT, LinearLayout.LayoutParams.WRAP_CONTENT);
        params1.setMargins(scaleWidthPx(20, outMetrics), 0, scaleWidthPx(17, outMetrics), 0);

        final EditText input = new EditText(context);
        layout.addView(input, params);

        final RelativeLayout error_layout = new RelativeLayout(context);
        layout.addView(error_layout, params1);

        final ImageView error_icon = new ImageView(context);
        error_icon.setImageDrawable(ContextCompat.getDrawable(context, R.drawable.ic_input_warning));
        error_layout.addView(error_icon);
        RelativeLayout.LayoutParams params_icon = (RelativeLayout.LayoutParams) error_icon.getLayoutParams();


        params_icon.addRule(RelativeLayout.ALIGN_PARENT_RIGHT);
        error_icon.setLayoutParams(params_icon);

        error_icon.setColorFilter(ContextCompat.getColor(context, R.color.login_warning));

        final TextView textError = new TextView(context);
        error_layout.addView(textError);
        RelativeLayout.LayoutParams params_text_error = (RelativeLayout.LayoutParams) textError.getLayoutParams();
        params_text_error.height = ViewGroup.LayoutParams.WRAP_CONTENT;
        params_text_error.width = ViewGroup.LayoutParams.WRAP_CONTENT;
        params_text_error.addRule(RelativeLayout.CENTER_VERTICAL);
        params_text_error.addRule(RelativeLayout.ALIGN_PARENT_LEFT);
        params_text_error.setMargins(scaleWidthPx(3, outMetrics), 0,0,0);
        textError.setLayoutParams(params_text_error);

        textError.setTextColor(ContextCompat.getColor(context, R.color.login_warning));

        error_layout.setVisibility(View.GONE);

//		input.setId(EDIT_TEXT_ID);
        input.getBackground().mutate().clearColorFilter();
        input.getBackground().mutate().setColorFilter(ContextCompat.getColor(context, R.color.accentColor), PorterDuff.Mode.SRC_ATOP);
        input.addTextChangedListener(new TextWatcher() {
            @Override
            public void beforeTextChanged(CharSequence charSequence, int i, int i1, int i2) {

            }

            @Override
            public void onTextChanged(CharSequence charSequence, int i, int i1, int i2) {

            }

            @Override
            public void afterTextChanged(Editable editable) {
                if(error_layout.getVisibility() == View.VISIBLE){
                    error_layout.setVisibility(View.GONE);
                    input.getBackground().mutate().clearColorFilter();
                    input.getBackground().mutate().setColorFilter(ContextCompat.getColor(context, R.color.accentColor), PorterDuff.Mode.SRC_ATOP);
                }
            }
        });
        input.setSingleLine();
        input.setHint(getString(R.string.edit_text_insert_mail));
        input.setTextColor(ContextCompat.getColor(context, R.color.text_secondary));
        input.setTextSize(TypedValue.COMPLEX_UNIT_SP, 14);
//		input.setSelectAllOnFocus(true);
        input.setImeOptions(EditorInfo.IME_ACTION_DONE);
        input.setInputType(InputType.TYPE_TEXT_VARIATION_EMAIL_ADDRESS);
        input.setOnEditorActionListener(new TextView.OnEditorActionListener() {
            @Override
            public boolean onEditorAction(TextView v, int actionId,	KeyEvent event) {
                logDebug("OK RESET PASSWORD");
                if (actionId == EditorInfo.IME_ACTION_DONE) {
                    String value = input.getText().toString().trim();
                    String emailError = Util.getEmailError(value, context);
                    if (emailError != null) {
                        logWarning("Mail incorrect");
//                        input.setError(emailError);
                        input.getBackground().mutate().setColorFilter(ContextCompat.getColor(context, R.color.login_warning), PorterDuff.Mode.SRC_ATOP);
                        textError.setText(emailError);
                        error_layout.setVisibility(View.VISIBLE);
                        input.requestFocus();
                    } else {
                        if(reset){
                            logDebug("Ask for link to reset pass");
                            megaApi.resetPassword(value, true, loginFragment);
                        }
                        else{
                            logDebug("Ask for link to park account");
                            megaApi.resetPassword(value, false, loginFragment);
                        }
                        insertMailDialog.dismiss();
                    }
                }
                else{
                    logDebug("Other IME" + actionId);
                }
                return false;
            }
        });
        input.setImeActionLabel(getString(R.string.general_add),EditorInfo.IME_ACTION_DONE);
        input.setOnFocusChangeListener(new View.OnFocusChangeListener() {
            @Override
            public void onFocusChange(View v, boolean hasFocus) {
                if (hasFocus) {
                    showKeyboardDelayed(v);
                }
                else{
                    hideKeyboardDelayed(v);
                }
            }
        });
        String title;
        String text;
        String buttonText;
        AlertDialog.Builder builder = new AlertDialog.Builder(context, R.style.AppCompatAlertDialogStyle);
        if(reset){
            title= getString(R.string.title_alert_reset_with_MK);
            text = getString(R.string.text_alert_reset_with_MK);
            buttonText=getString(R.string.context_send);
        }
        else{
            title= getString(R.string.park_account_dialog_title);
            text = getString(R.string.dialog_park_account);
            buttonText=getString(R.string.park_account_button);
        }
        builder.setTitle(title);
        builder.setMessage(text);
        builder.setPositiveButton(buttonText,
                new DialogInterface.OnClickListener() {
                    public void onClick(DialogInterface dialog, int whichButton) {

                    }
                });
        builder.setOnDismissListener(new DialogInterface.OnDismissListener() {
            @Override
            public void onDismiss(DialogInterface dialog) {
                hideKeyboard((LoginActivityLollipop)context, InputMethodManager.HIDE_NOT_ALWAYS);
            }
        });
        builder.setNegativeButton(getString(android.R.string.cancel), new DialogInterface.OnClickListener() {
            @Override
            public void onClick(DialogInterface dialogInterface, int i) {
                input.getBackground().mutate().clearColorFilter();
            }
        });
        builder.setView(layout);
        insertMailDialog = builder.create();
        insertMailDialog.show();
        insertMailDialog.getButton(AlertDialog.BUTTON_POSITIVE).setOnClickListener(new View.OnClickListener() {
            @Override
            public void onClick(View v) {
                logDebug("OK BTTN PASSWORD");
                String value = input.getText().toString().trim();
                String emailError = Util.getEmailError(value, context);
                if (emailError != null) {
                    logWarning("Mail incorrect");
//                    input.setError(emailError);
                    input.getBackground().mutate().setColorFilter(ContextCompat.getColor(context, R.color.login_warning), PorterDuff.Mode.SRC_ATOP);
                    textError.setText(emailError);
                    error_layout.setVisibility(View.VISIBLE);
                    input.requestFocus();
                } else {
                    if(reset){
                        logDebug("Ask for link to reset pass");
                        megaApi.resetPassword(value, true, loginFragment);
                    }
                    else{
                        logDebug("Ask for link to park account");
                        megaApi.resetPassword(value, false, loginFragment);
                    }

                    insertMailDialog.dismiss();
                }
            }
        });
    }

    /*
     * Display keyboard
     */
    private void showKeyboardDelayed(final View view) {
        logDebug("showKeyboardDelayed");
        handler.postDelayed(new Runnable() {
            @Override
            public void run() {
                imm.showSoftInput(view, InputMethodManager.SHOW_IMPLICIT);
            }
        }, 50);
    }

    private void hideKeyboardDelayed(final View view) {
        logDebug("showKeyboardDelayed");
        handler.postDelayed(new Runnable() {
            @Override
            public void run() {
                if (imm.isActive()) {
                    imm.toggleSoftInput(0, InputMethodManager.HIDE_NOT_ALWAYS);
                }
            }
        }, 50);
    }

    public void showConfirmationParkAccount(String link){
        logDebug("link: " + link);

        final String linkUrl = link;

        DialogInterface.OnClickListener dialogClickListener = new DialogInterface.OnClickListener() {
            @Override
            public void onClick(DialogInterface dialog, int which) {
                switch (which){
                    case DialogInterface.BUTTON_POSITIVE:
                        logDebug("Call to Change Password Activity: " + linkUrl);
                        Intent intent = new Intent(context, ChangePasswordActivityLollipop.class);
                        intent.setAction(ACTION_RESET_PASS_FROM_PARK_ACCOUNT);
                        intent.setData(Uri.parse(linkUrl));
                        startActivity(intent);
                        break;

                    case DialogInterface.BUTTON_NEGATIVE:
                        //No button clicked
                        break;
                }
            }
        };

        AlertDialog.Builder builder = new AlertDialog.Builder(context, R.style.AppCompatAlertDialogStyle);
        builder.setTitle(getResources().getString(R.string.park_account_dialog_title));
        String message= getResources().getString(R.string.park_account_text_last_step);
        builder.setMessage(message).setPositiveButton(R.string.park_account_button, dialogClickListener)
                .setNegativeButton(R.string.general_cancel, dialogClickListener).show();
    }

    public void showDialogInsertMKToChangePass(String link){
        logDebug("link: " + link);

        final String linkUrl = link;

        LinearLayout layout = new LinearLayout(context);
        layout.setOrientation(LinearLayout.VERTICAL);
        LinearLayout.LayoutParams params = new LinearLayout.LayoutParams(LinearLayout.LayoutParams.MATCH_PARENT, LinearLayout.LayoutParams.WRAP_CONTENT);
        params.setMargins(scaleWidthPx(20, outMetrics), scaleHeightPx(20, outMetrics), scaleWidthPx(17, outMetrics), 0);

        final EditText input = new EditText(context);
        layout.addView(input, params);

//		input.setId(EDIT_TEXT_ID);
        input.setSingleLine();
        input.setHint(getString(R.string.edit_text_insert_mk));
        input.setTextColor(ContextCompat.getColor(context, R.color.text_secondary));
        input.setTextSize(TypedValue.COMPLEX_UNIT_SP, 14);
//		input.setSelectAllOnFocus(true);
        input.setImeOptions(EditorInfo.IME_ACTION_DONE);
        input.setInputType(InputType.TYPE_TEXT_VARIATION_EMAIL_ADDRESS);
        input.setOnEditorActionListener(new TextView.OnEditorActionListener() {
            @Override
            public boolean onEditorAction(TextView v, int actionId,	KeyEvent event) {
                if (actionId == EditorInfo.IME_ACTION_DONE) {
                    logDebug("IME OK BTTN PASSWORD");
                    String value = input.getText().toString().trim();
                    if(value.equals("")||value.isEmpty()){
                        logWarning("Input is empty");
                        input.setError(getString(R.string.invalid_string));
                        input.requestFocus();
                    }
                    else {

                        logDebug("Positive button pressed - reset pass");
                        Intent intent = new Intent(context, ChangePasswordActivityLollipop.class);
                        intent.setAction(ACTION_RESET_PASS_FROM_LINK);
                        intent.setData(Uri.parse(linkUrl));
                        intent.putExtra("MK", value);
                        startActivity(intent);
                        insertMKDialog.dismiss();
                    }
                }
                else{
                    logDebug("Other IME" + actionId);
                }
                return false;
            }
        });
        input.setImeActionLabel(getString(R.string.general_add),EditorInfo.IME_ACTION_DONE);

        AlertDialog.Builder builder = new AlertDialog.Builder(context, R.style.AppCompatAlertDialogStyle);
        builder.setTitle(getString(R.string.title_dialog_insert_MK));
        builder.setMessage(getString(R.string.text_dialog_insert_MK));
        builder.setPositiveButton(getString(R.string.cam_sync_ok),
                new DialogInterface.OnClickListener() {
                    public void onClick(DialogInterface dialog, int whichButton) {

                    }
                });
        builder.setOnDismissListener(new DialogInterface.OnDismissListener() {
            @Override
            public void onDismiss(DialogInterface dialog) {
                hideKeyboard((LoginActivityLollipop)context, InputMethodManager.HIDE_NOT_ALWAYS);
            }
        });
        builder.setNegativeButton(getString(android.R.string.cancel), null);
        builder.setView(layout);
        insertMKDialog = builder.create();
        insertMKDialog.show();
        insertMKDialog.getButton(AlertDialog.BUTTON_POSITIVE).setOnClickListener(new View.OnClickListener() {
            @Override
            public void onClick(View v) {

                logDebug("OK BTTN PASSWORD");
                String value = input.getText().toString().trim();
                if(value.equals("")||value.isEmpty()){
                    logWarning("Input is empty");
                    input.setError(getString(R.string.invalid_string));
                    input.requestFocus();
                }
                else {
                    logDebug("Positive button pressed - reset pass");
                    Intent intent = new Intent(context, ChangePasswordActivityLollipop.class);
                    intent.setAction(ACTION_RESET_PASS_FROM_LINK);
                    intent.setData(Uri.parse(linkUrl));
                    intent.putExtra("MK", value);
                    startActivity(intent);
                    insertMKDialog.dismiss();
                }
            }
        });
    }

    @Override
    public void onDestroy(){
        if(megaApi != null)
        {
            megaApi.removeRequestListener(this);
        }
        if(isChatEnabled()){
            if(megaChatApi!=null){
                megaChatApi.removeChatListener(this);
            }
        }
        closeCancelDialog();
        super.onDestroy();
    }

    private AlertDialog confirmLogoutDialog;
    private void showConfirmLogoutDialog() {
        AlertDialog.Builder builder = new AlertDialog.Builder(context, R.style.AppCompatAlertDialogStyle);
        DialogInterface.OnClickListener dialogClickListener = new DialogInterface.OnClickListener() {

            @Override
            public void onClick(DialogInterface dialog,int which) {
                switch (which) {
                    case DialogInterface.BUTTON_POSITIVE:
                        backToLoginForm();
                        backWhileLogin = true;
                        MegaApplication.setLoggingIn(false);
                        LoginActivityLollipop.isFetchingNodes = false;
                        loginClicked = false;
                        firstTime = true;
                        if (megaChatApi == null){
                            megaChatApi = ((MegaApplication) ((Activity)context).getApplication()).getMegaChatApi();
                        }
                        megaChatApi.logout(LoginFragmentLollipop.this);
                        megaApi.localLogout(LoginFragmentLollipop.this);
                        break;
                    case DialogInterface.BUTTON_NEGATIVE:
                        dialog.dismiss();
                        break;
                }
            }
        };
        String message= getString(R.string.confirm_cancel_login);
        confirmLogoutDialog =  builder.setCancelable(true)
                .setMessage(message)
                .setPositiveButton(getString(R.string.general_positive_button), dialogClickListener)
                .setNegativeButton(getString(R.string.general_negative_button), dialogClickListener)
                .show();
    }

    public int onBackPressed() {
        logDebug("onBackPressed");
        //refresh, point to staging server, enable chat. block the back button
        if (ACTION_REFRESH.equals(action) || ACTION_REFRESH_STAGING.equals(action) || ACTION_ENABLE_CHAT.equals(action)){
            return -1;
        }
        //login is in process
        boolean onLoginPage = loginLogin.getVisibility() == View.VISIBLE;
        boolean on2faPage = loginVerificationLayout.getVisibility() == View.VISIBLE;
        if ((MegaApplication.isLoggingIn() || LoginActivityLollipop.isFetchingNodes) && !onLoginPage && !on2faPage) {
            showConfirmLogoutDialog();
            return 2;
        }
        else{

            if(forgotPassLayout.getVisibility()==View.VISIBLE){
                logDebug("Forgot Pass layout is VISIBLE");
                hideForgotPassLayout();
                return 1;
            }
            if(on2faPage) {
                logDebug("Back from 2fa page");
                showConfirmLogoutDialog();
                return 2;
            }

            if(parkAccountLayout.getVisibility()==View.VISIBLE){
                logDebug("Park account layout is VISIBLE");
                hideParkAccountLayout();
                return 1;
            }

            ((LoginActivityLollipop) context).isBackFromLoginPage = true;
            ((LoginActivityLollipop) context).showFragment(TOUR_FRAGMENT);
            return 1;
        }
    }

    public void setPasswdTemp(String passwdTemp){
        this.passwdTemp = passwdTemp;
    }

    public String getPasswdTemp(){
        return this.passwdTemp;
    }

    public void setEmailTemp(String emailTemp){
        this.emailTemp = emailTemp;
    }

    public String getEmailTemp(){
        return this.emailTemp;
    }

    @Override
    public void onChatListItemUpdate(MegaChatApiJava api, MegaChatListItem item) {

    }

    @Override
    public void onChatInitStateUpdate(MegaChatApiJava api, int newState) {
        logDebug("newState: " + newState);

        if(isAdded()){
            if (newState == MegaChatApi.INIT_ERROR) {
                // chat cannot initialize, disable chat completely
                if (chatSettings == null) {
                    logWarning("ERROR ----> Switch OFF chat");
                    chatSettings = new ChatSettings();
                    chatSettings.setEnabled(false+"");
                    dbH.setChatSettings(chatSettings);
                } else {
                    logWarning("ERROR ----> Switch OFF chat");
                    dbH.setEnabledChat(false + "");
                }
                if(megaChatApi!=null){
                    megaChatApi.logout(null);
                }
            }
        }
    }

    @Override
    public void onChatOnlineStatusUpdate(MegaChatApiJava api, long userhandle, int status, boolean inProgress) {

    }

    @Override
    public void onChatPresenceConfigUpdate(MegaChatApiJava api, MegaChatPresenceConfig config) {

    }

    @Override
    public void onChatConnectionStateUpdate(MegaChatApiJava api, long chatid, int newState) {

    }

    @Override
    public void onChatPresenceLastGreen(MegaChatApiJava api, long userhandle, int lastGreen) {

    }

    private void setError(final EditText editText, String error){
        if(error == null || error.equals("")){
            return;
        }
        switch (editText.getId()){
            case R.id.login_email_text:{
                loginEmailErrorLayout.setVisibility(View.VISIBLE);
                loginEmailErrorText.setText(error);
                PorterDuffColorFilter porterDuffColorFilter = new PorterDuffColorFilter(ContextCompat.getColor(context, R.color.login_warning), PorterDuff.Mode.SRC_ATOP);
//                et_user.getBackground().mutate().setColorFilter(porterDuffColorFilter);
                Drawable background = login_background.mutate().getConstantState().newDrawable();
                background.setColorFilter(porterDuffColorFilter);
                if(android.os.Build.VERSION.SDK_INT < android.os.Build.VERSION_CODES.JELLY_BEAN) {
                    et_user.setBackgroundDrawable(background);
                } else{
                    et_user.setBackground(background);
                }
                break;
            }
            case R.id.login_password_text:{
                loginPasswordErrorLayout.setVisibility(View.VISIBLE);
                loginPasswordErrorText.setText(error);
                PorterDuffColorFilter porterDuffColorFilter = new PorterDuffColorFilter(ContextCompat.getColor(context, R.color.login_warning), PorterDuff.Mode.SRC_ATOP);
//                et_password.getBackground().setColorFilter(ContextCompat.getColor(context, R.color.login_warning), PorterDuff.Mode.SRC_ATOP);
                Drawable background = password_background.mutate().getConstantState().newDrawable();
                background.setColorFilter(porterDuffColorFilter);
                if(android.os.Build.VERSION.SDK_INT < android.os.Build.VERSION_CODES.JELLY_BEAN) {
                    et_password.setBackgroundDrawable(background);
                } else{
                    et_password.setBackground(background);
                }
                break;
            }
        }
    }

    private void quitError(EditText editText){
        switch (editText.getId()){
            case R.id.login_email_text:{
                if(loginEmailErrorLayout.getVisibility() != View.GONE){
                    loginEmailErrorLayout.setVisibility(View.GONE);
                    if(android.os.Build.VERSION.SDK_INT < android.os.Build.VERSION_CODES.JELLY_BEAN) {
                        et_user.setBackgroundDrawable(login_background);
                    } else{
                        et_user.setBackground(login_background);
                    }
                }
                break;
            }
            case R.id.login_password_text:{
                if(loginPasswordErrorLayout.getVisibility() != View.GONE){
                    loginPasswordErrorLayout.setVisibility(View.GONE);
                    if(android.os.Build.VERSION.SDK_INT < android.os.Build.VERSION_CODES.JELLY_BEAN) {
                        et_password.setBackgroundDrawable(password_background);
                    } else{
                        et_password.setBackground(password_background);
                    }
                }
                break;
            }
        }
    }

    void pasteClipboard() {
        logDebug("pasteClipboard");
        pinLongClick = false;
        ClipboardManager clipboard = (ClipboardManager) context.getSystemService(CLIPBOARD_SERVICE);
        ClipData clipData = clipboard.getPrimaryClip();
        if (clipData != null) {
            String code = clipData.getItemAt(0).getText().toString();
            logDebug("code: " + code);
            if (code != null && code.length() == 6) {
                boolean areDigits = true;
                for (int i=0; i<6; i++) {
                    if (!Character.isDigit(code.charAt(i))) {
                        areDigits = false;
                        break;
                    }
                }
                if (areDigits) {
                    firstPin.setText(""+code.charAt(0));
                    secondPin.setText(""+code.charAt(1));
                    thirdPin.setText(""+code.charAt(2));
                    fourthPin.setText(""+code.charAt(3));
                    fifthPin.setText(""+code.charAt(4));
                    sixthPin.setText(""+code.charAt(5));
                }
                else {
                    firstPin.setText("");
                    secondPin.setText("");
                    thirdPin.setText("");
                    fourthPin.setText("");
                    fifthPin.setText("");
                    sixthPin.setText("");
                }
            }
        }
    }

    @Override
    public boolean onLongClick(View v) {
        switch (v.getId()){
            case R.id.pin_first_login:
            case R.id.pin_second_login:
            case R.id.pin_third_login:
            case R.id.pin_fouth_login:
            case R.id.pin_fifth_login:
            case R.id.pin_sixth_login: {
                pinLongClick = true;
                v.requestFocus();
            }
        }
        return false;
    }

    private void showCancelTransfersDialog() {
        AlertDialog.Builder builder = new AlertDialog.Builder(context);
        builder.setMessage(R.string.login_warning_abort_transfers);
        builder.setPositiveButton(R.string.login_text, new DialogInterface.OnClickListener() {
            @Override
            public void onClick(DialogInterface dialog, int which) {
                megaApi.cancelTransfers(MegaTransfer.TYPE_DOWNLOAD);
                megaApi.cancelTransfers(MegaTransfer.TYPE_UPLOAD);
                performLogin();
            }
        });
        builder.setNegativeButton(R.string.general_cancel, new DialogInterface.OnClickListener() {
            @Override
            public void onClick(DialogInterface dialog, int which) {
//                Hide dialog
            }
        });
        builder.setCancelable(false);
        builder.show();
    }
}<|MERGE_RESOLUTION|>--- conflicted
+++ resolved
@@ -2170,18 +2170,13 @@
                         intent.setAction(ACTION_REFRESH_STAGING);
                         twoFA = false;
                     }
-
-<<<<<<< HEAD
+                    
                     if (action != null && action.equals(ACTION_REFRESH_AFTER_BLOCKED)) {
                         intent.setAction(ACTION_REFRESH_AFTER_BLOCKED);
                     }
 
-                    startActivity(intent);
-                    ((LoginActivityLollipop)context).finish();
-=======
                     loginActivityLollipop.startActivity(intent);
                     loginActivityLollipop.finish();
->>>>>>> ce3da3c8
                 }
             }
         }
