package mega.privacy.android.app.lollipop;

import android.Manifest;
import android.app.Activity;
import android.content.ClipData;
import android.content.ClipboardManager;
import android.content.Context;
import android.content.DialogInterface;
import android.content.Intent;
import android.content.pm.PackageManager;
import android.content.res.Configuration;
import android.graphics.PorterDuff;
import android.graphics.Typeface;
import android.net.Uri;
import android.os.Build;
import android.os.Bundle;
import android.os.CountDownTimer;
import android.os.Handler;
import android.support.design.widget.TextInputLayout;
import android.support.annotation.NonNull;
import android.support.v4.app.Fragment;
import android.support.v4.content.ContextCompat;
import android.support.v7.app.AlertDialog;
import android.support.v7.widget.AppCompatEditText;
import android.support.v7.widget.Toolbar;
import android.text.Editable;
import android.text.InputType;
import android.text.TextWatcher;
import android.util.DisplayMetrics;
import android.util.TypedValue;
import android.view.Display;
import android.view.Gravity;
import android.view.KeyEvent;
import android.view.LayoutInflater;
import android.view.View;
import android.view.ViewGroup;
import android.view.WindowManager;
import android.view.inputmethod.EditorInfo;
import android.view.inputmethod.InputMethodManager;
import android.widget.Button;
import android.widget.EditText;
import android.widget.ImageView;
import android.widget.LinearLayout;
import android.widget.ProgressBar;
import android.widget.RelativeLayout;
import android.widget.ScrollView;
import android.widget.TextView;

import java.util.ArrayList;
import java.util.Locale;

import mega.privacy.android.app.DatabaseHandler;
import mega.privacy.android.app.MegaApplication;
import mega.privacy.android.app.MegaAttributes;
import mega.privacy.android.app.MegaPreferences;
import mega.privacy.android.app.R;
import mega.privacy.android.app.ShareInfo;
import mega.privacy.android.app.UserCredentials;
import mega.privacy.android.app.components.EditTextPIN;
import mega.privacy.android.app.listeners.ChatLogoutListener;
import mega.privacy.android.app.lollipop.controllers.AccountController;
import mega.privacy.android.app.lollipop.megachat.ChatSettings;
import mega.privacy.android.app.providers.FileProviderActivity;
import mega.privacy.android.app.utils.Util;
import nz.mega.sdk.MegaApiAndroid;
import nz.mega.sdk.MegaApiJava;
import nz.mega.sdk.MegaChatApi;
import nz.mega.sdk.MegaChatApiAndroid;
import nz.mega.sdk.MegaChatApiJava;
import nz.mega.sdk.MegaChatListItem;
import nz.mega.sdk.MegaChatListenerInterface;
import nz.mega.sdk.MegaChatPresenceConfig;
import nz.mega.sdk.MegaError;
import nz.mega.sdk.MegaNode;
import nz.mega.sdk.MegaRequest;
import nz.mega.sdk.MegaRequestListenerInterface;
import nz.mega.sdk.MegaTransfer;
import nz.mega.sdk.MegaUser;

import static android.app.Activity.RESULT_OK;
import static android.content.Context.CLIPBOARD_SERVICE;
import static android.content.Context.INPUT_METHOD_SERVICE;
import static mega.privacy.android.app.utils.Constants.*;
import static mega.privacy.android.app.utils.LogUtil.*;
import static mega.privacy.android.app.utils.Util.*;

public class LoginFragmentLollipop extends Fragment implements View.OnClickListener, MegaRequestListenerInterface, MegaChatListenerInterface, View.OnFocusChangeListener, View.OnLongClickListener {

    private static final int READ_MEDIA_PERMISSION = 109;
    private Context context;
    private AlertDialog insertMailDialog;
    private AlertDialog insertMKDialog;

    private LoginFragmentLollipop loginFragment = this;

    private TextView loginTitle;
    private TextView newToMega;
    private TextInputLayout et_userLayout;
    private AppCompatEditText et_user;
    private ImageView et_userError;
    private TextInputLayout et_passwordLayout;
    private AppCompatEditText et_password;
    private ImageView et_passwordError;
    private TextView bRegister;
    private Button bLogin;
    private TextView bForgotPass;
    private LinearLayout loginLogin;
    private LinearLayout loginLoggingIn;
    private LinearLayout loginCreateAccount;
    private ProgressBar loginProgressBar;
    private ProgressBar loginFetchNodesProgressBar;
    private TextView generatingKeysText;
    private TextView queryingSignupLinkText;
    private TextView confirmingAccountText;
    private TextView loggingInText;
    private TextView fetchingNodesText;
    private TextView prepareNodesText;
    private TextView serversBusyText;
    private ScrollView scrollView;

    private RelativeLayout forgotPassLayout;
    private TextView forgotPassTitle;
    private TextView forgotPassFirstP;
    private TextView forgotPassSecondP;
    private TextView forgotPassAction;
    private Button yesMK;
    private Button noMK;

    private RelativeLayout parkAccountLayout;
    private TextView parkAccountTitle;
    private TextView parkAccountFirstP;
    private TextView parkAccountSecondP;
    private Button parkAccountButton;

    private ProgressBar loginInProgressPb;
    private TextView loginInProgressInfo;

    private CountDownTimer timer;
    private boolean firstRequestUpdate = true;

    private float scaleH, scaleW;
    private float density;
    private DisplayMetrics outMetrics;
    private Display display;

    private DatabaseHandler dbH;
    private Handler handler = new Handler();
    private ChatSettings chatSettings;

    private String lastEmail;
    private String lastPassword;
    private String gSession;
    private boolean resumeSesion = false;

    private MegaApiAndroid megaApi;
    private MegaChatApiAndroid megaChatApi;
    private String confirmLink;

    int numberOfClicksKarere = 0;
    int numberOfClicksSDK = 0;

    private boolean firstTime = true;

    private boolean backWhileLogin;
    private boolean loginClicked = false;

    private Intent intentReceived = null;
    private Bundle extras = null;
    private Uri uriData = null;
    private String action = null;
    private String url = null;
    private long parentHandle = -1;
    private long idChatToJoin = -1;

    private String emailTemp = null;
    private String passwdTemp = null;

<<<<<<< HEAD

    private ImageView toggleButton;
    private boolean passwdVisibility;

=======
>>>>>>> c55097b0
    Toolbar tB;
    LinearLayout loginVerificationLayout;
    InputMethodManager imm;
    private EditTextPIN firstPin;
    private EditTextPIN secondPin;
    private EditTextPIN thirdPin;
    private EditTextPIN fourthPin;
    private EditTextPIN fifthPin;
    private EditTextPIN sixthPin;
    private StringBuilder sb = new StringBuilder();
    private String pin = null;
    private TextView pinError;
    private RelativeLayout lostYourDeviceButton;
    private ProgressBar verify2faProgressBar;

    private boolean isFirstTime = true;
    private boolean isErrorShown = false;
    private boolean is2FAEnabled = false;
    private boolean accountConfirmed = false;
    private boolean pinLongClick = false;

    private boolean twoFA = false;
    public static final String NAME_USER_LOCKED = "NAME_USER_LOCKED";
    private Intent receivedIntent;
    private ArrayList<ShareInfo> shareInfos;

    @Override
    public void onSaveInstanceState(Bundle outState) {
        logDebug("onSaveInstanceState");
        super.onSaveInstanceState(outState);
    }

    @Override
    public void onCreate (Bundle savedInstanceState){
        logDebug("onCreate");
        super.onCreate(savedInstanceState);

        if(context==null){
            logWarning("context is null");
            return;
        }
    }

    @Override
    public View onCreateView(LayoutInflater inflater, ViewGroup container, Bundle savedInstanceState) {
        logDebug("onCreateView");

        is2FAEnabled = false;
        accountConfirmed = false;

        loginClicked = false;
        backWhileLogin = false;

        UserCredentials credentials = dbH.getCredentials();
        if (credentials != null) {
            logDebug("Credentials NOT null");
            firstTime = false;
        }
        else{
            firstTime = true;
        }

        chatSettings = dbH.getChatSettings();
        if(chatSettings==null){
            logDebug("chatSettings is null --> enable chat by default");
            chatSettings = new ChatSettings();
            dbH.setChatSettings(chatSettings);
        }

        display = ((Activity)context).getWindowManager().getDefaultDisplay();
        outMetrics = new DisplayMetrics ();
        display.getMetrics(outMetrics);
        density  = getResources().getDisplayMetrics().density;

        scaleW = getScaleW(outMetrics, density);
        scaleH = getScaleH(outMetrics, density);

        View v = inflater.inflate(R.layout.fragment_login, container, false);

        scrollView = (ScrollView) v.findViewById(R.id.scroll_view_login);

        loginTitle = (TextView) v.findViewById(R.id.login_text_view);

        loginTitle.setText(R.string.login_to_mega);
        loginTitle.setOnClickListener(this);

        et_userLayout = v.findViewById(R.id.login_email_text_layout);
        et_user = v.findViewById(R.id.login_email_text);
        et_userError = v.findViewById(R.id.login_email_text_error_icon);
        et_userError.setVisibility(View.GONE);

        et_user.setCursorVisible(true);
        et_user.getBackground().clearColorFilter();
        et_user.requestFocus();

        et_user.addTextChangedListener(new TextWatcher() {
            @Override
            public void beforeTextChanged(CharSequence charSequence, int i, int i1, int i2) {

            }

            @Override
            public void onTextChanged(CharSequence charSequence, int i, int i1, int i2) {

            }

            @Override
            public void afterTextChanged(Editable editable) {
                quitError(et_user);
            }
        });

<<<<<<< HEAD
        toggleButton = (ImageView) v.findViewById(R.id.toggle_button);
        toggleButton.setOnClickListener(this);
        passwdVisibility = false;

=======
>>>>>>> c55097b0
        et_passwordLayout = v.findViewById(R.id.login_password_text_layout);
        et_password = v.findViewById(R.id.login_password_text);
        et_passwordError = v.findViewById(R.id.login_password_text_error_icon);
        et_passwordError.setVisibility(View.GONE);

        et_password.setCursorVisible(true);
        et_password.getBackground().clearColorFilter();

        et_password.setOnEditorActionListener(new TextView.OnEditorActionListener() {

            @Override
            public boolean onEditorAction(TextView v, int actionId, KeyEvent event) {
                if (actionId == EditorInfo.IME_ACTION_DONE) {
                    submitForm();
                    return true;
                }
                return false;
            }
        });

        et_password.addTextChangedListener(new TextWatcher() {
            @Override
            public void beforeTextChanged(CharSequence charSequence, int i, int i1, int i2) {
            }

            @Override
            public void onTextChanged(CharSequence charSequence, int i, int i1, int i2) {
            }

            @Override
            public void afterTextChanged(Editable editable) {
                quitError(et_password);
            }
        });

<<<<<<< HEAD
        et_password.setOnFocusChangeListener(new View.OnFocusChangeListener() {
            @Override
            public void onFocusChange(View v, boolean hasFocus) {
                if (hasFocus) {
                    toggleButton.setVisibility(View.VISIBLE);
                    toggleButton.setImageDrawable(ContextCompat.getDrawable(context, R.drawable.ic_b_shared_read));
                }
                else {
                    toggleButton.setVisibility(View.GONE);
                    passwdVisibility = false;
                    showHidePassword();
                }
            }
        });
=======
        et_password.setOnFocusChangeListener((v1, hasFocus) -> setPasswordToggle(et_passwordLayout, hasFocus));
>>>>>>> c55097b0

        bLogin = (Button) v.findViewById(R.id.button_login_login);
        bLogin.setText(getString(R.string.login_text).toUpperCase(Locale.getDefault()));
        bLogin.setOnClickListener(this);

        loginInProgressPb = v.findViewById(R.id.pb_login_in_progress);
        loginInProgressInfo = v.findViewById(R.id.text_login_tip);

        bForgotPass = (TextView) v.findViewById(R.id.button_forgot_pass);
        bForgotPass.setText(getString(R.string.forgot_pass).toUpperCase(Locale.getDefault()));
        bForgotPass.setOnClickListener(this);

        loginCreateAccount = (LinearLayout) v.findViewById(R.id.login_create_account_layout);

        newToMega = (TextView) v.findViewById(R.id.text_newToMega);
        newToMega.setOnClickListener(this);

        bRegister = (TextView) v.findViewById(R.id.button_create_account_login);

        bRegister.setText(getString(R.string.create_account).toUpperCase(Locale.getDefault()));
        bRegister.setOnClickListener(this);

        loginLogin = (LinearLayout) v.findViewById(R.id.login_login_layout);
        loginLoggingIn = (LinearLayout) v.findViewById(R.id.login_logging_in_layout);
        loginProgressBar = (ProgressBar) v.findViewById(R.id.login_progress_bar);
        loginFetchNodesProgressBar = (ProgressBar) v.findViewById(R.id.login_fetching_nodes_bar);
        generatingKeysText = (TextView) v.findViewById(R.id.login_generating_keys_text);
        queryingSignupLinkText = (TextView) v.findViewById(R.id.login_query_signup_link_text);
        confirmingAccountText = (TextView) v.findViewById(R.id.login_confirm_account_text);
        loggingInText = (TextView) v.findViewById(R.id.login_logging_in_text);
        fetchingNodesText = (TextView) v.findViewById(R.id.login_fetch_nodes_text);
        prepareNodesText = (TextView) v.findViewById(R.id.login_prepare_nodes_text);
        serversBusyText = (TextView) v.findViewById(R.id.login_servers_busy_text);

        loginLogin.setVisibility(View.VISIBLE);
        loginCreateAccount.setVisibility(View.VISIBLE);
        loginLoggingIn.setVisibility(View.GONE);
        generatingKeysText.setVisibility(View.GONE);
        loggingInText.setVisibility(View.GONE);
        fetchingNodesText.setVisibility(View.GONE);
        prepareNodesText.setVisibility(View.GONE);
        loginProgressBar.setVisibility(View.GONE);
        queryingSignupLinkText.setVisibility(View.GONE);
        confirmingAccountText.setVisibility(View.GONE);
        serversBusyText.setVisibility(View.GONE);

        forgotPassLayout = (RelativeLayout) v.findViewById(R.id.forgot_pass_full_layout);
        forgotPassTitle = (TextView) v.findViewById(R.id.title_forgot_pass_layout);
        RelativeLayout.LayoutParams forgotPassTitleParams = (RelativeLayout.LayoutParams)forgotPassTitle.getLayoutParams();
        forgotPassTitleParams.setMargins(scaleWidthPx(24, outMetrics), scaleHeightPx(70, outMetrics), scaleWidthPx(24, outMetrics), 0);
        forgotPassTitle.setLayoutParams(forgotPassTitleParams);

        forgotPassFirstP = (TextView) v.findViewById(R.id.first_par_forgot_pass_layout);
        RelativeLayout.LayoutParams firstParParams = (RelativeLayout.LayoutParams)forgotPassFirstP.getLayoutParams();
        firstParParams.setMargins(scaleWidthPx(24, outMetrics), scaleHeightPx(20, outMetrics), scaleWidthPx(24, outMetrics), 0);
        forgotPassFirstP.setLayoutParams(firstParParams);

        forgotPassSecondP = (TextView) v.findViewById(R.id.second_par_forgot_pass_layout);
        RelativeLayout.LayoutParams secondParParams = (RelativeLayout.LayoutParams)forgotPassSecondP.getLayoutParams();
        secondParParams.setMargins(scaleWidthPx(24, outMetrics), scaleHeightPx(20, outMetrics), scaleWidthPx(24, outMetrics), 0);
        forgotPassSecondP.setLayoutParams(secondParParams);

        forgotPassAction = (TextView) v.findViewById(R.id.action_forgot_pass_layout);
        RelativeLayout.LayoutParams actionParams = (RelativeLayout.LayoutParams)forgotPassAction.getLayoutParams();
        actionParams.setMargins(scaleWidthPx(24, outMetrics), scaleHeightPx(25, outMetrics), scaleWidthPx(24, outMetrics), 0);
        forgotPassAction.setLayoutParams(actionParams);

        yesMK = (Button) v.findViewById(R.id.yes_MK_button);
        LinearLayout.LayoutParams yesMKParams = (LinearLayout.LayoutParams)yesMK.getLayoutParams();
        yesMKParams.setMargins(scaleWidthPx(20, outMetrics), scaleHeightPx(25, outMetrics), 0, 0);
        yesMK.setLayoutParams(yesMKParams);
        yesMK.setOnClickListener(this);
        yesMK.setBackground(ContextCompat.getDrawable(context, R.drawable.ripple_upgrade));

        noMK = (Button) v.findViewById(R.id.no_MK_button);
        LinearLayout.LayoutParams noMKParams = (LinearLayout.LayoutParams)noMK.getLayoutParams();
        noMKParams.setMargins(scaleWidthPx(16, outMetrics), scaleHeightPx(25, outMetrics), 0, 0);
        noMK.setLayoutParams(noMKParams);
        noMK.setOnClickListener(this);
        noMK.setBackground(ContextCompat.getDrawable(context, R.drawable.ripple_upgrade));

        parkAccountLayout = (RelativeLayout) v.findViewById(R.id.park_account_layout);
        parkAccountTitle = (TextView) v.findViewById(R.id.title_park_account_layout);
        RelativeLayout.LayoutParams parkAccountTitleParams = (RelativeLayout.LayoutParams)parkAccountTitle.getLayoutParams();
        parkAccountTitleParams.setMargins(scaleWidthPx(24, outMetrics), scaleHeightPx(70, outMetrics), scaleWidthPx(24, outMetrics), 0);
        parkAccountTitle.setLayoutParams(parkAccountTitleParams);

        parkAccountFirstP = (TextView) v.findViewById(R.id.first_par_park_account_layout);
        RelativeLayout.LayoutParams parkAccountFParams = (RelativeLayout.LayoutParams)parkAccountFirstP.getLayoutParams();
        parkAccountFParams.setMargins(scaleWidthPx(24, outMetrics), scaleHeightPx(20, outMetrics), scaleWidthPx(24, outMetrics), 0);
        parkAccountFirstP.setLayoutParams(parkAccountFParams);

        parkAccountSecondP = (TextView) v.findViewById(R.id.second_par_park_account_layout);
        RelativeLayout.LayoutParams parkAccountSParams = (RelativeLayout.LayoutParams)parkAccountSecondP.getLayoutParams();
        parkAccountSParams.setMargins(scaleWidthPx(24, outMetrics), scaleHeightPx(20, outMetrics), scaleWidthPx(24, outMetrics), 0);
        parkAccountSecondP.setLayoutParams(parkAccountSParams);

        parkAccountButton = (Button) v.findViewById(R.id.park_account_button);
        RelativeLayout.LayoutParams parkButtonParams = (RelativeLayout.LayoutParams)parkAccountButton.getLayoutParams();
        parkButtonParams.setMargins(0, scaleHeightPx(25, outMetrics),  scaleWidthPx(24, outMetrics), 0);
        parkAccountButton.setLayoutParams(parkButtonParams);
        parkAccountButton.setOnClickListener(this);

        tB  =(Toolbar) v.findViewById(R.id.toolbar_login);
        loginVerificationLayout = (LinearLayout) v.findViewById(R.id.login_2fa);
        loginVerificationLayout.setVisibility(View.GONE);
        lostYourDeviceButton = (RelativeLayout) v.findViewById(R.id.lost_authentication_device);
        lostYourDeviceButton.setOnClickListener(this);
        pinError = (TextView) v.findViewById(R.id.pin_2fa_error_login);
        pinError.setVisibility(View.GONE);
        verify2faProgressBar = (ProgressBar) v.findViewById(R.id.progressbar_verify_2fa);

        imm = (InputMethodManager) context.getSystemService(INPUT_METHOD_SERVICE);

        firstPin = (EditTextPIN) v.findViewById(R.id.pin_first_login);
        firstPin.setOnLongClickListener(this);
        firstPin.setOnFocusChangeListener(this);
        imm.showSoftInput(firstPin, InputMethodManager.SHOW_FORCED);
        firstPin.addTextChangedListener(new TextWatcher() {
            @Override
            public void beforeTextChanged(CharSequence s, int start, int count, int after) {

            }

            @Override
            public void onTextChanged(CharSequence s, int start, int before, int count) {

            }

            @Override
            public void afterTextChanged(Editable s) {
                if(firstPin.length() != 0){
                    secondPin.requestFocus();
                    secondPin.setCursorVisible(true);

                    if (isFirstTime && !pinLongClick){
                        secondPin.setText("");
                        thirdPin.setText("");
                        fourthPin.setText("");
                        fifthPin.setText("");
                        sixthPin.setText("");
                    }
                    else if (pinLongClick) {
                        pasteClipboard();
                    }
                    else  {
                        permitVerify();
                    }
                }
                else {
                    if (isErrorShown){
                        verifyQuitError();
                    }
                }
            }
        });

        secondPin = (EditTextPIN) v.findViewById(R.id.pin_second_login);
        secondPin.setOnLongClickListener(this);
        secondPin.setOnFocusChangeListener(this);
        imm.showSoftInput(secondPin, InputMethodManager.SHOW_FORCED);
        secondPin.addTextChangedListener(new TextWatcher() {
            @Override
            public void beforeTextChanged(CharSequence s, int start, int count, int after) {

            }

            @Override
            public void onTextChanged(CharSequence s, int start, int before, int count) {

            }

            @Override
            public void afterTextChanged(Editable s) {
                if (secondPin.length() != 0){
                    thirdPin.requestFocus();
                    thirdPin.setCursorVisible(true);

                    if (isFirstTime && !pinLongClick) {
                        thirdPin.setText("");
                        fourthPin.setText("");
                        fifthPin.setText("");
                        sixthPin.setText("");
                    }
                    else if (pinLongClick) {
                        pasteClipboard();
                    }
                    else  {
                        permitVerify();
                    }
                }
                else {
                    if (isErrorShown){
                        verifyQuitError();
                    }
                }
            }
        });

        thirdPin = (EditTextPIN) v.findViewById(R.id.pin_third_login);
        thirdPin.setOnLongClickListener(this);
        thirdPin.setOnFocusChangeListener(this);
        imm.showSoftInput(thirdPin, InputMethodManager.SHOW_FORCED);
        thirdPin.addTextChangedListener(new TextWatcher() {
            @Override
            public void beforeTextChanged(CharSequence s, int start, int count, int after) {

            }

            @Override
            public void onTextChanged(CharSequence s, int start, int before, int count) {

            }

            @Override
            public void afterTextChanged(Editable s) {
                if (thirdPin.length()!= 0){
                    fourthPin.requestFocus();
                    fourthPin.setCursorVisible(true);

                    if (isFirstTime && !pinLongClick) {
                        fourthPin.setText("");
                        fifthPin.setText("");
                        sixthPin.setText("");
                    }
                    else if (pinLongClick) {
                        pasteClipboard();
                    }
                    else  {
                        permitVerify();
                    }
                }
                else {
                    if (isErrorShown){
                        verifyQuitError();
                    }
                }
            }
        });

        fourthPin = (EditTextPIN) v.findViewById(R.id.pin_fouth_login);
        fourthPin.setOnLongClickListener(this);
        fourthPin.setOnFocusChangeListener(this);
        imm.showSoftInput(fourthPin, InputMethodManager.SHOW_FORCED);
        fourthPin.addTextChangedListener(new TextWatcher() {
            @Override
            public void beforeTextChanged(CharSequence s, int start, int count, int after) {

            }

            @Override
            public void onTextChanged(CharSequence s, int start, int before, int count) {

            }

            @Override
            public void afterTextChanged(Editable s) {
                if (fourthPin.length()!=0){
                    fifthPin.requestFocus();
                    fifthPin.setCursorVisible(true);

                    if (isFirstTime && !pinLongClick) {
                        fifthPin.setText("");
                        sixthPin.setText("");
                    }
                    else if (pinLongClick) {
                        pasteClipboard();
                    }
                    else  {
                        permitVerify();
                    }
                }
                else {
                    if (isErrorShown){
                        verifyQuitError();
                    }
                }
            }
        });

        fifthPin = (EditTextPIN) v.findViewById(R.id.pin_fifth_login);
        fifthPin.setOnLongClickListener(this);
        fifthPin.setOnFocusChangeListener(this);
        imm.showSoftInput(fifthPin, InputMethodManager.SHOW_FORCED);
        fifthPin.addTextChangedListener(new TextWatcher() {
            @Override
            public void beforeTextChanged(CharSequence s, int start, int count, int after) {

            }

            @Override
            public void onTextChanged(CharSequence s, int start, int before, int count) {

            }

            @Override
            public void afterTextChanged(Editable s) {
                if (fifthPin.length()!=0){
                    sixthPin.requestFocus();
                    sixthPin.setCursorVisible(true);

                    if (isFirstTime && !pinLongClick) {
                        sixthPin.setText("");
                    }
                    else if (pinLongClick) {
                        pasteClipboard();
                    }
                    else  {
                        permitVerify();
                    }
                }
                else {
                    if (isErrorShown){
                        verifyQuitError();
                    }
                }
            }
        });

        sixthPin = (EditTextPIN) v.findViewById(R.id.pin_sixth_login);
        sixthPin.setOnLongClickListener(this);
        sixthPin.setOnFocusChangeListener(this);
        imm.showSoftInput(sixthPin, InputMethodManager.SHOW_FORCED);
        sixthPin.addTextChangedListener(new TextWatcher() {
            @Override
            public void beforeTextChanged(CharSequence s, int start, int count, int after) {

            }

            @Override
            public void onTextChanged(CharSequence s, int start, int before, int count) {

            }

            @Override
            public void afterTextChanged(Editable s) {
                if (sixthPin.length()!=0){
                    sixthPin.setCursorVisible(true);
                    hideKeyboard((LoginActivityLollipop)context, 0);

                    if (pinLongClick) {
                        pasteClipboard();
                    }
                    else {
                        permitVerify();
                    }
                }
                else {
                    if (isErrorShown){
                        verifyQuitError();
                    }
                }
            }
        });
        ((LoginActivityLollipop) context).getWindow().setSoftInputMode(WindowManager.LayoutParams.SOFT_INPUT_STATE_HIDDEN);

        firstPin.setGravity(Gravity.CENTER_HORIZONTAL);
        android.view.ViewGroup.LayoutParams paramsb1 = firstPin.getLayoutParams();
        if (getResources().getConfiguration().orientation == Configuration.ORIENTATION_PORTRAIT) {
            paramsb1.width = scaleWidthPx(42, outMetrics);
        }
        else {
            paramsb1.width = scaleWidthPx(25, outMetrics);
        }
        firstPin.setLayoutParams(paramsb1);
        LinearLayout.LayoutParams textParams = (LinearLayout.LayoutParams)firstPin.getLayoutParams();
        textParams.setMargins(0, 0, scaleWidthPx(8, outMetrics), 0);
        firstPin.setLayoutParams(textParams);

        secondPin.setGravity(Gravity.CENTER_HORIZONTAL);
        android.view.ViewGroup.LayoutParams paramsb2 = secondPin.getLayoutParams();
        if (getResources().getConfiguration().orientation == Configuration.ORIENTATION_PORTRAIT) {
            paramsb2.width = scaleWidthPx(42, outMetrics);
        }
        else {
            paramsb2.width = scaleWidthPx(25, outMetrics);
        }
        secondPin.setLayoutParams(paramsb2);
        textParams = (LinearLayout.LayoutParams)secondPin.getLayoutParams();
        textParams.setMargins(0, 0, scaleWidthPx(8, outMetrics), 0);
        secondPin.setLayoutParams(textParams);
        secondPin.setEt(firstPin);

        thirdPin.setGravity(Gravity.CENTER_HORIZONTAL);
        android.view.ViewGroup.LayoutParams paramsb3 = thirdPin.getLayoutParams();
        if (getResources().getConfiguration().orientation == Configuration.ORIENTATION_PORTRAIT) {
            paramsb3.width = scaleWidthPx(42, outMetrics);
        }
        else {
            paramsb3.width = scaleWidthPx(25, outMetrics);
        }
        thirdPin.setLayoutParams(paramsb3);
        textParams = (LinearLayout.LayoutParams)thirdPin.getLayoutParams();
        textParams.setMargins(0, 0, scaleWidthPx(25, outMetrics), 0);
        thirdPin.setLayoutParams(textParams);
        thirdPin.setEt(secondPin);

        fourthPin.setGravity(Gravity.CENTER_HORIZONTAL);
        android.view.ViewGroup.LayoutParams paramsb4 = fourthPin.getLayoutParams();
        if (getResources().getConfiguration().orientation == Configuration.ORIENTATION_PORTRAIT) {
            paramsb4.width = scaleWidthPx(42, outMetrics);
        }
        else {
            paramsb4.width = scaleWidthPx(25, outMetrics);
        }
        fourthPin.setLayoutParams(paramsb4);
        textParams = (LinearLayout.LayoutParams)fourthPin.getLayoutParams();
        textParams.setMargins(0, 0, scaleWidthPx(8, outMetrics), 0);
        fourthPin.setLayoutParams(textParams);
        fourthPin.setEt(thirdPin);

        fifthPin.setGravity(Gravity.CENTER_HORIZONTAL);
        android.view.ViewGroup.LayoutParams paramsb5 = fifthPin.getLayoutParams();
        if (getResources().getConfiguration().orientation == Configuration.ORIENTATION_PORTRAIT) {
            paramsb5.width = scaleWidthPx(42, outMetrics);
        }
        else {
            paramsb5.width = scaleWidthPx(25, outMetrics);
        }
        fifthPin.setLayoutParams(paramsb5);
        textParams = (LinearLayout.LayoutParams)fifthPin.getLayoutParams();
        textParams.setMargins(0, 0, scaleWidthPx(8, outMetrics), 0);
        fifthPin.setLayoutParams(textParams);
        fifthPin.setEt(fourthPin);

        sixthPin.setGravity(Gravity.CENTER_HORIZONTAL);
        android.view.ViewGroup.LayoutParams paramsb6 = sixthPin.getLayoutParams();
        if (getResources().getConfiguration().orientation == Configuration.ORIENTATION_PORTRAIT) {
            paramsb6.width = scaleWidthPx(42, outMetrics);
        }
        else {
            paramsb6.width = scaleWidthPx(25, outMetrics);
        }
        sixthPin.setLayoutParams(paramsb6);
        textParams = (LinearLayout.LayoutParams)sixthPin.getLayoutParams();
        textParams.setMargins(0, 0, 0, 0);
        sixthPin.setLayoutParams(textParams);
        sixthPin.setEt(fifthPin);

        intentReceived = ((LoginActivityLollipop) context).getIntent();
        if(intentReceived!=null){
            action = intentReceived.getAction();
            if(action!=null) {
                logDebug("action is: " + action);
                if (ACTION_CONFIRM.equals(action)) {
                    handleConfirmationIntent(intentReceived);
                    return v;
                } else if (action.equals(ACTION_RESET_PASS)) {
                    String link = intentReceived.getDataString();
                    if (link != null) {
                        logDebug("Link to resetPass: " + link);
                        showDialogInsertMKToChangePass(link);
                        return v;
                    }
                } else if (action.equals(ACTION_PASS_CHANGED)) {
                    int result = intentReceived.getIntExtra("RESULT", -20);
                    if (result == 0) {
                        logDebug("Show success mesage");
                        ((LoginActivityLollipop)context).showSnackbar(getString(R.string.pass_changed_alert));
                        return v;
                    } else if (result == MegaError.API_EARGS) {
                        logWarning("Incorrect arguments!");
                        ((LoginActivityLollipop)context).showSnackbar(getString(R.string.general_text_error));
                        return v;
                    } else if (result == MegaError.API_EKEY) {
                        logWarning("Incorrect MK when changing pass");
//                        ((LoginActivityLollipop)context).showSnackbar(getString(R.string.incorrect_MK));
                        ((LoginActivityLollipop)context).showAlertIncorrectRK();
                        return v;
                    } else {
                        logError("Error when changing pass - show error message");
                        ((LoginActivityLollipop)context).showSnackbar(getString(R.string.general_text_error));
                        return v;
                    }
                } else if (action.equals(ACTION_PARK_ACCOUNT)) {
                    String link = intentReceived.getDataString();
                    if (link != null) {
                        logDebug("Link to parkAccount: " + link);
                        showConfirmationParkAccount(link);
                        return v;
                    } else {
                        logError("Error when parking account - show error message");
                        showAlert(context, getString(R.string.general_text_error), getString(R.string.general_error_word));
                        return v;
                    }
                }
                else if (action.equals(ACTION_CANCEL_DOWNLOAD)) {
                    ((LoginActivityLollipop)context).showConfirmationCancelAllTransfers();

                }
            }
            else{
                logWarning("ACTION NULL");
            }
        }
        else{
            logWarning("No INTENT");
        }

        logDebug("et_user.getText(): " + et_user.getText());
        if (credentials != null && !((LoginActivityLollipop) context).isBackFromLoginPage){
            logDebug("Credentials NOT null");
            if ((intentReceived != null) && (action != null)){
                if (action.equals(ACTION_REFRESH)){
                    MegaApplication.setLoggingIn(true);
                    parentHandle = intentReceived.getLongExtra("PARENT_HANDLE", -1);
                    startLoginInProcess();
                    return v;
                }
                else if (action.equals(ACTION_REFRESH_STAGING)){
                    twoFA = true;
                    parentHandle = intentReceived.getLongExtra("PARENT_HANDLE", -1);
                    startFastLogin();
                    return v;
                } else if (action.equals(ACTION_REFRESH_AFTER_BLOCKED)) {
                    startFastLogin();
<<<<<<< HEAD
                    return v;
                } else if (action.equals(ACTION_ENABLE_CHAT)){
                    logDebug("With credentials -> intentReceived ACTION_ENABLE_CHAT");
                    enableChat();
=======
>>>>>>> c55097b0
                    return v;
                } else {
                    if(action.equals(ACTION_OPEN_MEGA_FOLDER_LINK)){
                        url = intentReceived.getDataString();
                    }
                    else if(action.equals(ACTION_IMPORT_LINK_FETCH_NODES)){
                        url = intentReceived.getDataString();
                    }
                    else if(action.equals(ACTION_CHANGE_MAIL)){
                        logDebug("intent received ACTION_CHANGE_MAIL");
                        url = intentReceived.getDataString();
                    }
                    else if(action.equals(ACTION_CANCEL_ACCOUNT)){
                        logDebug("intent received ACTION_CANCEL_ACCOUNT");
                        url = intentReceived.getDataString();
                    }
                    else if (action.equals(ACTION_FILE_PROVIDER)){
                        uriData = intentReceived.getData();
                        extras = intentReceived.getExtras();
                        url = null;
                    }
                    else if(action.equals(ACTION_OPEN_HANDLE_NODE)){
                        url = intentReceived.getDataString();
                    }
                    else if(action.equals(ACTION_OPEN_FILE_LINK_ROOTNODES_NULL)){
                        uriData = intentReceived.getData();
                    }
                    else if(action.equals(ACTION_OPEN_FOLDER_LINK_ROOTNODES_NULL)){
                        uriData = intentReceived.getData();
                    }
                    else if(action.equals(ACTION_OPEN_CHAT_LINK)) {
                        url = intentReceived.getDataString();
                    }
                    else if (action.equals(ACTION_JOIN_OPEN_CHAT_LINK)) {
                        url = intentReceived.getDataString();
                        idChatToJoin = intentReceived.getLongExtra("idChatToJoin", -1);
                    }

                    MegaNode rootNode = megaApi.getRootNode();
                    if (rootNode != null){
                        Intent intent = new Intent(context, ManagerActivityLollipop.class);
                        if (action != null){
//							if (action.equals(ManagerActivityLollipop.ACTION_FILE_EXPLORER_UPLOAD)){
//								intent = new Intent(this, FileExplorerActivityLollipop.class);
//								if(extras != null)
//								{
//									intent.putExtras(extras);
//								}
//								intent.setData(uriData);
//							}
                            if (action.equals(ACTION_FILE_PROVIDER)){
                                intent = new Intent(context, FileProviderActivity.class);
                                if(extras != null)
                                {
                                    intent.putExtras(extras);
                                }
                                intent.setData(uriData);
                            }
                            else if (action.equals(ACTION_OPEN_FILE_LINK_ROOTNODES_NULL)){
                                intent = new Intent(context, FileLinkActivityLollipop.class);
                                intent.setFlags(Intent.FLAG_ACTIVITY_CLEAR_TOP);
                                action = ACTION_OPEN_MEGA_LINK;
                                intent.setData(uriData);
                            }
                            else if (action.equals(ACTION_OPEN_FOLDER_LINK_ROOTNODES_NULL)){
                                intent = new Intent(context, FolderLinkActivityLollipop.class);
                                intent.setFlags(Intent.FLAG_ACTIVITY_CLEAR_TOP);
                                action = ACTION_OPEN_MEGA_FOLDER_LINK;
                                intent.setData(uriData);
                            }
                            else  if (action.equals(ACTION_OPEN_CONTACTS_SECTION)){
                                intent.setFlags(Intent.FLAG_ACTIVITY_CLEAR_TOP);
                                action = ACTION_OPEN_CONTACTS_SECTION;
                                if(intentReceived.getLongExtra(CONTACT_HANDLE, -1) != -1){
                                    intent.putExtra(CONTACT_HANDLE, intentReceived.getLongExtra(CONTACT_HANDLE, -1));
                                }
                            }

                            intent.setAction(action);
                            if (url != null){
                                intent.setData(Uri.parse(url));
                            }
                        }
                        intent.addFlags(Intent.FLAG_ACTIVITY_CLEAR_TASK);

                        if (Build.VERSION.SDK_INT < Build.VERSION_CODES.O) {
                            ((LoginActivityLollipop) context).startCameraUploadService(false, 5 * 60 * 1000);
                        }

                        logDebug("Empty completed transfers data");
                        dbH.emptyCompletedTransfers();

                        this.startActivity(intent);
                        ((LoginActivityLollipop) context).finish();
                    }
                    else{
                        startFastLogin();
                        return v;
                    }
                }
            }
            else{
                MegaNode rootNode = megaApi.getRootNode();
                if (rootNode != null && !((LoginActivityLollipop)context).isFetchingNodes){

                    logDebug("rootNode != null");
                    Intent intent = new Intent(context, ManagerActivityLollipop.class);
                    if (action != null){

                        if (action.equals(ACTION_FILE_PROVIDER)){
                            intent = new Intent(context, FileProviderActivity.class);
                            if(extras != null)
                            {
                                intent.putExtras(extras);
                            }
                            intent.setData(uriData);
                        }
                        else if (action.equals(ACTION_OPEN_FILE_LINK_ROOTNODES_NULL)){
                            intent = new Intent(context, FileLinkActivityLollipop.class);
                            intent.setFlags(Intent.FLAG_ACTIVITY_CLEAR_TOP);
                            action = ACTION_OPEN_MEGA_LINK;
                            intent.setData(uriData);
                        }
                        else if (action.equals(ACTION_OPEN_FOLDER_LINK_ROOTNODES_NULL)){
                            intent = new Intent(context, FolderLinkActivityLollipop.class);
                            intent.setFlags(Intent.FLAG_ACTIVITY_CLEAR_TOP);
                            action = ACTION_OPEN_MEGA_FOLDER_LINK;
                            intent.setData(uriData);
                        }
                        else if (action.equals(ACTION_OPEN_CONTACTS_SECTION)){
                            intent.setFlags(Intent.FLAG_ACTIVITY_CLEAR_TOP);
                            if(intentReceived.getLongExtra(CONTACT_HANDLE, -1) != -1){
                                intent.putExtra(CONTACT_HANDLE, intentReceived.getLongExtra(CONTACT_HANDLE, -1));
                            }
                        }
                        intent.setAction(action);
                        if (url != null){
                            intent.setData(Uri.parse(url));
                        }
                    }
                    intent.addFlags(Intent.FLAG_ACTIVITY_CLEAR_TASK);

                    MegaPreferences prefs = dbH.getPreferences();
                    if(prefs!=null)
                    {
                        if (prefs.getCamSyncEnabled() != null){
                            if (Boolean.parseBoolean(prefs.getCamSyncEnabled())){
                                if (Build.VERSION.SDK_INT < Build.VERSION_CODES.O) {
                                    ((LoginActivityLollipop) context).startCameraUploadService(false, 30 * 1000);
                                }
                            }
                        }
                    }

                    logDebug("Empty completed transfers data");
                    dbH.emptyCompletedTransfers();
                    this.startActivity(intent);
                    ((LoginActivityLollipop) context).finish();
                }
                else{
                    logWarning("rootNode == null");
                    startFastLogin();
                    return v;
                }
            }
        }
        else {
            logDebug("Credentials IS NULL");
            if ((intentReceived != null)) {
                logDebug("INTENT NOT NULL");
                if (action != null) {
                    logDebug("ACTION NOT NULL");
                    Intent intent;
                    if (action.equals(ACTION_FILE_PROVIDER)) {
                        intent = new Intent(context, FileProviderActivity.class);
                        if (extras != null) {
                            intent.putExtras(extras);
                        }
                        intent.setData(uriData);
                        intent.setAction(action);
                    }
                    else if (action.equals(ACTION_FILE_EXPLORER_UPLOAD)) {
                        ((LoginActivityLollipop)context).showSnackbar(getString(R.string.login_before_share));
                    }
                    else if (action.equals(ACTION_JOIN_OPEN_CHAT_LINK)) {
                        url = intentReceived.getDataString();
                        idChatToJoin = intentReceived.getLongExtra("idChatToJoin", -1);
                    }
                }
            }
        }

        if ((passwdTemp != null) && (emailTemp != null)){
            submitForm(true);
        }

        logDebug("END onCreateView");
        return v;
    }

    void returnToLogin() {
        ((LoginActivityLollipop) context).hideAB();

        loginVerificationLayout.setVisibility(View.GONE);

        loginLoggingIn.setVisibility(View.GONE);
        loginLogin.setVisibility(View.VISIBLE);
        closeCancelDialog();
        scrollView.setBackgroundColor(getResources().getColor(R.color.background_create_account));
        loginCreateAccount.setVisibility(View.VISIBLE);
        queryingSignupLinkText.setVisibility(View.GONE);
        confirmingAccountText.setVisibility(View.GONE);
        generatingKeysText.setVisibility(View.GONE);
        loggingInText.setVisibility(View.GONE);
        fetchingNodesText.setVisibility(View.GONE);
        prepareNodesText.setVisibility(View.GONE);
        serversBusyText.setVisibility(View.GONE);
    }

    @Override
    public void onFocusChange(View v, boolean hasFocus) {
        switch (v.getId()) {
            case R.id.pin_first_login:{
                if (hasFocus) {
                    firstPin.setText("");
                }
                break;
            }
            case R.id.pin_second_login:{
                if (hasFocus) {
                    secondPin.setText("");
                }
                break;
            }
            case R.id.pin_third_login:{
                if (hasFocus) {
                    thirdPin.setText("");
                }
                break;
            }
            case R.id.pin_fouth_login:{
                if (hasFocus) {
                    fourthPin.setText("");
                }
                break;
            }
            case R.id.pin_fifth_login:{
                if (hasFocus) {
                    fifthPin.setText("");
                }
                break;
            }
            case R.id.pin_sixth_login:{
                if (hasFocus) {
                    sixthPin.setText("");
                }
                break;
            }
        }
    }

    void verifyQuitError(){
        isErrorShown = false;
        pinError.setVisibility(View.GONE);
        firstPin.setTextColor(ContextCompat.getColor(context, R.color.name_my_account));
        secondPin.setTextColor(ContextCompat.getColor(context, R.color.name_my_account));
        thirdPin.setTextColor(ContextCompat.getColor(context, R.color.name_my_account));
        fourthPin.setTextColor(ContextCompat.getColor(context, R.color.name_my_account));
        fifthPin.setTextColor(ContextCompat.getColor(context, R.color.name_my_account));
        sixthPin.setTextColor(ContextCompat.getColor(context, R.color.name_my_account));
    }

    void verifyShowError(){
        isFirstTime = false;
        isErrorShown = true;
        pinError.setVisibility(View.VISIBLE);
        closeCancelDialog();
        firstPin.setTextColor(ContextCompat.getColor(context, R.color.login_warning));
        secondPin.setTextColor(ContextCompat.getColor(context, R.color.login_warning));
        thirdPin.setTextColor(ContextCompat.getColor(context, R.color.login_warning));
        fourthPin.setTextColor(ContextCompat.getColor(context, R.color.login_warning));
        fifthPin.setTextColor(ContextCompat.getColor(context, R.color.login_warning));
        sixthPin.setTextColor(ContextCompat.getColor(context, R.color.login_warning));
    }

    void permitVerify(){
        logDebug("permitVerify");
        if (firstPin.length() == 1 && secondPin.length() == 1 && thirdPin.length() == 1 && fourthPin.length() == 1 && fifthPin.length() == 1 && sixthPin.length() == 1){
            hideKeyboard((LoginActivityLollipop)context, 0);
            if (sb.length()>0) {
                sb.delete(0, sb.length());
            }
            sb.append(firstPin.getText());
            sb.append(secondPin.getText());
            sb.append(thirdPin.getText());
            sb.append(fourthPin.getText());
            sb.append(fifthPin.getText());
            sb.append(sixthPin.getText());
            pin = sb.toString();

            if (!isErrorShown && pin != null){
                logDebug("Login with factor login");
                verify2faProgressBar.setVisibility(View.VISIBLE);
                MegaApplication.setLoggingIn(true);
                megaApi.multiFactorAuthLogin(lastEmail, lastPassword, pin, this);
            }
        }
    }

    public void startLoginInProcess(){
        logDebug("startLoginInProcess");

        UserCredentials credentials = dbH.getCredentials();
        lastEmail = credentials.getEmail();
		gSession = credentials.getSession();

        loginLogin.setVisibility(View.GONE);
        loginCreateAccount.setVisibility(View.GONE);
        queryingSignupLinkText.setVisibility(View.GONE);
        confirmingAccountText.setVisibility(View.GONE);
        loginLoggingIn.setVisibility(View.VISIBLE);
        scrollView.setBackgroundColor(ContextCompat.getColor(context, R.color.white));
//					generatingKeysText.setVisibility(View.VISIBLE);
//					megaApi.fastLogin(gSession, this);

        loginProgressBar.setVisibility(View.VISIBLE);
        loginFetchNodesProgressBar.setVisibility(View.GONE);
        loggingInText.setVisibility(View.VISIBLE);
        fetchingNodesText.setVisibility(View.VISIBLE);
        prepareNodesText.setVisibility(View.GONE);
        serversBusyText.setVisibility(View.GONE);
        megaApi.fetchNodes(this);
    }

<<<<<<< HEAD
    public void enableChat(){
        logDebug("enableChat");

        UserCredentials credentials = dbH.getCredentials();
        lastEmail = credentials.getEmail();
        gSession = credentials.getSession();

        if (!MegaApplication.isLoggingIn()) {
            logDebug("isLogginIn false");
            MegaApplication.setLoggingIn(true);

            loginLogin.setVisibility(View.GONE);
            loginCreateAccount.setVisibility(View.GONE);
            queryingSignupLinkText.setVisibility(View.GONE);
            confirmingAccountText.setVisibility(View.GONE);
            loginLoggingIn.setVisibility(View.VISIBLE);
            scrollView.setBackgroundColor(ContextCompat.getColor(context, R.color.white));
//					generatingKeysText.setVisibility(View.VISIBLE);
//					megaApi.fastLogin(gSession, this);

            loginProgressBar.setVisibility(View.VISIBLE);
            loginFetchNodesProgressBar.setVisibility(View.GONE);
            loggingInText.setVisibility(View.VISIBLE);
            fetchingNodesText.setVisibility(View.GONE);
            prepareNodesText.setVisibility(View.GONE);
            serversBusyText.setVisibility(View.GONE);

            if(isChatEnabled()){
                logDebug("Chat is ENABLED");
                if (megaChatApi == null){
                    megaChatApi = ((MegaApplication) ((Activity)context).getApplication()).getMegaChatApi();
                }
                logDebug("INIT STATE: " + megaChatApi.getInitState());
                logDebug("addChatListener");
                megaChatApi.addChatListener(this);

                int ret = megaChatApi.getInitState();

                if(ret==MegaChatApi.INIT_NOT_DONE||ret==MegaChatApi.INIT_ERROR){
                    ret = megaChatApi.init(gSession);
                    logDebug("result of init ---> " + ret);
                    chatSettings = dbH.getChatSettings();
                    if (ret == MegaChatApi.INIT_NO_CACHE)
                    {
                        logDebug("condition ret == MegaChatApi.INIT_NO_CACHE");
                    }
                    else if (ret == MegaChatApi.INIT_ERROR)
                    {
                        logDebug("condition ret == MegaChatApi.INIT_ERROR");
                        // chat cannot initialize, disable chat completely
                        if(chatSettings==null) {
                            logWarning("ERROR----> Switch OFF chat");
                            chatSettings = new ChatSettings();
                            chatSettings.setEnabled(false+"");
                            dbH.setChatSettings(chatSettings);
                        }
                        else{
                            logWarning("ERROR----> Switch OFF chat");
                            dbH.setEnabledChat(false + "");
                        }
                        megaChatApi.logout(new ChatLogoutListener(getContext()));
                    }
                    else{
                        logDebug("enableChat: condition ret == OK -- chat correctly initialized");
                    }
                }
                else{
                    logDebug("Do not init, chat already initialized");
                }
            }
            else{
                logDebug("Chat is NOT ENABLED");
            }
            fetchingNodesText.setVisibility(View.VISIBLE);
            logDebug("Call to fechtNodes");
            megaApi.fetchNodes(this);
        }
        else{
            logWarning("Another login is processing");
        }
    }

=======
>>>>>>> c55097b0
    public void startFastLogin(){
        logDebug("startFastLogin");
        UserCredentials credentials = dbH.getCredentials();
        lastEmail = credentials.getEmail();
        gSession = credentials.getSession();

        loginLogin.setVisibility(View.GONE);
        scrollView.setBackgroundColor(ContextCompat.getColor(context, R.color.white));
        loginCreateAccount.setVisibility(View.GONE);
        queryingSignupLinkText.setVisibility(View.GONE);
        confirmingAccountText.setVisibility(View.GONE);
        loginLoggingIn.setVisibility(View.VISIBLE);
//						generatingKeysText.setVisibility(View.VISIBLE);
        loginProgressBar.setVisibility(View.VISIBLE);
        loginFetchNodesProgressBar.setVisibility(View.GONE);
        loggingInText.setVisibility(View.VISIBLE);
        fetchingNodesText.setVisibility(View.GONE);
        prepareNodesText.setVisibility(View.GONE);
        serversBusyText.setVisibility(View.GONE);
        resumeSesion = true;

        if (!MegaApplication.isLoggingIn()){

            MegaApplication.setLoggingIn(true);

            if (megaChatApi == null) {
                megaChatApi = ((MegaApplication) ((Activity) context).getApplication()).getMegaChatApi();
            }

            int ret = megaChatApi.getInitState();
            if (ret == MegaChatApi.INIT_NOT_DONE || ret == MegaChatApi.INIT_ERROR) {
                logDebug("INIT STATE: " + ret);

                ret = megaChatApi.init(gSession);

<<<<<<< HEAD
                    logDebug("result of init ---> "+ret);
                    chatSettings = dbH.getChatSettings();
                    if (ret == MegaChatApi.INIT_NO_CACHE)
                    {
                        logDebug("condition ret == MegaChatApi.INIT_NO_CACHE");
                    }
                    else if (ret == MegaChatApi.INIT_ERROR)
                    {
                        // chat cannot initialize, disable chat completely
                        logDebug("condition ret == MegaChatApi.INIT_ERROR");
                        if(chatSettings==null) {
                            logWarning("ERROR----> Switch OFF chat");
                            chatSettings = new ChatSettings();
                            chatSettings.setEnabled(false+"");
                            dbH.setChatSettings(chatSettings);
                        }
                        else{
                            logWarning("ERROR----> Switch OFF chat");
                            dbH.setEnabledChat(false + "");
                        }
                        megaChatApi.logout(new ChatLogoutListener(getContext()));
                    }
                    else{
                        logDebug("condition ret == OK -- chat correctly initialized");
                    }
                    logDebug("After init: " + ret);
                }
                else{
                    logDebug("Do not init, chat already initialized: " + ret);
=======
                logDebug("result of init ---> " + ret);
                chatSettings = dbH.getChatSettings();
                if (ret == MegaChatApi.INIT_NO_CACHE) {
                    logDebug("condition ret == MegaChatApi.INIT_NO_CACHE");
                } else if (ret == MegaChatApi.INIT_ERROR) {
                    // chat cannot initialize, disable chat completely
                    logDebug("condition ret == MegaChatApi.INIT_ERROR");
                    megaChatApi.logout(new ChatLogoutListener(getContext()));
                } else {
                    logDebug("condition ret == OK -- chat correctly initialized");
>>>>>>> c55097b0
                }
                logDebug("After init: " + ret);
            } else {
                logDebug("Do not init, chat already initialized: " + ret);
            }

            disableLoginButton();
            megaApi.fastLogin(gSession, this);
            if (intentReceived != null && intentReceived.getAction() != null && intentReceived.getAction().equals(ACTION_REFRESH_STAGING))  {
                logDebug("megaChatApi.refreshUrl()");
                megaChatApi.refreshUrl();
            }
        }
        else{
            logWarning("Another login is proccessing");
        }
    }

    private void submitForm(boolean fromConfirmAccount) {
        logDebug("fromConfirmAccount - " + fromConfirmAccount + " email: " + this.emailTemp + "__" + this.passwdTemp);

        lastEmail = this.emailTemp;
        lastPassword = this.passwdTemp;

        imm.hideSoftInputFromWindow(et_user.getWindowToken(), 0);

        if(!isOnline(context))
        {
            loginLoggingIn.setVisibility(View.GONE);
            loginLogin.setVisibility(View.VISIBLE);
            closeCancelDialog();
            scrollView.setBackgroundColor(ContextCompat.getColor(context, R.color.background_create_account));
            loginCreateAccount.setVisibility(View.VISIBLE);
            queryingSignupLinkText.setVisibility(View.GONE);
            confirmingAccountText.setVisibility(View.GONE);
            generatingKeysText.setVisibility(View.GONE);
            loggingInText.setVisibility(View.GONE);
            fetchingNodesText.setVisibility(View.GONE);
            prepareNodesText.setVisibility(View.GONE);
            serversBusyText.setVisibility(View.GONE);

            ((LoginActivityLollipop)context).showSnackbar(getString(R.string.error_server_connection_problem));
            return;
        }

        loginLogin.setVisibility(View.GONE);
        scrollView.setBackgroundColor(ContextCompat.getColor(context, R.color.white));
        loginCreateAccount.setVisibility(View.GONE);
        loginLoggingIn.setVisibility(View.VISIBLE);
        scrollView.setBackgroundColor(ContextCompat.getColor(context, R.color.white));
        generatingKeysText.setVisibility(View.VISIBLE);
        loginProgressBar.setVisibility(View.VISIBLE);
        loginFetchNodesProgressBar.setVisibility(View.GONE);
        queryingSignupLinkText.setVisibility(View.GONE);
        confirmingAccountText.setVisibility(View.GONE);

        logDebug("Generating keys");

        onKeysGenerated(lastEmail, lastPassword);
    }

    private void submitForm() {
        if (!validateForm()) {
            return;
        }

        performLogin();
    }

    private void performLogin() {

        imm.hideSoftInputFromWindow(et_user.getWindowToken(), 0);

        if(!isOnline(context))
        {
            loginLoggingIn.setVisibility(View.GONE);
            loginLogin.setVisibility(View.VISIBLE);
            closeCancelDialog();
            scrollView.setBackgroundColor(ContextCompat.getColor(context, R.color.background_create_account));
            loginCreateAccount.setVisibility(View.VISIBLE);
            queryingSignupLinkText.setVisibility(View.GONE);
            confirmingAccountText.setVisibility(View.GONE);
            generatingKeysText.setVisibility(View.GONE);
            loggingInText.setVisibility(View.GONE);
            fetchingNodesText.setVisibility(View.GONE);
            prepareNodesText.setVisibility(View.GONE);
            serversBusyText.setVisibility(View.GONE);

            ((LoginActivityLollipop)context).showSnackbar(getString(R.string.error_server_connection_problem));
            return;
        }


        loginLogin.setVisibility(View.GONE);
        scrollView.setBackgroundColor(getResources().getColor(R.color.white));
        loginCreateAccount.setVisibility(View.GONE);
        loginLoggingIn.setVisibility(View.VISIBLE);
        generatingKeysText.setVisibility(View.VISIBLE);
        loginProgressBar.setVisibility(View.VISIBLE);
        loginFetchNodesProgressBar.setVisibility(View.GONE);
        queryingSignupLinkText.setVisibility(View.GONE);
        confirmingAccountText.setVisibility(View.GONE);

        lastEmail = et_user.getText().toString().toLowerCase(Locale.ENGLISH).trim();
        lastPassword = et_password.getText().toString();

        logDebug("Generating keys");

        onKeysGenerated(lastEmail, lastPassword);
    }

    private void onKeysGenerated(String email, String password) {
        logDebug("onKeysGenerated");

        this.lastEmail = email;
        this.lastPassword = password;

        if (confirmLink == null) {
            onKeysGeneratedLogin(email, password);
        }
        else{
            if(!isOnline(context)){
                ((LoginActivityLollipop)context).showSnackbar(getString(R.string.error_server_connection_problem));
                return;
            }

            loginLogin.setVisibility(View.GONE);
            scrollView.setBackgroundColor(ContextCompat.getColor(context, R.color.white));
            loginCreateAccount.setVisibility(View.GONE);
            loginLoggingIn.setVisibility(View.VISIBLE);
            scrollView.setBackgroundColor(ContextCompat.getColor(context, R.color.white));
            generatingKeysText.setVisibility(View.VISIBLE);
            loginProgressBar.setVisibility(View.VISIBLE);
            loginFetchNodesProgressBar.setVisibility(View.GONE);
            queryingSignupLinkText.setVisibility(View.GONE);
            confirmingAccountText.setVisibility(View.VISIBLE);
            fetchingNodesText.setVisibility(View.GONE);
            prepareNodesText.setVisibility(View.GONE);
            serversBusyText.setVisibility(View.GONE);

            logDebug("fastConfirm");
            megaApi.confirmAccount(confirmLink, lastPassword, this);
        }
    }

    public void backToLoginForm() {
        //return to login form page
        loginLogin.setVisibility(View.VISIBLE);
        closeCancelDialog();
        loginCreateAccount.setVisibility(View.VISIBLE);
        loginLoggingIn.setVisibility(View.GONE);
        generatingKeysText.setVisibility(View.GONE);
        loginProgressBar.setVisibility(View.GONE);
        loginFetchNodesProgressBar.setVisibility(View.GONE);

        queryingSignupLinkText.setVisibility(View.VISIBLE);
        confirmingAccountText.setVisibility(View.GONE);
        loggingInText.setVisibility(View.VISIBLE);
        fetchingNodesText.setVisibility(View.GONE);
        prepareNodesText.setVisibility(View.GONE);
        serversBusyText.setVisibility(View.GONE);
        resumeSesion = false;

        //reset 2fa page
        loginVerificationLayout.setVisibility(View.GONE);
        verify2faProgressBar.setVisibility(View.GONE);
        firstPin.setText("");
        secondPin.setText("");
        thirdPin.setText("");
        fourthPin.setText("");
        fifthPin.setText("");
        sixthPin.setText("");

        et_user.requestFocus();
    }

    private void onKeysGeneratedLogin(final String email, final String password) {
        logDebug("onKeysGeneratedLogin");

        if(!isOnline(context)){
            loginLoggingIn.setVisibility(View.GONE);
            loginLogin.setVisibility(View.VISIBLE);
            closeCancelDialog();
            scrollView.setBackgroundColor(ContextCompat.getColor(context, R.color.background_create_account));
            loginCreateAccount.setVisibility(View.VISIBLE);
            queryingSignupLinkText.setVisibility(View.GONE);
            confirmingAccountText.setVisibility(View.GONE);
            generatingKeysText.setVisibility(View.GONE);
            loggingInText.setVisibility(View.GONE);
            fetchingNodesText.setVisibility(View.GONE);
            prepareNodesText.setVisibility(View.GONE);
            serversBusyText.setVisibility(View.GONE);

            ((LoginActivityLollipop)context).showSnackbar(getString(R.string.error_server_connection_problem));
            return;
        }

        if (!MegaApplication.isLoggingIn()) {
            MegaApplication.setLoggingIn(true);

            loggingInText.setVisibility(View.VISIBLE);
            fetchingNodesText.setVisibility(View.GONE);
            prepareNodesText.setVisibility(View.GONE);
            serversBusyText.setVisibility(View.GONE);

            logDebug("fastLogin with publicKey & privateKey");
            resumeSesion = false;

<<<<<<< HEAD
            if(isChatEnabled()){
                logDebug("Chat is ENABLED");
                if (megaChatApi == null){
                    megaChatApi = ((MegaApplication) ((Activity)context).getApplication()).getMegaChatApi();
                }
                int ret = megaChatApi.init(null);
                logDebug("result of init ---> "+ret);
                if (ret ==MegaChatApi.INIT_WAITING_NEW_SESSION){
                    logDebug("condition ret == MegaChatApi.INIT_WAITING_NEW_SESSION");
                    disableLoginButton();
                    megaApi.login(lastEmail, lastPassword, this);
                }
                else{
                    logWarning("ERROR INIT CHAT: " + ret);
                    megaChatApi.logout(new ChatLogoutListener(getContext()));

                    if(chatSettings==null) {
                        logWarning("ERROR ----> Switch OFF chat");
                        chatSettings = new ChatSettings();
                        chatSettings.setEnabled(false+"");
                        dbH.setChatSettings(chatSettings);
                    }
                    else{
                        logWarning("ERROR ----> Switch OFF chat");
                        dbH.setEnabledChat(false + "");
                    }
                    disableLoginButton();
                    megaApi.login(lastEmail, lastPassword, this);
                }
=======
            if (megaChatApi == null) {
                megaChatApi = ((MegaApplication) ((Activity) context).getApplication()).getMegaChatApi();
>>>>>>> c55097b0
            }
            int ret = megaChatApi.init(null);
            logDebug("result of init ---> " + ret);
            if (ret == MegaChatApi.INIT_WAITING_NEW_SESSION) {
                logDebug("condition ret == MegaChatApi.INIT_WAITING_NEW_SESSION");
                disableLoginButton();
                megaApi.login(lastEmail, lastPassword, this);
            } else {
                logWarning("ERROR INIT CHAT: " + ret);
                megaChatApi.logout(new ChatLogoutListener(getContext()));

                disableLoginButton();
                megaApi.login(lastEmail, lastPassword, this);
            }
        }
    }

    /*
     * Validate email and password
     */
    private boolean validateForm() {
        String emailError = getEmailError();
        String passwordError = getPasswordError();

        setError(et_user, emailError);
        setError(et_password, passwordError);

        if (emailError != null) {
            et_user.requestFocus();
            return false;
        } else if (passwordError != null) {
            et_password.requestFocus();
            return false;
        } else if (existOngoingTransfers(megaApi)) {
            showCancelTransfersDialog();
            return false;
        }
        return true;
    }

    private void disableLoginButton() {
        logDebug("Disable login button");
        //disbale login button
        bLogin.setBackground(context.getDrawable(R.drawable.background_button_disable));
        bLogin.setEnabled(false);
        //display login info
        loginInProgressPb.setVisibility(View.VISIBLE);
        loginInProgressInfo.setVisibility(View.VISIBLE);
        loginInProgressInfo.setText(R.string.login_in_progress);
    }

    private void enableLoginButton() {
        logDebug("Enable login button");
        bLogin.setEnabled(true);
        bLogin.setBackground(context.getDrawable(R.drawable.background_accent_button));
        loginInProgressPb.setVisibility(View.GONE);
        loginInProgressInfo.setVisibility(View.GONE);
    }

    public void onLoginClick(View v){
        submitForm();
    }

    public void onRegisterClick(View v){
        //Change fragmentVisible in the activity
        ((LoginActivityLollipop)context).showFragment(CREATE_ACCOUNT_FRAGMENT);
    }

    /*
     * Validate email
     */
    private String getEmailError() {
        String value = et_user.getText().toString();
        if (value.length() == 0) {
            return getString(R.string.error_enter_email);
        }
        if (!EMAIL_ADDRESS.matcher(value).matches()) {
            return getString(R.string.error_invalid_email);
        }
        return null;
    }

    /*
     * Validate password
     */
    private String getPasswordError() {
        String value = et_password.getText().toString();
        if (value.length() == 0) {
            return getString(R.string.error_enter_password);
        }
        return null;
    }

    @Override
    public void onClick(View v) {

        switch(v.getId()) {
            case R.id.button_login_login: {
                logDebug("Click on button_login_login");
                loginClicked = true;
                backWhileLogin = false;
                onLoginClick(v);
                break;
            }
            case R.id.button_create_account_login:{
                logDebug("Click on button_create_account_login");
                onRegisterClick(v);
                break;
            }
            case R.id.park_account_button:{
                logDebug("Click to park account");
                showDialogInsertMail(false);
                break;
            }
            case R.id.button_forgot_pass:{
                logDebug("Click on button_forgot_pass");
                try {
                    String url = "https://mega.nz/recovery";
                    Intent openTermsIntent = new Intent(context, WebViewActivityLollipop.class);
                    openTermsIntent.setFlags(Intent.FLAG_ACTIVITY_CLEAR_TOP);
                    openTermsIntent.setData(Uri.parse(url));
                    startActivity(openTermsIntent);
                }
                catch (Exception e){
                    Intent viewIntent = new Intent(Intent.ACTION_VIEW);
                    viewIntent.setData(Uri.parse("https://mega.nz/recovery"));
                    startActivity(viewIntent);
                }
                break;
            }
            case R.id.yes_MK_button:{
                logDebug("Click on yes_MK_button");
                showDialogInsertMail(true);
                break;
            }
            case R.id.no_MK_button:{
                logDebug("Click on no_MK_button");
                showParkAccountLayout();
                break;
            }
            case R.id.login_text_view:{
                numberOfClicksKarere++;
                if (numberOfClicksKarere == 5){
                    MegaAttributes attrs = dbH.getAttributes();
                    if(attrs!=null){
                        if (attrs.getFileLoggerKarere() != null){
                            try {
                                if (Boolean.parseBoolean(attrs.getFileLoggerKarere()) == false) {
                                    ((LoginActivityLollipop)context).showConfirmationEnableLogsKarere();
                                }
                                else{
                                    dbH.setFileLoggerKarere(false);
                                    setFileLoggerKarere(false);
                                    numberOfClicksKarere = 0;
                                    MegaChatApiAndroid.setLogLevel(MegaChatApiAndroid.LOG_LEVEL_ERROR);
                                    ((LoginActivityLollipop)context).showSnackbar(getString(R.string.settings_disable_logs));
                                }
                            }
                            catch(Exception e){
                                ((LoginActivityLollipop)context).showConfirmationEnableLogsKarere();
                            }
                        }
                        else{
                            ((LoginActivityLollipop)context).showConfirmationEnableLogsKarere();
                        }
                    }
                    else{
                        logWarning("attrs is NULL");
                        ((LoginActivityLollipop)context).showConfirmationEnableLogsKarere();
                    }
                }
                break;
            }
            case R.id.text_newToMega:{
                numberOfClicksSDK++;
                if (numberOfClicksSDK == 5){
                    MegaAttributes attrs = dbH.getAttributes();
                    if(attrs!=null){
                        if (attrs.getFileLoggerSDK() != null){
                            try {
                                if (Boolean.parseBoolean(attrs.getFileLoggerSDK()) == false) {
                                    ((LoginActivityLollipop)context).showConfirmationEnableLogsSDK();
                                }
                                else{
                                    dbH.setFileLoggerSDK(false);
                                    setFileLoggerSDK(false);
                                    numberOfClicksSDK = 0;
                                    MegaApiAndroid.setLogLevel(MegaApiAndroid.LOG_LEVEL_FATAL);
                                    ((LoginActivityLollipop)context).showSnackbar(getString(R.string.settings_disable_logs));
                                }
                            }
                            catch(Exception e){
                                ((LoginActivityLollipop)context).showConfirmationEnableLogsSDK();
                            }
                        }
                        else{
                            ((LoginActivityLollipop)context).showConfirmationEnableLogsSDK();
                        }
                    }
                    else{
                        logWarning("attrs is NULL");
                        ((LoginActivityLollipop)context).showConfirmationEnableLogsSDK();
                    }
                }
                break;
            }
            case R.id.lost_authentication_device: {
                try {
                    String url = "https://mega.nz/recovery";
                    Intent openTermsIntent = new Intent(context, WebViewActivityLollipop.class);
                    openTermsIntent.setFlags(Intent.FLAG_ACTIVITY_CLEAR_TOP);
                    openTermsIntent.setData(Uri.parse(url));
                    startActivity(openTermsIntent);
                }
                catch (Exception e){
                    Intent viewIntent = new Intent(Intent.ACTION_VIEW);
                    viewIntent.setData(Uri.parse("https://mega.nz/recovery"));
                    startActivity(viewIntent);
                }
                break;
            }
        }
    }


    public void showForgotPassLayout(){
        logDebug("showForgotPassLayout");
        loginLoggingIn.setVisibility(View.GONE);
        loginLogin.setVisibility(View.GONE);
        parkAccountLayout.setVisibility(View.GONE);
        forgotPassLayout.setVisibility(View.VISIBLE);
        scrollView.setBackgroundColor(ContextCompat.getColor(context, R.color.white));
    }

    public void hideForgotPassLayout(){
        logDebug("hideForgotPassLayout");
        loginLoggingIn.setVisibility(View.GONE);
        forgotPassLayout.setVisibility(View.GONE);
        parkAccountLayout.setVisibility(View.GONE);
        loginLogin.setVisibility(View.VISIBLE);
        closeCancelDialog();
        scrollView.setBackgroundColor(ContextCompat.getColor(context, R.color.background_create_account));
    }

    public void showParkAccountLayout(){
        logDebug("showParkAccountLayout");
        loginLoggingIn.setVisibility(View.GONE);
        loginLogin.setVisibility(View.GONE);
        forgotPassLayout.setVisibility(View.GONE);
        parkAccountLayout.setVisibility(View.VISIBLE);
        scrollView.setBackgroundColor(ContextCompat.getColor(context, R.color.white));
    }

    public void hideParkAccountLayout(){
        logDebug("hideParkAccountLayout");
        loginLoggingIn.setVisibility(View.GONE);
        forgotPassLayout.setVisibility(View.GONE);
        parkAccountLayout.setVisibility(View.GONE);
        loginLogin.setVisibility(View.VISIBLE);
        closeCancelDialog();
        scrollView.setBackgroundColor(ContextCompat.getColor(context, R.color.background_create_account));
    }

    /*
     * Get email address from confirmation code and set to emailView
     */
    private void updateConfirmEmail(String link) {
        if(!isOnline(context)){
            ((LoginActivityLollipop)context).showSnackbar(getString(R.string.error_server_connection_problem));
            return;
        }

        loginLogin.setVisibility(View.GONE);
        scrollView.setBackgroundColor(ContextCompat.getColor(context, R.color.white));
        loginCreateAccount.setVisibility(View.GONE);
        loginLoggingIn.setVisibility(View.VISIBLE);
        scrollView.setBackgroundColor(ContextCompat.getColor(context, R.color.white));
        generatingKeysText.setVisibility(View.GONE);
        queryingSignupLinkText.setVisibility(View.VISIBLE);
        confirmingAccountText.setVisibility(View.GONE);
        fetchingNodesText.setVisibility(View.GONE);
        prepareNodesText.setVisibility(View.GONE);
        serversBusyText.setVisibility(View.GONE);
        loginProgressBar.setVisibility(View.VISIBLE);
        logDebug("querySignupLink");
        megaApi.querySignupLink(link, this);
    }

    /*
 * Handle intent from confirmation email
 */
    public void handleConfirmationIntent(Intent intent) {
        confirmLink = intent.getStringExtra(EXTRA_CONFIRMATION);
        loginTitle.setText(R.string.login_confirm_account);
        bLogin.setText(getString(R.string.login_confirm_account).toUpperCase(Locale.getDefault()));
        updateConfirmEmail(confirmLink);
    }

    @Override
    public void onAttach(Context context) {
        logDebug("onAttach");
        super.onAttach(context);
        this.context = context;

        dbH = DatabaseHandler.getDbHandler(context);

        if (megaApi == null){
            megaApi = ((MegaApplication) ((Activity)context).getApplication()).getMegaApi();
        }

        if (megaChatApi == null) {
            megaChatApi = ((MegaApplication) ((Activity) context).getApplication()).getMegaChatApi();
        }
    }

    @Override
    public void onAttach(Activity context) {
        logDebug("onAttach Activity");
        super.onAttach(context);
        this.context = context;

        dbH = DatabaseHandler.getDbHandler(context);

        if (megaApi == null) {
            megaApi = ((MegaApplication) context.getApplication()).getMegaApi();
        }

        if (megaChatApi == null) {
            megaChatApi = ((MegaApplication) context.getApplication()).getMegaChatApi();
        }
    }

    @Override
    public void onRequestUpdate(MegaApiJava api, MegaRequest request) {

        try{
            if(timer!=null){
                timer.cancel();
                serversBusyText.setVisibility(View.GONE);
            }
        }
        catch(Exception e){
            logError("TIMER EXCEPTION", e);
        }
//		log("onRequestUpdate: " + request.getRequestString());
        if (request.getType() == MegaRequest.TYPE_FETCH_NODES){
            if (firstRequestUpdate){
                loginProgressBar.setVisibility(View.GONE);
                firstRequestUpdate = false;
            }
            loginFetchNodesProgressBar.setVisibility(View.VISIBLE);
            loginFetchNodesProgressBar.getLayoutParams().width = px2dp((250*scaleW), outMetrics);
            if (request.getTotalBytes() > 0){
                double progressValue = 100.0 * request.getTransferredBytes() / request.getTotalBytes();
                if ((progressValue > 99) || (progressValue < 0)){
                    progressValue = 100;
                    prepareNodesText.setVisibility(View.VISIBLE);
                    loginProgressBar.setVisibility(View.VISIBLE);
                }
//				log("progressValue = " + (int)progressValue);
                loginFetchNodesProgressBar.setProgress((int)progressValue);
            }
        }
    }

    public void readyToManager(){
        closeCancelDialog();

        LoginActivityLollipop loginActivityLollipop = ((LoginActivityLollipop) context);

        if(confirmLink==null && !accountConfirmed){
            logDebug("confirmLink==null");

            logDebug("OK fetch nodes");
            logDebug("value of resumeSession: " + resumeSesion);

            if((action!=null)&&(url!=null)) {
                logDebug("Empty completed transfers data");
                dbH.emptyCompletedTransfers();

                if (action.equals(ACTION_CHANGE_MAIL)) {
                    logDebug("Action change mail after fetch nodes");
                    Intent changeMailIntent = new Intent(context, ManagerActivityLollipop.class);
                    changeMailIntent.setAction(ACTION_CHANGE_MAIL);
                    changeMailIntent.setData(Uri.parse(url));
                    loginActivityLollipop.startActivity(changeMailIntent);
                    loginActivityLollipop.finish();
                }
                else if(action.equals(ACTION_RESET_PASS)) {
                    logDebug("Action reset pass after fetch nodes");
                    Intent resetPassIntent = new Intent(context, ManagerActivityLollipop.class);
                    resetPassIntent.setAction(ACTION_RESET_PASS);
                    resetPassIntent.setData(Uri.parse(url));
                    loginActivityLollipop.startActivity(resetPassIntent);
                    loginActivityLollipop.finish();
                }
                else if(action.equals(ACTION_CANCEL_ACCOUNT)) {
                    logDebug("Action cancel Account after fetch nodes");
                    Intent cancelAccountIntent = new Intent(context, ManagerActivityLollipop.class);
                    cancelAccountIntent.setAction(ACTION_CANCEL_ACCOUNT);
                    cancelAccountIntent.setData(Uri.parse(url));
                    loginActivityLollipop.startActivity(cancelAccountIntent);
                    loginActivityLollipop.finish();
                }
            }

            if (!backWhileLogin){
                logDebug("NOT backWhileLogin");
                if (parentHandle != -1){
                    Intent intent = new Intent();
                    intent.putExtra("PARENT_HANDLE", parentHandle);
                    loginActivityLollipop.setResult(RESULT_OK, intent);
                    loginActivityLollipop.finish();
                }
                else{
                    Intent intent = null;
                    if (firstTime){
                        logDebug("First time");
                        intent = new Intent(context,ManagerActivityLollipop.class);
                        intent.putExtra("firstLogin", true);
                        if (action != null){
                            logDebug("Action not NULL");
                            if (action.equals(ACTION_EXPORT_MASTER_KEY)){
                                logDebug("ACTION_EXPORT_MK");
                                intent.setAction(action);
                            }
                            else if (action.equals(ACTION_JOIN_OPEN_CHAT_LINK) && url != null) {
                                intent.setAction(action);
                                intent.setData(Uri.parse(url));
                                if (idChatToJoin != -1) {
                                    intent.putExtra("idChatToJoin", idChatToJoin);
                                }
                            }
                        }
                    }
                    else{
                        boolean initialCam = false;
                        MegaPreferences prefs = dbH.getPreferences();
                        if (prefs != null){
                            if (prefs.getCamSyncEnabled() != null){
                                if (Boolean.parseBoolean(prefs.getCamSyncEnabled())){
                                    if (Build.VERSION.SDK_INT < Build.VERSION_CODES.O) {
                                        loginActivityLollipop.startCameraUploadService(false, 30 * 1000);
                                    }
                                }
                            }
                            else{
                                if (Build.VERSION.SDK_INT < Build.VERSION_CODES.O) {
                                    loginActivityLollipop.startCameraUploadService(true, 30 * 1000);
                                }
                                initialCam = true;
                            }
                        }
                        else{
                            intent = new Intent(context,ManagerActivityLollipop.class);
                            intent.putExtra("firstLogin", true);
                            initialCam = true;
                        }

                        if (!initialCam){
                            logDebug("NOT initialCam");
                            intent = new Intent(context,ManagerActivityLollipop.class);
                            if (action != null){
                                logDebug("The action is: " + action);
//										if (action.equals(ManagerActivityLollipop.ACTION_FILE_EXPLORER_UPLOAD)){
//											intent = new Intent(this, FileExplorerActivityLollipop.class);
//											if(extras != null)
//											{
//												intent.putExtras(extras);
//											}
//											intent.setData(uriData);
//										}
                                if (action.equals(ACTION_FILE_PROVIDER)){
                                    intent = new Intent(context, FileProviderActivity.class);
                                    if(extras != null){
                                        intent.putExtras(extras);
                                    }
                                    if(uriData != null){
                                        intent.setData(uriData);
                                    }
                                }
                                else if (action.equals(ACTION_OPEN_FILE_LINK_ROOTNODES_NULL)){
                                    intent = new Intent(context, FileLinkActivityLollipop.class);
                                    intent.setFlags(Intent.FLAG_ACTIVITY_CLEAR_TOP);
                                    intent.setData(uriData);
                                }
                                else if (action.equals(ACTION_OPEN_FOLDER_LINK_ROOTNODES_NULL)){
                                    intent = new Intent(context, FolderLinkActivityLollipop.class);
                                    intent.setFlags(Intent.FLAG_ACTIVITY_CLEAR_TOP);
                                    action = ACTION_OPEN_MEGA_FOLDER_LINK;
                                    intent.setData(uriData);
                                }
                                else if (action.equals(ACTION_OPEN_CONTACTS_SECTION)){
                                    intent.putExtra(CONTACT_HANDLE, intentReceived.getLongExtra(CONTACT_HANDLE, -1));
                                }
                                else if (action.equals(ACTION_JOIN_OPEN_CHAT_LINK)) {
                                    if (idChatToJoin != -1) {
                                        intent.putExtra("idChatToJoin", idChatToJoin);
                                    }
                                }
                                intent.setAction(action);
                                if (url != null){
                                    intent.setData(Uri.parse(url));
                                }
                            }
                            else{
                                logWarning("The intent action is NULL");
                            }
                        }
                        else{
                            logDebug("initialCam YESSSS");
                            intent = new Intent(context,ManagerActivityLollipop.class);
                            if (action != null){
                                logDebug("The action is: " + action);
                                intent.setAction(action);
                            }
                            if (url != null){
                                intent.setData(Uri.parse(url));
                            }
                        }
                        intent.setFlags(Intent.FLAG_ACTIVITY_CLEAR_TOP);
                    }

                    logDebug("Empty completed transfers data");
                    dbH.emptyCompletedTransfers();

                    if (twoFA){
                        intent.setAction(ACTION_REFRESH_STAGING);
                        twoFA = false;
                    }
                    
                    if (action != null && action.equals(ACTION_REFRESH_AFTER_BLOCKED)) {
                        intent.setAction(ACTION_REFRESH_AFTER_BLOCKED);
                    }

                    loginActivityLollipop.startActivity(intent);
                    loginActivityLollipop.finish();
                }
            }
        }
        else{
            logDebug("Go to ChooseAccountFragment");
            accountConfirmed = false;
            loginActivityLollipop.showFragment(CHOOSE_ACCOUNT_FRAGMENT);
        }
    }

    @Override
    public void onRequestStart(MegaApiJava api, MegaRequest request)
    {
        logDebug("onRequestStart: " + request.getRequestString());
        if(request.getType() == MegaRequest.TYPE_LOGIN) {
            disableLoginButton();
        }
        if (request.getType() == MegaRequest.TYPE_FETCH_NODES){
//			loginProgressBar.setVisibility(View.GONE);
            loginFetchNodesProgressBar.setVisibility(View.VISIBLE);
            loginFetchNodesProgressBar.getLayoutParams().width = px2dp((250*scaleW), outMetrics);
            loginFetchNodesProgressBar.setProgress(0);
            LoginActivityLollipop.isFetchingNodes = true;
            disableLoginButton();
        }
    }

    @Override
    public void onRequestFinish(MegaApiJava api, MegaRequest request, MegaError error) {
        enableLoginButton();
        try{
            if(timer!=null){
                timer.cancel();
                serversBusyText.setVisibility(View.GONE);
            }
        }
        catch(Exception e){
            logError("TIMER EXCEPTION", e);
        }

        logDebug("onRequestFinish: " + request.getRequestString() + ",error code: " + error.getErrorCode());
        if (request.getType() == MegaRequest.TYPE_LOGIN){
            //cancel login process by press back.
            if(!MegaApplication.isLoggingIn()) {
                logWarning("Terminate login process when login");
                return;
            }
            if (error.getErrorCode() != MegaError.API_OK) {
                MegaApplication.setLoggingIn(false);
                if(confirmLogoutDialog != null) {
                    confirmLogoutDialog.dismiss();
                }
                enableLoginButton();
                String errorMessage = "";

                if (error.getErrorCode() == MegaError.API_ESID){
                    logWarning("MegaError.API_ESID " + getString(R.string.error_server_expired_session));
                    ((LoginActivityLollipop)context).showAlertLoggedOut();
                }
                else if (error.getErrorCode() == MegaError.API_EMFAREQUIRED){
                    logDebug("require 2fa");
                    is2FAEnabled = true;
                    ((LoginActivityLollipop) context).showAB(tB);
                    loginLogin.setVisibility(View.GONE);
                    scrollView.setBackgroundColor(ContextCompat.getColor(context, R.color.white));
                    loginCreateAccount.setVisibility(View.GONE);
                    loginLoggingIn.setVisibility(View.GONE);
                    generatingKeysText.setVisibility(View.GONE);
                    loginProgressBar.setVisibility(View.GONE);
                    loginFetchNodesProgressBar.setVisibility(View.GONE);
                    queryingSignupLinkText.setVisibility(View.GONE);
                    confirmingAccountText.setVisibility(View.GONE);
                    fetchingNodesText.setVisibility(View.GONE);
                    prepareNodesText.setVisibility(View.GONE);
                    serversBusyText.setVisibility(View.GONE);
                    loginVerificationLayout.setVisibility(View.VISIBLE);
                    closeCancelDialog();
                    firstPin.requestFocus();
                    firstPin.setCursorVisible(true);
                    return;
                }
                else if (error.getErrorCode() == MegaError.API_EFAILED || error.getErrorCode() == MegaError.API_EEXPIRED) {
                    if (verify2faProgressBar != null) {
                        verify2faProgressBar.setVisibility(View.GONE);
                    }
                    verifyShowError();
                    return;
                }
                else{
                    if (error.getErrorCode() == MegaError.API_ENOENT) {
                        errorMessage = getString(R.string.error_incorrect_email_or_password);
                    }
                    else if (error.getErrorCode() == MegaError.API_ETOOMANY){
                        errorMessage = getString(R.string.too_many_attempts_login);
                    }
                    else if (error.getErrorCode() == MegaError.API_EINCOMPLETE){
                        errorMessage = getString(R.string.account_not_validated_login);
                    }
                    else if(error.getErrorCode() == MegaError.API_EACCESS) {
                        errorMessage = error.getErrorString();
                    } else if (error.getErrorCode() == MegaError.API_EBLOCKED) {
                        //It will processed at the `onEvent` when receive an EVENT_ACCOUNT_BLOCKED
                        logWarning("Suspended account - Reason: " + request.getNumber());
                        return;
                    } else {
                        errorMessage = error.getErrorString();
                    }
                    logError("LOGIN_ERROR: "+error.getErrorCode()+ " "+error.getErrorString());

<<<<<<< HEAD
                    if (isChatEnabled()) {
                        if (megaChatApi != null) {
                            megaChatApi.logout(new ChatLogoutListener(getContext()));
                        }
=======
                    if (megaChatApi != null) {
                        megaChatApi.logout(new ChatLogoutListener(getContext()));
>>>>>>> c55097b0
                    }

                    if(!errorMessage.isEmpty()){
                        if(!backWhileLogin) {
                            ((LoginActivityLollipop)context).showSnackbar(errorMessage);
                        }
                    }

                    if(chatSettings==null) {
                        logDebug("Reset chat setting enable");
                        chatSettings = new ChatSettings();
                        dbH.setChatSettings(chatSettings);
                    }
                }

                returnToLogin();
            } else {
                if (is2FAEnabled){
                    loginVerificationLayout.setVisibility(View.GONE);
                    ((LoginActivityLollipop) context).hideAB();
                }

                scrollView.setBackgroundColor(getResources().getColor(R.color.white));
                loginLogin.setVisibility(View.GONE);
                loginLoggingIn.setVisibility(View.VISIBLE);
                loginProgressBar.setVisibility(View.VISIBLE);
                loginFetchNodesProgressBar.setVisibility(View.GONE);
                loggingInText.setVisibility(View.VISIBLE);
                fetchingNodesText.setVisibility(View.VISIBLE);
                prepareNodesText.setVisibility(View.GONE);
                serversBusyText.setVisibility(View.GONE);
                saveCredentials();

                logDebug("Logged in with session");

                DatabaseHandler dbH = DatabaseHandler.getDbHandler(context.getApplicationContext());
                dbH.clearEphemeral();

                megaApi.fetchNodes(this);
            }
        } else if(request.getType() == MegaRequest.TYPE_LOGOUT) {
            logDebug("TYPE_LOGOUT");
            if (error.getErrorCode() == MegaError.API_OK){
                AccountController.localLogoutApp(context.getApplicationContext());
            }
        }
        else if(request.getType() == MegaRequest.TYPE_GET_RECOVERY_LINK){
            logDebug("TYPE_GET_RECOVERY_LINK");
            if (error.getErrorCode() == MegaError.API_OK){
                logDebug("The recovery link has been sent");
                showAlert(context, getString(R.string.email_verification_text), getString(R.string.email_verification_title));
            }
            else if (error.getErrorCode() == MegaError.API_ENOENT){
                logError("No account with this mail: "+error.getErrorString()+" "+error.getErrorCode());
                showAlert(context, getString(R.string.invalid_email_text), getString(R.string.invalid_email_title));
            }
            else{
                logError("Error when asking for recovery pass link");
                logError(error.getErrorString() + "___" + error.getErrorCode());
                showAlert(context,getString(R.string.general_text_error), getString(R.string.general_error_word));
            }
        }
        else if (request.getType() == MegaRequest.TYPE_FETCH_NODES){
            //cancel login process by press back.
            if(!MegaApplication.isLoggingIn()) {
                logDebug("Terminate login process when fetch nodes");
                return;
            }
            LoginActivityLollipop.isFetchingNodes = false;
            MegaApplication.setLoggingIn(false);

            if (error.getErrorCode() == MegaError.API_OK){
                receivedIntent = ((LoginActivityLollipop) context).getIntentReceived();
                if (receivedIntent != null) {
                    shareInfos = (ArrayList<ShareInfo>) receivedIntent.getSerializableExtra(FileExplorerActivityLollipop.EXTRA_SHARE_INFOS);
                    if (shareInfos != null && shareInfos.size() > 0) {
                        boolean canRead = ContextCompat.checkSelfPermission(context, Manifest.permission.READ_EXTERNAL_STORAGE) == PackageManager.PERMISSION_GRANTED;
                        if (canRead) {
                            toSharePage();
                        } else {
                            requestPermissions(new String[]{Manifest.permission.READ_EXTERNAL_STORAGE}, READ_MEDIA_PERMISSION);
                        }
                        return;
                    }
                }

                readyToManager();
            } else {
                if(confirmLogoutDialog != null) {
                    confirmLogoutDialog.dismiss();
                }
                enableLoginButton();
                logError("Error fetch nodes: " + error.getErrorCode());
                String errorMessage;
                if (error.getErrorCode() == MegaError.API_ESID){
                    errorMessage = getString(R.string.error_server_expired_session);
                }
                else if (error.getErrorCode() == MegaError.API_ETOOMANY){
                    errorMessage = getString(R.string.too_many_attempts_login);
                }
                else if (error.getErrorCode() == MegaError.API_EINCOMPLETE){
                    errorMessage = getString(R.string.account_not_validated_login);
                }
                else{
                    errorMessage = error.getErrorString();
                }
                loginLoggingIn.setVisibility(View.GONE);
                loginLogin.setVisibility(View.VISIBLE);
                closeCancelDialog();
                scrollView.setBackgroundColor(ContextCompat.getColor(context, R.color.background_create_account));
                loginCreateAccount.setVisibility(View.VISIBLE);
                generatingKeysText.setVisibility(View.GONE);
                loggingInText.setVisibility(View.GONE);
                fetchingNodesText.setVisibility(View.GONE);
                prepareNodesText.setVisibility(View.GONE);
                serversBusyText.setVisibility(View.GONE);
                queryingSignupLinkText.setVisibility(View.GONE);
                confirmingAccountText.setVisibility(View.GONE);

                if (error.getErrorCode() == MegaError.API_EACCESS){
                    logError("Error API_EACCESS");
                    if(((LoginActivityLollipop)context).accountBlocked!=null){
                        logError("Account blocked");
                    }
                    else{
                        errorMessage = error.getErrorString();
                        if(!backWhileLogin) {
                            ((LoginActivityLollipop)context).showSnackbar(errorMessage);
                        }
                    }
                }
                else{
                    if(error.getErrorCode() != MegaError.API_EBLOCKED) {
                        ((LoginActivityLollipop)context).showSnackbar(errorMessage);
                    }
                }

                if(chatSettings==null) {
                    logDebug("Reset chat setting enable");
                    chatSettings = new ChatSettings();
                    dbH.setChatSettings(chatSettings);
                }
            }
        }
        else if (request.getType() == MegaRequest.TYPE_QUERY_SIGNUP_LINK){
            logDebug("MegaRequest.TYPE_QUERY_SIGNUP_LINK");
            String s = "";
            loginLogin.setVisibility(View.VISIBLE);
            closeCancelDialog();
            scrollView.setBackgroundColor(ContextCompat.getColor(context, R.color.background_create_account));
            bForgotPass.setVisibility(View.INVISIBLE);
            loginCreateAccount.setVisibility(View.VISIBLE);
            loginLoggingIn.setVisibility(View.GONE);
            generatingKeysText.setVisibility(View.GONE);
            queryingSignupLinkText.setVisibility(View.GONE);
            confirmingAccountText.setVisibility(View.GONE);
            fetchingNodesText.setVisibility(View.GONE);
            prepareNodesText.setVisibility(View.GONE);
            serversBusyText.setVisibility(View.GONE);

            if(error.getErrorCode() == MegaError.API_OK){
                logDebug("MegaRequest.TYPE_QUERY_SIGNUP_LINK MegaError API_OK");
                if (request.getFlag()) {
                    bForgotPass.setVisibility(View.VISIBLE);
                    loginProgressBar.setVisibility(View.GONE);

                    loginTitle.setText(R.string.login_to_mega);
                    bLogin.setText(getString(R.string.login_text).toUpperCase(Locale.getDefault()));
                    confirmLink = null;
                    ((LoginActivityLollipop)context).showSnackbar(getString(R.string.account_confirmed));
                    accountConfirmed = true;
                }
                else {
                    accountConfirmed = false;
                    ((LoginActivityLollipop)context).showSnackbar(getString(R.string.confirm_account));
                }
                s = request.getEmail();
                et_user.setText(s);
                et_password.requestFocus();
            }
            else{
                logWarning("MegaRequest.TYPE_QUERY_SIGNUP_LINK MegaError not API_OK " + error.getErrorCode());
                LoginActivityLollipop loginActivityLollipop = (LoginActivityLollipop) context;
                if (error.getErrorCode() == MegaError.API_ENOENT) {
                    loginActivityLollipop.showSnackbar(getString(R.string.reg_link_expired));
                } else {
                    loginActivityLollipop.showSnackbar(error.getErrorString());
                }
                confirmLink = null;
            }
        }
        else if (request.getType() == MegaRequest.TYPE_CONFIRM_ACCOUNT){
            if (error.getErrorCode() == MegaError.API_OK){
                logDebug("fastConfirm finished - OK");
                onKeysGeneratedLogin(lastEmail, lastPassword);
            }
            else{
                loginLogin.setVisibility(View.VISIBLE);
                closeCancelDialog();
                scrollView.setBackgroundColor(ContextCompat.getColor(context, R.color.background_create_account));
                loginCreateAccount.setVisibility(View.VISIBLE);
                loginLoggingIn.setVisibility(View.GONE);
                generatingKeysText.setVisibility(View.GONE);
                queryingSignupLinkText.setVisibility(View.GONE);
                confirmingAccountText.setVisibility(View.GONE);
                fetchingNodesText.setVisibility(View.GONE);
                prepareNodesText.setVisibility(View.GONE);
                serversBusyText.setVisibility(View.GONE);

                if (error.getErrorCode() == MegaError.API_ENOENT || error.getErrorCode() == MegaError.API_EKEY){
                    ((LoginActivityLollipop)context).showSnackbar(getString(R.string.error_incorrect_email_or_password));
                }
                else{
                    ((LoginActivityLollipop)context).showSnackbar(error.getErrorString());
                }
            }
        }
    }

    @Override
    public void onRequestPermissionsResult(int requestCode, @NonNull String[] permissions, @NonNull int[] grantResults) {
        if(requestCode == READ_MEDIA_PERMISSION) {
            if (grantResults.length > 0 && grantResults[0] == PackageManager.PERMISSION_GRANTED) {
                toSharePage();
            } else {
                readyToManager();
            }
        }
    }

    private void toSharePage() {
        Intent shareIntent = new Intent(context, FileExplorerActivityLollipop.class);
        shareIntent.putExtra(FileExplorerActivityLollipop.EXTRA_SHARE_INFOS,shareInfos);
        shareIntent.setAction(receivedIntent.getStringExtra(FileExplorerActivityLollipop.EXTRA_SHARE_ACTION));
        shareIntent.setType(receivedIntent.getStringExtra(FileExplorerActivityLollipop.EXTRA_SHARE_TYPE));
        startActivity(shareIntent);
        ((LoginActivityLollipop) context).finish();
    }

    private void closeCancelDialog() {
        if (confirmLogoutDialog != null) {
            confirmLogoutDialog.dismiss();
        }
    }

    private void saveCredentials() {
        gSession = megaApi.dumpSession();
        MegaUser myUser = megaApi.getMyUser();
        String myUserHandle = "";
        if (myUser != null) {
            lastEmail = megaApi.getMyUser().getEmail();
            myUserHandle = megaApi.getMyUser().getHandle() + "";
        }

        UserCredentials credentials = new UserCredentials(lastEmail, gSession, "", "", myUserHandle);
        dbH.saveCredentials(credentials);
    }

    @Override
    public void onRequestTemporaryError(MegaApiJava api, MegaRequest request, MegaError e)
    {
        logWarning("onRequestTemporaryError: " + request.getRequestString() + e.getErrorCode());

//		if (request.getType() == MegaRequest.TYPE_LOGIN){
//
//		}
//		else if (request.getType() == MegaRequest.TYPE_FETCH_NODES){
//
//		}
        final MegaError error = e;
        try{
            timer = new CountDownTimer(10000, 2000) {

                public void onTick(long millisUntilFinished) {
                    logDebug("TemporaryError one more");
                }

                public void onFinish() {
                    logDebug("The timer finished, message shown");
                    try {
                        serversBusyText.setVisibility(View.VISIBLE);
                        if(error.getErrorCode()==MegaError.API_EAGAIN){
                            logWarning("onRequestTemporaryError:onFinish:API_EAGAIN: :value: " + error.getValue());
                            if(error.getValue() == MegaApiJava.RETRY_CONNECTIVITY){
                                serversBusyText.setText(getString(R.string.login_connectivity_issues));
                                loginInProgressInfo.setText(getString(R.string.login_connectivity_issues));
                            }
                            else if(error.getValue() == MegaApiJava.RETRY_SERVERS_BUSY){
                                serversBusyText.setText(getString(R.string.login_servers_busy));
                                loginInProgressInfo.setText(getString(R.string.login_servers_busy));
                            }
                            else if(error.getValue() == MegaApiJava.RETRY_API_LOCK){
                                serversBusyText.setText(getString(R.string.login_API_lock));
                                loginInProgressInfo.setText(getString(R.string.login_API_lock));
                            }
                            else if(error.getValue() == MegaApiJava.RETRY_RATE_LIMIT){
                                serversBusyText.setText(getString(R.string.login_API_rate));
                                loginInProgressInfo.setText(getString(R.string.login_API_rate));
                            }
                            else{
                                serversBusyText.setText(getString(R.string.servers_busy));
                                loginInProgressInfo.setText(getString(R.string.servers_busy));
                            }
                        }
                        else{
                            serversBusyText.setText(getString(R.string.servers_busy));
                            loginInProgressInfo.setText(getString(R.string.servers_busy));
                        }
                    }
                    catch (Exception e){}

                }
            }.start();
        }catch (Exception exception){
            logError("EXCEPTION when starting count", exception);
        }
    }

    public void showDialogInsertMail(final boolean reset){
        logDebug("reset: " + reset);

        LinearLayout layout = new LinearLayout(context);
        layout.setOrientation(LinearLayout.VERTICAL);
        LinearLayout.LayoutParams params = new LinearLayout.LayoutParams(LinearLayout.LayoutParams.MATCH_PARENT, LinearLayout.LayoutParams.WRAP_CONTENT);
        params.setMargins(scaleWidthPx(20, outMetrics), scaleHeightPx(20, outMetrics), scaleWidthPx(17, outMetrics), 0);

        LinearLayout.LayoutParams params1 = new LinearLayout.LayoutParams(LinearLayout.LayoutParams.MATCH_PARENT, LinearLayout.LayoutParams.WRAP_CONTENT);
        params1.setMargins(scaleWidthPx(20, outMetrics), 0, scaleWidthPx(17, outMetrics), 0);

        final EditText input = new EditText(context);
        layout.addView(input, params);

        final RelativeLayout error_layout = new RelativeLayout(context);
        layout.addView(error_layout, params1);

        final ImageView error_icon = new ImageView(context);
        error_icon.setImageDrawable(ContextCompat.getDrawable(context, R.drawable.ic_input_warning));
        error_layout.addView(error_icon);
        RelativeLayout.LayoutParams params_icon = (RelativeLayout.LayoutParams) error_icon.getLayoutParams();


        params_icon.addRule(RelativeLayout.ALIGN_PARENT_RIGHT);
        error_icon.setLayoutParams(params_icon);

        error_icon.setColorFilter(ContextCompat.getColor(context, R.color.login_warning));

        final TextView textError = new TextView(context);
        error_layout.addView(textError);
        RelativeLayout.LayoutParams params_text_error = (RelativeLayout.LayoutParams) textError.getLayoutParams();
        params_text_error.height = ViewGroup.LayoutParams.WRAP_CONTENT;
        params_text_error.width = ViewGroup.LayoutParams.WRAP_CONTENT;
        params_text_error.addRule(RelativeLayout.CENTER_VERTICAL);
        params_text_error.addRule(RelativeLayout.ALIGN_PARENT_LEFT);
        params_text_error.setMargins(scaleWidthPx(3, outMetrics), 0,0,0);
        textError.setLayoutParams(params_text_error);

        textError.setTextColor(ContextCompat.getColor(context, R.color.login_warning));

        error_layout.setVisibility(View.GONE);

//		input.setId(EDIT_TEXT_ID);
        input.getBackground().mutate().clearColorFilter();
        input.getBackground().mutate().setColorFilter(ContextCompat.getColor(context, R.color.accentColor), PorterDuff.Mode.SRC_ATOP);
        input.addTextChangedListener(new TextWatcher() {
            @Override
            public void beforeTextChanged(CharSequence charSequence, int i, int i1, int i2) {

            }

            @Override
            public void onTextChanged(CharSequence charSequence, int i, int i1, int i2) {

            }

            @Override
            public void afterTextChanged(Editable editable) {
                if(error_layout.getVisibility() == View.VISIBLE){
                    error_layout.setVisibility(View.GONE);
                    input.getBackground().mutate().clearColorFilter();
                    input.getBackground().mutate().setColorFilter(ContextCompat.getColor(context, R.color.accentColor), PorterDuff.Mode.SRC_ATOP);
                }
            }
        });
        input.setSingleLine();
        input.setHint(getString(R.string.edit_text_insert_mail));
        input.setTextColor(ContextCompat.getColor(context, R.color.text_secondary));
        input.setTextSize(TypedValue.COMPLEX_UNIT_SP, 14);
//		input.setSelectAllOnFocus(true);
        input.setImeOptions(EditorInfo.IME_ACTION_DONE);
        input.setInputType(InputType.TYPE_TEXT_VARIATION_EMAIL_ADDRESS);
        input.setOnEditorActionListener(new TextView.OnEditorActionListener() {
            @Override
            public boolean onEditorAction(TextView v, int actionId,	KeyEvent event) {
                logDebug("OK RESET PASSWORD");
                if (actionId == EditorInfo.IME_ACTION_DONE) {
                    String value = input.getText().toString().trim();
                    String emailError = Util.getEmailError(value, context);
                    if (emailError != null) {
                        logWarning("Mail incorrect");
//                        input.setError(emailError);
                        input.getBackground().mutate().setColorFilter(ContextCompat.getColor(context, R.color.login_warning), PorterDuff.Mode.SRC_ATOP);
                        textError.setText(emailError);
                        error_layout.setVisibility(View.VISIBLE);
                        input.requestFocus();
                    } else {
                        if(reset){
                            logDebug("Ask for link to reset pass");
                            megaApi.resetPassword(value, true, loginFragment);
                        }
                        else{
                            logDebug("Ask for link to park account");
                            megaApi.resetPassword(value, false, loginFragment);
                        }
                        insertMailDialog.dismiss();
                    }
                }
                else{
                    logDebug("Other IME" + actionId);
                }
                return false;
            }
        });
        input.setImeActionLabel(getString(R.string.general_add),EditorInfo.IME_ACTION_DONE);
        input.setOnFocusChangeListener(new View.OnFocusChangeListener() {
            @Override
            public void onFocusChange(View v, boolean hasFocus) {
                if (hasFocus) {
                    showKeyboardDelayed(v);
                }
                else{
                    hideKeyboardDelayed(v);
                }
            }
        });
        String title;
        String text;
        String buttonText;
        AlertDialog.Builder builder = new AlertDialog.Builder(context, R.style.AppCompatAlertDialogStyle);
        if(reset){
            title= getString(R.string.title_alert_reset_with_MK);
            text = getString(R.string.text_alert_reset_with_MK);
            buttonText=getString(R.string.context_send);
        }
        else{
            title= getString(R.string.park_account_dialog_title);
            text = getString(R.string.dialog_park_account);
            buttonText=getString(R.string.park_account_button);
        }
        builder.setTitle(title);
        builder.setMessage(text);
        builder.setPositiveButton(buttonText,
                new DialogInterface.OnClickListener() {
                    public void onClick(DialogInterface dialog, int whichButton) {

                    }
                });
        builder.setOnDismissListener(new DialogInterface.OnDismissListener() {
            @Override
            public void onDismiss(DialogInterface dialog) {
                hideKeyboard((LoginActivityLollipop)context, InputMethodManager.HIDE_NOT_ALWAYS);
            }
        });
        builder.setNegativeButton(getString(android.R.string.cancel), new DialogInterface.OnClickListener() {
            @Override
            public void onClick(DialogInterface dialogInterface, int i) {
                input.getBackground().mutate().clearColorFilter();
            }
        });
        builder.setView(layout);
        insertMailDialog = builder.create();
        insertMailDialog.show();
        insertMailDialog.getButton(AlertDialog.BUTTON_POSITIVE).setOnClickListener(new View.OnClickListener() {
            @Override
            public void onClick(View v) {
                logDebug("OK BTTN PASSWORD");
                String value = input.getText().toString().trim();
                String emailError = Util.getEmailError(value, context);
                if (emailError != null) {
                    logWarning("Mail incorrect");
//                    input.setError(emailError);
                    input.getBackground().mutate().setColorFilter(ContextCompat.getColor(context, R.color.login_warning), PorterDuff.Mode.SRC_ATOP);
                    textError.setText(emailError);
                    error_layout.setVisibility(View.VISIBLE);
                    input.requestFocus();
                } else {
                    if(reset){
                        logDebug("Ask for link to reset pass");
                        megaApi.resetPassword(value, true, loginFragment);
                    }
                    else{
                        logDebug("Ask for link to park account");
                        megaApi.resetPassword(value, false, loginFragment);
                    }

                    insertMailDialog.dismiss();
                }
            }
        });
    }

    /*
     * Display keyboard
     */
    private void showKeyboardDelayed(final View view) {
        logDebug("showKeyboardDelayed");
        handler.postDelayed(new Runnable() {
            @Override
            public void run() {
                imm.showSoftInput(view, InputMethodManager.SHOW_IMPLICIT);
            }
        }, 50);
    }

    private void hideKeyboardDelayed(final View view) {
        logDebug("showKeyboardDelayed");
        handler.postDelayed(new Runnable() {
            @Override
            public void run() {
                if (imm.isActive()) {
                    imm.toggleSoftInput(0, InputMethodManager.HIDE_NOT_ALWAYS);
                }
            }
        }, 50);
    }

    public void showConfirmationParkAccount(String link){
        logDebug("link: " + link);

        final String linkUrl = link;

        DialogInterface.OnClickListener dialogClickListener = new DialogInterface.OnClickListener() {
            @Override
            public void onClick(DialogInterface dialog, int which) {
                switch (which){
                    case DialogInterface.BUTTON_POSITIVE:
                        logDebug("Call to Change Password Activity: " + linkUrl);
                        Intent intent = new Intent(context, ChangePasswordActivityLollipop.class);
                        intent.setAction(ACTION_RESET_PASS_FROM_PARK_ACCOUNT);
                        intent.setData(Uri.parse(linkUrl));
                        startActivity(intent);
                        break;

                    case DialogInterface.BUTTON_NEGATIVE:
                        //No button clicked
                        break;
                }
            }
        };

        AlertDialog.Builder builder = new AlertDialog.Builder(context, R.style.AppCompatAlertDialogStyle);
        builder.setTitle(getResources().getString(R.string.park_account_dialog_title));
        String message= getResources().getString(R.string.park_account_text_last_step);
        builder.setMessage(message).setPositiveButton(R.string.park_account_button, dialogClickListener)
                .setNegativeButton(R.string.general_cancel, dialogClickListener).show();
    }

    public void showDialogInsertMKToChangePass(String link){
        logDebug("link: " + link);

        final String linkUrl = link;

        LinearLayout layout = new LinearLayout(context);
        layout.setOrientation(LinearLayout.VERTICAL);
        LinearLayout.LayoutParams params = new LinearLayout.LayoutParams(LinearLayout.LayoutParams.MATCH_PARENT, LinearLayout.LayoutParams.WRAP_CONTENT);
        params.setMargins(scaleWidthPx(20, outMetrics), scaleHeightPx(20, outMetrics), scaleWidthPx(17, outMetrics), 0);

        final EditText input = new EditText(context);
        layout.addView(input, params);

//		input.setId(EDIT_TEXT_ID);
        input.setSingleLine();
        input.setHint(getString(R.string.edit_text_insert_mk));
        input.setTextColor(ContextCompat.getColor(context, R.color.text_secondary));
        input.setTextSize(TypedValue.COMPLEX_UNIT_SP, 14);
//		input.setSelectAllOnFocus(true);
        input.setImeOptions(EditorInfo.IME_ACTION_DONE);
        input.setInputType(InputType.TYPE_TEXT_VARIATION_EMAIL_ADDRESS);
        input.setOnEditorActionListener(new TextView.OnEditorActionListener() {
            @Override
            public boolean onEditorAction(TextView v, int actionId,	KeyEvent event) {
                if (actionId == EditorInfo.IME_ACTION_DONE) {
                    logDebug("IME OK BTTN PASSWORD");
                    String value = input.getText().toString().trim();
                    if(value.equals("")||value.isEmpty()){
                        logWarning("Input is empty");
                        input.setError(getString(R.string.invalid_string));
                        input.requestFocus();
                    }
                    else {

                        logDebug("Positive button pressed - reset pass");
                        Intent intent = new Intent(context, ChangePasswordActivityLollipop.class);
                        intent.setAction(ACTION_RESET_PASS_FROM_LINK);
                        intent.setData(Uri.parse(linkUrl));
                        intent.putExtra("MK", value);
                        startActivity(intent);
                        insertMKDialog.dismiss();
                    }
                }
                else{
                    logDebug("Other IME" + actionId);
                }
                return false;
            }
        });
        input.setImeActionLabel(getString(R.string.general_add),EditorInfo.IME_ACTION_DONE);

        AlertDialog.Builder builder = new AlertDialog.Builder(context, R.style.AppCompatAlertDialogStyle);
        builder.setTitle(getString(R.string.title_dialog_insert_MK));
        builder.setMessage(getString(R.string.text_dialog_insert_MK));
        builder.setPositiveButton(getString(R.string.general_ok),
                new DialogInterface.OnClickListener() {
                    public void onClick(DialogInterface dialog, int whichButton) {

                    }
                });
        builder.setOnDismissListener(new DialogInterface.OnDismissListener() {
            @Override
            public void onDismiss(DialogInterface dialog) {
                hideKeyboard((LoginActivityLollipop)context, InputMethodManager.HIDE_NOT_ALWAYS);
            }
        });
        builder.setNegativeButton(getString(android.R.string.cancel), null);
        builder.setView(layout);
        insertMKDialog = builder.create();
        insertMKDialog.show();
        insertMKDialog.getButton(AlertDialog.BUTTON_POSITIVE).setOnClickListener(new View.OnClickListener() {
            @Override
            public void onClick(View v) {

                logDebug("OK BTTN PASSWORD");
                String value = input.getText().toString().trim();
                if(value.equals("")||value.isEmpty()){
                    logWarning("Input is empty");
                    input.setError(getString(R.string.invalid_string));
                    input.requestFocus();
                }
                else {
                    logDebug("Positive button pressed - reset pass");
                    Intent intent = new Intent(context, ChangePasswordActivityLollipop.class);
                    intent.setAction(ACTION_RESET_PASS_FROM_LINK);
                    intent.setData(Uri.parse(linkUrl));
                    intent.putExtra("MK", value);
                    startActivity(intent);
                    insertMKDialog.dismiss();
                }
            }
        });
    }

    @Override
    public void onDestroy() {
        if (megaApi != null) {
            megaApi.removeRequestListener(this);
        }

        if (megaChatApi != null) {
            megaChatApi.removeChatListener(this);
        }

        closeCancelDialog();
        super.onDestroy();
    }

    private AlertDialog confirmLogoutDialog;
    private void showConfirmLogoutDialog() {
        AlertDialog.Builder builder = new AlertDialog.Builder(context, R.style.AppCompatAlertDialogStyle);
        DialogInterface.OnClickListener dialogClickListener = new DialogInterface.OnClickListener() {

            @Override
            public void onClick(DialogInterface dialog,int which) {
                switch (which) {
                    case DialogInterface.BUTTON_POSITIVE:
                        backToLoginForm();
                        backWhileLogin = true;
                        MegaApplication.setLoggingIn(false);
                        LoginActivityLollipop.isFetchingNodes = false;
                        loginClicked = false;
                        firstTime = true;
                        if (megaChatApi == null){
                            megaChatApi = ((MegaApplication) ((Activity)context).getApplication()).getMegaChatApi();
                        }
                        megaChatApi.logout(new ChatLogoutListener(getContext()));
                        megaApi.localLogout(LoginFragmentLollipop.this);
                        break;
                    case DialogInterface.BUTTON_NEGATIVE:
                        dialog.dismiss();
                        break;
                }
            }
        };
        String message= getString(R.string.confirm_cancel_login);
        confirmLogoutDialog =  builder.setCancelable(true)
                .setMessage(message)
                .setPositiveButton(getString(R.string.general_positive_button), dialogClickListener)
                .setNegativeButton(getString(R.string.general_negative_button), dialogClickListener)
                .show();
    }

    public int onBackPressed() {
        logDebug("onBackPressed");
        //refresh, point to staging server, enable chat. block the back button
        if (ACTION_REFRESH.equals(action) || ACTION_REFRESH_STAGING.equals(action)){
            return -1;
        }
        //login is in process
        boolean onLoginPage = loginLogin.getVisibility() == View.VISIBLE;
        boolean on2faPage = loginVerificationLayout.getVisibility() == View.VISIBLE;
        if ((MegaApplication.isLoggingIn() || LoginActivityLollipop.isFetchingNodes) && !onLoginPage && !on2faPage) {
            showConfirmLogoutDialog();
            return 2;
        }
        else{

            if(forgotPassLayout.getVisibility()==View.VISIBLE){
                logDebug("Forgot Pass layout is VISIBLE");
                hideForgotPassLayout();
                return 1;
            }
            if(on2faPage) {
                logDebug("Back from 2fa page");
                showConfirmLogoutDialog();
                return 2;
            }

            if(parkAccountLayout.getVisibility()==View.VISIBLE){
                logDebug("Park account layout is VISIBLE");
                hideParkAccountLayout();
                return 1;
            }

            ((LoginActivityLollipop) context).isBackFromLoginPage = true;
            ((LoginActivityLollipop) context).showFragment(TOUR_FRAGMENT);
            return 1;
        }
    }

    public void setPasswdTemp(String passwdTemp){
        this.passwdTemp = passwdTemp;
    }

    public String getPasswdTemp(){
        return this.passwdTemp;
    }

    public void setEmailTemp(String emailTemp){
        this.emailTemp = emailTemp;
    }

    public String getEmailTemp(){
        return this.emailTemp;
    }

    @Override
    public void onChatListItemUpdate(MegaChatApiJava api, MegaChatListItem item) {

    }

    @Override
    public void onChatInitStateUpdate(MegaChatApiJava api, int newState) {
        logDebug("newState: " + newState);

        if(isAdded()){
            if (newState == MegaChatApi.INIT_ERROR) {
                // chat cannot initialize, disable chat completely
                if(megaChatApi!=null){
                    megaChatApi.logout(null);
                }
            }
        }
    }

    @Override
    public void onChatOnlineStatusUpdate(MegaChatApiJava api, long userhandle, int status, boolean inProgress) {

    }

    @Override
    public void onChatPresenceConfigUpdate(MegaChatApiJava api, MegaChatPresenceConfig config) {

    }

    @Override
    public void onChatConnectionStateUpdate(MegaChatApiJava api, long chatid, int newState) {

    }

    @Override
    public void onChatPresenceLastGreen(MegaChatApiJava api, long userhandle, int lastGreen) {

    }

    private void setError(final EditText editText, String error){
        if(error == null || error.equals("")){
            return;
        }
        switch (editText.getId()){
            case R.id.login_email_text:{
                et_userLayout.setError(error);
                et_userLayout.setHintTextAppearance(R.style.InputTextAppearanceError);
                et_userError.setVisibility(View.VISIBLE);
                break;
            }
            case R.id.login_password_text:{
                et_passwordLayout.setError(error);
                et_passwordLayout.setHintTextAppearance(R.style.InputTextAppearanceError);
                et_passwordError.setVisibility(View.VISIBLE);
                break;
            }
        }
    }

    private void quitError(EditText editText){
        switch (editText.getId()){
            case R.id.login_email_text:{
                et_userLayout.setError(null);
                et_userLayout.setHintTextAppearance(R.style.TextAppearance_Design_Hint);
                et_userError.setVisibility(View.GONE);
                break;
            }
            case R.id.login_password_text:{
                et_passwordLayout.setError(null);
                et_passwordLayout.setHintTextAppearance(R.style.TextAppearance_Design_Hint);
                et_passwordError.setVisibility(View.GONE);
                break;
            }
        }
    }

    void pasteClipboard() {
        logDebug("pasteClipboard");
        pinLongClick = false;
        ClipboardManager clipboard = (ClipboardManager) context.getSystemService(CLIPBOARD_SERVICE);
        ClipData clipData = clipboard.getPrimaryClip();
        if (clipData != null) {
            String code = clipData.getItemAt(0).getText().toString();
            logDebug("code: " + code);
            if (code != null && code.length() == 6) {
                boolean areDigits = true;
                for (int i=0; i<6; i++) {
                    if (!Character.isDigit(code.charAt(i))) {
                        areDigits = false;
                        break;
                    }
                }
                if (areDigits) {
                    firstPin.setText(""+code.charAt(0));
                    secondPin.setText(""+code.charAt(1));
                    thirdPin.setText(""+code.charAt(2));
                    fourthPin.setText(""+code.charAt(3));
                    fifthPin.setText(""+code.charAt(4));
                    sixthPin.setText(""+code.charAt(5));
                }
                else {
                    firstPin.setText("");
                    secondPin.setText("");
                    thirdPin.setText("");
                    fourthPin.setText("");
                    fifthPin.setText("");
                    sixthPin.setText("");
                }
            }
        }
    }

    @Override
    public boolean onLongClick(View v) {
        switch (v.getId()){
            case R.id.pin_first_login:
            case R.id.pin_second_login:
            case R.id.pin_third_login:
            case R.id.pin_fouth_login:
            case R.id.pin_fifth_login:
            case R.id.pin_sixth_login: {
                pinLongClick = true;
                v.requestFocus();
            }
        }
        return false;
    }

    private void showCancelTransfersDialog() {
        AlertDialog.Builder builder = new AlertDialog.Builder(context);
        builder.setMessage(R.string.login_warning_abort_transfers);
        builder.setPositiveButton(R.string.login_text, new DialogInterface.OnClickListener() {
            @Override
            public void onClick(DialogInterface dialog, int which) {
                megaApi.cancelTransfers(MegaTransfer.TYPE_DOWNLOAD);
                megaApi.cancelTransfers(MegaTransfer.TYPE_UPLOAD);
                performLogin();
            }
        });
        builder.setNegativeButton(R.string.general_cancel, new DialogInterface.OnClickListener() {
            @Override
            public void onClick(DialogInterface dialog, int which) {
//                Hide dialog
            }
        });
        builder.setCancelable(false);
        builder.show();
    }
}<|MERGE_RESOLUTION|>--- conflicted
+++ resolved
@@ -175,13 +175,6 @@
     private String emailTemp = null;
     private String passwdTemp = null;
 
-<<<<<<< HEAD
-
-    private ImageView toggleButton;
-    private boolean passwdVisibility;
-
-=======
->>>>>>> c55097b0
     Toolbar tB;
     LinearLayout loginVerificationLayout;
     InputMethodManager imm;
@@ -294,13 +287,6 @@
             }
         });
 
-<<<<<<< HEAD
-        toggleButton = (ImageView) v.findViewById(R.id.toggle_button);
-        toggleButton.setOnClickListener(this);
-        passwdVisibility = false;
-
-=======
->>>>>>> c55097b0
         et_passwordLayout = v.findViewById(R.id.login_password_text_layout);
         et_password = v.findViewById(R.id.login_password_text);
         et_passwordError = v.findViewById(R.id.login_password_text_error_icon);
@@ -336,24 +322,7 @@
             }
         });
 
-<<<<<<< HEAD
-        et_password.setOnFocusChangeListener(new View.OnFocusChangeListener() {
-            @Override
-            public void onFocusChange(View v, boolean hasFocus) {
-                if (hasFocus) {
-                    toggleButton.setVisibility(View.VISIBLE);
-                    toggleButton.setImageDrawable(ContextCompat.getDrawable(context, R.drawable.ic_b_shared_read));
-                }
-                else {
-                    toggleButton.setVisibility(View.GONE);
-                    passwdVisibility = false;
-                    showHidePassword();
-                }
-            }
-        });
-=======
         et_password.setOnFocusChangeListener((v1, hasFocus) -> setPasswordToggle(et_passwordLayout, hasFocus));
->>>>>>> c55097b0
 
         bLogin = (Button) v.findViewById(R.id.button_login_login);
         bLogin.setText(getString(R.string.login_text).toUpperCase(Locale.getDefault()));
@@ -870,13 +839,6 @@
                     return v;
                 } else if (action.equals(ACTION_REFRESH_AFTER_BLOCKED)) {
                     startFastLogin();
-<<<<<<< HEAD
-                    return v;
-                } else if (action.equals(ACTION_ENABLE_CHAT)){
-                    logDebug("With credentials -> intentReceived ACTION_ENABLE_CHAT");
-                    enableChat();
-=======
->>>>>>> c55097b0
                     return v;
                 } else {
                     if(action.equals(ACTION_OPEN_MEGA_FOLDER_LINK)){
@@ -1211,91 +1173,6 @@
         megaApi.fetchNodes(this);
     }
 
-<<<<<<< HEAD
-    public void enableChat(){
-        logDebug("enableChat");
-
-        UserCredentials credentials = dbH.getCredentials();
-        lastEmail = credentials.getEmail();
-        gSession = credentials.getSession();
-
-        if (!MegaApplication.isLoggingIn()) {
-            logDebug("isLogginIn false");
-            MegaApplication.setLoggingIn(true);
-
-            loginLogin.setVisibility(View.GONE);
-            loginCreateAccount.setVisibility(View.GONE);
-            queryingSignupLinkText.setVisibility(View.GONE);
-            confirmingAccountText.setVisibility(View.GONE);
-            loginLoggingIn.setVisibility(View.VISIBLE);
-            scrollView.setBackgroundColor(ContextCompat.getColor(context, R.color.white));
-//					generatingKeysText.setVisibility(View.VISIBLE);
-//					megaApi.fastLogin(gSession, this);
-
-            loginProgressBar.setVisibility(View.VISIBLE);
-            loginFetchNodesProgressBar.setVisibility(View.GONE);
-            loggingInText.setVisibility(View.VISIBLE);
-            fetchingNodesText.setVisibility(View.GONE);
-            prepareNodesText.setVisibility(View.GONE);
-            serversBusyText.setVisibility(View.GONE);
-
-            if(isChatEnabled()){
-                logDebug("Chat is ENABLED");
-                if (megaChatApi == null){
-                    megaChatApi = ((MegaApplication) ((Activity)context).getApplication()).getMegaChatApi();
-                }
-                logDebug("INIT STATE: " + megaChatApi.getInitState());
-                logDebug("addChatListener");
-                megaChatApi.addChatListener(this);
-
-                int ret = megaChatApi.getInitState();
-
-                if(ret==MegaChatApi.INIT_NOT_DONE||ret==MegaChatApi.INIT_ERROR){
-                    ret = megaChatApi.init(gSession);
-                    logDebug("result of init ---> " + ret);
-                    chatSettings = dbH.getChatSettings();
-                    if (ret == MegaChatApi.INIT_NO_CACHE)
-                    {
-                        logDebug("condition ret == MegaChatApi.INIT_NO_CACHE");
-                    }
-                    else if (ret == MegaChatApi.INIT_ERROR)
-                    {
-                        logDebug("condition ret == MegaChatApi.INIT_ERROR");
-                        // chat cannot initialize, disable chat completely
-                        if(chatSettings==null) {
-                            logWarning("ERROR----> Switch OFF chat");
-                            chatSettings = new ChatSettings();
-                            chatSettings.setEnabled(false+"");
-                            dbH.setChatSettings(chatSettings);
-                        }
-                        else{
-                            logWarning("ERROR----> Switch OFF chat");
-                            dbH.setEnabledChat(false + "");
-                        }
-                        megaChatApi.logout(new ChatLogoutListener(getContext()));
-                    }
-                    else{
-                        logDebug("enableChat: condition ret == OK -- chat correctly initialized");
-                    }
-                }
-                else{
-                    logDebug("Do not init, chat already initialized");
-                }
-            }
-            else{
-                logDebug("Chat is NOT ENABLED");
-            }
-            fetchingNodesText.setVisibility(View.VISIBLE);
-            logDebug("Call to fechtNodes");
-            megaApi.fetchNodes(this);
-        }
-        else{
-            logWarning("Another login is processing");
-        }
-    }
-
-=======
->>>>>>> c55097b0
     public void startFastLogin(){
         logDebug("startFastLogin");
         UserCredentials credentials = dbH.getCredentials();
@@ -1331,37 +1208,6 @@
 
                 ret = megaChatApi.init(gSession);
 
-<<<<<<< HEAD
-                    logDebug("result of init ---> "+ret);
-                    chatSettings = dbH.getChatSettings();
-                    if (ret == MegaChatApi.INIT_NO_CACHE)
-                    {
-                        logDebug("condition ret == MegaChatApi.INIT_NO_CACHE");
-                    }
-                    else if (ret == MegaChatApi.INIT_ERROR)
-                    {
-                        // chat cannot initialize, disable chat completely
-                        logDebug("condition ret == MegaChatApi.INIT_ERROR");
-                        if(chatSettings==null) {
-                            logWarning("ERROR----> Switch OFF chat");
-                            chatSettings = new ChatSettings();
-                            chatSettings.setEnabled(false+"");
-                            dbH.setChatSettings(chatSettings);
-                        }
-                        else{
-                            logWarning("ERROR----> Switch OFF chat");
-                            dbH.setEnabledChat(false + "");
-                        }
-                        megaChatApi.logout(new ChatLogoutListener(getContext()));
-                    }
-                    else{
-                        logDebug("condition ret == OK -- chat correctly initialized");
-                    }
-                    logDebug("After init: " + ret);
-                }
-                else{
-                    logDebug("Do not init, chat already initialized: " + ret);
-=======
                 logDebug("result of init ---> " + ret);
                 chatSettings = dbH.getChatSettings();
                 if (ret == MegaChatApi.INIT_NO_CACHE) {
@@ -1372,7 +1218,6 @@
                     megaChatApi.logout(new ChatLogoutListener(getContext()));
                 } else {
                     logDebug("condition ret == OK -- chat correctly initialized");
->>>>>>> c55097b0
                 }
                 logDebug("After init: " + ret);
             } else {
@@ -1581,40 +1426,8 @@
             logDebug("fastLogin with publicKey & privateKey");
             resumeSesion = false;
 
-<<<<<<< HEAD
-            if(isChatEnabled()){
-                logDebug("Chat is ENABLED");
-                if (megaChatApi == null){
-                    megaChatApi = ((MegaApplication) ((Activity)context).getApplication()).getMegaChatApi();
-                }
-                int ret = megaChatApi.init(null);
-                logDebug("result of init ---> "+ret);
-                if (ret ==MegaChatApi.INIT_WAITING_NEW_SESSION){
-                    logDebug("condition ret == MegaChatApi.INIT_WAITING_NEW_SESSION");
-                    disableLoginButton();
-                    megaApi.login(lastEmail, lastPassword, this);
-                }
-                else{
-                    logWarning("ERROR INIT CHAT: " + ret);
-                    megaChatApi.logout(new ChatLogoutListener(getContext()));
-
-                    if(chatSettings==null) {
-                        logWarning("ERROR ----> Switch OFF chat");
-                        chatSettings = new ChatSettings();
-                        chatSettings.setEnabled(false+"");
-                        dbH.setChatSettings(chatSettings);
-                    }
-                    else{
-                        logWarning("ERROR ----> Switch OFF chat");
-                        dbH.setEnabledChat(false + "");
-                    }
-                    disableLoginButton();
-                    megaApi.login(lastEmail, lastPassword, this);
-                }
-=======
             if (megaChatApi == null) {
                 megaChatApi = ((MegaApplication) ((Activity) context).getApplication()).getMegaChatApi();
->>>>>>> c55097b0
             }
             int ret = megaChatApi.init(null);
             logDebug("result of init ---> " + ret);
@@ -2261,15 +2074,8 @@
                     }
                     logError("LOGIN_ERROR: "+error.getErrorCode()+ " "+error.getErrorString());
 
-<<<<<<< HEAD
-                    if (isChatEnabled()) {
-                        if (megaChatApi != null) {
-                            megaChatApi.logout(new ChatLogoutListener(getContext()));
-                        }
-=======
                     if (megaChatApi != null) {
                         megaChatApi.logout(new ChatLogoutListener(getContext()));
->>>>>>> c55097b0
                     }
 
                     if(!errorMessage.isEmpty()){
