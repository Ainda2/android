package mega.privacy.android.app.lollipop;

import android.Manifest;
import android.app.Activity;
import android.content.ClipData;
import android.content.ClipboardManager;
import android.content.Context;
import android.content.DialogInterface;
import android.content.Intent;
import android.content.pm.PackageManager;
import android.content.res.Configuration;
import android.graphics.PorterDuff;
import android.graphics.PorterDuffColorFilter;
import android.graphics.Typeface;
import android.graphics.drawable.Drawable;
import android.net.Uri;
import android.os.Build;
import android.os.Bundle;
import android.os.CountDownTimer;
import android.os.Handler;
import android.support.annotation.NonNull;
import android.support.v4.app.Fragment;
import android.support.v4.content.ContextCompat;
import android.support.v7.app.AlertDialog;
import android.support.v7.widget.Toolbar;
import android.text.Editable;
import android.text.InputType;
import android.text.TextWatcher;
import android.util.DisplayMetrics;
import android.util.TypedValue;
import android.view.Display;
import android.view.Gravity;
import android.view.KeyEvent;
import android.view.LayoutInflater;
import android.view.View;
import android.view.ViewGroup;
import android.view.WindowManager;
import android.view.inputmethod.EditorInfo;
import android.view.inputmethod.InputMethodManager;
import android.widget.Button;
import android.widget.EditText;
import android.widget.ImageView;
import android.widget.LinearLayout;
import android.widget.ProgressBar;
import android.widget.RelativeLayout;
import android.widget.ScrollView;
import android.widget.TextView;

import java.util.ArrayList;
import java.util.Locale;

import mega.privacy.android.app.DatabaseHandler;
import mega.privacy.android.app.MegaApplication;
import mega.privacy.android.app.MegaAttributes;
import mega.privacy.android.app.MegaPreferences;
import mega.privacy.android.app.R;
import mega.privacy.android.app.ShareInfo;
import mega.privacy.android.app.UserCredentials;
import mega.privacy.android.app.components.EditTextPIN;
import mega.privacy.android.app.lollipop.controllers.AccountController;
import mega.privacy.android.app.lollipop.megachat.ChatSettings;
import mega.privacy.android.app.providers.FileProviderActivity;
import mega.privacy.android.app.utils.Util;
import nz.mega.sdk.MegaApiAndroid;
import nz.mega.sdk.MegaApiJava;
import nz.mega.sdk.MegaChatApi;
import nz.mega.sdk.MegaChatApiAndroid;
import nz.mega.sdk.MegaChatApiJava;
import nz.mega.sdk.MegaChatError;
import nz.mega.sdk.MegaChatListItem;
import nz.mega.sdk.MegaChatListenerInterface;
import nz.mega.sdk.MegaChatPresenceConfig;
import nz.mega.sdk.MegaChatRequest;
import nz.mega.sdk.MegaChatRequestListenerInterface;
import nz.mega.sdk.MegaError;
import nz.mega.sdk.MegaNode;
import nz.mega.sdk.MegaRequest;
import nz.mega.sdk.MegaRequestListenerInterface;
import nz.mega.sdk.MegaTransfer;
import nz.mega.sdk.MegaUser;

import static android.app.Activity.RESULT_OK;
import static android.content.Context.CLIPBOARD_SERVICE;
import static android.content.Context.INPUT_METHOD_SERVICE;
import static mega.privacy.android.app.utils.Constants.*;
import static mega.privacy.android.app.utils.LogUtil.*;
import static mega.privacy.android.app.utils.Util.*;

public class LoginFragmentLollipop extends Fragment implements View.OnClickListener, MegaRequestListenerInterface, MegaChatRequestListenerInterface, MegaChatListenerInterface, View.OnFocusChangeListener, View.OnLongClickListener {

    private static final int READ_MEDIA_PERMISSION = 109;
    private Context context;
    private AlertDialog insertMailDialog;
    private AlertDialog insertMKDialog;

    private LoginFragmentLollipop loginFragment = this;

    private TextView loginTitle;
    private TextView newToMega;
    private EditText et_user;
    private EditText et_password;
    private TextView bRegister;
    private Button bLogin;
    private TextView bForgotPass;
    private LinearLayout loginLogin;
    private LinearLayout loginLoggingIn;
    private LinearLayout loginCreateAccount;
    private ProgressBar loginProgressBar;
    private ProgressBar loginFetchNodesProgressBar;
    private TextView generatingKeysText;
    private TextView queryingSignupLinkText;
    private TextView confirmingAccountText;
    private TextView loggingInText;
    private TextView fetchingNodesText;
    private TextView prepareNodesText;
    private TextView serversBusyText;
    private ScrollView scrollView;

    private RelativeLayout forgotPassLayout;
    private TextView forgotPassTitle;
    private TextView forgotPassFirstP;
    private TextView forgotPassSecondP;
    private TextView forgotPassAction;
    private Button yesMK;
    private Button noMK;

    private RelativeLayout parkAccountLayout;
    private TextView parkAccountTitle;
    private TextView parkAccountFirstP;
    private TextView parkAccountSecondP;
    private Button parkAccountButton;

    private ProgressBar loginInProgressPb;
    private TextView loginInProgressInfo;

    private CountDownTimer timer;
    private boolean firstRequestUpdate = true;

    private float scaleH, scaleW;
    private float density;
    private DisplayMetrics outMetrics;
    private Display display;

    private DatabaseHandler dbH;
    private Handler handler = new Handler();
    private ChatSettings chatSettings;

    private String lastEmail;
    private String lastPassword;
    private String gSession;
    private boolean resumeSesion = false;

    private MegaApiAndroid megaApi;
    private MegaChatApiAndroid megaChatApi;
    private String confirmLink;

    int numberOfClicksKarere = 0;
    int numberOfClicksSDK = 0;

    private boolean firstTime = true;

    private boolean backWhileLogin;
    private boolean loginClicked = false;

    private Intent intentReceived = null;
    private Bundle extras = null;
    private Uri uriData = null;
    private String action = null;
    private String url = null;
    private long parentHandle = -1;
    private long idChatToJoin = -1;

    private String emailTemp = null;
    private String passwdTemp = null;

    private RelativeLayout loginEmailErrorLayout;
    private RelativeLayout loginPasswordErrorLayout;
    private TextView loginEmailErrorText;
    private TextView loginPasswordErrorText;

    private Drawable login_background;
    private Drawable password_background;

    private ImageView toggleButton;
    private boolean passwdVisibility;

    Toolbar tB;
    LinearLayout loginVerificationLayout;
    InputMethodManager imm;
    private EditTextPIN firstPin;
    private EditTextPIN secondPin;
    private EditTextPIN thirdPin;
    private EditTextPIN fourthPin;
    private EditTextPIN fifthPin;
    private EditTextPIN sixthPin;
    private StringBuilder sb = new StringBuilder();
    private String pin = null;
    private TextView pinError;
    private RelativeLayout lostYourDeviceButton;
    private ProgressBar verify2faProgressBar;

    private boolean isFirstTime = true;
    private boolean isErrorShown = false;
    private boolean is2FAEnabled = false;
    private boolean accountConfirmed = false;
    private boolean pinLongClick = false;

    private boolean twoFA = false;
<<<<<<< HEAD
    private Intent receivedIntent;
    private ArrayList<ShareInfo> shareInfos;
=======
    public static final String NAME_USER_LOCKED = "NAME_USER_LOCKED";
>>>>>>> 06a50058

    @Override
    public void onSaveInstanceState(Bundle outState) {
        logDebug("onSaveInstanceState");
        super.onSaveInstanceState(outState);
    }

    @Override
    public void onCreate (Bundle savedInstanceState){
        logDebug("onCreate");
        super.onCreate(savedInstanceState);

        if(context==null){
            logWarning("context is null");
            return;
        }
    }

    @Override
    public View onCreateView(LayoutInflater inflater, ViewGroup container, Bundle savedInstanceState) {
        logDebug("onCreateView");

        is2FAEnabled = false;
        accountConfirmed = false;

        loginClicked = false;
        backWhileLogin = false;

        UserCredentials credentials = dbH.getCredentials();
        if (credentials != null) {
            logDebug("Credentials NOT null");
            firstTime = false;
        }
        else{
            firstTime = true;
        }

        chatSettings = dbH.getChatSettings();
        if(chatSettings==null){
            logDebug("chatSettings is null --> enable chat by default");
            chatSettings = new ChatSettings();
            dbH.setChatSettings(chatSettings);
        }

        display = ((Activity)context).getWindowManager().getDefaultDisplay();
        outMetrics = new DisplayMetrics ();
        display.getMetrics(outMetrics);
        density  = getResources().getDisplayMetrics().density;

        scaleW = getScaleW(outMetrics, density);
        scaleH = getScaleH(outMetrics, density);

        View v = inflater.inflate(R.layout.fragment_login, container, false);

        scrollView = (ScrollView) v.findViewById(R.id.scroll_view_login);

        loginTitle = (TextView) v.findViewById(R.id.login_text_view);

        loginTitle.setText(R.string.login_text);
        loginTitle.setOnClickListener(this);

        et_user = (EditText) v.findViewById(R.id.login_email_text);

        et_user.setCursorVisible(true);
        et_user.getBackground().clearColorFilter();
        et_user.requestFocus();

        et_user.addTextChangedListener(new TextWatcher() {
            @Override
            public void beforeTextChanged(CharSequence charSequence, int i, int i1, int i2) {

            }

            @Override
            public void onTextChanged(CharSequence charSequence, int i, int i1, int i2) {

            }

            @Override
            public void afterTextChanged(Editable editable) {
                quitError(et_user);
            }
        });

        login_background = et_user.getBackground().mutate().getConstantState().newDrawable();

        loginEmailErrorLayout = (RelativeLayout) v.findViewById(R.id.login_email_text_error);
        loginEmailErrorLayout.setVisibility(View.GONE);

        loginEmailErrorText = (TextView) v.findViewById(R.id.login_email_text_error_text);

        toggleButton = (ImageView) v.findViewById(R.id.toggle_button);
        toggleButton.setOnClickListener(this);
        passwdVisibility = false;

        et_password = (EditText) v.findViewById(R.id.login_password_text);

        et_password.setCursorVisible(true);
        et_password.getBackground().clearColorFilter();

        et_password.setOnEditorActionListener(new TextView.OnEditorActionListener() {

            @Override
            public boolean onEditorAction(TextView v, int actionId, KeyEvent event) {
                if (actionId == EditorInfo.IME_ACTION_DONE) {
                    submitForm();
                    return true;
                }
                return false;
            }
        });

        et_password.addTextChangedListener(new TextWatcher() {
            @Override
            public void beforeTextChanged(CharSequence charSequence, int i, int i1, int i2) {
            }

            @Override
            public void onTextChanged(CharSequence charSequence, int i, int i1, int i2) {
            }

            @Override
            public void afterTextChanged(Editable editable) {
                quitError(et_password);
            }
        });

        et_password.setOnFocusChangeListener(new View.OnFocusChangeListener() {
            @Override
            public void onFocusChange(View v, boolean hasFocus) {
                if (hasFocus) {
                    toggleButton.setVisibility(View.VISIBLE);
                    toggleButton.setImageDrawable(ContextCompat.getDrawable(context, R.drawable.ic_b_shared_read));
                }
                else {
                    toggleButton.setVisibility(View.GONE);
                    passwdVisibility = false;
                    showHidePassword();
                }
            }
        });

        password_background = et_password.getBackground().mutate().getConstantState().newDrawable();

        loginPasswordErrorLayout = (RelativeLayout) v.findViewById(R.id.login_password_text_error);
        loginPasswordErrorLayout.setVisibility(View.GONE);

        loginPasswordErrorText = (TextView) v.findViewById(R.id.login_password_text_error_text);

        bLogin = (Button) v.findViewById(R.id.button_login_login);
        bLogin.setText(getString(R.string.login_text).toUpperCase(Locale.getDefault()));
        bLogin.setOnClickListener(this);

        loginInProgressPb = v.findViewById(R.id.pb_login_in_progress);
        loginInProgressInfo = v.findViewById(R.id.text_login_tip);

        bForgotPass = (TextView) v.findViewById(R.id.button_forgot_pass);
        bForgotPass.setText(getString(R.string.forgot_pass).toUpperCase(Locale.getDefault()));
        bForgotPass.setOnClickListener(this);

        loginCreateAccount = (LinearLayout) v.findViewById(R.id.login_create_account_layout);

        newToMega = (TextView) v.findViewById(R.id.text_newToMega);
        newToMega.setOnClickListener(this);

        bRegister = (TextView) v.findViewById(R.id.button_create_account_login);

        bRegister.setText(getString(R.string.create_account).toUpperCase(Locale.getDefault()));
        bRegister.setOnClickListener(this);

        loginLogin = (LinearLayout) v.findViewById(R.id.login_login_layout);
        loginLoggingIn = (LinearLayout) v.findViewById(R.id.login_logging_in_layout);
        loginProgressBar = (ProgressBar) v.findViewById(R.id.login_progress_bar);
        loginFetchNodesProgressBar = (ProgressBar) v.findViewById(R.id.login_fetching_nodes_bar);
        generatingKeysText = (TextView) v.findViewById(R.id.login_generating_keys_text);
        queryingSignupLinkText = (TextView) v.findViewById(R.id.login_query_signup_link_text);
        confirmingAccountText = (TextView) v.findViewById(R.id.login_confirm_account_text);
        loggingInText = (TextView) v.findViewById(R.id.login_logging_in_text);
        fetchingNodesText = (TextView) v.findViewById(R.id.login_fetch_nodes_text);
        prepareNodesText = (TextView) v.findViewById(R.id.login_prepare_nodes_text);
        serversBusyText = (TextView) v.findViewById(R.id.login_servers_busy_text);

        loginLogin.setVisibility(View.VISIBLE);
        loginCreateAccount.setVisibility(View.VISIBLE);
        loginLoggingIn.setVisibility(View.GONE);
        generatingKeysText.setVisibility(View.GONE);
        loggingInText.setVisibility(View.GONE);
        fetchingNodesText.setVisibility(View.GONE);
        prepareNodesText.setVisibility(View.GONE);
        loginProgressBar.setVisibility(View.GONE);
        queryingSignupLinkText.setVisibility(View.GONE);
        confirmingAccountText.setVisibility(View.GONE);
        serversBusyText.setVisibility(View.GONE);
//		loginLogin.setVisibility(View.GONE);
//		loginCreateAccount.setVisibility(View.GONE);
//		loginDelimiter.setVisibility(View.GONE);
//		loginLoggingIn.setVisibility(View.VISIBLE);
//		generatingKeysText.setVisibility(View.VISIBLE);
//		loggingInText.setVisibility(View.VISIBLE);
//		fetchingNodesText.setVisibility(View.VISIBLE);
//		prepareNodesText.setVisibility(View.VISIBLE);
//		loginProgressBar.setVisibility(View.VISIBLE);
//		queryingSignupLinkText.setVisibility(View.VISIBLE);
//		confirmingAccountText.setVisibility(View.VISIBLE);

        forgotPassLayout = (RelativeLayout) v.findViewById(R.id.forgot_pass_full_layout);
        forgotPassTitle = (TextView) v.findViewById(R.id.title_forgot_pass_layout);
        RelativeLayout.LayoutParams forgotPassTitleParams = (RelativeLayout.LayoutParams)forgotPassTitle.getLayoutParams();
        forgotPassTitleParams.setMargins(scaleWidthPx(24, outMetrics), scaleHeightPx(70, outMetrics), scaleWidthPx(24, outMetrics), 0);
        forgotPassTitle.setLayoutParams(forgotPassTitleParams);

        forgotPassFirstP = (TextView) v.findViewById(R.id.first_par_forgot_pass_layout);
        RelativeLayout.LayoutParams firstParParams = (RelativeLayout.LayoutParams)forgotPassFirstP.getLayoutParams();
        firstParParams.setMargins(scaleWidthPx(24, outMetrics), scaleHeightPx(20, outMetrics), scaleWidthPx(24, outMetrics), 0);
        forgotPassFirstP.setLayoutParams(firstParParams);

        forgotPassSecondP = (TextView) v.findViewById(R.id.second_par_forgot_pass_layout);
        RelativeLayout.LayoutParams secondParParams = (RelativeLayout.LayoutParams)forgotPassSecondP.getLayoutParams();
        secondParParams.setMargins(scaleWidthPx(24, outMetrics), scaleHeightPx(20, outMetrics), scaleWidthPx(24, outMetrics), 0);
        forgotPassSecondP.setLayoutParams(secondParParams);

        forgotPassAction = (TextView) v.findViewById(R.id.action_forgot_pass_layout);
        RelativeLayout.LayoutParams actionParams = (RelativeLayout.LayoutParams)forgotPassAction.getLayoutParams();
        actionParams.setMargins(scaleWidthPx(24, outMetrics), scaleHeightPx(25, outMetrics), scaleWidthPx(24, outMetrics), 0);
        forgotPassAction.setLayoutParams(actionParams);

        yesMK = (Button) v.findViewById(R.id.yes_MK_button);
        LinearLayout.LayoutParams yesMKParams = (LinearLayout.LayoutParams)yesMK.getLayoutParams();
        yesMKParams.setMargins(scaleWidthPx(20, outMetrics), scaleHeightPx(25, outMetrics), 0, 0);
        yesMK.setLayoutParams(yesMKParams);
        yesMK.setOnClickListener(this);
        if (Build.VERSION.SDK_INT >= Build.VERSION_CODES.LOLLIPOP) {
            yesMK.setBackground(ContextCompat.getDrawable(context, R.drawable.ripple_upgrade));
        }

        noMK = (Button) v.findViewById(R.id.no_MK_button);
        LinearLayout.LayoutParams noMKParams = (LinearLayout.LayoutParams)noMK.getLayoutParams();
        noMKParams.setMargins(scaleWidthPx(16, outMetrics), scaleHeightPx(25, outMetrics), 0, 0);
        noMK.setLayoutParams(noMKParams);
        noMK.setOnClickListener(this);
        if (Build.VERSION.SDK_INT >= Build.VERSION_CODES.LOLLIPOP) {
            noMK.setBackground(ContextCompat.getDrawable(context, R.drawable.ripple_upgrade));
        }

        parkAccountLayout = (RelativeLayout) v.findViewById(R.id.park_account_layout);
        parkAccountTitle = (TextView) v.findViewById(R.id.title_park_account_layout);
        RelativeLayout.LayoutParams parkAccountTitleParams = (RelativeLayout.LayoutParams)parkAccountTitle.getLayoutParams();
        parkAccountTitleParams.setMargins(scaleWidthPx(24, outMetrics), scaleHeightPx(70, outMetrics), scaleWidthPx(24, outMetrics), 0);
        parkAccountTitle.setLayoutParams(parkAccountTitleParams);

        parkAccountFirstP = (TextView) v.findViewById(R.id.first_par_park_account_layout);
        RelativeLayout.LayoutParams parkAccountFParams = (RelativeLayout.LayoutParams)parkAccountFirstP.getLayoutParams();
        parkAccountFParams.setMargins(scaleWidthPx(24, outMetrics), scaleHeightPx(20, outMetrics), scaleWidthPx(24, outMetrics), 0);
        parkAccountFirstP.setLayoutParams(parkAccountFParams);

        parkAccountSecondP = (TextView) v.findViewById(R.id.second_par_park_account_layout);
        RelativeLayout.LayoutParams parkAccountSParams = (RelativeLayout.LayoutParams)parkAccountSecondP.getLayoutParams();
        parkAccountSParams.setMargins(scaleWidthPx(24, outMetrics), scaleHeightPx(20, outMetrics), scaleWidthPx(24, outMetrics), 0);
        parkAccountSecondP.setLayoutParams(parkAccountSParams);

        parkAccountButton = (Button) v.findViewById(R.id.park_account_button);
        RelativeLayout.LayoutParams parkButtonParams = (RelativeLayout.LayoutParams)parkAccountButton.getLayoutParams();
        parkButtonParams.setMargins(0, scaleHeightPx(25, outMetrics),  scaleWidthPx(24, outMetrics), 0);
        parkAccountButton.setLayoutParams(parkButtonParams);
        parkAccountButton.setOnClickListener(this);

        tB  =(Toolbar) v.findViewById(R.id.toolbar_login);
        loginVerificationLayout = (LinearLayout) v.findViewById(R.id.login_2fa);
        loginVerificationLayout.setVisibility(View.GONE);
        lostYourDeviceButton = (RelativeLayout) v.findViewById(R.id.lost_authentication_device);
        lostYourDeviceButton.setOnClickListener(this);
        pinError = (TextView) v.findViewById(R.id.pin_2fa_error_login);
        pinError.setVisibility(View.GONE);
        verify2faProgressBar = (ProgressBar) v.findViewById(R.id.progressbar_verify_2fa);

        imm = (InputMethodManager) context.getSystemService(INPUT_METHOD_SERVICE);

        firstPin = (EditTextPIN) v.findViewById(R.id.pin_first_login);
        firstPin.setOnLongClickListener(this);
        firstPin.setOnFocusChangeListener(this);
        imm.showSoftInput(firstPin, InputMethodManager.SHOW_FORCED);
        firstPin.addTextChangedListener(new TextWatcher() {
            @Override
            public void beforeTextChanged(CharSequence s, int start, int count, int after) {

            }

            @Override
            public void onTextChanged(CharSequence s, int start, int before, int count) {

            }

            @Override
            public void afterTextChanged(Editable s) {
                if(firstPin.length() != 0){
                    secondPin.requestFocus();
                    secondPin.setCursorVisible(true);

                    if (isFirstTime && !pinLongClick){
                        secondPin.setText("");
                        thirdPin.setText("");
                        fourthPin.setText("");
                        fifthPin.setText("");
                        sixthPin.setText("");
                    }
                    else if (pinLongClick) {
                        pasteClipboard();
                    }
                    else  {
                        permitVerify();
                    }
                }
                else {
                    if (isErrorShown){
                        verifyQuitError();
                    }
                }
            }
        });

        secondPin = (EditTextPIN) v.findViewById(R.id.pin_second_login);
        secondPin.setOnLongClickListener(this);
        secondPin.setOnFocusChangeListener(this);
        imm.showSoftInput(secondPin, InputMethodManager.SHOW_FORCED);
        secondPin.addTextChangedListener(new TextWatcher() {
            @Override
            public void beforeTextChanged(CharSequence s, int start, int count, int after) {

            }

            @Override
            public void onTextChanged(CharSequence s, int start, int before, int count) {

            }

            @Override
            public void afterTextChanged(Editable s) {
                if (secondPin.length() != 0){
                    thirdPin.requestFocus();
                    thirdPin.setCursorVisible(true);

                    if (isFirstTime && !pinLongClick) {
                        thirdPin.setText("");
                        fourthPin.setText("");
                        fifthPin.setText("");
                        sixthPin.setText("");
                    }
                    else if (pinLongClick) {
                        pasteClipboard();
                    }
                    else  {
                        permitVerify();
                    }
                }
                else {
                    if (isErrorShown){
                        verifyQuitError();
                    }
                }
            }
        });

        thirdPin = (EditTextPIN) v.findViewById(R.id.pin_third_login);
        thirdPin.setOnLongClickListener(this);
        thirdPin.setOnFocusChangeListener(this);
        imm.showSoftInput(thirdPin, InputMethodManager.SHOW_FORCED);
        thirdPin.addTextChangedListener(new TextWatcher() {
            @Override
            public void beforeTextChanged(CharSequence s, int start, int count, int after) {

            }

            @Override
            public void onTextChanged(CharSequence s, int start, int before, int count) {

            }

            @Override
            public void afterTextChanged(Editable s) {
                if (thirdPin.length()!= 0){
                    fourthPin.requestFocus();
                    fourthPin.setCursorVisible(true);

                    if (isFirstTime && !pinLongClick) {
                        fourthPin.setText("");
                        fifthPin.setText("");
                        sixthPin.setText("");
                    }
                    else if (pinLongClick) {
                        pasteClipboard();
                    }
                    else  {
                        permitVerify();
                    }
                }
                else {
                    if (isErrorShown){
                        verifyQuitError();
                    }
                }
            }
        });

        fourthPin = (EditTextPIN) v.findViewById(R.id.pin_fouth_login);
        fourthPin.setOnLongClickListener(this);
        fourthPin.setOnFocusChangeListener(this);
        imm.showSoftInput(fourthPin, InputMethodManager.SHOW_FORCED);
        fourthPin.addTextChangedListener(new TextWatcher() {
            @Override
            public void beforeTextChanged(CharSequence s, int start, int count, int after) {

            }

            @Override
            public void onTextChanged(CharSequence s, int start, int before, int count) {

            }

            @Override
            public void afterTextChanged(Editable s) {
                if (fourthPin.length()!=0){
                    fifthPin.requestFocus();
                    fifthPin.setCursorVisible(true);

                    if (isFirstTime && !pinLongClick) {
                        fifthPin.setText("");
                        sixthPin.setText("");
                    }
                    else if (pinLongClick) {
                        pasteClipboard();
                    }
                    else  {
                        permitVerify();
                    }
                }
                else {
                    if (isErrorShown){
                        verifyQuitError();
                    }
                }
            }
        });

        fifthPin = (EditTextPIN) v.findViewById(R.id.pin_fifth_login);
        fifthPin.setOnLongClickListener(this);
        fifthPin.setOnFocusChangeListener(this);
        imm.showSoftInput(fifthPin, InputMethodManager.SHOW_FORCED);
        fifthPin.addTextChangedListener(new TextWatcher() {
            @Override
            public void beforeTextChanged(CharSequence s, int start, int count, int after) {

            }

            @Override
            public void onTextChanged(CharSequence s, int start, int before, int count) {

            }

            @Override
            public void afterTextChanged(Editable s) {
                if (fifthPin.length()!=0){
                    sixthPin.requestFocus();
                    sixthPin.setCursorVisible(true);

                    if (isFirstTime && !pinLongClick) {
                        sixthPin.setText("");
                    }
                    else if (pinLongClick) {
                        pasteClipboard();
                    }
                    else  {
                        permitVerify();
                    }
                }
                else {
                    if (isErrorShown){
                        verifyQuitError();
                    }
                }
            }
        });

        sixthPin = (EditTextPIN) v.findViewById(R.id.pin_sixth_login);
        sixthPin.setOnLongClickListener(this);
        sixthPin.setOnFocusChangeListener(this);
        imm.showSoftInput(sixthPin, InputMethodManager.SHOW_FORCED);
        sixthPin.addTextChangedListener(new TextWatcher() {
            @Override
            public void beforeTextChanged(CharSequence s, int start, int count, int after) {

            }

            @Override
            public void onTextChanged(CharSequence s, int start, int before, int count) {

            }

            @Override
            public void afterTextChanged(Editable s) {
                if (sixthPin.length()!=0){
                    sixthPin.setCursorVisible(true);
                    hideKeyboard((LoginActivityLollipop)context, 0);

                    if (pinLongClick) {
                        pasteClipboard();
                    }
                    else {
                        permitVerify();
                    }
                }
                else {
                    if (isErrorShown){
                        verifyQuitError();
                    }
                }
            }
        });
        ((LoginActivityLollipop) context).getWindow().setSoftInputMode(WindowManager.LayoutParams.SOFT_INPUT_STATE_HIDDEN);

        firstPin.setGravity(Gravity.CENTER_HORIZONTAL);
        android.view.ViewGroup.LayoutParams paramsb1 = firstPin.getLayoutParams();
        if (getResources().getConfiguration().orientation == Configuration.ORIENTATION_PORTRAIT) {
            paramsb1.width = scaleWidthPx(42, outMetrics);
        }
        else {
            paramsb1.width = scaleWidthPx(25, outMetrics);
        }
        firstPin.setLayoutParams(paramsb1);
        LinearLayout.LayoutParams textParams = (LinearLayout.LayoutParams)firstPin.getLayoutParams();
        textParams.setMargins(0, 0, scaleWidthPx(8, outMetrics), 0);
        firstPin.setLayoutParams(textParams);

        secondPin.setGravity(Gravity.CENTER_HORIZONTAL);
        android.view.ViewGroup.LayoutParams paramsb2 = secondPin.getLayoutParams();
        if (getResources().getConfiguration().orientation == Configuration.ORIENTATION_PORTRAIT) {
            paramsb2.width = scaleWidthPx(42, outMetrics);
        }
        else {
            paramsb2.width = scaleWidthPx(25, outMetrics);
        }
        secondPin.setLayoutParams(paramsb2);
        textParams = (LinearLayout.LayoutParams)secondPin.getLayoutParams();
        textParams.setMargins(0, 0, scaleWidthPx(8, outMetrics), 0);
        secondPin.setLayoutParams(textParams);
        secondPin.setEt(firstPin);

        thirdPin.setGravity(Gravity.CENTER_HORIZONTAL);
        android.view.ViewGroup.LayoutParams paramsb3 = thirdPin.getLayoutParams();
        if (getResources().getConfiguration().orientation == Configuration.ORIENTATION_PORTRAIT) {
            paramsb3.width = scaleWidthPx(42, outMetrics);
        }
        else {
            paramsb3.width = scaleWidthPx(25, outMetrics);
        }
        thirdPin.setLayoutParams(paramsb3);
        textParams = (LinearLayout.LayoutParams)thirdPin.getLayoutParams();
        textParams.setMargins(0, 0, scaleWidthPx(25, outMetrics), 0);
        thirdPin.setLayoutParams(textParams);
        thirdPin.setEt(secondPin);

        fourthPin.setGravity(Gravity.CENTER_HORIZONTAL);
        android.view.ViewGroup.LayoutParams paramsb4 = fourthPin.getLayoutParams();
        if (getResources().getConfiguration().orientation == Configuration.ORIENTATION_PORTRAIT) {
            paramsb4.width = scaleWidthPx(42, outMetrics);
        }
        else {
            paramsb4.width = scaleWidthPx(25, outMetrics);
        }
        fourthPin.setLayoutParams(paramsb4);
        textParams = (LinearLayout.LayoutParams)fourthPin.getLayoutParams();
        textParams.setMargins(0, 0, scaleWidthPx(8, outMetrics), 0);
        fourthPin.setLayoutParams(textParams);
        fourthPin.setEt(thirdPin);

        fifthPin.setGravity(Gravity.CENTER_HORIZONTAL);
        android.view.ViewGroup.LayoutParams paramsb5 = fifthPin.getLayoutParams();
        if (getResources().getConfiguration().orientation == Configuration.ORIENTATION_PORTRAIT) {
            paramsb5.width = scaleWidthPx(42, outMetrics);
        }
        else {
            paramsb5.width = scaleWidthPx(25, outMetrics);
        }
        fifthPin.setLayoutParams(paramsb5);
        textParams = (LinearLayout.LayoutParams)fifthPin.getLayoutParams();
        textParams.setMargins(0, 0, scaleWidthPx(8, outMetrics), 0);
        fifthPin.setLayoutParams(textParams);
        fifthPin.setEt(fourthPin);

        sixthPin.setGravity(Gravity.CENTER_HORIZONTAL);
        android.view.ViewGroup.LayoutParams paramsb6 = sixthPin.getLayoutParams();
        if (getResources().getConfiguration().orientation == Configuration.ORIENTATION_PORTRAIT) {
            paramsb6.width = scaleWidthPx(42, outMetrics);
        }
        else {
            paramsb6.width = scaleWidthPx(25, outMetrics);
        }
        sixthPin.setLayoutParams(paramsb6);
        textParams = (LinearLayout.LayoutParams)sixthPin.getLayoutParams();
        textParams.setMargins(0, 0, 0, 0);
        sixthPin.setLayoutParams(textParams);
        sixthPin.setEt(fifthPin);

        intentReceived = ((LoginActivityLollipop) context).getIntent();
        if(intentReceived!=null){
            action = intentReceived.getAction();
            if(action!=null) {
                logDebug("action is: " + action);
                if (ACTION_CONFIRM.equals(action)) {
                    handleConfirmationIntent(intentReceived);
                    return v;
                } else if (action.equals(ACTION_RESET_PASS)) {
                    String link = intentReceived.getDataString();
                    if (link != null) {
                        logDebug("Link to resetPass: " + link);
                        showDialogInsertMKToChangePass(link);
                        return v;
                    }
                } else if (action.equals(ACTION_PASS_CHANGED)) {
                    int result = intentReceived.getIntExtra("RESULT", -20);
                    if (result == 0) {
                        logDebug("Show success mesage");
                        ((LoginActivityLollipop)context).showSnackbar(getString(R.string.pass_changed_alert));
                        return v;
                    } else if (result == MegaError.API_EARGS) {
                        logWarning("Incorrect arguments!");
                        ((LoginActivityLollipop)context).showSnackbar(getString(R.string.general_text_error));
                        return v;
                    } else if (result == MegaError.API_EKEY) {
                        logWarning("Incorrect MK when changing pass");
//                        ((LoginActivityLollipop)context).showSnackbar(getString(R.string.incorrect_MK));
                        ((LoginActivityLollipop)context).showAlertIncorrectRK();
                        return v;
                    } else {
                        logError("Error when changing pass - show error message");
                        ((LoginActivityLollipop)context).showSnackbar(getString(R.string.general_text_error));
                        return v;
                    }
                } else if (action.equals(ACTION_PARK_ACCOUNT)) {
                    String link = intentReceived.getDataString();
                    if (link != null) {
                        logDebug("Link to parkAccount: " + link);
                        showConfirmationParkAccount(link);
                        return v;
                    } else {
                        logError("Error when parking account - show error message");
                        showAlert(context, getString(R.string.general_text_error), getString(R.string.general_error_word));
                        return v;
                    }
                }
                else if (action.equals(ACTION_CANCEL_DOWNLOAD)) {
                    ((LoginActivityLollipop)context).showConfirmationCancelAllTransfers();

                }
            }
            else{
                logWarning("ACTION NULL");
            }
        }
        else{
            logWarning("No INTENT");
        }

        logDebug("et_user.getText(): " + et_user.getText());
        if (credentials != null && !((LoginActivityLollipop) context).isBackFromLoginPage){
            logDebug("Credentials NOT null");
            if ((intentReceived != null) && (action != null)){
                if (action.equals(ACTION_REFRESH)){
                    MegaApplication.setLoggingIn(true);
                    parentHandle = intentReceived.getLongExtra("PARENT_HANDLE", -1);
                    startLoginInProcess();
                    return v;
                }
                else if (action.equals(ACTION_REFRESH_STAGING)){
                    twoFA = true;
                    parentHandle = intentReceived.getLongExtra("PARENT_HANDLE", -1);
                    startFastLogin();
                    return v;
                }
                else if (action.equals(ACTION_ENABLE_CHAT)){
                    logDebug("With credentials -> intentReceived ACTION_ENABLE_CHAT");
                    enableChat();
                    return v;
                }
                else{

                    if(action.equals(ACTION_OPEN_MEGA_FOLDER_LINK)){
                        url = intentReceived.getDataString();
                    }
                    else if(action.equals(ACTION_IMPORT_LINK_FETCH_NODES)){
                        url = intentReceived.getDataString();
                    }
                    else if(action.equals(ACTION_CHANGE_MAIL)){
                        logDebug("intent received ACTION_CHANGE_MAIL");
                        url = intentReceived.getDataString();
                    }
                    else if(action.equals(ACTION_CANCEL_ACCOUNT)){
                        logDebug("intent received ACTION_CANCEL_ACCOUNT");
                        url = intentReceived.getDataString();
                    }
                    else if (action.equals(ACTION_FILE_PROVIDER)){
                        uriData = intentReceived.getData();
                        extras = intentReceived.getExtras();
                        url = null;
                    }
                    else if(action.equals(ACTION_OPEN_HANDLE_NODE)){
                        url = intentReceived.getDataString();
                    }
                    else if(action.equals(ACTION_OPEN_FILE_LINK_ROOTNODES_NULL)){
                        uriData = intentReceived.getData();
                    }
                    else if(action.equals(ACTION_OPEN_FOLDER_LINK_ROOTNODES_NULL)){
                        uriData = intentReceived.getData();
                    }
                    else if(action.equals(ACTION_OPEN_CHAT_LINK)) {
                        url = intentReceived.getDataString();
                    }
                    else if (action.equals(ACTION_JOIN_OPEN_CHAT_LINK)) {
                        url = intentReceived.getDataString();
                        idChatToJoin = intentReceived.getLongExtra("idChatToJoin", -1);
                    }

                    MegaNode rootNode = megaApi.getRootNode();
                    if (rootNode != null){
                        Intent intent = new Intent(context, ManagerActivityLollipop.class);
                        if (action != null){
//							if (action.equals(ManagerActivityLollipop.ACTION_FILE_EXPLORER_UPLOAD)){
//								intent = new Intent(this, FileExplorerActivityLollipop.class);
//								if(extras != null)
//								{
//									intent.putExtras(extras);
//								}
//								intent.setData(uriData);
//							}
                            if (action.equals(ACTION_FILE_PROVIDER)){
                                intent = new Intent(context, FileProviderActivity.class);
                                if(extras != null)
                                {
                                    intent.putExtras(extras);
                                }
                                intent.setData(uriData);
                            }
                            else if (action.equals(ACTION_OPEN_FILE_LINK_ROOTNODES_NULL)){
                                intent = new Intent(context, FileLinkActivityLollipop.class);
                                intent.setFlags(Intent.FLAG_ACTIVITY_CLEAR_TOP);
                                action = ACTION_OPEN_MEGA_LINK;
                                intent.setData(uriData);
                            }
                            else if (action.equals(ACTION_OPEN_FOLDER_LINK_ROOTNODES_NULL)){
                                intent = new Intent(context, FolderLinkActivityLollipop.class);
                                intent.setFlags(Intent.FLAG_ACTIVITY_CLEAR_TOP);
                                action = ACTION_OPEN_MEGA_FOLDER_LINK;
                                intent.setData(uriData);
                            }
                            else  if (action.equals(ACTION_OPEN_CONTACTS_SECTION)){
                                intent.setFlags(Intent.FLAG_ACTIVITY_CLEAR_TOP);
                                action = ACTION_OPEN_CONTACTS_SECTION;
                                if(intentReceived.getLongExtra(CONTACT_HANDLE, -1) != -1){
                                    intent.putExtra(CONTACT_HANDLE, intentReceived.getLongExtra(CONTACT_HANDLE, -1));
                                }
                            }

                            intent.setAction(action);
                            if (url != null){
                                intent.setData(Uri.parse(url));
                            }
                        }
                        if (Build.VERSION.SDK_INT >= Build.VERSION_CODES.HONEYCOMB){
                            intent.addFlags(Intent.FLAG_ACTIVITY_CLEAR_TASK);
                        }

                        if (Build.VERSION.SDK_INT < Build.VERSION_CODES.O) {
                            ((LoginActivityLollipop) context).startCameraUploadService(false, 5 * 60 * 1000);
                        }

                        logDebug("Empty completed transfers data");
                        dbH.emptyCompletedTransfers();

                        this.startActivity(intent);
                        ((LoginActivityLollipop) context).finish();
                    }
                    else{
                        startFastLogin();
                        return v;
                    }
                }
            }
            else{
                MegaNode rootNode = megaApi.getRootNode();
                if (rootNode != null && !((LoginActivityLollipop)context).isFetchingNodes){

                    logDebug("rootNode != null");
                    Intent intent = new Intent(context, ManagerActivityLollipop.class);
                    if (action != null){

                        if (action.equals(ACTION_FILE_PROVIDER)){
                            intent = new Intent(context, FileProviderActivity.class);
                            if(extras != null)
                            {
                                intent.putExtras(extras);
                            }
                            intent.setData(uriData);
                        }
                        else if (action.equals(ACTION_OPEN_FILE_LINK_ROOTNODES_NULL)){
                            intent = new Intent(context, FileLinkActivityLollipop.class);
                            intent.setFlags(Intent.FLAG_ACTIVITY_CLEAR_TOP);
                            action = ACTION_OPEN_MEGA_LINK;
                            intent.setData(uriData);
                        }
                        else if (action.equals(ACTION_OPEN_FOLDER_LINK_ROOTNODES_NULL)){
                            intent = new Intent(context, FolderLinkActivityLollipop.class);
                            intent.setFlags(Intent.FLAG_ACTIVITY_CLEAR_TOP);
                            action = ACTION_OPEN_MEGA_FOLDER_LINK;
                            intent.setData(uriData);
                        }
                        else if (action.equals(ACTION_OPEN_CONTACTS_SECTION)){
                            intent.setFlags(Intent.FLAG_ACTIVITY_CLEAR_TOP);
                            if(intentReceived.getLongExtra(CONTACT_HANDLE, -1) != -1){
                                intent.putExtra(CONTACT_HANDLE, intentReceived.getLongExtra(CONTACT_HANDLE, -1));
                            }
                        }
                        intent.setAction(action);
                        if (url != null){
                            intent.setData(Uri.parse(url));
                        }
                    }
                    if (Build.VERSION.SDK_INT >= Build.VERSION_CODES.HONEYCOMB){
                        intent.addFlags(Intent.FLAG_ACTIVITY_CLEAR_TASK);
                    }

                    MegaPreferences prefs = dbH.getPreferences();
                    if(prefs!=null)
                    {
                        if (prefs.getCamSyncEnabled() != null){
                            if (Boolean.parseBoolean(prefs.getCamSyncEnabled())){
                                if (Build.VERSION.SDK_INT < Build.VERSION_CODES.O) {
                                    ((LoginActivityLollipop) context).startCameraUploadService(false, 30 * 1000);
                                }
                            }
                        }
                    }

                    logDebug("Empty completed transfers data");
                    dbH.emptyCompletedTransfers();
                    this.startActivity(intent);
                    ((LoginActivityLollipop) context).finish();
                }
                else{
                    logWarning("rootNode == null");
                    startFastLogin();
                    return v;
                }
            }
        }
        else {
            logDebug("Credentials IS NULL");
            if ((intentReceived != null)) {
                logDebug("INTENT NOT NULL");
                if (action != null) {
                    logDebug("ACTION NOT NULL");
                    Intent intent;
                    if (action.equals(ACTION_FILE_PROVIDER)) {
                        intent = new Intent(context, FileProviderActivity.class);
                        if (extras != null) {
                            intent.putExtras(extras);
                        }
                        intent.setData(uriData);
                        intent.setAction(action);
                    }
                    else if (action.equals(ACTION_FILE_EXPLORER_UPLOAD)) {
                        ((LoginActivityLollipop)context).showSnackbar(getString(R.string.login_before_share));
                    }
                    else if (action.equals(ACTION_JOIN_OPEN_CHAT_LINK)) {
                        url = intentReceived.getDataString();
                        idChatToJoin = intentReceived.getLongExtra("idChatToJoin", -1);
                    }
                }
            }
        }

        if ((passwdTemp != null) && (emailTemp != null)){
            submitForm(true);
        }

        logDebug("END onCreateView");
        return v;
    }

    void returnToLogin() {
        ((LoginActivityLollipop) context).hideAB();

        loginVerificationLayout.setVisibility(View.GONE);

        loginLoggingIn.setVisibility(View.GONE);
        loginLogin.setVisibility(View.VISIBLE);
        closeCancelDialog();
        scrollView.setBackgroundColor(getResources().getColor(R.color.background_create_account));
        loginCreateAccount.setVisibility(View.VISIBLE);
        queryingSignupLinkText.setVisibility(View.GONE);
        confirmingAccountText.setVisibility(View.GONE);
        generatingKeysText.setVisibility(View.GONE);
        loggingInText.setVisibility(View.GONE);
        fetchingNodesText.setVisibility(View.GONE);
        prepareNodesText.setVisibility(View.GONE);
        serversBusyText.setVisibility(View.GONE);
    }

    @Override
    public void onFocusChange(View v, boolean hasFocus) {
        switch (v.getId()) {
            case R.id.pin_first_login:{
                if (hasFocus) {
                    firstPin.setText("");
                }
                break;
            }
            case R.id.pin_second_login:{
                if (hasFocus) {
                    secondPin.setText("");
                }
                break;
            }
            case R.id.pin_third_login:{
                if (hasFocus) {
                    thirdPin.setText("");
                }
                break;
            }
            case R.id.pin_fouth_login:{
                if (hasFocus) {
                    fourthPin.setText("");
                }
                break;
            }
            case R.id.pin_fifth_login:{
                if (hasFocus) {
                    fifthPin.setText("");
                }
                break;
            }
            case R.id.pin_sixth_login:{
                if (hasFocus) {
                    sixthPin.setText("");
                }
                break;
            }
        }
    }

    void verifyQuitError(){
        isErrorShown = false;
        pinError.setVisibility(View.GONE);
        firstPin.setTextColor(ContextCompat.getColor(context, R.color.name_my_account));
        secondPin.setTextColor(ContextCompat.getColor(context, R.color.name_my_account));
        thirdPin.setTextColor(ContextCompat.getColor(context, R.color.name_my_account));
        fourthPin.setTextColor(ContextCompat.getColor(context, R.color.name_my_account));
        fifthPin.setTextColor(ContextCompat.getColor(context, R.color.name_my_account));
        sixthPin.setTextColor(ContextCompat.getColor(context, R.color.name_my_account));
    }

    void verifyShowError(){
        isFirstTime = false;
        isErrorShown = true;
        pinError.setVisibility(View.VISIBLE);
        closeCancelDialog();
        firstPin.setTextColor(ContextCompat.getColor(context, R.color.login_warning));
        secondPin.setTextColor(ContextCompat.getColor(context, R.color.login_warning));
        thirdPin.setTextColor(ContextCompat.getColor(context, R.color.login_warning));
        fourthPin.setTextColor(ContextCompat.getColor(context, R.color.login_warning));
        fifthPin.setTextColor(ContextCompat.getColor(context, R.color.login_warning));
        sixthPin.setTextColor(ContextCompat.getColor(context, R.color.login_warning));
    }

    void permitVerify(){
        logDebug("permitVerify");
        if (firstPin.length() == 1 && secondPin.length() == 1 && thirdPin.length() == 1 && fourthPin.length() == 1 && fifthPin.length() == 1 && sixthPin.length() == 1){
            hideKeyboard((LoginActivityLollipop)context, 0);
            if (sb.length()>0) {
                sb.delete(0, sb.length());
            }
            sb.append(firstPin.getText());
            sb.append(secondPin.getText());
            sb.append(thirdPin.getText());
            sb.append(fourthPin.getText());
            sb.append(fifthPin.getText());
            sb.append(sixthPin.getText());
            pin = sb.toString();

            if (!isErrorShown && pin != null){
                logDebug("Login with factor login");
                verify2faProgressBar.setVisibility(View.VISIBLE);
                MegaApplication.setLoggingIn(true);
                megaApi.multiFactorAuthLogin(lastEmail, lastPassword, pin, this);
            }
        }
    }

    public void showHidePassword () {
        if(!passwdVisibility){
            et_password.setInputType(InputType.TYPE_CLASS_TEXT | InputType.TYPE_TEXT_VARIATION_PASSWORD);
            et_password.setTypeface(Typeface.SANS_SERIF,Typeface.NORMAL);
            et_password.setSelection(et_password.getText().length());
        }else{
            et_password.setInputType(InputType.TYPE_TEXT_VARIATION_VISIBLE_PASSWORD);
            et_password.setSelection(et_password.getText().length());
        }
    }

    public void startLoginInProcess(){
        logDebug("startLoginInProcess");

        UserCredentials credentials = dbH.getCredentials();
        lastEmail = credentials.getEmail();
		gSession = credentials.getSession();

        loginLogin.setVisibility(View.GONE);
        loginCreateAccount.setVisibility(View.GONE);
        queryingSignupLinkText.setVisibility(View.GONE);
        confirmingAccountText.setVisibility(View.GONE);
        loginLoggingIn.setVisibility(View.VISIBLE);
        scrollView.setBackgroundColor(ContextCompat.getColor(context, R.color.white));
//					generatingKeysText.setVisibility(View.VISIBLE);
//					megaApi.fastLogin(gSession, this);

        loginProgressBar.setVisibility(View.VISIBLE);
        loginFetchNodesProgressBar.setVisibility(View.GONE);
        loggingInText.setVisibility(View.VISIBLE);
        fetchingNodesText.setVisibility(View.VISIBLE);
        prepareNodesText.setVisibility(View.GONE);
        serversBusyText.setVisibility(View.GONE);
        megaApi.fetchNodes(this);
    }

    public void enableChat(){
        logDebug("enableChat");

        UserCredentials credentials = dbH.getCredentials();
        lastEmail = credentials.getEmail();
        gSession = credentials.getSession();

        if (!MegaApplication.isLoggingIn()) {
            logDebug("isLogginIn false");
            MegaApplication.setLoggingIn(true);

            loginLogin.setVisibility(View.GONE);
            loginCreateAccount.setVisibility(View.GONE);
            queryingSignupLinkText.setVisibility(View.GONE);
            confirmingAccountText.setVisibility(View.GONE);
            loginLoggingIn.setVisibility(View.VISIBLE);
            scrollView.setBackgroundColor(ContextCompat.getColor(context, R.color.white));
//					generatingKeysText.setVisibility(View.VISIBLE);
//					megaApi.fastLogin(gSession, this);

            loginProgressBar.setVisibility(View.VISIBLE);
            loginFetchNodesProgressBar.setVisibility(View.GONE);
            loggingInText.setVisibility(View.VISIBLE);
            fetchingNodesText.setVisibility(View.GONE);
            prepareNodesText.setVisibility(View.GONE);
            serversBusyText.setVisibility(View.GONE);

            if(isChatEnabled()){
                logDebug("Chat is ENABLED");
                if (megaChatApi == null){
                    megaChatApi = ((MegaApplication) ((Activity)context).getApplication()).getMegaChatApi();
                }
                logDebug("INIT STATE: " + megaChatApi.getInitState());
                logDebug("addChatListener");
                megaChatApi.addChatListener(this);

                int ret = megaChatApi.getInitState();

                if(ret==MegaChatApi.INIT_NOT_DONE||ret==MegaChatApi.INIT_ERROR){
                    ret = megaChatApi.init(gSession);
                    logDebug("result of init ---> " + ret);
                    chatSettings = dbH.getChatSettings();
                    if (ret == MegaChatApi.INIT_NO_CACHE)
                    {
                        logDebug("condition ret == MegaChatApi.INIT_NO_CACHE");
                    }
                    else if (ret == MegaChatApi.INIT_ERROR)
                    {
                        logDebug("condition ret == MegaChatApi.INIT_ERROR");
                        // chat cannot initialize, disable chat completely
                        if(chatSettings==null) {
                            logWarning("ERROR----> Switch OFF chat");
                            chatSettings = new ChatSettings();
                            chatSettings.setEnabled(false+"");
                            dbH.setChatSettings(chatSettings);
                        }
                        else{
                            logWarning("ERROR----> Switch OFF chat");
                            dbH.setEnabledChat(false + "");
                        }
                        megaChatApi.logout(this);
                    }
                    else{
                        logDebug("enableChat: condition ret == OK -- chat correctly initialized");
                    }
                }
                else{
                    logDebug("Do not init, chat already initialized");
                }
            }
            else{
                logDebug("Chat is NOT ENABLED");
            }
            fetchingNodesText.setVisibility(View.VISIBLE);
            logDebug("Call to fechtNodes");
            megaApi.fetchNodes(this);
        }
        else{
            logWarning("Another login is processing");
        }
    }

    public void startFastLogin(){
        logDebug("startFastLogin");
        UserCredentials credentials = dbH.getCredentials();
        lastEmail = credentials.getEmail();
        gSession = credentials.getSession();

        loginLogin.setVisibility(View.GONE);
        scrollView.setBackgroundColor(ContextCompat.getColor(context, R.color.white));
        loginCreateAccount.setVisibility(View.GONE);
        queryingSignupLinkText.setVisibility(View.GONE);
        confirmingAccountText.setVisibility(View.GONE);
        loginLoggingIn.setVisibility(View.VISIBLE);
//						generatingKeysText.setVisibility(View.VISIBLE);
        loginProgressBar.setVisibility(View.VISIBLE);
        loginFetchNodesProgressBar.setVisibility(View.GONE);
        loggingInText.setVisibility(View.VISIBLE);
        fetchingNodesText.setVisibility(View.GONE);
        prepareNodesText.setVisibility(View.GONE);
        serversBusyText.setVisibility(View.GONE);
        resumeSesion = true;

        if (!MegaApplication.isLoggingIn()){

            MegaApplication.setLoggingIn(true);

            if(isChatEnabled()){
                logDebug("Chat is ENABLED");
                if (megaChatApi == null){
                    megaChatApi = ((MegaApplication) ((Activity)context).getApplication()).getMegaChatApi();
                }

                int ret = megaChatApi.getInitState();
                if(ret==MegaChatApi.INIT_NOT_DONE||ret==MegaChatApi.INIT_ERROR){
                    logDebug("INIT STATE: "+ret);

                    ret = megaChatApi.init(gSession);

                    logDebug("result of init ---> "+ret);
                    chatSettings = dbH.getChatSettings();
                    if (ret == MegaChatApi.INIT_NO_CACHE)
                    {
                        logDebug("condition ret == MegaChatApi.INIT_NO_CACHE");
                    }
                    else if (ret == MegaChatApi.INIT_ERROR)
                    {
                        // chat cannot initialize, disable chat completely
                        logDebug("condition ret == MegaChatApi.INIT_ERROR");
                        if(chatSettings==null) {
                            logWarning("ERROR----> Switch OFF chat");
                            chatSettings = new ChatSettings();
                            chatSettings.setEnabled(false+"");
                            dbH.setChatSettings(chatSettings);
                        }
                        else{
                            logWarning("ERROR----> Switch OFF chat");
                            dbH.setEnabledChat(false + "");
                        }
                        megaChatApi.logout(this);
                    }
                    else{
                        logDebug("condition ret == OK -- chat correctly initialized");
                    }
                    logDebug("After init: " + ret);
                }
                else{
                    logDebug("Do not init, chat already initialized: " + ret);
                }
            }
            else{
                logWarning("Chat is NOT ENABLED");
            }
            disableLoginButton();
            megaApi.fastLogin(gSession, this);
            if (intentReceived != null && intentReceived.getAction() != null && intentReceived.getAction().equals(ACTION_REFRESH_STAGING))  {
                logDebug("megaChatApi.refreshUrl()");
                megaChatApi.refreshUrl();
            }
        }
        else{
            logWarning("Another login is proccessing");
        }
    }

    private void submitForm(boolean fromConfirmAccount) {
        logDebug("fromConfirmAccount - " + fromConfirmAccount + " email: " + this.emailTemp + "__" + this.passwdTemp);

        lastEmail = this.emailTemp;
        lastPassword = this.passwdTemp;

        imm.hideSoftInputFromWindow(et_user.getWindowToken(), 0);

        if(!isOnline(context))
        {
            loginLoggingIn.setVisibility(View.GONE);
            loginLogin.setVisibility(View.VISIBLE);
            closeCancelDialog();
            scrollView.setBackgroundColor(ContextCompat.getColor(context, R.color.background_create_account));
            loginCreateAccount.setVisibility(View.VISIBLE);
            queryingSignupLinkText.setVisibility(View.GONE);
            confirmingAccountText.setVisibility(View.GONE);
            generatingKeysText.setVisibility(View.GONE);
            loggingInText.setVisibility(View.GONE);
            fetchingNodesText.setVisibility(View.GONE);
            prepareNodesText.setVisibility(View.GONE);
            serversBusyText.setVisibility(View.GONE);

            ((LoginActivityLollipop)context).showSnackbar(getString(R.string.error_server_connection_problem));
            return;
        }

        loginLogin.setVisibility(View.GONE);
        scrollView.setBackgroundColor(ContextCompat.getColor(context, R.color.white));
        loginCreateAccount.setVisibility(View.GONE);
        loginLoggingIn.setVisibility(View.VISIBLE);
        scrollView.setBackgroundColor(ContextCompat.getColor(context, R.color.white));
        generatingKeysText.setVisibility(View.VISIBLE);
        loginProgressBar.setVisibility(View.VISIBLE);
        loginFetchNodesProgressBar.setVisibility(View.GONE);
        queryingSignupLinkText.setVisibility(View.GONE);
        confirmingAccountText.setVisibility(View.GONE);

        logDebug("Generating keys");

        onKeysGenerated(lastEmail, lastPassword);
    }

    private void submitForm() {
        if (!validateForm()) {
            return;
        }

        performLogin();
    }

    private void performLogin() {

        imm.hideSoftInputFromWindow(et_user.getWindowToken(), 0);

        if(!isOnline(context))
        {
            loginLoggingIn.setVisibility(View.GONE);
            loginLogin.setVisibility(View.VISIBLE);
            closeCancelDialog();
            scrollView.setBackgroundColor(ContextCompat.getColor(context, R.color.background_create_account));
            loginCreateAccount.setVisibility(View.VISIBLE);
            queryingSignupLinkText.setVisibility(View.GONE);
            confirmingAccountText.setVisibility(View.GONE);
            generatingKeysText.setVisibility(View.GONE);
            loggingInText.setVisibility(View.GONE);
            fetchingNodesText.setVisibility(View.GONE);
            prepareNodesText.setVisibility(View.GONE);
            serversBusyText.setVisibility(View.GONE);

            ((LoginActivityLollipop)context).showSnackbar(getString(R.string.error_server_connection_problem));
            return;
        }


        loginLogin.setVisibility(View.GONE);
        scrollView.setBackgroundColor(getResources().getColor(R.color.white));
        loginCreateAccount.setVisibility(View.GONE);
        loginLoggingIn.setVisibility(View.VISIBLE);
        generatingKeysText.setVisibility(View.VISIBLE);
        loginProgressBar.setVisibility(View.VISIBLE);
        loginFetchNodesProgressBar.setVisibility(View.GONE);
        queryingSignupLinkText.setVisibility(View.GONE);
        confirmingAccountText.setVisibility(View.GONE);

        lastEmail = et_user.getText().toString().toLowerCase(Locale.ENGLISH).trim();
        lastPassword = et_password.getText().toString();

        logDebug("Generating keys");

        onKeysGenerated(lastEmail, lastPassword);
    }

    private void onKeysGenerated(String email, String password) {
        logDebug("onKeysGenerated");

        this.lastEmail = email;
        this.lastPassword = password;

        if (confirmLink == null) {
            onKeysGeneratedLogin(email, password);
        }
        else{
            if(!isOnline(context)){
                ((LoginActivityLollipop)context).showSnackbar(getString(R.string.error_server_connection_problem));
                return;
            }

            loginLogin.setVisibility(View.GONE);
            scrollView.setBackgroundColor(ContextCompat.getColor(context, R.color.white));
            loginCreateAccount.setVisibility(View.GONE);
            loginLoggingIn.setVisibility(View.VISIBLE);
            scrollView.setBackgroundColor(ContextCompat.getColor(context, R.color.white));
            generatingKeysText.setVisibility(View.VISIBLE);
            loginProgressBar.setVisibility(View.VISIBLE);
            loginFetchNodesProgressBar.setVisibility(View.GONE);
            queryingSignupLinkText.setVisibility(View.GONE);
            confirmingAccountText.setVisibility(View.VISIBLE);
            fetchingNodesText.setVisibility(View.GONE);
            prepareNodesText.setVisibility(View.GONE);
            serversBusyText.setVisibility(View.GONE);

            logDebug("fastConfirm");
            megaApi.confirmAccount(confirmLink, lastPassword, this);
        }
    }

    public void backToLoginForm() {
        //return to login form page
        loginLogin.setVisibility(View.VISIBLE);
        closeCancelDialog();
        loginCreateAccount.setVisibility(View.VISIBLE);
        loginLoggingIn.setVisibility(View.GONE);
        generatingKeysText.setVisibility(View.GONE);
        loginProgressBar.setVisibility(View.GONE);
        loginFetchNodesProgressBar.setVisibility(View.GONE);

        queryingSignupLinkText.setVisibility(View.VISIBLE);
        confirmingAccountText.setVisibility(View.GONE);
        loggingInText.setVisibility(View.VISIBLE);
        fetchingNodesText.setVisibility(View.GONE);
        prepareNodesText.setVisibility(View.GONE);
        serversBusyText.setVisibility(View.GONE);
        resumeSesion = false;

        //reset 2fa page
        loginVerificationLayout.setVisibility(View.GONE);
        verify2faProgressBar.setVisibility(View.GONE);
        firstPin.setText("");
        secondPin.setText("");
        thirdPin.setText("");
        fourthPin.setText("");
        fifthPin.setText("");
        sixthPin.setText("");

        et_user.requestFocus();
    }

    private void onKeysGeneratedLogin(final String email, final String password) {
        logDebug("onKeysGeneratedLogin");

        if(!isOnline(context)){
            loginLoggingIn.setVisibility(View.GONE);
            loginLogin.setVisibility(View.VISIBLE);
            closeCancelDialog();
            scrollView.setBackgroundColor(ContextCompat.getColor(context, R.color.background_create_account));
            loginCreateAccount.setVisibility(View.VISIBLE);
            queryingSignupLinkText.setVisibility(View.GONE);
            confirmingAccountText.setVisibility(View.GONE);
            generatingKeysText.setVisibility(View.GONE);
            loggingInText.setVisibility(View.GONE);
            fetchingNodesText.setVisibility(View.GONE);
            prepareNodesText.setVisibility(View.GONE);
            serversBusyText.setVisibility(View.GONE);

            ((LoginActivityLollipop)context).showSnackbar(getString(R.string.error_server_connection_problem));
            return;
        }

        if (!MegaApplication.isLoggingIn()) {
            MegaApplication.setLoggingIn(true);

            loggingInText.setVisibility(View.VISIBLE);
            fetchingNodesText.setVisibility(View.GONE);
            prepareNodesText.setVisibility(View.GONE);
            serversBusyText.setVisibility(View.GONE);

            logDebug("fastLogin with publicKey & privateKey");
            resumeSesion = false;

            if(isChatEnabled()){
                logDebug("Chat is ENABLED");
                if (megaChatApi == null){
                    megaChatApi = ((MegaApplication) ((Activity)context).getApplication()).getMegaChatApi();
                }
                int ret = megaChatApi.init(null);
                logDebug("result of init ---> "+ret);
                if (ret ==MegaChatApi.INIT_WAITING_NEW_SESSION){
                    logDebug("condition ret == MegaChatApi.INIT_WAITING_NEW_SESSION");
                    disableLoginButton();
                    megaApi.login(lastEmail, lastPassword, this);
                }
                else{
                    logWarning("ERROR INIT CHAT: " + ret);
                    megaChatApi.logout(this);

                    if(chatSettings==null) {
                        logWarning("ERROR ----> Switch OFF chat");
                        chatSettings = new ChatSettings();
                        chatSettings.setEnabled(false+"");
                        dbH.setChatSettings(chatSettings);
                    }
                    else{
                        logWarning("ERROR ----> Switch OFF chat");
                        dbH.setEnabledChat(false + "");
                    }
                    disableLoginButton();
                    megaApi.login(lastEmail, lastPassword, this);
                }
            }
            else{
                logWarning("Chat is NOT ENABLED");
                disableLoginButton();
                megaApi.login(lastEmail, lastPassword, this);
            }
        }
    }

    /*
     * Validate email and password
     */
    private boolean validateForm() {
        String emailError = getEmailError();
        String passwordError = getPasswordError();

        setError(et_user, emailError);
        setError(et_password, passwordError);

        if (emailError != null) {
            et_user.requestFocus();
            return false;
        } else if (passwordError != null) {
            et_password.requestFocus();
            return false;
        } else if (existOngoingTransfers(megaApi)) {
            showCancelTransfersDialog();
            return false;
        }
        return true;
    }

    private void disableLoginButton() {
        logDebug("Disable login button");
        //disbale login button
        bLogin.setBackground(context.getDrawable(R.drawable.background_button_disable));
        bLogin.setEnabled(false);
        //display login info
        loginInProgressPb.setVisibility(View.VISIBLE);
        loginInProgressInfo.setVisibility(View.VISIBLE);
        loginInProgressInfo.setText(R.string.login_in_progress);
    }

    private void enableLoginButton() {
        logDebug("Enable login button");
        bLogin.setEnabled(true);
        bLogin.setBackground(context.getDrawable(R.drawable.background_accent_button));
        loginInProgressPb.setVisibility(View.GONE);
        loginInProgressInfo.setVisibility(View.GONE);
    }

    public void onLoginClick(View v){
        submitForm();
    }

    public void onRegisterClick(View v){
        //Change fragmentVisible in the activity
        ((LoginActivityLollipop)context).showFragment(CREATE_ACCOUNT_FRAGMENT);
    }

    /*
     * Validate email
     */
    private String getEmailError() {
        String value = et_user.getText().toString();
        if (value.length() == 0) {
            return getString(R.string.error_enter_email);
        }
        if (!EMAIL_ADDRESS.matcher(value).matches()) {
            return getString(R.string.error_invalid_email);
        }
        return null;
    }

    /*
     * Validate password
     */
    private String getPasswordError() {
        String value = et_password.getText().toString();
        if (value.length() == 0) {
            return getString(R.string.error_enter_password);
        }
        return null;
    }

    void hidePasswordIfVisible () {
        if (passwdVisibility) {
            toggleButton.setImageDrawable(ContextCompat.getDrawable(context, R.drawable.ic_b_shared_read));
            passwdVisibility = false;
            showHidePassword();
        }
    }


    @Override
    public void onClick(View v) {

        switch(v.getId()) {
            case R.id.button_login_login: {
                logDebug("Click on button_login_login");
                hidePasswordIfVisible();
                loginClicked = true;
                backWhileLogin = false;
                onLoginClick(v);
                break;
            }
            case R.id.button_create_account_login:{
                logDebug("Click on button_create_account_login");
                hidePasswordIfVisible();
                onRegisterClick(v);
                break;
            }
            case R.id.park_account_button:{
                logDebug("Click to park account");
                showDialogInsertMail(false);
                break;
            }
            case R.id.button_forgot_pass:{
                logDebug("Click on button_forgot_pass");
                hidePasswordIfVisible();
                try {
                    String url = "https://mega.nz/recovery";
                    Intent openTermsIntent = new Intent(context, WebViewActivityLollipop.class);
                    openTermsIntent.setFlags(Intent.FLAG_ACTIVITY_CLEAR_TOP);
                    openTermsIntent.setData(Uri.parse(url));
                    startActivity(openTermsIntent);
                }
                catch (Exception e){
                    Intent viewIntent = new Intent(Intent.ACTION_VIEW);
                    viewIntent.setData(Uri.parse("https://mega.nz/recovery"));
                    startActivity(viewIntent);
                }
//                showForgotPassLayout();
                break;
            }
            case R.id.yes_MK_button:{
                logDebug("Click on yes_MK_button");
                showDialogInsertMail(true);
                break;
            }
            case R.id.no_MK_button:{
                logDebug("Click on no_MK_button");
                showParkAccountLayout();
                break;
            }
            case R.id.login_text_view:{
                hidePasswordIfVisible();
                numberOfClicksKarere++;
                if (numberOfClicksKarere == 5){
                    MegaAttributes attrs = dbH.getAttributes();
                    if(attrs!=null){
                        if (attrs.getFileLoggerKarere() != null){
                            try {
                                if (Boolean.parseBoolean(attrs.getFileLoggerKarere()) == false) {
                                    ((LoginActivityLollipop)context).showConfirmationEnableLogsKarere();
                                }
                                else{
                                    dbH.setFileLoggerKarere(false);
                                    setFileLoggerKarere(false);
                                    numberOfClicksKarere = 0;
                                    MegaChatApiAndroid.setLogLevel(MegaChatApiAndroid.LOG_LEVEL_ERROR);
                                    ((LoginActivityLollipop)context).showSnackbar(getString(R.string.settings_disable_logs));
                                }
                            }
                            catch(Exception e){
                                ((LoginActivityLollipop)context).showConfirmationEnableLogsKarere();
                            }
                        }
                        else{
                            ((LoginActivityLollipop)context).showConfirmationEnableLogsKarere();
                        }
                    }
                    else{
                        logWarning("attrs is NULL");
                        ((LoginActivityLollipop)context).showConfirmationEnableLogsKarere();
                    }
                }
                break;
            }
            case R.id.text_newToMega:{
                hidePasswordIfVisible();
                numberOfClicksSDK++;
                if (numberOfClicksSDK == 5){
                    MegaAttributes attrs = dbH.getAttributes();
                    if(attrs!=null){
                        if (attrs.getFileLoggerSDK() != null){
                            try {
                                if (Boolean.parseBoolean(attrs.getFileLoggerSDK()) == false) {
                                    ((LoginActivityLollipop)context).showConfirmationEnableLogsSDK();
                                }
                                else{
                                    dbH.setFileLoggerSDK(false);
                                    setFileLoggerSDK(false);
                                    numberOfClicksSDK = 0;
                                    MegaApiAndroid.setLogLevel(MegaApiAndroid.LOG_LEVEL_FATAL);
                                    ((LoginActivityLollipop)context).showSnackbar(getString(R.string.settings_disable_logs));
                                }
                            }
                            catch(Exception e){
                                ((LoginActivityLollipop)context).showConfirmationEnableLogsSDK();
                            }
                        }
                        else{
                            ((LoginActivityLollipop)context).showConfirmationEnableLogsSDK();
                        }
                    }
                    else{
                        logWarning("attrs is NULL");
                        ((LoginActivityLollipop)context).showConfirmationEnableLogsSDK();
                    }
                }
                break;
            }
            case R.id.toggle_button: {
                if (passwdVisibility) {
                    toggleButton.setImageDrawable(ContextCompat.getDrawable(context, R.drawable.ic_b_shared_read));
                    passwdVisibility = false;
                    showHidePassword();
                }
                else {
                    toggleButton.setImageDrawable(ContextCompat.getDrawable(context, R.drawable.ic_b_see));
                    passwdVisibility = true;
                    showHidePassword();
                }
                break;
            }
            case R.id.lost_authentication_device: {
                try {
                    String url = "https://mega.nz/recovery";
                    Intent openTermsIntent = new Intent(context, WebViewActivityLollipop.class);
                    openTermsIntent.setFlags(Intent.FLAG_ACTIVITY_CLEAR_TOP);
                    openTermsIntent.setData(Uri.parse(url));
                    startActivity(openTermsIntent);
                }
                catch (Exception e){
                    Intent viewIntent = new Intent(Intent.ACTION_VIEW);
                    viewIntent.setData(Uri.parse("https://mega.nz/recovery"));
                    startActivity(viewIntent);
                }
                break;
            }
        }
    }


    public void showForgotPassLayout(){
        logDebug("showForgotPassLayout");
        loginLoggingIn.setVisibility(View.GONE);
        loginLogin.setVisibility(View.GONE);
        parkAccountLayout.setVisibility(View.GONE);
        forgotPassLayout.setVisibility(View.VISIBLE);
        scrollView.setBackgroundColor(ContextCompat.getColor(context, R.color.white));
    }

    public void hideForgotPassLayout(){
        logDebug("hideForgotPassLayout");
        loginLoggingIn.setVisibility(View.GONE);
        forgotPassLayout.setVisibility(View.GONE);
        parkAccountLayout.setVisibility(View.GONE);
        loginLogin.setVisibility(View.VISIBLE);
        closeCancelDialog();
        scrollView.setBackgroundColor(ContextCompat.getColor(context, R.color.background_create_account));
    }

    public void showParkAccountLayout(){
        logDebug("showParkAccountLayout");
        loginLoggingIn.setVisibility(View.GONE);
        loginLogin.setVisibility(View.GONE);
        forgotPassLayout.setVisibility(View.GONE);
        parkAccountLayout.setVisibility(View.VISIBLE);
        scrollView.setBackgroundColor(ContextCompat.getColor(context, R.color.white));
    }

    public void hideParkAccountLayout(){
        logDebug("hideParkAccountLayout");
        loginLoggingIn.setVisibility(View.GONE);
        forgotPassLayout.setVisibility(View.GONE);
        parkAccountLayout.setVisibility(View.GONE);
        loginLogin.setVisibility(View.VISIBLE);
        closeCancelDialog();
        scrollView.setBackgroundColor(ContextCompat.getColor(context, R.color.background_create_account));
    }

    /*
     * Get email address from confirmation code and set to emailView
     */
    private void updateConfirmEmail(String link) {
        if(!isOnline(context)){
            ((LoginActivityLollipop)context).showSnackbar(getString(R.string.error_server_connection_problem));
            return;
        }

        loginLogin.setVisibility(View.GONE);
        scrollView.setBackgroundColor(ContextCompat.getColor(context, R.color.white));
        loginCreateAccount.setVisibility(View.GONE);
        loginLoggingIn.setVisibility(View.VISIBLE);
        scrollView.setBackgroundColor(ContextCompat.getColor(context, R.color.white));
        generatingKeysText.setVisibility(View.GONE);
        queryingSignupLinkText.setVisibility(View.VISIBLE);
        confirmingAccountText.setVisibility(View.GONE);
        fetchingNodesText.setVisibility(View.GONE);
        prepareNodesText.setVisibility(View.GONE);
        serversBusyText.setVisibility(View.GONE);
        loginProgressBar.setVisibility(View.VISIBLE);
        logDebug("querySignupLink");
        megaApi.querySignupLink(link, this);
    }

    /*
 * Handle intent from confirmation email
 */
    public void handleConfirmationIntent(Intent intent) {
        confirmLink = intent.getStringExtra(EXTRA_CONFIRMATION);
        loginTitle.setText(R.string.login_confirm_account);
        bLogin.setText(getString(R.string.login_confirm_account).toUpperCase(Locale.getDefault()));
        updateConfirmEmail(confirmLink);
    }

    @Override
    public void onAttach(Context context) {
        logDebug("onAttach");
        super.onAttach(context);
        this.context = context;

        dbH = DatabaseHandler.getDbHandler(context);

        if (megaApi == null){
            megaApi = ((MegaApplication) ((Activity)context).getApplication()).getMegaApi();
        }

        if (isChatEnabled()) {
            if (megaChatApi == null) {
                megaChatApi = ((MegaApplication) ((Activity) context).getApplication()).getMegaChatApi();
            }
        }
    }

    @Override
    public void onAttach(Activity context) {
        logDebug("onAttach Activity");
        super.onAttach(context);
        this.context = context;

        dbH = DatabaseHandler.getDbHandler(context);

        if (megaApi == null) {
            megaApi = ((MegaApplication) ((Activity) context).getApplication()).getMegaApi();
        }

        if (isChatEnabled()){
            if (megaChatApi == null) {
                megaChatApi = ((MegaApplication) ((Activity) context).getApplication()).getMegaChatApi();
            }
        }
    }

    @Override
    public void onRequestUpdate(MegaApiJava api, MegaRequest request) {

        try{
            if(timer!=null){
                timer.cancel();
                serversBusyText.setVisibility(View.GONE);
            }
        }
        catch(Exception e){
            logError("TIMER EXCEPTION", e);
        }
//		log("onRequestUpdate: " + request.getRequestString());
        if (request.getType() == MegaRequest.TYPE_FETCH_NODES){
            if (firstRequestUpdate){
                loginProgressBar.setVisibility(View.GONE);
                firstRequestUpdate = false;
            }
            loginFetchNodesProgressBar.setVisibility(View.VISIBLE);
            loginFetchNodesProgressBar.getLayoutParams().width = px2dp((250*scaleW), outMetrics);
            if (request.getTotalBytes() > 0){
                double progressValue = 100.0 * request.getTransferredBytes() / request.getTotalBytes();
                if ((progressValue > 99) || (progressValue < 0)){
                    progressValue = 100;
                    prepareNodesText.setVisibility(View.VISIBLE);
                    loginProgressBar.setVisibility(View.VISIBLE);
                }
//				log("progressValue = " + (int)progressValue);
                loginFetchNodesProgressBar.setProgress((int)progressValue);
            }
        }
    }

    public void readyToManager(){
        closeCancelDialog();
        if(confirmLink==null && !accountConfirmed){
            logDebug("confirmLink==null");

            logDebug("OK fetch nodes");
            logDebug("value of resumeSession: " + resumeSesion);

            if((action!=null)&&(url!=null)) {
                logDebug("Empty completed transfers data");
                dbH.emptyCompletedTransfers();

                if (action.equals(ACTION_CHANGE_MAIL)) {
                    logDebug("Action change mail after fetch nodes");
                    Intent changeMailIntent = new Intent(context, ManagerActivityLollipop.class);
                    changeMailIntent.setAction(ACTION_CHANGE_MAIL);
                    changeMailIntent.setData(Uri.parse(url));
                    startActivity(changeMailIntent);
                    ((LoginActivityLollipop) context).finish();
                }
                else if(action.equals(ACTION_RESET_PASS)) {
                    logDebug("Action reset pass after fetch nodes");
                    Intent resetPassIntent = new Intent(context, ManagerActivityLollipop.class);
                    resetPassIntent.setAction(ACTION_RESET_PASS);
                    resetPassIntent.setData(Uri.parse(url));
                    startActivity(resetPassIntent);
                    ((LoginActivityLollipop) context).finish();
                }
                else if(action.equals(ACTION_CANCEL_ACCOUNT)) {
                    logDebug("Action cancel Account after fetch nodes");
                    Intent cancelAccountIntent = new Intent(context, ManagerActivityLollipop.class);
                    cancelAccountIntent.setAction(ACTION_CANCEL_ACCOUNT);
                    cancelAccountIntent.setData(Uri.parse(url));
                    startActivity(cancelAccountIntent);
                    ((LoginActivityLollipop) context).finish();
                }
            }

            if (!backWhileLogin){
                logDebug("NOT backWhileLogin");
                if (parentHandle != -1){
                    Intent intent = new Intent();
                    intent.putExtra("PARENT_HANDLE", parentHandle);
                    ((LoginActivityLollipop) context).setResult(RESULT_OK, intent);
                    ((LoginActivityLollipop) context).finish();
                }
                else{
                    Intent intent = null;
                    if (firstTime){
                        logDebug("First time");
                        intent = new Intent(context,ManagerActivityLollipop.class);
                        intent.putExtra("firstLogin", true);
                        if (action != null){
                            logDebug("Action not NULL");
                            if (action.equals(ACTION_EXPORT_MASTER_KEY)){
                                logDebug("ACTION_EXPORT_MK");
                                intent.setAction(action);
                            }
                            else if (action.equals(ACTION_JOIN_OPEN_CHAT_LINK) && url != null) {
                                intent.setAction(action);
                                intent.setData(Uri.parse(url));
                                if (idChatToJoin != -1) {
                                    intent.putExtra("idChatToJoin", idChatToJoin);
                                }
                            }
                        }
                    }
                    else{
                        boolean initialCam = false;
//								DatabaseHandler dbH = new DatabaseHandler(getApplicationContext());
                        DatabaseHandler dbH = DatabaseHandler.getDbHandler(context.getApplicationContext());
                        MegaPreferences prefs = dbH.getPreferences();
                        prefs = dbH.getPreferences();
                        if (prefs != null){
                            if (prefs.getCamSyncEnabled() != null){
                                if (Boolean.parseBoolean(prefs.getCamSyncEnabled())){
                                    if (Build.VERSION.SDK_INT < Build.VERSION_CODES.O) {
                                        ((LoginActivityLollipop) context).startCameraUploadService(false, 30 * 1000);
                                    }
                                }
                            }
                            else{
                                if (Build.VERSION.SDK_INT < Build.VERSION_CODES.O) {
                                    ((LoginActivityLollipop) context).startCameraUploadService(true, 30 * 1000);
                                }
                                initialCam = true;
                            }
                        }
                        else{
                            intent = new Intent(context,ManagerActivityLollipop.class);
                            intent.putExtra("firstLogin", true);
                            initialCam = true;
                        }

                        if (!initialCam){
                            logDebug("NOT initialCam");
                            intent = new Intent(context,ManagerActivityLollipop.class);
                            if (action != null){
                                logDebug("The action is: " + action);
//										if (action.equals(ManagerActivityLollipop.ACTION_FILE_EXPLORER_UPLOAD)){
//											intent = new Intent(this, FileExplorerActivityLollipop.class);
//											if(extras != null)
//											{
//												intent.putExtras(extras);
//											}
//											intent.setData(uriData);
//										}
                                if (action.equals(ACTION_FILE_PROVIDER)){
                                    intent = new Intent(context, FileProviderActivity.class);
                                    if(extras != null){
                                        intent.putExtras(extras);
                                    }
                                    if(uriData != null){
                                        intent.setData(uriData);
                                    }
                                }
                                else if (action.equals(ACTION_OPEN_FILE_LINK_ROOTNODES_NULL)){
                                    intent = new Intent(context, FileLinkActivityLollipop.class);
                                    intent.setFlags(Intent.FLAG_ACTIVITY_CLEAR_TOP);
                                    intent.setData(uriData);
                                }
                                else if (action.equals(ACTION_OPEN_FOLDER_LINK_ROOTNODES_NULL)){
                                    intent = new Intent(context, FolderLinkActivityLollipop.class);
                                    intent.setFlags(Intent.FLAG_ACTIVITY_CLEAR_TOP);
                                    action = ACTION_OPEN_MEGA_FOLDER_LINK;
                                    intent.setData(uriData);
                                }
                                else if (action.equals(ACTION_OPEN_CONTACTS_SECTION)){
                                    intent.putExtra(CONTACT_HANDLE, intentReceived.getLongExtra(CONTACT_HANDLE, -1));
                                }
                                else if (action.equals(ACTION_JOIN_OPEN_CHAT_LINK)) {
                                    if (idChatToJoin != -1) {
                                        intent.putExtra("idChatToJoin", idChatToJoin);
                                    }
                                }
                                intent.setAction(action);
                                if (url != null){
                                    intent.setData(Uri.parse(url));
                                }
                            }
                            else{
                                logWarning("The intent action is NULL");
                            }
                        }
                        else{
                            logDebug("initialCam YESSSS");
                            intent = new Intent(context,ManagerActivityLollipop.class);
                            if (action != null){
                                logDebug("The action is: " + action);
                                intent.setAction(action);
                            }
                            if (url != null){
                                intent.setData(Uri.parse(url));
                            }
                        }
                        intent.setFlags(Intent.FLAG_ACTIVITY_CLEAR_TOP);
                    }

                    logDebug("Empty completed transfers data");
                    dbH.emptyCompletedTransfers();

                    if (twoFA){
                        intent.setAction(ACTION_REFRESH_STAGING);
                        twoFA = false;
                    }

                    startActivity(intent);
                    ((LoginActivityLollipop)context).finish();
                }
            }
        }
        else{
            logDebug("Go to ChooseAccountFragment");
            accountConfirmed = false;
            ((LoginActivityLollipop)context).showFragment(CHOOSE_ACCOUNT_FRAGMENT);
        }
    }

    @Override
    public void onRequestStart(MegaApiJava api, MegaRequest request)
    {
        logDebug("onRequestStart: " + request.getRequestString());
        if(request.getType() == MegaRequest.TYPE_LOGIN) {
            disableLoginButton();
        }
        if (request.getType() == MegaRequest.TYPE_FETCH_NODES){
//			loginProgressBar.setVisibility(View.GONE);
            loginFetchNodesProgressBar.setVisibility(View.VISIBLE);
            loginFetchNodesProgressBar.getLayoutParams().width = px2dp((250*scaleW), outMetrics);
            loginFetchNodesProgressBar.setProgress(0);
            LoginActivityLollipop.isFetchingNodes = true;
            disableLoginButton();
        }
    }

    @Override
    public void onRequestFinish(MegaApiJava api, MegaRequest request, MegaError error) {
        enableLoginButton();
        try{
            if(timer!=null){
                timer.cancel();
                serversBusyText.setVisibility(View.GONE);
            }
        }
        catch(Exception e){
            logError("TIMER EXCEPTION", e);
        }

        logDebug("onRequestFinish: " + request.getRequestString() + ",error code: " + error.getErrorCode());
        if (request.getType() == MegaRequest.TYPE_LOGIN){
            //cancel login process by press back.
            if(!MegaApplication.isLoggingIn()) {
                logWarning("Terminate login process when login");
                return;
            }
            if (error.getErrorCode() != MegaError.API_OK) {
                MegaApplication.setLoggingIn(false);
                if(confirmLogoutDialog != null) {
                    confirmLogoutDialog.dismiss();
                }
                enableLoginButton();
                String errorMessage = "";

                if (error.getErrorCode() == MegaError.API_ESID){
                    logWarning("MegaError.API_ESID " + getString(R.string.error_server_expired_session));
                    ((LoginActivityLollipop)context).showAlertLoggedOut();
                }
                else if (error.getErrorCode() == MegaError.API_EMFAREQUIRED){
                    logDebug("require 2fa");
                    is2FAEnabled = true;
                    ((LoginActivityLollipop) context).showAB(tB);
                    loginLogin.setVisibility(View.GONE);
                    scrollView.setBackgroundColor(ContextCompat.getColor(context, R.color.white));
                    loginCreateAccount.setVisibility(View.GONE);
                    loginLoggingIn.setVisibility(View.GONE);
                    generatingKeysText.setVisibility(View.GONE);
                    loginProgressBar.setVisibility(View.GONE);
                    loginFetchNodesProgressBar.setVisibility(View.GONE);
                    queryingSignupLinkText.setVisibility(View.GONE);
                    confirmingAccountText.setVisibility(View.GONE);
                    fetchingNodesText.setVisibility(View.GONE);
                    prepareNodesText.setVisibility(View.GONE);
                    serversBusyText.setVisibility(View.GONE);
                    loginVerificationLayout.setVisibility(View.VISIBLE);
                    closeCancelDialog();
                    firstPin.requestFocus();
                    firstPin.setCursorVisible(true);
                    return;
                }
                else if (error.getErrorCode() == MegaError.API_EFAILED || error.getErrorCode() == MegaError.API_EEXPIRED) {
                    if (verify2faProgressBar != null) {
                        verify2faProgressBar.setVisibility(View.GONE);
                    }
                    verifyShowError();
                    return;
                }
                else{
                    if (error.getErrorCode() == MegaError.API_ENOENT) {
                        errorMessage = getString(R.string.error_incorrect_email_or_password);
                    }
                    else if (error.getErrorCode() == MegaError.API_ETOOMANY){
                        errorMessage = getString(R.string.too_many_attempts_login);
                    }
                    else if (error.getErrorCode() == MegaError.API_EINCOMPLETE){
                        errorMessage = getString(R.string.account_not_validated_login);
                    }
                    else if(error.getErrorCode() == MegaError.API_EACCESS) {
                        errorMessage = error.getErrorString();
                    } else if (error.getErrorCode() == MegaError.API_EBLOCKED) {
                        //It will processed at the `onEvent` when receive an EVENT_ACCOUNT_BLOCKED
                        logWarning("Suspended account - Reason: " + request.getNumber());
                        return;
                    } else {
                        errorMessage = error.getErrorString();
                    }
                    logError("LOGIN_ERROR: "+error.getErrorCode()+ " "+error.getErrorString());

                    if (isChatEnabled()) {
                        if (megaChatApi != null) {
                            megaChatApi.logout(this);
                        }
                    }

                    if(!errorMessage.isEmpty()){
                        if(!backWhileLogin) {
                            ((LoginActivityLollipop)context).showSnackbar(errorMessage);
                        }
                    }

                    if(chatSettings==null) {
                        logDebug("Reset chat setting enable");
                        chatSettings = new ChatSettings();
                        dbH.setChatSettings(chatSettings);
                    }
                    else{
                        logDebug("Reset chat setting enable");
                        dbH.setEnabledChat(true + "");
                    }
                }

                returnToLogin();
            } else {
                if (is2FAEnabled){
                    loginVerificationLayout.setVisibility(View.GONE);
                    ((LoginActivityLollipop) context).hideAB();
                }

                scrollView.setBackgroundColor(getResources().getColor(R.color.white));
                loginLogin.setVisibility(View.GONE);
                loginLoggingIn.setVisibility(View.VISIBLE);
                loginProgressBar.setVisibility(View.VISIBLE);
                loginFetchNodesProgressBar.setVisibility(View.GONE);
                loggingInText.setVisibility(View.VISIBLE);
                fetchingNodesText.setVisibility(View.VISIBLE);
                prepareNodesText.setVisibility(View.GONE);
                serversBusyText.setVisibility(View.GONE);

                gSession = megaApi.dumpSession();

                logDebug("Logged in with session");

                DatabaseHandler dbH = DatabaseHandler.getDbHandler(context.getApplicationContext());
                dbH.clearEphemeral();

                megaApi.fetchNodes(this);
            }
        } else if(request.getType() == MegaRequest.TYPE_LOGOUT) {
            logDebug("TYPE_LOGOUT");
            if (error.getErrorCode() == MegaError.API_OK){
                AccountController.localLogoutApp(context.getApplicationContext());
            }
        }
        else if(request.getType() == MegaRequest.TYPE_GET_RECOVERY_LINK){
            logDebug("TYPE_GET_RECOVERY_LINK");
            if (error.getErrorCode() == MegaError.API_OK){
                logDebug("The recovery link has been sent");
                showAlert(context, getString(R.string.email_verification_text), getString(R.string.email_verification_title));
            }
            else if (error.getErrorCode() == MegaError.API_ENOENT){
                logError("No account with this mail: "+error.getErrorString()+" "+error.getErrorCode());
                showAlert(context, getString(R.string.invalid_email_text), getString(R.string.invalid_email_title));
            }
            else{
                logError("Error when asking for recovery pass link");
                logError(error.getErrorString() + "___" + error.getErrorCode());
                showAlert(context,getString(R.string.general_text_error), getString(R.string.general_error_word));
            }
        }
        else if (request.getType() == MegaRequest.TYPE_FETCH_NODES){
            //cancel login process by press back.
            if(!MegaApplication.isLoggingIn()) {
                logDebug("Terminate login process when fetch nodes");
                return;
            }
            LoginActivityLollipop.isFetchingNodes = false;
            MegaApplication.setLoggingIn(false);

            if (error.getErrorCode() == MegaError.API_OK){
                logDebug("Ok fetch nodes");
                DatabaseHandler dbH = DatabaseHandler.getDbHandler(context.getApplicationContext());

                gSession = megaApi.dumpSession();
                MegaUser myUser = megaApi.getMyUser();
                String myUserHandle = "";
                if(myUser!=null){
                    lastEmail = megaApi.getMyUser().getEmail();
                    myUserHandle = megaApi.getMyUser().getHandle()+"";
                }

                UserCredentials credentials = new UserCredentials(lastEmail, gSession, "", "", myUserHandle);

                dbH.saveCredentials(credentials);

<<<<<<< HEAD
                log("readyToManager");
                receivedIntent = ((LoginActivityLollipop) context).getIntentReceived();
                if (receivedIntent != null) {
                    shareInfos = (ArrayList<ShareInfo>) receivedIntent.getSerializableExtra(FileExplorerActivityLollipop.EXTRA_SHARE_INFOS);
                    if (shareInfos != null && shareInfos.size() > 0) {
                        boolean canRead = ContextCompat.checkSelfPermission(context, Manifest.permission.READ_EXTERNAL_STORAGE) == PackageManager.PERMISSION_GRANTED;
                        if (canRead) {
                            toSharePage();
                        } else {
                            requestPermissions(new String[]{Manifest.permission.READ_EXTERNAL_STORAGE}, READ_MEDIA_PERMISSION);
                        }
                        return;
                    }
                }
=======
                logDebug("readyToManager");
>>>>>>> 06a50058
                readyToManager();
            }else{
                if(confirmLogoutDialog != null) {
                    confirmLogoutDialog.dismiss();
                }
                enableLoginButton();
                logError("Error fetch nodes: " + error.getErrorCode());
                String errorMessage;
                if (error.getErrorCode() == MegaError.API_ESID){
                    errorMessage = getString(R.string.error_server_expired_session);
                }
                else if (error.getErrorCode() == MegaError.API_ETOOMANY){
                    errorMessage = getString(R.string.too_many_attempts_login);
                }
                else if (error.getErrorCode() == MegaError.API_EINCOMPLETE){
                    errorMessage = getString(R.string.account_not_validated_login);
                }
                else{
                    errorMessage = error.getErrorString();
                }
                loginLoggingIn.setVisibility(View.GONE);
                loginLogin.setVisibility(View.VISIBLE);
                closeCancelDialog();
                scrollView.setBackgroundColor(ContextCompat.getColor(context, R.color.background_create_account));
                loginCreateAccount.setVisibility(View.VISIBLE);
                generatingKeysText.setVisibility(View.GONE);
                loggingInText.setVisibility(View.GONE);
                fetchingNodesText.setVisibility(View.GONE);
                prepareNodesText.setVisibility(View.GONE);
                serversBusyText.setVisibility(View.GONE);
                queryingSignupLinkText.setVisibility(View.GONE);
                confirmingAccountText.setVisibility(View.GONE);

                if (error.getErrorCode() == MegaError.API_EACCESS){
                    logError("Error API_EACCESS");
                    if(((LoginActivityLollipop)context).accountBlocked!=null){
                        logError("Account blocked");
                    }
                    else{
                        errorMessage = error.getErrorString();
                        if(!backWhileLogin) {
                            ((LoginActivityLollipop)context).showSnackbar(errorMessage);
                        }
                    }
                }
                else{
                    if(error.getErrorCode() != MegaError.API_EBLOCKED) {
                        ((LoginActivityLollipop)context).showSnackbar(errorMessage);
                    }
                }

                if(chatSettings==null) {
                    logDebug("Reset chat setting enable");
                    chatSettings = new ChatSettings();
                    dbH.setChatSettings(chatSettings);
                }
                else{
                    logDebug("Reset chat setting enable");
                    dbH.setEnabledChat(true + "");
                }
            }
        }
        else if (request.getType() == MegaRequest.TYPE_QUERY_SIGNUP_LINK){
            logDebug("MegaRequest.TYPE_QUERY_SIGNUP_LINK");
            String s = "";
            loginLogin.setVisibility(View.VISIBLE);
            closeCancelDialog();
            scrollView.setBackgroundColor(ContextCompat.getColor(context, R.color.background_create_account));
            bForgotPass.setVisibility(View.INVISIBLE);
            loginCreateAccount.setVisibility(View.VISIBLE);
            loginLoggingIn.setVisibility(View.GONE);
            generatingKeysText.setVisibility(View.GONE);
            queryingSignupLinkText.setVisibility(View.GONE);
            confirmingAccountText.setVisibility(View.GONE);
            fetchingNodesText.setVisibility(View.GONE);
            prepareNodesText.setVisibility(View.GONE);
            serversBusyText.setVisibility(View.GONE);

            if(error.getErrorCode() == MegaError.API_OK){
                logDebug("MegaRequest.TYPE_QUERY_SIGNUP_LINK MegaError API_OK");
                if (request.getFlag()) {
                    bForgotPass.setVisibility(View.VISIBLE);
                    loginProgressBar.setVisibility(View.GONE);

                    loginTitle.setText(R.string.login_text);
                    bLogin.setText(getString(R.string.login_text).toUpperCase(Locale.getDefault()));
                    confirmLink = null;
                    ((LoginActivityLollipop)context).showSnackbar(getString(R.string.account_confirmed));
                    accountConfirmed = true;
                }
                else {
                    accountConfirmed = false;
                    ((LoginActivityLollipop)context).showSnackbar(getString(R.string.confirm_account));
                }
                s = request.getEmail();
                et_user.setText(s);
                et_password.requestFocus();
            }
            else{
                logWarning("MegaRequest.TYPE_QUERY_SIGNUP_LINK MegaError not API_OK " + error.getErrorCode());
                LoginActivityLollipop loginActivityLollipop = (LoginActivityLollipop) context;
                if (error.getErrorCode() == MegaError.API_ENOENT) {
                    loginActivityLollipop.showSnackbar(getString(R.string.reg_link_expired));
                } else {
                    loginActivityLollipop.showSnackbar(error.getErrorString());
                }
                confirmLink = null;
            }
        }
        else if (request.getType() == MegaRequest.TYPE_CONFIRM_ACCOUNT){
            if (error.getErrorCode() == MegaError.API_OK){
                logDebug("fastConfirm finished - OK");
                onKeysGeneratedLogin(lastEmail, lastPassword);
            }
            else{
                loginLogin.setVisibility(View.VISIBLE);
                closeCancelDialog();
                scrollView.setBackgroundColor(ContextCompat.getColor(context, R.color.background_create_account));
                loginCreateAccount.setVisibility(View.VISIBLE);
                loginLoggingIn.setVisibility(View.GONE);
                generatingKeysText.setVisibility(View.GONE);
                queryingSignupLinkText.setVisibility(View.GONE);
                confirmingAccountText.setVisibility(View.GONE);
                fetchingNodesText.setVisibility(View.GONE);
                prepareNodesText.setVisibility(View.GONE);
                serversBusyText.setVisibility(View.GONE);

                if (error.getErrorCode() == MegaError.API_ENOENT || error.getErrorCode() == MegaError.API_EKEY){
                    ((LoginActivityLollipop)context).showSnackbar(getString(R.string.error_incorrect_email_or_password));
                }
                else{
                    ((LoginActivityLollipop)context).showSnackbar(error.getErrorString());
                }
            }
        }
    }

    @Override
    public void onRequestPermissionsResult(int requestCode, @NonNull String[] permissions, @NonNull int[] grantResults) {
        if(requestCode == READ_MEDIA_PERMISSION) {
            if (grantResults.length > 0 && grantResults[0] == PackageManager.PERMISSION_GRANTED) {
                toSharePage();
            } else {
                readyToManager();
            }
        }
    }

    private void toSharePage() {
        Intent shareIntent = new Intent(context, FileExplorerActivityLollipop.class);
        shareIntent.putExtra(FileExplorerActivityLollipop.EXTRA_SHARE_INFOS,shareInfos);
        shareIntent.setAction(receivedIntent.getStringExtra(FileExplorerActivityLollipop.EXTRA_SHARE_ACTION));
        shareIntent.setType(receivedIntent.getStringExtra(FileExplorerActivityLollipop.EXTRA_SHARE_TYPE));
        startActivity(shareIntent);
        ((LoginActivityLollipop) context).finish();
    }

    private void closeCancelDialog() {
        if (confirmLogoutDialog != null) {
            confirmLogoutDialog.dismiss();
        }
    }

    @Override
    public void onRequestTemporaryError(MegaApiJava api, MegaRequest request, MegaError e)
    {
        logWarning("onRequestTemporaryError: " + request.getRequestString() + e.getErrorCode());

//		if (request.getType() == MegaRequest.TYPE_LOGIN){
//
//		}
//		else if (request.getType() == MegaRequest.TYPE_FETCH_NODES){
//
//		}
        final MegaError error = e;
        try{
            timer = new CountDownTimer(10000, 2000) {

                public void onTick(long millisUntilFinished) {
                    logDebug("TemporaryError one more");
                }

                public void onFinish() {
                    logDebug("The timer finished, message shown");
                    try {
                        serversBusyText.setVisibility(View.VISIBLE);
                        if(error.getErrorCode()==MegaError.API_EAGAIN){
                            logWarning("onRequestTemporaryError:onFinish:API_EAGAIN: :value: " + error.getValue());
                            if(error.getValue() == MegaApiJava.RETRY_CONNECTIVITY){
                                serversBusyText.setText(getString(R.string.login_connectivity_issues));
                                loginInProgressInfo.setText(getString(R.string.login_connectivity_issues));
                            }
                            else if(error.getValue() == MegaApiJava.RETRY_SERVERS_BUSY){
                                serversBusyText.setText(getString(R.string.login_servers_busy));
                                loginInProgressInfo.setText(getString(R.string.login_servers_busy));
                            }
                            else if(error.getValue() == MegaApiJava.RETRY_API_LOCK){
                                serversBusyText.setText(getString(R.string.login_API_lock));
                                loginInProgressInfo.setText(getString(R.string.login_API_lock));
                            }
                            else if(error.getValue() == MegaApiJava.RETRY_RATE_LIMIT){
                                serversBusyText.setText(getString(R.string.login_API_rate));
                                loginInProgressInfo.setText(getString(R.string.login_API_rate));
                            }
                            else{
                                serversBusyText.setText(getString(R.string.servers_busy));
                                loginInProgressInfo.setText(getString(R.string.servers_busy));
                            }
                        }
                        else{
                            serversBusyText.setText(getString(R.string.servers_busy));
                            loginInProgressInfo.setText(getString(R.string.servers_busy));
                        }
                    }
                    catch (Exception e){}

                }
            }.start();
        }catch (Exception exception){
            logError("EXCEPTION when starting count", exception);
        }
    }

    @Override
    public void onRequestStart(MegaChatApiJava api, MegaChatRequest request) {
        logDebug("Type:" + request.getType());
    }

    @Override
    public void onRequestUpdate(MegaChatApiJava api, MegaChatRequest request) {
        logDebug("Type: " + request.getType());
    }

    @Override
    public void onRequestFinish(MegaChatApiJava api, MegaChatRequest request, MegaChatError e) {
        logDebug("onRequestFinish(CHAT)");

        if (request.getType() == MegaChatRequest.TYPE_LOGOUT){

            ((MegaApplication) ((Activity)context).getApplication()).disableMegaChatApi();
            resetAndroidLogger();
        }
    }

    @Override
    public void onRequestTemporaryError(MegaChatApiJava api, MegaChatRequest request, MegaChatError e) {
        logWarning("Type: " + request.getType() + ", Error: " + e.getErrorCode());
    }


    public void showDialogInsertMail(final boolean reset){
        logDebug("reset: " + reset);

        LinearLayout layout = new LinearLayout(context);
        layout.setOrientation(LinearLayout.VERTICAL);
        LinearLayout.LayoutParams params = new LinearLayout.LayoutParams(LinearLayout.LayoutParams.MATCH_PARENT, LinearLayout.LayoutParams.WRAP_CONTENT);
        params.setMargins(scaleWidthPx(20, outMetrics), scaleHeightPx(20, outMetrics), scaleWidthPx(17, outMetrics), 0);

        LinearLayout.LayoutParams params1 = new LinearLayout.LayoutParams(LinearLayout.LayoutParams.MATCH_PARENT, LinearLayout.LayoutParams.WRAP_CONTENT);
        params1.setMargins(scaleWidthPx(20, outMetrics), 0, scaleWidthPx(17, outMetrics), 0);

        final EditText input = new EditText(context);
        layout.addView(input, params);

        final RelativeLayout error_layout = new RelativeLayout(context);
        layout.addView(error_layout, params1);

        final ImageView error_icon = new ImageView(context);
        error_icon.setImageDrawable(ContextCompat.getDrawable(context, R.drawable.ic_input_warning));
        error_layout.addView(error_icon);
        RelativeLayout.LayoutParams params_icon = (RelativeLayout.LayoutParams) error_icon.getLayoutParams();


        params_icon.addRule(RelativeLayout.ALIGN_PARENT_RIGHT);
        error_icon.setLayoutParams(params_icon);

        error_icon.setColorFilter(ContextCompat.getColor(context, R.color.login_warning));

        final TextView textError = new TextView(context);
        error_layout.addView(textError);
        RelativeLayout.LayoutParams params_text_error = (RelativeLayout.LayoutParams) textError.getLayoutParams();
        params_text_error.height = ViewGroup.LayoutParams.WRAP_CONTENT;
        params_text_error.width = ViewGroup.LayoutParams.WRAP_CONTENT;
        params_text_error.addRule(RelativeLayout.CENTER_VERTICAL);
        params_text_error.addRule(RelativeLayout.ALIGN_PARENT_LEFT);
        params_text_error.setMargins(scaleWidthPx(3, outMetrics), 0,0,0);
        textError.setLayoutParams(params_text_error);

        textError.setTextColor(ContextCompat.getColor(context, R.color.login_warning));

        error_layout.setVisibility(View.GONE);

//		input.setId(EDIT_TEXT_ID);
        input.getBackground().mutate().clearColorFilter();
        input.getBackground().mutate().setColorFilter(ContextCompat.getColor(context, R.color.accentColor), PorterDuff.Mode.SRC_ATOP);
        input.addTextChangedListener(new TextWatcher() {
            @Override
            public void beforeTextChanged(CharSequence charSequence, int i, int i1, int i2) {

            }

            @Override
            public void onTextChanged(CharSequence charSequence, int i, int i1, int i2) {

            }

            @Override
            public void afterTextChanged(Editable editable) {
                if(error_layout.getVisibility() == View.VISIBLE){
                    error_layout.setVisibility(View.GONE);
                    input.getBackground().mutate().clearColorFilter();
                    input.getBackground().mutate().setColorFilter(ContextCompat.getColor(context, R.color.accentColor), PorterDuff.Mode.SRC_ATOP);
                }
            }
        });
        input.setSingleLine();
        input.setHint(getString(R.string.edit_text_insert_mail));
        input.setTextColor(ContextCompat.getColor(context, R.color.text_secondary));
        input.setTextSize(TypedValue.COMPLEX_UNIT_SP, 14);
//		input.setSelectAllOnFocus(true);
        input.setImeOptions(EditorInfo.IME_ACTION_DONE);
        input.setInputType(InputType.TYPE_TEXT_VARIATION_EMAIL_ADDRESS);
        input.setOnEditorActionListener(new TextView.OnEditorActionListener() {
            @Override
            public boolean onEditorAction(TextView v, int actionId,	KeyEvent event) {
                logDebug("OK RESET PASSWORD");
                if (actionId == EditorInfo.IME_ACTION_DONE) {
                    String value = input.getText().toString().trim();
                    String emailError = Util.getEmailError(value, context);
                    if (emailError != null) {
                        logWarning("Mail incorrect");
//                        input.setError(emailError);
                        input.getBackground().mutate().setColorFilter(ContextCompat.getColor(context, R.color.login_warning), PorterDuff.Mode.SRC_ATOP);
                        textError.setText(emailError);
                        error_layout.setVisibility(View.VISIBLE);
                        input.requestFocus();
                    } else {
                        if(reset){
                            logDebug("Ask for link to reset pass");
                            megaApi.resetPassword(value, true, loginFragment);
                        }
                        else{
                            logDebug("Ask for link to park account");
                            megaApi.resetPassword(value, false, loginFragment);
                        }
                        insertMailDialog.dismiss();
                    }
                }
                else{
                    logDebug("Other IME" + actionId);
                }
                return false;
            }
        });
        input.setImeActionLabel(getString(R.string.general_add),EditorInfo.IME_ACTION_DONE);
        input.setOnFocusChangeListener(new View.OnFocusChangeListener() {
            @Override
            public void onFocusChange(View v, boolean hasFocus) {
                if (hasFocus) {
                    showKeyboardDelayed(v);
                }
                else{
                    hideKeyboardDelayed(v);
                }
            }
        });
        String title;
        String text;
        String buttonText;
        AlertDialog.Builder builder = new AlertDialog.Builder(context, R.style.AppCompatAlertDialogStyle);
        if(reset){
            title= getString(R.string.title_alert_reset_with_MK);
            text = getString(R.string.text_alert_reset_with_MK);
            buttonText=getString(R.string.context_send);
        }
        else{
            title= getString(R.string.park_account_dialog_title);
            text = getString(R.string.dialog_park_account);
            buttonText=getString(R.string.park_account_button);
        }
        builder.setTitle(title);
        builder.setMessage(text);
        builder.setPositiveButton(buttonText,
                new DialogInterface.OnClickListener() {
                    public void onClick(DialogInterface dialog, int whichButton) {

                    }
                });
        builder.setOnDismissListener(new DialogInterface.OnDismissListener() {
            @Override
            public void onDismiss(DialogInterface dialog) {
                hideKeyboard((LoginActivityLollipop)context, InputMethodManager.HIDE_NOT_ALWAYS);
            }
        });
        builder.setNegativeButton(getString(android.R.string.cancel), new DialogInterface.OnClickListener() {
            @Override
            public void onClick(DialogInterface dialogInterface, int i) {
                input.getBackground().mutate().clearColorFilter();
            }
        });
        builder.setView(layout);
        insertMailDialog = builder.create();
        insertMailDialog.show();
        insertMailDialog.getButton(AlertDialog.BUTTON_POSITIVE).setOnClickListener(new View.OnClickListener() {
            @Override
            public void onClick(View v) {
                logDebug("OK BTTN PASSWORD");
                String value = input.getText().toString().trim();
                String emailError = Util.getEmailError(value, context);
                if (emailError != null) {
                    logWarning("Mail incorrect");
//                    input.setError(emailError);
                    input.getBackground().mutate().setColorFilter(ContextCompat.getColor(context, R.color.login_warning), PorterDuff.Mode.SRC_ATOP);
                    textError.setText(emailError);
                    error_layout.setVisibility(View.VISIBLE);
                    input.requestFocus();
                } else {
                    if(reset){
                        logDebug("Ask for link to reset pass");
                        megaApi.resetPassword(value, true, loginFragment);
                    }
                    else{
                        logDebug("Ask for link to park account");
                        megaApi.resetPassword(value, false, loginFragment);
                    }

                    insertMailDialog.dismiss();
                }
            }
        });
    }

    /*
     * Display keyboard
     */
    private void showKeyboardDelayed(final View view) {
        logDebug("showKeyboardDelayed");
        handler.postDelayed(new Runnable() {
            @Override
            public void run() {
                imm.showSoftInput(view, InputMethodManager.SHOW_IMPLICIT);
            }
        }, 50);
    }

    private void hideKeyboardDelayed(final View view) {
        logDebug("showKeyboardDelayed");
        handler.postDelayed(new Runnable() {
            @Override
            public void run() {
                if (imm.isActive()) {
                    imm.toggleSoftInput(0, InputMethodManager.HIDE_NOT_ALWAYS);
                }
            }
        }, 50);
    }

    public void showConfirmationParkAccount(String link){
        logDebug("link: " + link);

        final String linkUrl = link;

        DialogInterface.OnClickListener dialogClickListener = new DialogInterface.OnClickListener() {
            @Override
            public void onClick(DialogInterface dialog, int which) {
                switch (which){
                    case DialogInterface.BUTTON_POSITIVE:
                        logDebug("Call to Change Password Activity: " + linkUrl);
                        Intent intent = new Intent(context, ChangePasswordActivityLollipop.class);
                        intent.setAction(ACTION_RESET_PASS_FROM_PARK_ACCOUNT);
                        intent.setData(Uri.parse(linkUrl));
                        startActivity(intent);
                        break;

                    case DialogInterface.BUTTON_NEGATIVE:
                        //No button clicked
                        break;
                }
            }
        };

        AlertDialog.Builder builder = new AlertDialog.Builder(context, R.style.AppCompatAlertDialogStyle);
        builder.setTitle(getResources().getString(R.string.park_account_dialog_title));
        String message= getResources().getString(R.string.park_account_text_last_step);
        builder.setMessage(message).setPositiveButton(R.string.park_account_button, dialogClickListener)
                .setNegativeButton(R.string.general_cancel, dialogClickListener).show();
    }

    public void showDialogInsertMKToChangePass(String link){
        logDebug("link: " + link);

        final String linkUrl = link;

        LinearLayout layout = new LinearLayout(context);
        layout.setOrientation(LinearLayout.VERTICAL);
        LinearLayout.LayoutParams params = new LinearLayout.LayoutParams(LinearLayout.LayoutParams.MATCH_PARENT, LinearLayout.LayoutParams.WRAP_CONTENT);
        params.setMargins(scaleWidthPx(20, outMetrics), scaleHeightPx(20, outMetrics), scaleWidthPx(17, outMetrics), 0);

        final EditText input = new EditText(context);
        layout.addView(input, params);

//		input.setId(EDIT_TEXT_ID);
        input.setSingleLine();
        input.setHint(getString(R.string.edit_text_insert_mk));
        input.setTextColor(ContextCompat.getColor(context, R.color.text_secondary));
        input.setTextSize(TypedValue.COMPLEX_UNIT_SP, 14);
//		input.setSelectAllOnFocus(true);
        input.setImeOptions(EditorInfo.IME_ACTION_DONE);
        input.setInputType(InputType.TYPE_TEXT_VARIATION_EMAIL_ADDRESS);
        input.setOnEditorActionListener(new TextView.OnEditorActionListener() {
            @Override
            public boolean onEditorAction(TextView v, int actionId,	KeyEvent event) {
                if (actionId == EditorInfo.IME_ACTION_DONE) {
                    logDebug("IME OK BTTN PASSWORD");
                    String value = input.getText().toString().trim();
                    if(value.equals("")||value.isEmpty()){
                        logWarning("Input is empty");
                        input.setError(getString(R.string.invalid_string));
                        input.requestFocus();
                    }
                    else {

                        logDebug("Positive button pressed - reset pass");
                        Intent intent = new Intent(context, ChangePasswordActivityLollipop.class);
                        intent.setAction(ACTION_RESET_PASS_FROM_LINK);
                        intent.setData(Uri.parse(linkUrl));
                        intent.putExtra("MK", value);
                        startActivity(intent);
                        insertMKDialog.dismiss();
                    }
                }
                else{
                    logDebug("Other IME" + actionId);
                }
                return false;
            }
        });
        input.setImeActionLabel(getString(R.string.general_add),EditorInfo.IME_ACTION_DONE);

        AlertDialog.Builder builder = new AlertDialog.Builder(context, R.style.AppCompatAlertDialogStyle);
        builder.setTitle(getString(R.string.title_dialog_insert_MK));
        builder.setMessage(getString(R.string.text_dialog_insert_MK));
        builder.setPositiveButton(getString(R.string.cam_sync_ok),
                new DialogInterface.OnClickListener() {
                    public void onClick(DialogInterface dialog, int whichButton) {

                    }
                });
        builder.setOnDismissListener(new DialogInterface.OnDismissListener() {
            @Override
            public void onDismiss(DialogInterface dialog) {
                hideKeyboard((LoginActivityLollipop)context, InputMethodManager.HIDE_NOT_ALWAYS);
            }
        });
        builder.setNegativeButton(getString(android.R.string.cancel), null);
        builder.setView(layout);
        insertMKDialog = builder.create();
        insertMKDialog.show();
        insertMKDialog.getButton(AlertDialog.BUTTON_POSITIVE).setOnClickListener(new View.OnClickListener() {
            @Override
            public void onClick(View v) {

                logDebug("OK BTTN PASSWORD");
                String value = input.getText().toString().trim();
                if(value.equals("")||value.isEmpty()){
                    logWarning("Input is empty");
                    input.setError(getString(R.string.invalid_string));
                    input.requestFocus();
                }
                else {
                    logDebug("Positive button pressed - reset pass");
                    Intent intent = new Intent(context, ChangePasswordActivityLollipop.class);
                    intent.setAction(ACTION_RESET_PASS_FROM_LINK);
                    intent.setData(Uri.parse(linkUrl));
                    intent.putExtra("MK", value);
                    startActivity(intent);
                    insertMKDialog.dismiss();
                }
            }
        });
    }

    @Override
    public void onDestroy(){
        if(megaApi != null)
        {
            megaApi.removeRequestListener(this);
        }
        if(isChatEnabled()){
            if(megaChatApi!=null){
                megaChatApi.removeChatListener(this);
            }
        }
        closeCancelDialog();
        super.onDestroy();
    }

    private AlertDialog confirmLogoutDialog;
    private void showConfirmLogoutDialog() {
        AlertDialog.Builder builder = new AlertDialog.Builder(context, R.style.AppCompatAlertDialogStyle);
        DialogInterface.OnClickListener dialogClickListener = new DialogInterface.OnClickListener() {

            @Override
            public void onClick(DialogInterface dialog,int which) {
                switch (which) {
                    case DialogInterface.BUTTON_POSITIVE:
                        backToLoginForm();
                        backWhileLogin = true;
                        MegaApplication.setLoggingIn(false);
                        LoginActivityLollipop.isFetchingNodes = false;
                        loginClicked = false;
                        firstTime = true;
                        if (megaChatApi == null){
                            megaChatApi = ((MegaApplication) ((Activity)context).getApplication()).getMegaChatApi();
                        }
                        megaChatApi.logout(LoginFragmentLollipop.this);
                        megaApi.localLogout(LoginFragmentLollipop.this);
                        break;
                    case DialogInterface.BUTTON_NEGATIVE:
                        dialog.dismiss();
                        break;
                }
            }
        };
        String message= getString(R.string.confirm_cancel_login);
        confirmLogoutDialog =  builder.setCancelable(true)
                .setMessage(message)
                .setPositiveButton(getString(R.string.general_positive_button), dialogClickListener)
                .setNegativeButton(getString(R.string.general_negative_button), dialogClickListener)
                .show();
    }

    public int onBackPressed() {
        logDebug("onBackPressed");
        //refresh, point to staging server, enable chat. block the back button
        if (ACTION_REFRESH.equals(action) || ACTION_REFRESH_STAGING.equals(action) || ACTION_ENABLE_CHAT.equals(action)){
            return -1;
        }
        //login is in process
        boolean onLoginPage = loginLogin.getVisibility() == View.VISIBLE;
        boolean on2faPage = loginVerificationLayout.getVisibility() == View.VISIBLE;
        if ((MegaApplication.isLoggingIn() || LoginActivityLollipop.isFetchingNodes) && !onLoginPage && !on2faPage) {
            showConfirmLogoutDialog();
            return 2;
        }
        else{

            if(forgotPassLayout.getVisibility()==View.VISIBLE){
                logDebug("Forgot Pass layout is VISIBLE");
                hideForgotPassLayout();
                return 1;
            }
            if(on2faPage) {
                logDebug("Back from 2fa page");
                showConfirmLogoutDialog();
                return 2;
            }

            if(parkAccountLayout.getVisibility()==View.VISIBLE){
                logDebug("Park account layout is VISIBLE");
                hideParkAccountLayout();
                return 1;
            }

            ((LoginActivityLollipop) context).isBackFromLoginPage = true;
            ((LoginActivityLollipop) context).showFragment(TOUR_FRAGMENT);
            return 1;
        }
    }

    public void setPasswdTemp(String passwdTemp){
        this.passwdTemp = passwdTemp;
    }

    public String getPasswdTemp(){
        return this.passwdTemp;
    }

    public void setEmailTemp(String emailTemp){
        this.emailTemp = emailTemp;
    }

    public String getEmailTemp(){
        return this.emailTemp;
    }

    @Override
    public void onChatListItemUpdate(MegaChatApiJava api, MegaChatListItem item) {

    }

    @Override
    public void onChatInitStateUpdate(MegaChatApiJava api, int newState) {
        logDebug("newState: " + newState);

        if(isAdded()){
            if (newState == MegaChatApi.INIT_ERROR) {
                // chat cannot initialize, disable chat completely
                if (chatSettings == null) {
                    logWarning("ERROR ----> Switch OFF chat");
                    chatSettings = new ChatSettings();
                    chatSettings.setEnabled(false+"");
                    dbH.setChatSettings(chatSettings);
                } else {
                    logWarning("ERROR ----> Switch OFF chat");
                    dbH.setEnabledChat(false + "");
                }
                if(megaChatApi!=null){
                    megaChatApi.logout(null);
                }
            }
        }
    }

    @Override
    public void onChatOnlineStatusUpdate(MegaChatApiJava api, long userhandle, int status, boolean inProgress) {

    }

    @Override
    public void onChatPresenceConfigUpdate(MegaChatApiJava api, MegaChatPresenceConfig config) {

    }

    @Override
    public void onChatConnectionStateUpdate(MegaChatApiJava api, long chatid, int newState) {

    }

    @Override
    public void onChatPresenceLastGreen(MegaChatApiJava api, long userhandle, int lastGreen) {

    }

    private void setError(final EditText editText, String error){
        if(error == null || error.equals("")){
            return;
        }
        switch (editText.getId()){
            case R.id.login_email_text:{
                loginEmailErrorLayout.setVisibility(View.VISIBLE);
                loginEmailErrorText.setText(error);
                PorterDuffColorFilter porterDuffColorFilter = new PorterDuffColorFilter(ContextCompat.getColor(context, R.color.login_warning), PorterDuff.Mode.SRC_ATOP);
//                et_user.getBackground().mutate().setColorFilter(porterDuffColorFilter);
                Drawable background = login_background.mutate().getConstantState().newDrawable();
                background.setColorFilter(porterDuffColorFilter);
                if(android.os.Build.VERSION.SDK_INT < android.os.Build.VERSION_CODES.JELLY_BEAN) {
                    et_user.setBackgroundDrawable(background);
                } else{
                    et_user.setBackground(background);
                }
                break;
            }
            case R.id.login_password_text:{
                loginPasswordErrorLayout.setVisibility(View.VISIBLE);
                loginPasswordErrorText.setText(error);
                PorterDuffColorFilter porterDuffColorFilter = new PorterDuffColorFilter(ContextCompat.getColor(context, R.color.login_warning), PorterDuff.Mode.SRC_ATOP);
//                et_password.getBackground().setColorFilter(ContextCompat.getColor(context, R.color.login_warning), PorterDuff.Mode.SRC_ATOP);
                Drawable background = password_background.mutate().getConstantState().newDrawable();
                background.setColorFilter(porterDuffColorFilter);
                if(android.os.Build.VERSION.SDK_INT < android.os.Build.VERSION_CODES.JELLY_BEAN) {
                    et_password.setBackgroundDrawable(background);
                } else{
                    et_password.setBackground(background);
                }
                break;
            }
        }
    }

    private void quitError(EditText editText){
        switch (editText.getId()){
            case R.id.login_email_text:{
                if(loginEmailErrorLayout.getVisibility() != View.GONE){
                    loginEmailErrorLayout.setVisibility(View.GONE);
                    if(android.os.Build.VERSION.SDK_INT < android.os.Build.VERSION_CODES.JELLY_BEAN) {
                        et_user.setBackgroundDrawable(login_background);
                    } else{
                        et_user.setBackground(login_background);
                    }
                }
                break;
            }
            case R.id.login_password_text:{
                if(loginPasswordErrorLayout.getVisibility() != View.GONE){
                    loginPasswordErrorLayout.setVisibility(View.GONE);
                    if(android.os.Build.VERSION.SDK_INT < android.os.Build.VERSION_CODES.JELLY_BEAN) {
                        et_password.setBackgroundDrawable(password_background);
                    } else{
                        et_password.setBackground(password_background);
                    }
                }
                break;
            }
        }
    }

    void pasteClipboard() {
        logDebug("pasteClipboard");
        pinLongClick = false;
        ClipboardManager clipboard = (ClipboardManager) context.getSystemService(CLIPBOARD_SERVICE);
        ClipData clipData = clipboard.getPrimaryClip();
        if (clipData != null) {
            String code = clipData.getItemAt(0).getText().toString();
            logDebug("code: " + code);
            if (code != null && code.length() == 6) {
                boolean areDigits = true;
                for (int i=0; i<6; i++) {
                    if (!Character.isDigit(code.charAt(i))) {
                        areDigits = false;
                        break;
                    }
                }
                if (areDigits) {
                    firstPin.setText(""+code.charAt(0));
                    secondPin.setText(""+code.charAt(1));
                    thirdPin.setText(""+code.charAt(2));
                    fourthPin.setText(""+code.charAt(3));
                    fifthPin.setText(""+code.charAt(4));
                    sixthPin.setText(""+code.charAt(5));
                }
                else {
                    firstPin.setText("");
                    secondPin.setText("");
                    thirdPin.setText("");
                    fourthPin.setText("");
                    fifthPin.setText("");
                    sixthPin.setText("");
                }
            }
        }
    }

    @Override
    public boolean onLongClick(View v) {
        switch (v.getId()){
            case R.id.pin_first_login:
            case R.id.pin_second_login:
            case R.id.pin_third_login:
            case R.id.pin_fouth_login:
            case R.id.pin_fifth_login:
            case R.id.pin_sixth_login: {
                pinLongClick = true;
                v.requestFocus();
            }
        }
        return false;
    }

    private void showCancelTransfersDialog() {
        AlertDialog.Builder builder = new AlertDialog.Builder(context);
        builder.setMessage(R.string.login_warning_abort_transfers);
        builder.setPositiveButton(R.string.login_text, new DialogInterface.OnClickListener() {
            @Override
            public void onClick(DialogInterface dialog, int which) {
                megaApi.cancelTransfers(MegaTransfer.TYPE_DOWNLOAD);
                megaApi.cancelTransfers(MegaTransfer.TYPE_UPLOAD);
                performLogin();
            }
        });
        builder.setNegativeButton(R.string.general_cancel, new DialogInterface.OnClickListener() {
            @Override
            public void onClick(DialogInterface dialog, int which) {
//                Hide dialog
            }
        });
        builder.setCancelable(false);
        builder.show();
    }
}<|MERGE_RESOLUTION|>--- conflicted
+++ resolved
@@ -206,12 +206,9 @@
     private boolean pinLongClick = false;
 
     private boolean twoFA = false;
-<<<<<<< HEAD
+    public static final String NAME_USER_LOCKED = "NAME_USER_LOCKED";
     private Intent receivedIntent;
     private ArrayList<ShareInfo> shareInfos;
-=======
-    public static final String NAME_USER_LOCKED = "NAME_USER_LOCKED";
->>>>>>> 06a50058
 
     @Override
     public void onSaveInstanceState(Bundle outState) {
@@ -2390,8 +2387,7 @@
 
                 dbH.saveCredentials(credentials);
 
-<<<<<<< HEAD
-                log("readyToManager");
+                logDebug("readyToManager");
                 receivedIntent = ((LoginActivityLollipop) context).getIntentReceived();
                 if (receivedIntent != null) {
                     shareInfos = (ArrayList<ShareInfo>) receivedIntent.getSerializableExtra(FileExplorerActivityLollipop.EXTRA_SHARE_INFOS);
@@ -2405,9 +2401,6 @@
                         return;
                     }
                 }
-=======
-                logDebug("readyToManager");
->>>>>>> 06a50058
                 readyToManager();
             }else{
                 if(confirmLogoutDialog != null) {
