--- conflicted
+++ resolved
@@ -12,21 +12,9 @@
 
 
 import mega.privacy.android.app.R;
-import mega.privacy.android.app.lollipop.ContactFileListActivityLollipop;
-import mega.privacy.android.app.lollipop.FileStorageActivityLollipop;
-import mega.privacy.android.app.lollipop.ManagerActivityLollipop;
-<<<<<<< HEAD
-import mega.privacy.android.app.utils.Constants;
-import mega.privacy.android.app.utils.SDCardUtils;
 import mega.privacy.android.app.interfaces.UploadBottomSheetDialogActionListener;
-import mega.privacy.android.app.utils.Util;
-=======
-import nz.mega.sdk.MegaApiAndroid;
->>>>>>> 393a7df3
 
-import static mega.privacy.android.app.utils.Constants.*;
-import static mega.privacy.android.app.utils.LogUtil.*;
-import static mega.privacy.android.app.utils.SDCardUtils.*;
+import static mega.privacy.android.app.utils.LogUtil.logDebug;
 
 public class UploadBottomSheetDialogFragment extends BottomSheetDialogFragment implements View.OnClickListener {
 
@@ -72,117 +60,25 @@
 
         switch (v.getId()) {
 
-<<<<<<< HEAD
             case R.id.upload_from_device_layout: {
-                log("click upload from device");
+                logDebug("click upload from device");
                 listener.uploadFromDevice();
                 dismissAllowingStateLoss();
                 break;
             }
             case R.id.upload_from_system_layout: {
-                log("click upload from_system");
+                logDebug("click upload from_system");
                 listener.uploadFromSystem();
                 break;
             }
 
             case R.id.take_picture_layout: {
-                log("Click take picture");
+                logDebug("Click take picture");
                 listener.takePictureAndUpload();
-=======
-            case R.id.upload_from_device_layout:{
-                logDebug("Upload from device");
-
-                Intent intent = new Intent();
-                intent.setAction(Intent.ACTION_OPEN_DOCUMENT);
-                intent.setAction(Intent.ACTION_GET_CONTENT);
-                intent.putExtra(Intent.EXTRA_ALLOW_MULTIPLE, true);
-                intent.setType("*/*");
-
-                if(context instanceof ManagerActivityLollipop){
-                    ((ManagerActivityLollipop)context).startActivityForResult(Intent.createChooser(intent, null), REQUEST_CODE_GET);
-                }
-                else if(context instanceof ContactFileListActivityLollipop){
-                    ((ContactFileListActivityLollipop)context).startActivityForResult(Intent.createChooser(intent, null), REQUEST_CODE_GET);
-                }
-
-                dismissAllowingStateLoss();
-                break;
-            }
-            case R.id.upload_from_system_layout:{
-                logDebug("Upload from_system");
-                final File[] fs = context.getExternalFilesDirs(null);
-                //has SD card
-                if (fs.length > 1) {
-                    Dialog localCameraDialog;
-                    String[] sdCardOptions = getResources().getStringArray(R.array.settings_storage_download_location_array);
-                    AlertDialog.Builder b=new AlertDialog.Builder(context);
-
-                    b.setTitle(getResources().getString(R.string.upload_to_filesystem_from));
-                    b.setItems(sdCardOptions, new DialogInterface.OnClickListener() {
-                        @Override
-                        public void onClick(DialogInterface dialog, int which) {
-                            switch(which){
-                                case 0:{
-                                    pickFileFromFileSystem(false);
-                                    break;
-                                }
-                                case 1: {
-                                    if (fs[1] != null) {
-                                        pickFileFromFileSystem(true);
-                                    } else {
-                                        pickFileFromFileSystem(false);
-                                    }
-                                    break;
-                                }
-                            }
-                        }
-                    });
-                    b.setNegativeButton(getResources().getString(R.string.general_cancel), new DialogInterface.OnClickListener() {
-
-                        @Override
-                        public void onClick(DialogInterface dialog, int which) {
-                            dialog.cancel();
-                        }
-                    });
-                    localCameraDialog = b.create();
-                    localCameraDialog.show();
-                } else {
-                    pickFileFromFileSystem(false);
-                }
-                break;
-            }
-            case R.id.scan_document_layout:{
-                break;
-            }
-            case R.id.take_picture_layout:{
-                ((ManagerActivityLollipop) context).fromTakePicture = TAKE_PICTURE_OPTION;
-                if (Build.VERSION.SDK_INT >= Build.VERSION_CODES.M) {
-                    boolean hasStoragePermission = (ContextCompat.checkSelfPermission(context, Manifest.permission.WRITE_EXTERNAL_STORAGE) == PackageManager.PERMISSION_GRANTED);
-                    if (!hasStoragePermission) {
-                        ActivityCompat.requestPermissions((ManagerActivityLollipop) context,
-                                new String[]{Manifest.permission.WRITE_EXTERNAL_STORAGE},
-                                REQUEST_WRITE_STORAGE);
-                    }
-
-                    boolean hasCameraPermission = (ContextCompat.checkSelfPermission(context, Manifest.permission.CAMERA) == PackageManager.PERMISSION_GRANTED);
-                    if (!hasCameraPermission) {
-                        ActivityCompat.requestPermissions((ManagerActivityLollipop) context,
-                                new String[]{Manifest.permission.CAMERA},
-                                REQUEST_CAMERA);
-                    }
-
-                    if (hasStoragePermission && hasCameraPermission){
-                        ((ManagerActivityLollipop) context).takePicture();
-                    }
-                }
-                else{
-                    ((ManagerActivityLollipop) context).takePicture();
-                }
->>>>>>> 393a7df3
                 break;
             }
             case R.id.new_folder_layout: {
-                log("Click create new folder");
+                logDebug("Click create new folder");
                 listener.showNewFolderDialog();
                 break;
             }
@@ -192,27 +88,6 @@
         mBehavior.setState(BottomSheetBehavior.STATE_HIDDEN);
     }
 
-<<<<<<< HEAD
-=======
-    private void pickFileFromFileSystem(boolean fromSDCard) {
-        Intent intent = new Intent();
-        intent.setAction(FileStorageActivityLollipop.Mode.PICK_FILE.getAction());
-        intent.putExtra(FileStorageActivityLollipop.EXTRA_FROM_SETTINGS,false);
-        intent.setClass(context,FileStorageActivityLollipop.class);
-        if (fromSDCard) {
-            File[] fs = context.getExternalFilesDirs(null);
-            String sdRoot = getSDCardRoot(fs[1]);
-            intent.putExtra(FileStorageActivityLollipop.EXTRA_SD_ROOT,sdRoot);
-        }
-
-        if (context instanceof ManagerActivityLollipop) {
-            ((ManagerActivityLollipop)context).startActivityForResult(intent,REQUEST_CODE_GET_LOCAL);
-        } else if (context instanceof ContactFileListActivityLollipop) {
-            ((ContactFileListActivityLollipop)context).startActivityForResult(intent,REQUEST_CODE_GET_LOCAL);
-        }
-    }
-
->>>>>>> 393a7df3
     @Override
     public void onAttach(Activity activity) {
         super.onAttach(activity);
