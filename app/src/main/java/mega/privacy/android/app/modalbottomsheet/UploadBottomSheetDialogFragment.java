--- conflicted
+++ resolved
@@ -12,15 +12,12 @@
 
 
 import mega.privacy.android.app.R;
-<<<<<<< HEAD
-import mega.privacy.android.app.interfaces.UploadBottomSheetDialogActionListener;
-=======
 import mega.privacy.android.app.lollipop.ContactFileListActivityLollipop;
 import mega.privacy.android.app.lollipop.FileStorageActivityLollipop;
 import mega.privacy.android.app.lollipop.ManagerActivityLollipop;
 import mega.privacy.android.app.utils.Constants;
 import mega.privacy.android.app.utils.SDCardUtils;
->>>>>>> 15f58090
+import mega.privacy.android.app.interfaces.UploadBottomSheetDialogActionListener;
 import mega.privacy.android.app.utils.Util;
 
 public class UploadBottomSheetDialogFragment extends BottomSheetDialogFragment implements View.OnClickListener {
@@ -95,27 +92,6 @@
         mBehavior.setState(BottomSheetBehavior.STATE_HIDDEN);
     }
 
-<<<<<<< HEAD
-=======
-    private void pickFileFromFileSystem(boolean fromSDCard) {
-        Intent intent = new Intent();
-        intent.setAction(FileStorageActivityLollipop.Mode.PICK_FILE.getAction());
-        intent.putExtra(FileStorageActivityLollipop.EXTRA_FROM_SETTINGS,false);
-        intent.setClass(context,FileStorageActivityLollipop.class);
-        if (fromSDCard) {
-            File[] fs = context.getExternalFilesDirs(null);
-            String sdRoot = SDCardUtils.getSDCardRoot(fs[1]);
-            intent.putExtra(FileStorageActivityLollipop.EXTRA_SD_ROOT,sdRoot);
-        }
-
-        if (context instanceof ManagerActivityLollipop) {
-            ((ManagerActivityLollipop)context).startActivityForResult(intent,Constants.REQUEST_CODE_GET_LOCAL);
-        } else if (context instanceof ContactFileListActivityLollipop) {
-            ((ContactFileListActivityLollipop)context).startActivityForResult(intent,Constants.REQUEST_CODE_GET_LOCAL);
-        }
-    }
-
->>>>>>> 15f58090
     @Override
     public void onAttach(Activity activity) {
         super.onAttach(activity);
