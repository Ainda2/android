--- conflicted
+++ resolved
@@ -246,7 +246,13 @@
     fun handleToBase64(handle: Long): String
 
     /**
-<<<<<<< HEAD
+     * Cancel transfer
+     *
+     * @param transfer to be cancelled
+     */
+    fun cancelTransfer(transfer: MegaTransfer)
+
+    /**
      * Inbox node of the account
      *
      * @return The Inbox node if exists, null otherwise.
@@ -260,13 +266,4 @@
      * @return True if the node has children, false otherwise.
      */
     suspend fun hasChildren(node: MegaNode): Boolean
-=======
-     * Cancel transfer
-     *
-     * @param transfer to be cancelled
-     */
-    fun cancelTransfer(transfer: MegaTransfer)
-
-
->>>>>>> 1ee0e746
 }