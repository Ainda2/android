--- conflicted
+++ resolved
@@ -285,16 +285,6 @@
     suspend fun hasChildren(node: MegaNode): Boolean
 
     /**
-<<<<<<< HEAD
-     * Gets all transfers of a specific type (downloads or uploads).
-     * If the parameter isn't MegaTransfer::TYPE_DOWNLOAD or MegaTransfer::TYPE_UPLOAD
-     * this function returns an empty list.
-     *
-     * @param type MegaTransfer::TYPE_DOWNLOAD or MegaTransfer::TYPE_UPLOAD
-     * @return List with transfers of the desired type.
-     */
-    suspend fun getTransfers(type: Int): List<MegaTransfer>
-=======
      * Registers push notifications.
      *
      * @param deviceType    Type of device.
@@ -326,5 +316,14 @@
      * Retries all pending requests.
      */
     fun retryPendingConnections()
->>>>>>> 9ace665a
+
+    /**
+     * Gets all transfers of a specific type (downloads or uploads).
+     * If the parameter isn't MegaTransfer::TYPE_DOWNLOAD or MegaTransfer::TYPE_UPLOAD
+     * this function returns an empty list.
+     *
+     * @param type MegaTransfer::TYPE_DOWNLOAD or MegaTransfer::TYPE_UPLOAD
+     * @return List with transfers of the desired type.
+     */
+    suspend fun getTransfers(type: Int): List<MegaTransfer>
 }