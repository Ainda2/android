--- conflicted
+++ resolved
@@ -263,14 +263,39 @@
     fun cancelTransfer(transfer: MegaTransfer)
 
     /**
-<<<<<<< HEAD
+     * Gets the number of unread user alerts for the logged in user.
+     *
+     * @return Number of unread user alerts.
+     */
+    suspend fun getNumUnreadUserAlerts(): Int
+
+    /**
+     * Inbox node of the account
+     *
+     * @return The Inbox node if exists, null otherwise.
+     */
+    suspend fun getInboxNode(): MegaNode?
+
+    /**
+     * Checks if the provided node has children.
+     *
+     * @param node  The MegaNode to check.
+     * @return True if the node has children, false otherwise.
+     */
+    suspend fun hasChildren(node: MegaNode): Boolean
+
+    /**
      * Registers push notifications.
      *
      * @param deviceType    Type of device.
      * @param newToken      New push token.
      * @param listener      Listener.
      */
-    fun registerPushNotifications(deviceType: Int, newToken: String, listener: MegaRequestListenerInterface)
+    fun registerPushNotifications(
+        deviceType: Int,
+        newToken: String,
+        listener: MegaRequestListenerInterface,
+    )
 
     /**
      * Performs a fast login.
@@ -291,26 +316,4 @@
      * Retries all pending requests.
      */
     fun retryPendingConnections()
-=======
-     * Gets the number of unread user alerts for the logged in user.
-     *
-     * @return Number of unread user alerts.
-     */
-    suspend fun getNumUnreadUserAlerts(): Int
-
-    /**
-     * Inbox node of the account
-     *
-     * @return The Inbox node if exists, null otherwise.
-     */
-    suspend fun getInboxNode(): MegaNode?
-
-    /**
-     * Checks if the provided node has children.
-     *
-     * @param node  The MegaNode to check.
-     * @return True if the node has children, false otherwise.
-     */
-    suspend fun hasChildren(node: MegaNode): Boolean
->>>>>>> a1fff4bd
 }