package mega.privacy.android.app.data.gateway.api

import kotlinx.coroutines.flow.Flow
import mega.privacy.android.app.data.model.GlobalUpdate
import nz.mega.sdk.MegaLoggerInterface
import nz.mega.sdk.MegaNode
import nz.mega.sdk.MegaRequestListenerInterface
import nz.mega.sdk.MegaTransfer
import nz.mega.sdk.MegaTransferListenerInterface
import nz.mega.sdk.MegaUser

/**
 * Mega api gateway
 *
 * The gateway interface to the Mega Api functionality
 *
 */
interface MegaApiGateway {
    /**
     * Is Multi factor auth available
     *
     * @return true if available, else false
     */
    fun multiFactorAuthAvailable(): Boolean

    /**
     * Is Multi factor auth enabled
     *
     * @param email
     * @param listener
     */
    fun multiFactorAuthEnabled(email: String?, listener: MegaRequestListenerInterface?)

    /**
     * Cancel account
     *
     * @param listener
     */
    fun cancelAccount(listener: MegaRequestListenerInterface?)

    /**
     * Create support ticket
     *
     * @param ticketContent
     * @param listener
     */
    fun createSupportTicket(
        ticketContent: String,
        listener: MegaRequestListenerInterface,
    )

    /**
     * Start upload for support
     *
     * @param path of file to upload
     * @param listener
     */
    fun startUploadForSupport(
        path: String,
        listener: MegaTransferListenerInterface,
    )

    /**
     * Registered email address for the account
     */
    val accountEmail: String?

    /**
     * Is business account
     */
    val isBusinessAccount: Boolean

    /**
     * Is master business account
     */
    val isMasterBusinessAccount: Boolean

    /**
     * Are transfers paused (downloads and uploads)
     */
    suspend fun areTransfersPaused(): Boolean

    /**
     * Root node of the account
     *
     * All accounts have a root node, therefore if it is null the account has not been logged in or
     * initialised yet for some reason.
     *
     */
    suspend fun getRootNode(): MegaNode?

    /**
     * Rubbish bin node of the account
     *
     * All accounts have a rubbish bin node, therefore if it is null the account has not been logged in or
     * initialised yet for some reason.
     *
     */
    suspend fun getRubbishBinNode(): MegaNode?

    /**
     * Sdk version
     */
    suspend fun getSdkVersion(): String

    /**
     * Global updates
     */
    val globalUpdates: Flow<GlobalUpdate>

    /**
     * Get favourites
     * @param node Node and its children that will be searched for favourites. Search all nodes if null
     * @param count if count is zero return all favourite nodes, otherwise return only 'count' favourite nodes
     * @param listener MegaRequestListener to track this request
     */
    fun getFavourites(node: MegaNode?, count: Int, listener: MegaRequestListenerInterface?)

    /**
     * Get MegaNode by node handle
     * @param nodeHandle node handle
     * @return MegaNode
     */
    suspend fun getMegaNodeByHandle(nodeHandle: Long): MegaNode?

    /**
     * Check the node if has version
     * @param node node that is checked
     * @return true is has version
     */
    fun hasVersion(node: MegaNode): Boolean

    /**
     * Get children nodes by node
     * @param parentNode parent node
     * @param order order for the returned list, if null the default order is applied
     * @return children nodes list
     */
    suspend fun getChildrenByNode(parentNode: MegaNode, order: Int? = null): ArrayList<MegaNode>

    /**
     * Get child folder number of current folder
     * @param node current folder node
     * @return child folder number
     */
    fun getNumChildFolders(node: MegaNode): Int

    /**
     * Get child files number of current folder
     * @param node current folder node
     * @return child files number
     */
    fun getNumChildFiles(node: MegaNode): Int


    /**
     * Set auto accept contacts from link
     *
     * @param disableAutoAccept pass true to stop auto accepting contacts
     * @param listener
     */
    fun setAutoAcceptContactsFromLink(
        disableAutoAccept: Boolean,
        listener: MegaRequestListenerInterface,
    )

    /**
     * Is auto accept contacts from link enabled
     *
     * @param listener
     */
    fun isAutoAcceptContactsFromLinkEnabled(listener: MegaRequestListenerInterface)


    /**
     * Get folder info
     *
     * @param node
     * @param listener
     */
    fun getFolderInfo(node: MegaNode?, listener: MegaRequestListenerInterface)

    /**
     * Set node favourite as a node attribute.
     *
     * @param node      Node that will receive the information.
     * @param favourite if true set node as favourite, otherwise remove the attribute
     */
    fun setNodeFavourite(node: MegaNode?, favourite: Boolean)

    /**
     * Add logger
     *
     * @param logger
     */
    fun addLogger(logger: MegaLoggerInterface)

    /**
     * Remove logger
     *
     * @param logger
     */
    fun removeLogger(logger: MegaLoggerInterface)


    /**
     * Set logging level
     *
     * @param logLevel
     */
    fun setLogLevel(logLevel: Int)

    /**
     * Set use https only
     *
     * @param enabled
     */
    fun setUseHttpsOnly(enabled: Boolean)

    /**
     * Get logged in user
     *
     * @return the current user if logged in, otherwise null
     */
    suspend fun getLoggedInUser(): MegaUser?

    /**
     * Get thumbnail from server
     *
     * @param node
     * @param thumbnailFilePath thumbnail file path
     * @param listener
     */
    fun getThumbnail(
        node: MegaNode,
        thumbnailFilePath: String,
        listener: MegaRequestListenerInterface,
    )

    /**
     * Converts the handle of a node to a Base64-encoded string
     *
     * @param handle Node handle to be converted
     * @return Base64-encoded node handle
     */
    fun handleToBase64(handle: Long): String

    /**
<<<<<<< HEAD
     * Gets the number of unread user alerts for the logged in user.
     *
     * @return Number of unread user alerts.
     */
    suspend fun getNumUnreadUserAlerts(): Int
=======
     * Cancel transfer
     *
     * @param transfer to be cancelled
     */
    fun cancelTransfer(transfer: MegaTransfer)


>>>>>>> 1ee0e746
}<|MERGE_RESOLUTION|>--- conflicted
+++ resolved
@@ -246,19 +246,16 @@
     fun handleToBase64(handle: Long): String
 
     /**
-<<<<<<< HEAD
+     * Cancel transfer
+     *
+     * @param transfer to be cancelled
+     */
+    fun cancelTransfer(transfer: MegaTransfer)
+
+    /**
      * Gets the number of unread user alerts for the logged in user.
      *
      * @return Number of unread user alerts.
      */
     suspend fun getNumUnreadUserAlerts(): Int
-=======
-     * Cancel transfer
-     *
-     * @param transfer to be cancelled
-     */
-    fun cancelTransfer(transfer: MegaTransfer)
-
-
->>>>>>> 1ee0e746
 }