package mega.privacy.android.app.utils;

import java.io.File;
import java.util.regex.Pattern;

public class Constants {

    public static final String PIN_4 = "4";
    public static final String PIN_6 = "6";
    public static final String PIN_ALPHANUMERIC = "alphanumeric";

    public static final int DEFAULT_AVATAR_WIDTH_HEIGHT = 250; //in pixels
    public static final int PHOTOS_UPLOAD_JOB_ID = 10096;
    public static final int BOOT_JOB_ID = 10097;

    public static final int REQUEST_CODE_GET = 1000;
    public static final int REQUEST_CODE_SELECT_MOVE_FOLDER = 1001;
    public static final int REQUEST_CODE_SELECT_COPY_FOLDER = 1002;
    public static final int REQUEST_CODE_GET_LOCAL = 1003;
    public static final int REQUEST_CODE_SELECT_LOCAL_FOLDER = 1004;
    public static final int REQUEST_CODE_REFRESH = 1005;
    public static final int REQUEST_CODE_SORT_BY = 1006;
    public static final int REQUEST_CODE_SELECT_IMPORT_FOLDER = 1007;
    public static final int REQUEST_CODE_SELECT_FOLDER = 1008;
    public static final int REQUEST_CODE_SELECT_CONTACT = 1009;
    public static final int TAKE_PHOTO_CODE = 1010;
    public static final int WRITE_SD_CARD_REQUEST_CODE = 1011;
    public static final int REQUEST_CODE_SELECT_FILE = 1012;
    public static final int SET_PIN = 1013;
    public static final int REQUEST_CODE_TREE = 1014;
    public static final int TAKE_PICTURE_PROFILE_CODE = 1015;
    public static final int CHOOSE_PICTURE_PROFILE_CODE = 1016;
    public static final int REQUEST_INVITE_CONTACT_FROM_DEVICE = 1017;
    public static final int REQUEST_CREATE_CHAT = 1018;
    public static final int REQUEST_ADD_PARTICIPANTS = 1019;
    public static final int ENABLE_CHAT = 1020;
    public static final int REQUEST_SEND_CONTACTS = 1021;
    public static final int REQUEST_CODE_IMPORT_CHAT_NODE = 1022;
    public static final int REQUEST_CODE_IMPORT_CHAT_NODE_LIST = 1023;
    public static final int ACTION_SEARCH_BY_DATE = 1024;
    public static final int REQUEST_CODE_SELECT_CHAT = 1025;
    public static final int REQUEST_CODE_GET_CONTACTS = 1026;
    public static final int REQUEST_CODE_FILE_INFO = 1027;
    public static final int REQUEST_CODE_REFRESH_STAGING = 1028;
    public static final int REQUEST_CODE_DELETE_VERSIONS_HISTORY = 1029;
    public static final int REQUEST_CODE_SEND_LOCATION = 1030;
    public static final int REQUEST_CODE_COUNTRY_PICKER = 1031;
    public static final int REQUEST_CODE_VERIFY_CODE = 1032;
    public static final int REQUEST_CODE_SMS_VERIFICATION = 1033;

    public static final String ACTION_REFRESH_AFTER_BLOCKED = "ACTION_REFRESH_AFTER_BLOCKED";
    public static final String ACTION_REFRESH = "ACTION_REFRESH";
    public static final String ACTION_REFRESH_STAGING = "ACTION_REFRESH_STAGING";
    public static final String ACTION_CREATE_ACCOUNT_EXISTS = "ACTION_CREATE_ACCOUNT_EXISTS";
    public static final String ACTION_CONFIRM = "MEGA_ACTION_CONFIRM";
    public static final String EXTRA_CONFIRMATION = "MEGA_EXTRA_CONFIRMATION";

    public static final String ACTION_FORWARD_MESSAGES = "ACTION_FORWARD_MESSAGES";
    public static final String ACTION_OPEN_QR = "ACTION_OPEN_QR";
    public static final String ACTION_TAKE_PICTURE = "ACTION_TAKE_PICTURE";
    public static final String ACTION_TAKE_PROFILE_PICTURE = "ACTION_TAKE_PROFILE_PICTURE";

    public static final String SHOW_REPEATED_UPLOAD = "SHOW_REPEATED_UPLOAD";

    public static final String EXTRA_SERIALIZE_STRING = "SERIALIZE_STRING";

    public static final String EXTRA_NODE_HANDLE = "NODE_HANDLE";
    public static final String EXTRA_RESULT_TRANSFER = "RESULT_TRANSFER";
    public static final String EXTRA_TRANSFER_TYPE = "TRANSFER_TYPE";
    public static final String EXTRA_VOICE_CLIP = "VOICE_CLIP";
    public static final String EXTRA_USER_NICKNAME = "EXTRA_USER_NICKNAME";

    public static final String EXTRA_STORAGE_STATE = "STORAGE_STATE";

    //MultipleRequestListener options
    public static final int MULTIPLE_MOVE = 0;
    public static final int MULTIPLE_SEND_RUBBISH = 1;
    //one file to many contacts
    public static final int MULTIPLE_CONTACTS_SEND_INBOX = 2;
    //many files to one contacts
    public static final int MULTIPLE_FILES_SEND_INBOX = 3;
    public static final int MULTIPLE_COPY = 4;
    public static final int MULTIPLE_REMOVE_SHARING_CONTACTS = 5;
    //one folder to many contacts
    public static final int MULTIPLE_CONTACTS_SHARE = 6;
    //one contact, many files
    public static final int MULTIPLE_FILE_SHARE = 7;
    public static final int MULTIPLE_LEAVE_SHARE = 8;

    public static final int MULTIPLE_REMOVE_CONTACT_SHARED_FOLDER = 9;
    public static final int MULTIPLE_CHAT_IMPORT = 10;
    public static final int MULTIPLE_FORWARD_MESSAGES = 11;
    public static final int MULTIPLE_CHANGE_PERMISSION = 12;

    public static final int MULTIPLE_RESTORED_FROM_RUBBISH = MULTIPLE_FORWARD_MESSAGES + 1;

    public static final int CANCEL_ACCOUNT_2FA = 4000;
    public static final int CHANGE_MAIL_2FA = 4001;
    public static final int DISABLE_2FA = 4002;

    public static final int MY_ACCOUNT_FRAGMENT = 5000;
    public static final int UPGRADE_ACCOUNT_FRAGMENT = 5001;
    public static final int OVERQUOTA_ALERT = 5003;
    public static final int CC_FRAGMENT = 5004;
    public static final int FORTUMO_FRAGMENT = 5005;
    public static final int CENTILI_FRAGMENT = 5007;
    public static final int BACKUP_RECOVERY_KEY_FRAGMENT = 5008;

    public static final int PAYMENT_CC_MONTH = 111;
    public static final int PAYMENT_CC_YEAR = 112;

    public static final int TOUR_FRAGMENT = 6000;
    public static final int LOGIN_FRAGMENT = 6001;
    public static final int CONFIRM_EMAIL_FRAGMENT = 6002;
    public static final int CHOOSE_ACCOUNT_FRAGMENT = 6003;
    public static final int CREATE_ACCOUNT_FRAGMENT = 604;

    public static final int GET_LINK_FRAGMENT = 7000;
    public static final int COPYRIGHT_FRAGMENT = 7001;

    public static final int ACHIEVEMENTS_FRAGMENT = 8000;
    public static final int BONUSES_FRAGMENT = 8001;
    public static final int INVITE_FRIENDS_FRAGMENT = 8002;
    public static final int INFO_ACHIEVEMENTS_FRAGMENT = 8003;

    public static final int SCROLL_TO_POSITION = 9000;
    public static final int UPDATE_IMAGE_DRAG = 9001;
    public static final int UPDATE_GET_PRICING = 9002;
    public static final int UPDATE_ACCOUNT_DETAILS = 9003;
    public static final int UPDATE_CREDIT_CARD_SUBSCRIPTION = 9004;
    public static final int UPDATE_PAYMENT_METHODS = 9005;

    public static final int GO_OFFLINE = 9006;
    public static final int GO_ONLINE = 9007;
    public static final int START_RECONNECTION = 9008;

    public static final int REQUEST_WRITE_STORAGE = 1;
    public static final int REQUEST_CAMERA = 2;
    public static final int REQUEST_READ_CONTACTS = 3;
    public static final int RECORD_AUDIO = 4;
    public static final int REQUEST_UPLOAD_CONTACT = 5;
    public static final int REQUEST_READ_STORAGE = 6;

    public static final int REQUEST_DOWNLOAD_FOLDER = 7;

    public static final int REQUEST_READ_WRITE_STORAGE = 9;

    public static final int REQUEST_CAMERA_UPLOAD = 10;
    public static final int REQUEST_CAMERA_ON_OFF = 11;
    public static final int REQUEST_CAMERA_ON_OFF_FIRST_TIME = 12;
    public static final int WRITE_LOG = 13;

    public static final int RECORD_VOICE_CLIP = 11;
    public static final int REQUEST_STORAGE_VOICE_CLIP = 12;
    public static final int REQUEST_CAMERA_TAKE_PICTURE = 13;
    public static final int REQUEST_WRITE_STORAGE_TAKE_PICTURE = 14;

    public static final int LOCATION_PERMISSION_REQUEST_CODE = 15;
    public static final int REQUEST_WRITE_STORAGE_OFFLINE = 16;

    public static final int TYPE_START_RECORD = 1;
    public static final int TYPE_END_RECORD = 2;
    public static final int TYPE_ERROR_RECORD = 3;

    public static final int FREE = 0;
    public static final int PRO_I = 1;
    public static final int PRO_II = 2;
    public static final int PRO_III = 3;
    public static final int PRO_LITE = 4;
    public static final int BUSINESS = 100;


    public static final int COLOR_STATUS_BAR_ACCENT = 1;
    public static final int COLOR_STATUS_BAR_ZERO_DELAY = 2;
    public static final int COLOR_STATUS_BAR_ZERO = 3;
    public static final int COLOR_STATUS_BAR_SEARCH_DELAY = 4;
    public static final int COLOR_STATUS_BAR_SMS_VERIFICATION = 5;

    public static final String CONTACT_LINK_BASE_URL = "https://mega.nz/C!";
    public static final String DISPUTE_URL = "https://mega.nz/dispute";
    public static final String ACTION_OPEN_MEGA_LINK = "OPEN_MEGA_LINK";
    public static final String ACTION_OPEN_MEGA_FOLDER_LINK = "OPEN_MEGA_FOLDER_LINK";
    public static final String ACTION_CANCEL_DOWNLOAD = "CANCEL_DOWNLOAD";
    public static final String ACTION_CANCEL_CAM_SYNC = "CANCEL_CAM_SYNC";
    public static final String ACTION_IMPORT_LINK_FETCH_NODES = "IMPORT_LINK_FETCH_NODES";
    public static final String ACTION_FILE_EXPLORER_UPLOAD = "FILE_EXPLORER_UPLOAD";
    public static final String ACTION_FILE_PROVIDER = "ACTION_FILE_PROVIDER";
    public static final String ACTION_EXPLORE_ZIP = "EXPLORE_ZIP";
    public static final String EXTRA_PATH_ZIP = "PATH_ZIP";
    public static final String EXTRA_OPEN_FOLDER = "EXTRA_OPEN_FOLDER";
    public static final String ACTION_REFRESH_PARENTHANDLE_BROWSER = "REFRESH_PARENTHANDLE_BROWSER";
    public static final String ACTION_OVERQUOTA_STORAGE = "OVERQUOTA_STORAGE";
    public static final String ACTION_CHILD_UPLOADED_OK = "ACTION_CHILD_UPLOADED_OK";
    public static final String ACTION_CHILD_UPLOADED_FAILED = "ACTION_CHILD_UPLOADED_FAILED";
    public static final String ACTION_TAKE_SELFIE = "TAKE_SELFIE";
    public static final String ACTION_SHOW_TRANSFERS = "SHOW_TRANSFERS";
    public static final String ACTION_EXPORT_MASTER_KEY = "EXPORT_MASTER_KEY";
    public static final String ACTION_OPEN_FOLDER = "OPEN_FOLDER";
    public static final String ACTION_CANCEL_ACCOUNT = "CANCEL_ACCOUNT";
    public static final String ACTION_RESET_PASS = "RESET_PASS";
    public static final String ACTION_RESET_PASS_FROM_LINK = "RESET_PASS_FROM_LINK";
    public static final String ACTION_PASS_CHANGED = "PASS_CHANGED";
    public static final String ACTION_PARK_ACCOUNT = "PARK_ACCOUNT";
    public static final String ACTION_RESET_PASS_FROM_PARK_ACCOUNT = "RESET_PASS_FROM_PARK_ACCOUNT";
    public static final String ACTION_CHANGE_MAIL = "CHANGE_MAIL";
    public static final String ACTION_CHANGE_AVATAR = "CHANGE_AVATAR";
    public static final String ACTION_IPC = "IPC";
    public static final String ACTION_SHOW_MY_ACCOUNT = "ACTION_SHOW_MY_ACCOUNT";
    public static final String ACTION_CHAT_NOTIFICATION_MESSAGE = "ACTION_CHAT_MESSAGE";
    public static final String ACTION_CHAT_SUMMARY = "ACTION_CHAT_SUMMARY";
    public static final String ACTION_INCOMING_SHARED_FOLDER_NOTIFICATION = "ACTION_INCOMING_SHARED_FOLDER_NOTIFICATION";
    public static final String ACTION_OPEN_HANDLE_NODE = "ACTION_OPEN_HANDLE_NODE";
    public static final String ACTION_OPEN_FILE_LINK_ROOTNODES_NULL = "ACTION_OPEN_FILE_LINK_ROOTNODES_NULL";
    public static final String ACTION_OPEN_FOLDER_LINK_ROOTNODES_NULL = "ACTION_OPEN_FOLDER_LINK_ROOTNODES_NULL";
    public static final String ACTION_SHOW_SETTINGS = "ACTION_SHOW_SETTINGS";
    public static final String ACTION_SHOW_SETTINGS_STORAGE = "ACTION_SHOW_SETTINGS_STORAGE";
    public static final String ACTION_PRE_OVERQUOTA_STORAGE = "PRE_OVERQUOTA_STORAGE";
    public static final String ACTION_LOG_OUT = "ACTION_LOG_OUT";

    public static final String ACTION_OPEN_CHAT_LINK = "OPEN_CHAT_LINK";
    public static final String ACTION_JOIN_OPEN_CHAT_LINK = "JOIN_OPEN_CHAT_LINK";
    public static final String ACTION_CHAT_SHOW_MESSAGES = "CHAT_SHOW_MESSAGES";
    public static final String ACTION_CLEAR_CHAT = "CLEAR_CHAT";
    public static final String ACTION_UPDATE_ATTACHMENT = "UPDATE_ATTACHMENT";
    public static final String ACTION_OVERQUOTA_TRANSFER = "OVERQUOTA_TRANSFER";
    public static final String ACTION_SHOW_UPGRADE_ACCOUNT = "ACTION_SHOW_UPGRADE_ACCOUNT";
    public static final String ACTION_OPEN_CONTACTS_SECTION = "ACTION_OPEN_CONTACTS_SECTION";

    public static final String ACTION_RECOVERY_KEY_COPY_TO_CLIPBOARD = "ACTION_RECOVERY_KEY_COPY_TO_CLIPBOARD";

    public static final String ACTION_RECOVERY_KEY_EXPORTED = "RECOVERY_KEY_EXPORTED";
    public static final String ACTION_REQUEST_DOWNLOAD_FOLDER_LOGOUT = "REQUEST_DOWNLOAD_FOLDER_LOGOUT";

    public static final String ACTION_STORAGE_STATE_CHANGED = "ACTION_STORAGE_STATE_CHANGED";

    public static final String ACTION_SHOW_SNACKBAR_SENT_AS_MESSAGE = "ACTION_SHOW_SNACKBAR_SENT_AS_MESSAGE";

    public static final String BROADCAST_ACTION_INTENT_FILTER_UPDATE_POSITION = "INTENT_FILTER_UPDATE_POSITION";
    public static final String BROADCAST_ACTION_INTENT_FILTER_UPDATE_IMAGE_DRAG = "INTENT_FILTER_UPDATE_IMAGE_DRAG";
    public static final String BROADCAST_ACTION_INTENT_FILTER_UPDATE_FULL_SCREEN = "INTENT_FILTER_UPDATE_FULL_SCREEN";

    public static final String BROADCAST_ACTION_INTENT_UPDATE_ACCOUNT_DETAILS = "INTENT_UPDATE_ACCOUNT_DETAILS";
    public static final String BROADCAST_ACTION_INTENT_UPDATE_2FA_SETTINGS = "INTENT_UPDATE_2FA_SETTINGS";
    public static final String BROADCAST_ACTION_INTENT_CONNECTIVITY_CHANGE = "INTENT_CONNECTIVITY_CHANGE";
    public static final String BROADCAST_ACTION_INTENT_CONNECTIVITY_CHANGE_DIALOG = "INTENT_CONNECTIVITY_CHANGE_DIALOG";
    public static final String BROADCAST_ACTION_INTENT_SETTINGS_UPDATED = "SETTINGS_UPDATED";
    public static final String BROADCAST_ACTION_INTENT_SSL_VERIFICATION_FAILED = "INTENT_SSL_VERIFICATION_FAILED";
    public static final String BROADCAST_ACTION_INTENT_SIGNAL_PRESENCE = "INTENT_SIGNAL_PRESENCE";
    public static final String BROADCAST_ACTION_INTENT_UPDATE_ORDER = "INTENT_UPDATE_ORDER";
    public static final String BROADCAST_ACTION_INTENT_UPDATE_VIEW = "INTENT_UPDATE_VIEW";
    public static final String BROADCAST_ACTION_INTENT_VOICE_CLIP_DOWNLOADED = "INTENT_VOICE_CLIP_DOWNLOADED";
    public static final String BROADCAST_ACTION_INTENT_BUSINESS_EXPIRED = "INTENT_BUSINESS_EXPIRED";
    public static final String BROADCAST_ACTION_INTENT_CHAT_ARCHIVED = "INTENT_CHAT_ARCHIVED";
    public static final String BROADCAST_ACTION_INTENT_CHAT_ARCHIVED_GROUP = "INTENT_CHAT_ARCHIVED_GROUP";
    public static final String BROADCAST_ACTION_INTENT_REFRESH_ADD_PHONE_NUMBER = "BROADCAST_ACTION_INTENT_REFRESH_ADD_PHONE_NUMBER";
    public static final String BROADCAST_ACTION_INTENT_UPDATE_PAUSE_NOTIFICATION = "BROADCAST_ACTION_INTENT_UPDATE_PAUSE_NOTIFICATION";

    public static final String BROADCAST_ACTION_INTENT_UPDATE_PAUSE_NOTIFICATION = "BROADCAST_ACTION_INTENT_UPDATE_PAUSE_NOTIFICATION";

    public static final int FILE_BROWSER_ADAPTER = 2000;
    public static final int CONTACT_FILE_ADAPTER = 2001;
    public static final int RUBBISH_BIN_ADAPTER = 2002;
    public static final int SHARED_WITH_ME_ADAPTER = 2003;
    public static final int OFFLINE_ADAPTER = 2004;
    public static final int FOLDER_LINK_ADAPTER = 2005;
    public static final int SEARCH_ADAPTER = 2006;
    public static final int PHOTO_SYNC_ADAPTER = 2007;
    public static final int ZIP_ADAPTER = 2008;
    public static final int OUTGOING_SHARES_ADAPTER = 2009;
    public static final int INCOMING_SHARES_ADAPTER = 2010;
    public static final int INBOX_ADAPTER = 2011;
    public static final int INCOMING_REQUEST_ADAPTER = 2012;
    public static final int OUTGOING_REQUEST_ADAPTER = 2013;
    public static final int CAMERA_UPLOAD_ADAPTER = 2014;
    public static final int INCOMING_SHARES_PROVIDER_ADAPTER = 2016;
    public static final int CLOUD_DRIVE_PROVIDER_ADAPTER = 2017;
    public static final int SEARCH_BY_ADAPTER = 2018;
    public static final int FILE_LINK_ADAPTER = 2019;
    public static final int FROM_CHAT = 2020;
    public static final int CONTACT_SHARED_FOLDER_ADAPTER = 2021;
    public static final int FILE_INFO_SHARED_CONTACT_ADAPTER = 2022;
    public static final int GENERAL_OTHERS_ADAPTER = 2023;
    public static final int RECENTS_ADAPTER = 2024;
    public static final int LINKS_ADAPTER = 2025;

    public static final int ACCOUNT_DETAILS_MIN_DIFFERENCE = 5;
    public static final int PAYMENT_METHODS_MIN_DIFFERENCE = 720;
    public static final int PRICING_MIN_DIFFERENCE = 720;
    public static final int EXTENDED_ACCOUNT_DETAILS_MIN_DIFFERENCE = 30;

    public static final int CONTACT_TYPE_MEGA = 0;
    public static final int CONTACT_TYPE_DEVICE = 1;
    public static final int CONTACT_TYPE_BOTH = 2;

    public static final int TYPE_VOICE_CLIP = 3;

    public static final int SELECT_RINGTONE = 2000;
    public static final int SELECT_NOTIFICATION_SOUND = SELECT_RINGTONE + 1;

    public static final int DEVICE_ANDROID = 1;
    public static final int DEVICE_IOS = 2;

    public static final int NOTIFICATION_SUMMARY_CHAT = 0;
    public static final int NOTIFICATION_UPLOAD = 1;
    public static final int NOTIFICATION_DOWNLOAD = 2;
    public static final int NOTIFICATION_CAMERA_UPLOADS = 3;
    public static final int NOTIFICATION_DOWNLOAD_FINAL = 4;
    public static final int NOTIFICATION_UPLOAD_FINAL = 5;
    public static final int NOTIFICATION_CAMERA_UPLOADS_FINAL = 6;
    public static final int NOTIFICATION_PUSH_CLOUD_DRIVE = 7;
    public static final int NOTIFICATION_GENERAL_PUSH_CHAT = 8;
    public static final int NOTIFICATION_SUMMARY_INCOMING_CONTACT = 9;
    public static final int NOTIFICATION_STREAMING_OVERQUOTA = 10;
    public static final int NOTIFICATION_CALL_IN_PROGRESS = 11;
    public static final int NOTIFICATION_MISSED_CALL = 12;
    public static final int NOTIFICATION_SUMMARY_ACCEPTANCE_CONTACT = 13;
    public static final int NOTIFICATION_STORAGE_OVERQUOTA = 14;
    public static final int NOTIFICATION_CHAT_UPLOAD = 15;
    public static final int NOTIFICATION_UPLOAD_FOLDER = 16;
    public static final int NOTIFICATION_UPLOAD_FINAL_FOLDER = 17;

    public static final int SUCCESSFUL_VOICE_CLIP_TRANSFER = 1;
    public static final int ERROR_VOICE_CLIP_TRANSFER = 2;

    public static final String NOTIFICATION_CHANNEL_DOWNLOAD_ID = "DownloadServiceNotification";
    public static final String NOTIFICATION_CHANNEL_DOWNLOAD_NAME = "MEGA Download";
    public static final String NOTIFICATION_CHANNEL_UPLOAD_ID = "UploadServiceNotification";
    public static final String NOTIFICATION_CHANNEL_UPLOAD_ID_FOLDER = "FolderUploadServiceNotification";
    public static final String NOTIFICATION_CHANNEL_UPLOAD_NAME = "MEGA File Upload";
    public static final String NOTIFICATION_CHANNEL_UPLOAD_NAME_FOLDER = "MEGA Folder Upload";
    public static final String NOTIFICATION_CHANNEL_CAMERA_UPLOADS_ID = "CameraUploadsServiceNotification";
    public static final String NOTIFICATION_CHANNEL_CAMERA_UPLOADS_NAME = "MEGA Camera Uploads";
    public static final String NOTIFICATION_CHANNEL_CHAT_ID = "ChatNotification";
    public static final String NOTIFICATION_CHANNEL_CHAT_NAME = "MEGA Chat";
    public static final String NOTIFICATION_CHANNEL_CHAT_SUMMARY_ID = "ChatSummaryNotification";
    public static final String NOTIFICATION_CHANNEL_CHAT_SUMMARY_ID_V2 = "ChatSummaryNotificationV2";
    public static final String NOTIFICATION_CHANNEL_CHAT_SUMMARY_NAME = "MEGA Chat Summary";
    public static final String NOTIFICATION_CHANNEL_CHAT_SUMMARY_NO_VIBRATE_ID = "ChatSummaryNotificationNoVibrate";
    public static final String NOTIFICATION_CHANNEL_CHAT_SUMMARY_NO_VIBRATE_NAME = "MEGA Chat Summary (no vibration)";
    public static final String NOTIFICATION_CHANNEL_INPROGRESS_MISSED_CALLS_ID = "InProgressMissedCallNotification";
    public static final String NOTIFICATION_CHANNEL_INPROGRESS_MISSED_CALLS_NAME = "MEGA In Progress and Missed Calls";
    public static final String NOTIFICATION_CHANNEL_INCOMING_CALLS_ID = "ChatIncomingCallNotification";
    public static final String NOTIFICATION_CHANNEL_INCOMING_CALLS_NAME = "MEGA Incoming Calls";
    public static final String NOTIFICATION_CHANNEL_CONTACTS_ID = "ContactNotification";
    public static final String NOTIFICATION_CHANNEL_CONTACTS_NAME = "MEGA Contact";
    public static final String NOTIFICATION_CHANNEL_CONTACTS_SUMMARY_ID = "ContactSummaryNotification";
    public static final String NOTIFICATION_CHANNEL_CONTACTS_SUMMARY_NAME = "MEGA Contact Summary";
    public static final String NOTIFICATION_CHANNEL_CLOUDDRIVE_ID = "CloudDriveNotification";
    public static final String NOTIFICATION_CHANNEL_CLOUDDRIVE_NAME = "MEGA Cloud Drive";
    public static final String NOTIFICATION_CHANNEL_CHAT_UPLOAD_ID = "ChatUploadServiceNotification";
    public static final String NOTIFICATION_CHANNEL_CHAT_UPLOAD_NAME = "MEGA Chat Upload";
    public static final String NOTIFICATION_CHANNEL_FCM_FETCHING_MESSAGE = "MEGA Fetching Incoming Messages";
    public static final String CHAT_FOLDER = "My chat files";
    public static final String AUTHORITY_STRING_FILE_PROVIDER = "mega.privacy.android.app.providers.fileprovider";
    public static final String TYPE_TEXT_PLAIN = "text/plain";

    public static final int RICH_WARNING_TRUE = 1;
    public static final int RICH_WARNING_FALSE = 0;
    public static final int RICH_WARNING_CONFIRMATION = 2;

    public static final int TAKE_PICTURE_OPTION = 0;
    public static final int TAKE_PROFILE_PICTURE = 1;
    public static final int START_CALL_PERMISSIONS = 2;



    public static final String MAIL_ANDROID = "androidfeedback@mega.nz";
    public static final String MAIL_SUPPORT = "support@mega.nz";

    //link for introduction end to end encryption
    public static final String URL_E2EE = "https://mega.nz/security";

    public static final int MIN_ITEMS_SCROLLBAR = 30;
    public static final int MIN_ITEMS_SCROLLBAR_GRID = 200;
    public static final int MIN_ITEMS_SCROLLBAR_CHAT = 20;

    public static final long BUFFER_COMP = 1073741824;      // 1 GB
    public static final int MAX_BUFFER_16MB = 16777216; // 16 MB
    public static final int MAX_BUFFER_32MB = 33554432; // 32 MB
    public static final int MAX_AUTOAWAY_TIMEOUT = 1457; //in minute, the max value supported by SDK

    public static final String HIGH_PRIORITY_TRANSFER = "HIGH_PRIORITY_TRANSFER";

    public static final String UPLOAD_APP_DATA_CHAT = "CHAT_UPLOAD";

<<<<<<< HEAD
=======
    public static final String AVATAR_PRIMARY_COLOR = "AVATAR_PRIMARY_COLOR";
    public static final String AVATAR_GROUP_CHAT_COLOR = "AVATAR_GROUP_CHAT_COLOR";
    public static final String AVATAR_PHONE_COLOR = "AVATAR_PHONE_COLOR";

>>>>>>> b3f63831
    /**
     * A phone number pattern, which length should be in 5-22, and the beginning can have a '+'.
     */
    public static final Pattern PHONE_NUMBER_REGEX = Pattern.compile("^[+]?[0-9]{5,22}$");

    public static final Pattern EMAIL_ADDRESS
            = Pattern.compile(
            "[a-zA-Z0-9\\+\\.\\_\\%\\-\\&\\+]{1,256}" +
                    "\\@" +
                    "[a-zA-Z0-9][a-zA-Z0-9\\-]{0,64}" +
                    "(" +
                    "\\." +
                    "[a-zA-Z0-9][a-zA-Z0-9\\-]{0,25}" +
                    ")+"
    );

    public static final int FROM_INCOMING_SHARES = 140;
    public static final int FROM_INBOX = 150;
    public static final int FROM_OTHERS = 0;

    public static final int SNACKBAR_TYPE = 0;
    public static final int MESSAGE_SNACKBAR_TYPE = 1;
    public static final int NOT_SPACE_SNACKBAR_TYPE = 3;

    public static final int INFO_ANIMATION = 3000;
    public static final int QUICK_INFO_ANIMATION = 500;

    public static final int HEADER_VIEW_TYPE = 0;
    public static final int ITEM_VIEW_TYPE = 1;
    public static final int ITEM_PROGRESS = 2;

    public static final int FILE_LINK = 200;
    public static final int FOLDER_LINK = 201;
    public static final int CHAT_LINK = 202;
    public static final int CONTACT_LINK = 203;
    public static final int ERROR_LINK = -1;

    public static final String CONTACT_HANDLE = "contactHandle";
    public static final String CHAT_ID = "chatHandle";
    public static final String MESSAGE_ID = "messageId";
    public static final String CALL_ID = "callId";
    public static final String CHAT_ID_IN_PROGRESS = "chatHandleInProgress";
    public static final String CHAT_ID_TO_ANSWER = "chatHandleToAnswer";
    public static final String SECOND_CALL = "SECOND_CALL";
    public static final String PEER_ID = "peerId";
    public static final String CLIENT_ID = "clientId";
    public static final String CHAT_TITLE = "CHAT_TITLE";
    public static final String SELECTED_CONTACTS = "SELECTED_CONTACTS";
    public static final String NODE_HANDLES = "NODE_HANDLES";
    public static final String NAME = "name";
    public static final String HANDLE = "handle";
    public static final String EMAIL = "email";
    public static final String UNKNOWN_USER_NAME_AVATAR = "unknown";
    public static final String VISIBLE_FRAGMENT = "VISIBLE_FRAGMENT";
    public static final String SELECTED_CHATS = "SELECTED_CHATS";
    public static final String SELECTED_USERS = "SELECTED_USERS";
    public static final String ID_MESSAGES = "ID_MESSAGES";
    public static final String USER_HANDLES = "USER_HANDLES";
<<<<<<< HEAD
=======
    public static final String URL_FILE_LINK = "URL_FILE_LINK";
    public static final String OPEN_SCAN_QR = "OPEN_SCAN_QR";
>>>>>>> b3f63831

    public static final String SHOW_MESSAGE_UPLOAD_STARTED = "SHOW_MESSAGE_UPLOAD_STARTED";
    public static final String NUMBER_UPLOADS = "NUMBER_UPLOADS";

    public static final String REGISTER_BUSINESS_ACCOUNT = "registerb";

    public static final int MAX_WIDTH_CONTACT_NAME_LAND = 450;
    public static final int MAX_WIDTH_CONTACT_NAME_PORT = 200;
    public static final int MAX_WIDTH_CONTACT_NAME_GRID_LAND = 150;
    public static final int MAX_WIDTH_CONTACT_NAME_GRID_PORT = 120;
    public static final int EMOJI_SIZE = 20;
    public static final int EMOJI_SIZE_MEDIUM = 25;
    public static final int EMOJI_SIZE_HIGH = 30;
    public static final int EMOJI_SIZE_EXTRA_HIGH = 35;
    public static final int EMOJI_AVATAR_CALL_SMALL = 40;
    public static final int MAX_ALLOWED_CHARACTERS_AND_EMOJIS = 28;
    public static final int MAX_WIDTH_BOTTOM_SHEET_DIALOG_LAND = 350;
    public static final int MAX_WIDTH_BOTTOM_SHEET_DIALOG_PORT = 200;
    public static final int MAX_WIDTH_ADD_CONTACTS = 60;
    public static final int AVATAR_SIZE = 150;
    public static final int AVATAR_SIZE_GRID = 75;

    public static final String SEPARATOR = File.separator;

    public static final String[] FILE_LINK_REGEXS = {
            "^https://mega\\.co\\.nz/.*#!.+$",
            "^https://mega\\.nz/.*#!.+$",
            "^https://mega\\.co\\.nz/file/.+$",
            "^https://mega\\.nz/file/.+$",
    };

    public static final String[] CONFIRMATION_LINK_REGEXS = {
            "^https://mega\\.co\\.nz/.*#confirm.+$",
            "^https://mega\\.nz/.*#confirm.+$"
    };

    public static final String[] FOLDER_LINK_REGEXS = {
            "^https://mega\\.co\\.nz/.*#F!.+$",
            "^https://mega\\.nz/.*#F!.+$",
            "^https://mega\\.co\\.nz/folder/.+$",
            "^https://mega\\.nz/folder/.+$"
    };

    public static final String[] CHAT_LINK_REGEXS = {
            "^https://mega\\.co\\.nz/.*chat/.+$",
            "^https://mega\\.nz/.*chat/.+$"
    };

    public static final String[] PASSWORD_LINK_REGEXS = {
            "^https://mega\\.co\\.nz/.*#P!.+$",
            "^https://mega\\.nz/.*#P!.+$"
    };

    public static final String[] ACCOUNT_INVITATION_LINK_REGEXS = {
            "^https://mega\\.co\\.nz/.*#newsignup.+$",
            "^https://mega\\.nz/.*#newsignup.+$"
    };

    public static final String[] EXPORT_MASTER_KEY_LINK_REGEXS = {
            "^https://mega\\.co\\.nz/.*#backup",
            "^https://mega\\.nz/.*#backup"
    };

    public static final String[] NEW_MESSAGE_CHAT_LINK_REGEXS = {
            "^https://mega\\.co\\.nz/.*#fm/chat",
            "^https://mega\\.nz/.*#fm/chat"
    };

    public static final String[] CANCEL_ACCOUNT_LINK_REGEXS = {
            "^https://mega\\.co\\.nz/.*#cancel.+$",
            "^https://mega\\.nz/.*#cancel.+$"
    };

    public static final String[] VERIFY_CHANGE_MAIL_LINK_REGEXS = {
            "^https://mega\\.co\\.nz/.*#verify.+$",
            "^https://mega\\.nz/.*#verify.+$"
    };

    public static final String[] RESET_PASSWORD_LINK_REGEXS = {
            "^https://mega\\.co\\.nz/.*#recover.+$",
            "^https://mega\\.nz/.*#recover.+$"
    };

    public static final String[] PENDING_CONTACTS_LINK_REGEXS = {
            "^https://mega\\.co\\.nz/.*#fm/ipc",
            "^https://mega\\.nz/.*#fm/ipc"
    };

    public static final String[] HANDLE_LINK_REGEXS = {
            "^https://mega\\.co\\.nz/.*#.+$",
            "^https://mega\\.nz/.*#.+$"
    };

    public static final String[] CONTACT_LINK_REGEXS = {
            "^https://mega\\.co\\.nz/C!.+$",
            "^https://mega\\.nz/.*C!.+$"
    };

    public static final String[] MEGA_DROP_LINK_REGEXS = {
            "^https://mega\\.co\\.nz/.*megadrop/.+$",
            "^https://mega\\.nz/.*megadrop/.+$"
    };

    public static final String[] MEGA_BLOG_LINK_REGEXS = {
            "^https://mega\\.co\\.nz/.*#blog",
            "^https://mega\\.nz/.*#blog",
            "^https://mega\\.nz/.*blog",
            "^https://mega\\.co\\.nz/.*#blog.+$",
            "^https://mega\\.nz/.*#blog.+$",
            "^https://mega\\.nz/.*blog.+$"
    };

    public static final String[] REVERT_CHANGE_PASSWORD_LINK_REGEXS = {
            "^https://mega\\.co\\.nz/.*#pwr.+$",
            "^https://mega\\.co\\.nz/.*pwr.+$",
            "^https://mega\\.nz/.*#pwr.+$",
            "^https://mega\\.nz/.*pwr.+$"
    };

    public static final String[] EMAIL_VERIFY_LINK_REGEXS = {
            "^https://mega\\.co\\.nz/#emailverify.+$",
            "^https://mega\\.nz/#emailverify.+$"
    };

    public static final String[] WEB_SESSION_LINK_REGEXS = {
            "^https://mega\\.co\\.nz/#sitetransfer!.+$",
            "^https://mega\\.nz/#sitetransfer!.+$"
    };

    //Types of blocked accounts
    public static final String ACCOUNT_NOT_BLOCKED = "0";
    public static final String COPYRIGHT_ACCOUNT_BLOCK = "200";
    public static final String MULTIPLE_COPYRIGHT_ACCOUNT_BLOCK = "300";
    public static final String DISABLED_ACCOUNT_BLOCK = "400";
    public static final String REMOVED_ACCOUNT_BLOCK = "401";
    public static final String SMS_VERIFICATION_ACCOUNT_BLOCK = "500";
    public static final String WEAK_PROTECTION_ACCOUNT_BLOCK = "700";
}<|MERGE_RESOLUTION|>--- conflicted
+++ resolved
@@ -255,8 +255,6 @@
     public static final String BROADCAST_ACTION_INTENT_REFRESH_ADD_PHONE_NUMBER = "BROADCAST_ACTION_INTENT_REFRESH_ADD_PHONE_NUMBER";
     public static final String BROADCAST_ACTION_INTENT_UPDATE_PAUSE_NOTIFICATION = "BROADCAST_ACTION_INTENT_UPDATE_PAUSE_NOTIFICATION";
 
-    public static final String BROADCAST_ACTION_INTENT_UPDATE_PAUSE_NOTIFICATION = "BROADCAST_ACTION_INTENT_UPDATE_PAUSE_NOTIFICATION";
-
     public static final int FILE_BROWSER_ADAPTER = 2000;
     public static final int CONTACT_FILE_ADAPTER = 2001;
     public static final int RUBBISH_BIN_ADAPTER = 2002;
@@ -383,13 +381,10 @@
 
     public static final String UPLOAD_APP_DATA_CHAT = "CHAT_UPLOAD";
 
-<<<<<<< HEAD
-=======
     public static final String AVATAR_PRIMARY_COLOR = "AVATAR_PRIMARY_COLOR";
     public static final String AVATAR_GROUP_CHAT_COLOR = "AVATAR_GROUP_CHAT_COLOR";
     public static final String AVATAR_PHONE_COLOR = "AVATAR_PHONE_COLOR";
 
->>>>>>> b3f63831
     /**
      * A phone number pattern, which length should be in 5-22, and the beginning can have a '+'.
      */
@@ -448,11 +443,8 @@
     public static final String SELECTED_USERS = "SELECTED_USERS";
     public static final String ID_MESSAGES = "ID_MESSAGES";
     public static final String USER_HANDLES = "USER_HANDLES";
-<<<<<<< HEAD
-=======
     public static final String URL_FILE_LINK = "URL_FILE_LINK";
     public static final String OPEN_SCAN_QR = "OPEN_SCAN_QR";
->>>>>>> b3f63831
 
     public static final String SHOW_MESSAGE_UPLOAD_STARTED = "SHOW_MESSAGE_UPLOAD_STARTED";
     public static final String NUMBER_UPLOADS = "NUMBER_UPLOADS";
