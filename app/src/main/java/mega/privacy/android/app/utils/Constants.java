package mega.privacy.android.app.utils;

import java.io.File;
import java.util.regex.Pattern;

public class Constants {

    public static final String PIN_4 = "4";
    public static final String PIN_6 = "6";
    public static final String PIN_ALPHANUMERIC = "alphanumeric";

    public static final int DEFAULT_AVATAR_WIDTH_HEIGHT = 250; //in pixels
    public static final int PHOTOS_UPLOAD_JOB_ID = 10096;
    public static final int BOOT_JOB_ID = 10097;
    public static final int CU_SYNC_INACTIVE_HEARTBEAT_JOB_ID = 10098;

    public static final int REQUEST_CODE_GET = 1000;
    public static final int REQUEST_CODE_SELECT_MOVE_FOLDER = 1001;
    public static final int REQUEST_CODE_SELECT_COPY_FOLDER = 1002;
    public static final int REQUEST_CODE_GET_LOCAL = 1003;
    public static final int REQUEST_CODE_SELECT_LOCAL_FOLDER = 1004;
    public static final int REQUEST_CODE_REFRESH = 1005;
    public static final int REQUEST_CODE_SORT_BY = 1006;
    public static final int REQUEST_CODE_SELECT_IMPORT_FOLDER = 1007;
    public static final int REQUEST_CODE_SELECT_FOLDER = 1008;
    public static final int REQUEST_CODE_SELECT_CONTACT = 1009;
    public static final int TAKE_PHOTO_CODE = 1010;
    public static final int WRITE_SD_CARD_REQUEST_CODE = 1011;
    public static final int REQUEST_CODE_SELECT_FILE = 1012;
    public static final int SET_PIN = 1013;
    public static final int REQUEST_CODE_TREE = 1014;
    public static final int TAKE_PICTURE_PROFILE_CODE = 1015;
    public static final int CHOOSE_PICTURE_PROFILE_CODE = 1016;
    public static final int REQUEST_INVITE_CONTACT_FROM_DEVICE = 1017;
    public static final int REQUEST_CREATE_CHAT = 1018;
    public static final int REQUEST_ADD_PARTICIPANTS = 1019;
    public static final int ENABLE_CHAT = 1020;
    public static final int REQUEST_SEND_CONTACTS = 1021;
    public static final int REQUEST_CODE_IMPORT_CHAT_NODE = 1022;
    public static final int REQUEST_CODE_IMPORT_CHAT_NODE_LIST = 1023;
    public static final int ACTION_SEARCH_BY_DATE = 1024;
    public static final int REQUEST_CODE_SELECT_CHAT = 1025;
    public static final int REQUEST_CODE_GET_CONTACTS = 1026;
    public static final int REQUEST_CODE_FILE_INFO = 1027;
    public static final int REQUEST_CODE_REFRESH_STAGING = 1028;
    public static final int REQUEST_CODE_DELETE_VERSIONS_HISTORY = 1029;
    public static final int REQUEST_CODE_SEND_LOCATION = 1030;
    public static final int REQUEST_CODE_COUNTRY_PICKER = 1031;
    public static final int REQUEST_CODE_VERIFY_CODE = 1032;
    public static final int REQUEST_CODE_SMS_VERIFICATION = 1033;
    public static final int REQUEST_CODE_PICK_GIF = 1034;
    public static final int REQUEST_CODE_SEND_LINK = 1035;
    public static final int REQUEST_CODE_SCAN_DOCUMENT = 1036;

    public static final String ACTION_REFRESH_AFTER_BLOCKED = "ACTION_REFRESH_AFTER_BLOCKED";
    public static final String ACTION_REFRESH = "ACTION_REFRESH";
    public static final String ACTION_REFRESH_STAGING = "ACTION_REFRESH_STAGING";
    public static final String ACTION_CREATE_ACCOUNT_EXISTS = "ACTION_CREATE_ACCOUNT_EXISTS";
    public static final String ACTION_CONFIRM = "MEGA_ACTION_CONFIRM";
    public static final String EXTRA_CONFIRMATION = "MEGA_EXTRA_CONFIRMATION";

    public static final String ACTION_FORWARD_MESSAGES = "ACTION_FORWARD_MESSAGES";
    public static final String ACTION_OPEN_QR = "ACTION_OPEN_QR";
    public static final String ACTION_TAKE_PICTURE = "ACTION_TAKE_PICTURE";
    public static final String ACTION_TAKE_PROFILE_PICTURE = "ACTION_TAKE_PROFILE_PICTURE";
    public static final String ACTION_PREVIEW_GIPHY = "ACTION_PREVIEW_GIPHY";

    public static final String SHOW_REPEATED_UPLOAD = "SHOW_REPEATED_UPLOAD";

    public static final String EXTRA_SERIALIZE_STRING = "SERIALIZE_STRING";

    public static final String EXTRA_NODE_HANDLE = "NODE_HANDLE";
    public static final String EXTRA_RESULT_TRANSFER = "RESULT_TRANSFER";
    public static final String EXTRA_TRANSFER_TYPE = "TRANSFER_TYPE";
    public static final String EXTRA_USER_NICKNAME = "EXTRA_USER_NICKNAME";

    public static final String RESULT = "RESULT";
    public static final String ACCOUNT_BLOCKED_STRING = "ACCOUNT_BLOCKED_STRING";
    public static final String ACTION_SHOW_WARNING_ACCOUNT_BLOCKED = "ACTION_SHOW_WARNING_ACCOUNT_BLOCKED";

    public static final String EXTRA_STORAGE_STATE = "STORAGE_STATE";
    public static final String EXTRA_LINK = "EXTRA_LINK";
    public static final String EXTRA_KEY = "EXTRA_KEY";
    public static final String EXTRA_PASSWORD = "EXTRA_PASSWORD";

    public static final String EXTRA_MOVE_TO_CHAT_SECTION = "EXTRA_MOVE_TO_CHAT_SECTION";

    //MultipleRequestListener options
    public static final int MULTIPLE_MOVE = 0;
    public static final int MULTIPLE_SEND_RUBBISH = 1;
    //one file to many contacts
    public static final int MULTIPLE_CONTACTS_SEND_INBOX = 2;
    //many files to one contacts
    public static final int MULTIPLE_FILES_SEND_INBOX = 3;
    public static final int MULTIPLE_COPY = 4;
    public static final int MULTIPLE_REMOVE_SHARING_CONTACTS = 5;
    //one folder to many contacts
    public static final int MULTIPLE_CONTACTS_SHARE = 6;
    //one contact, many files
    public static final int MULTIPLE_FILE_SHARE = 7;
    public static final int MULTIPLE_LEAVE_SHARE = 8;

    public static final int MULTIPLE_REMOVE_CONTACT_SHARED_FOLDER = 9;
    public static final int MULTIPLE_CHAT_IMPORT = 10;
    public static final int MULTIPLE_FORWARD_MESSAGES = 11;
    public static final int MULTIPLE_CHANGE_PERMISSION = 12;

    public static final int MULTIPLE_RESTORED_FROM_RUBBISH = MULTIPLE_FORWARD_MESSAGES + 1;

    public static final int CANCEL_ACCOUNT_2FA = 4000;
    public static final int CHANGE_MAIL_2FA = 4001;
    public static final int DISABLE_2FA = 4002;

    public static final int MY_ACCOUNT_FRAGMENT = 5000;
    public static final int UPGRADE_ACCOUNT_FRAGMENT = 5001;
    public static final int OVERQUOTA_ALERT = 5003;
    public static final int CC_FRAGMENT = 5004;
    public static final int FORTUMO_FRAGMENT = 5005;
    public static final int CENTILI_FRAGMENT = 5007;
    public static final int BACKUP_RECOVERY_KEY_FRAGMENT = 5008;

    public static final int PAYMENT_CC_MONTH = 111;
    public static final int PAYMENT_CC_YEAR = 112;

    public static final int TOUR_FRAGMENT = 6000;
    public static final int LOGIN_FRAGMENT = 6001;
    public static final int CONFIRM_EMAIL_FRAGMENT = 6002;
    public static final int CHOOSE_ACCOUNT_FRAGMENT = 6003;
    public static final int CREATE_ACCOUNT_FRAGMENT = 604;

    public static final int ACHIEVEMENTS_FRAGMENT = 8000;
    public static final int BONUSES_FRAGMENT = 8001;
    public static final int INVITE_FRIENDS_FRAGMENT = 8002;
    public static final int INFO_ACHIEVEMENTS_FRAGMENT = 8003;

    public static final int SCROLL_TO_POSITION = 9000;
    public static final int UPDATE_IMAGE_DRAG = 9001;
    public static final int UPDATE_GET_PRICING = 9002;
    public static final int UPDATE_ACCOUNT_DETAILS = 9003;
    public static final int UPDATE_CREDIT_CARD_SUBSCRIPTION = 9004;
    public static final int UPDATE_PAYMENT_METHODS = 9005;

    public static final int GO_OFFLINE = 9006;
    public static final int GO_ONLINE = 9007;
    public static final int START_RECONNECTION = 9008;

    public static final int REQUEST_WRITE_STORAGE = 1;
    public static final int REQUEST_CAMERA = 2;
    public static final int REQUEST_READ_CONTACTS = 3;
    public static final int REQUEST_RECORD_AUDIO = 4;
    public static final int REQUEST_UPLOAD_CONTACT = 5;
    public static final int REQUEST_READ_STORAGE = 6;

    public static final int REQUEST_DOWNLOAD_FOLDER = 7;

    public static final int REQUEST_READ_WRITE_STORAGE = 9;

    public static final int REQUEST_CAMERA_UPLOAD = 10;
    public static final int REQUEST_CAMERA_ON_OFF = 11;
    public static final int REQUEST_CAMERA_ON_OFF_FIRST_TIME = 12;
    public static final int WRITE_LOG = 13;

    public static final int RECORD_VOICE_CLIP = 11;
    public static final int REQUEST_STORAGE_VOICE_CLIP = 12;
    public static final int REQUEST_CAMERA_TAKE_PICTURE = 13;
    public static final int REQUEST_WRITE_STORAGE_TAKE_PICTURE = 14;

    public static final int LOCATION_PERMISSION_REQUEST_CODE = 15;
    public static final int REQUEST_WRITE_STORAGE_OFFLINE = 16;

    public static final int TYPE_START_RECORD = 1;
    public static final int TYPE_END_RECORD = 2;
    public static final int TYPE_ERROR_RECORD = 3;

    public static final int FREE = 0;
    public static final int PRO_I = 1;
    public static final int PRO_II = 2;
    public static final int PRO_III = 3;
    public static final int PRO_LITE = 4;
    public static final int BUSINESS = 100;

    public static final long DISABLED_RETENTION_TIME = 0;
    public static final int SECONDS_IN_HOUR = 3600;
    public static final int SECONDS_IN_DAY = SECONDS_IN_HOUR * 24;
    public static final int SECONDS_IN_WEEK = SECONDS_IN_DAY * 7;
    public static final int SECONDS_IN_MONTH_30 = SECONDS_IN_DAY * 30;
    public static final int SECONDS_IN_MONTH_31 = SECONDS_IN_DAY * 31;
    public static final int SECONDS_IN_YEAR = SECONDS_IN_DAY * 365;

    public static final int COLOR_STATUS_BAR_ACCENT = 1;
    public static final int COLOR_STATUS_BAR_ZERO_DELAY = 2;
    public static final int COLOR_STATUS_BAR_ZERO = 3;
    public static final int COLOR_STATUS_BAR_SEARCH_DELAY = 4;
    public static final int COLOR_STATUS_BAR_SMS_VERIFICATION = 5;

    public static final String CONTACT_LINK_BASE_URL = "https://mega.nz/C!";
    public static final String DISPUTE_URL = "https://mega.nz/dispute";
    public static final String ACTION_OPEN_MEGA_LINK = "OPEN_MEGA_LINK";
    public static final String ACTION_OPEN_MEGA_FOLDER_LINK = "OPEN_MEGA_FOLDER_LINK";
    public static final String ACTION_CANCEL_DOWNLOAD = "CANCEL_DOWNLOAD";
    public static final String ACTION_CANCEL_CAM_SYNC = "CANCEL_CAM_SYNC";
    public static final String ACTION_IMPORT_LINK_FETCH_NODES = "IMPORT_LINK_FETCH_NODES";
    public static final String ACTION_FILE_EXPLORER_UPLOAD = "FILE_EXPLORER_UPLOAD";
    public static final String ACTION_FILE_PROVIDER = "ACTION_FILE_PROVIDER";
    public static final String ACTION_EXPLORE_ZIP = "EXPLORE_ZIP";
    public static final String EXTRA_PATH_ZIP = "PATH_ZIP";
    public static final String EXTRA_OPEN_FOLDER = "EXTRA_OPEN_FOLDER";
    public static final String ACTION_REFRESH_PARENTHANDLE_BROWSER = "REFRESH_PARENTHANDLE_BROWSER";
    public static final String ACTION_OVERQUOTA_STORAGE = "OVERQUOTA_STORAGE";
    public static final String ACTION_TAKE_SELFIE = "TAKE_SELFIE";
    public static final String ACTION_SHOW_TRANSFERS = "SHOW_TRANSFERS";
    public static final String ACTION_EXPORT_MASTER_KEY = "EXPORT_MASTER_KEY";
    public static final String ACTION_OPEN_FOLDER = "OPEN_FOLDER";
    public static final String ACTION_CANCEL_ACCOUNT = "CANCEL_ACCOUNT";
    public static final String ACTION_RESET_PASS = "RESET_PASS";
    public static final String ACTION_RESET_PASS_FROM_LINK = "RESET_PASS_FROM_LINK";
    public static final String ACTION_PASS_CHANGED = "PASS_CHANGED";
    public static final String ACTION_PARK_ACCOUNT = "PARK_ACCOUNT";
    public static final String ACTION_RESET_PASS_FROM_PARK_ACCOUNT = "RESET_PASS_FROM_PARK_ACCOUNT";
    public static final String ACTION_CHANGE_MAIL = "CHANGE_MAIL";
    public static final String ACTION_CHANGE_AVATAR = "CHANGE_AVATAR";
    public static final String ACTION_IPC = "IPC";
    public static final String ACTION_SHOW_MY_ACCOUNT = "ACTION_SHOW_MY_ACCOUNT";
    public static final String ACTION_CHAT_NOTIFICATION_MESSAGE = "ACTION_CHAT_MESSAGE";
    public static final String ACTION_CHAT_SUMMARY = "ACTION_CHAT_SUMMARY";
    public static final String ACTION_INCOMING_SHARED_FOLDER_NOTIFICATION = "ACTION_INCOMING_SHARED_FOLDER_NOTIFICATION";
    public static final String ACTION_OPEN_HANDLE_NODE = "ACTION_OPEN_HANDLE_NODE";
    public static final String ACTION_OPEN_FILE_LINK_ROOTNODES_NULL = "ACTION_OPEN_FILE_LINK_ROOTNODES_NULL";
    public static final String ACTION_OPEN_FOLDER_LINK_ROOTNODES_NULL = "ACTION_OPEN_FOLDER_LINK_ROOTNODES_NULL";
    public static final String ACTION_SHOW_SETTINGS = "ACTION_SHOW_SETTINGS";
    public static final String ACTION_SHOW_SETTINGS_STORAGE = "ACTION_SHOW_SETTINGS_STORAGE";
    public static final String ACTION_PRE_OVERQUOTA_STORAGE = "PRE_OVERQUOTA_STORAGE";
    public static final String ACTION_LOG_OUT = "ACTION_LOG_OUT";
    public static final String ACTION_LOG_IN = "ACTION_LOG_IN";

    public static final String OPENED_FROM_CHAT = "OPENED_FROM_CHAT";
    public static final String ACTION_OPEN_CHAT_LINK = "OPEN_CHAT_LINK";
    public static final String ACTION_JOIN_OPEN_CHAT_LINK = "JOIN_OPEN_CHAT_LINK";
    public static final String ACTION_CHAT_SHOW_MESSAGES = "CHAT_SHOW_MESSAGES";
    public static final String ACTION_UPDATE_ATTACHMENT = "UPDATE_ATTACHMENT";
    public static final String ACTION_OVERQUOTA_TRANSFER = "OVERQUOTA_TRANSFER";
    public static final String ACTION_SHOW_UPGRADE_ACCOUNT = "ACTION_SHOW_UPGRADE_ACCOUNT";
    public static final String ACTION_OPEN_CONTACTS_SECTION = "ACTION_OPEN_CONTACTS_SECTION";

    public static final String TYPE_EMOJI = "TYPE_EMOJI";
    public static final String TYPE_REACTION = "TYPE_REACTION";
    public static final String INVALID_REACTION = "INVALID_REACTION";

    public static final String ACTION_RECOVERY_KEY_COPY_TO_CLIPBOARD = "ACTION_RECOVERY_KEY_COPY_TO_CLIPBOARD";

    public static final String ACTION_RECOVERY_KEY_EXPORTED = "RECOVERY_KEY_EXPORTED";
    public static final String ACTION_REQUEST_DOWNLOAD_FOLDER_LOGOUT = "REQUEST_DOWNLOAD_FOLDER_LOGOUT";

    public static final String ACTION_STORAGE_STATE_CHANGED = "ACTION_STORAGE_STATE_CHANGED";

    public static final String ACTION_SHOW_SNACKBAR_SENT_AS_MESSAGE = "ACTION_SHOW_SNACKBAR_SENT_AS_MESSAGE";

    public static final String ACTION_RESTART_SERVICE = "ACTION_RESTART_SERVICE";

    public static final String BROADCAST_ACTION_INTENT_FILTER_UPDATE_POSITION = "INTENT_FILTER_UPDATE_POSITION";
    public static final String BROADCAST_ACTION_INTENT_FILTER_UPDATE_IMAGE_DRAG = "INTENT_FILTER_UPDATE_IMAGE_DRAG";
    public static final String BROADCAST_ACTION_INTENT_FILTER_UPDATE_FULL_SCREEN = "INTENT_FILTER_UPDATE_FULL_SCREEN";

    public static final String BROADCAST_ACTION_INTENT_UPDATE_ACCOUNT_DETAILS = "INTENT_UPDATE_ACCOUNT_DETAILS";
    public static final String BROADCAST_ACTION_INTENT_UPDATE_2FA_SETTINGS = "INTENT_UPDATE_2FA_SETTINGS";
    public static final String BROADCAST_ACTION_INTENT_CONNECTIVITY_CHANGE = "INTENT_CONNECTIVITY_CHANGE";
    public static final String BROADCAST_ACTION_INTENT_CONNECTIVITY_CHANGE_DIALOG = "INTENT_CONNECTIVITY_CHANGE_DIALOG";
    public static final String BROADCAST_ACTION_INTENT_SETTINGS_UPDATED = "SETTINGS_UPDATED";
    public static final String BROADCAST_ACTION_INTENT_SSL_VERIFICATION_FAILED = "INTENT_SSL_VERIFICATION_FAILED";
    public static final String BROADCAST_ACTION_INTENT_SIGNAL_PRESENCE = "INTENT_SIGNAL_PRESENCE";
    public static final String BROADCAST_ACTION_INTENT_UPDATE_ORDER = "INTENT_UPDATE_ORDER";
    public static final String BROADCAST_ACTION_INTENT_UPDATE_VIEW = "INTENT_UPDATE_VIEW";
    public static final String BROADCAST_ACTION_INTENT_VOICE_CLIP_DOWNLOADED = "INTENT_VOICE_CLIP_DOWNLOADED";
    public static final String BROADCAST_ACTION_INTENT_BUSINESS_EXPIRED = "INTENT_BUSINESS_EXPIRED";
    public static final String BROADCAST_ACTION_INTENT_CHAT_ARCHIVED = "INTENT_CHAT_ARCHIVED";
    public static final String BROADCAST_ACTION_INTENT_CHAT_ARCHIVED_GROUP = "INTENT_CHAT_ARCHIVED_GROUP";
    public static final String BROADCAST_ACTION_INTENT_REFRESH_ADD_PHONE_NUMBER = "BROADCAST_ACTION_INTENT_REFRESH_ADD_PHONE_NUMBER";
    public static final String BROADCAST_ACTION_INTENT_UPDATE_PAUSE_NOTIFICATION = "BROADCAST_ACTION_INTENT_UPDATE_PAUSE_NOTIFICATION";
    public static final String BROADCAST_ACTION_INTENT_UPDATE_USER_DATA = "BROADCAST_ACTION_INTENT_UPDATE_USER_DATA";

    public static final String INTENT_EXTRA_KEY_HANDLE = "HANDLE";
    public static final String INTENT_EXTRA_KEY_FILE_NAME = "FILENAME";
    public static final String INTENT_EXTRA_KEY_SCREEN_POSITION = "screenPosition";
    public static final String INTENT_EXTRA_KEY_SCREEN_POSITION_FOR_SWIPE_DISMISS = "screenPositionForSwipeDismiss";
    public static final String INTENT_EXTRA_KEY_ADAPTER_TYPE = "adapterType";
    public static final String INTENT_EXTRA_KEY_INSIDE = "inside";
    public static final String INTENT_EXTRA_KEY_POSITION = "position";
    public static final String INTENT_EXTRA_KEY_ORDER_GET_CHILDREN = "orderGetChildren";
    public static final String INTENT_EXTRA_KEY_PARENT_HANDLE = "parentNodeHandle";
    public static final String INTENT_EXTRA_KEY_HANDLES_NODES_SEARCH = "handlesNodesSearch";
    public static final String INTENT_EXTRA_KEY_ARRAY_OFFLINE = "ARRAY_OFFLINE";
    public static final String INTENT_EXTRA_KEY_OFFLINE_PATH_DIRECTORY = "offlinePathDirectory";
    public static final String INTENT_EXTRA_KEY_PATH = "path";
    public static final String INTENT_EXTRA_KEY_PATH_NAVIGATION = "pathNavigation";
    public static final String INTENT_EXTRA_KEY_IS_LIST = "isList";

    public static final int FILE_BROWSER_ADAPTER = 2000;
    public static final int CONTACT_FILE_ADAPTER = 2001;
    public static final int RUBBISH_BIN_ADAPTER = 2002;
    public static final int SHARED_WITH_ME_ADAPTER = 2003;
    public static final int OFFLINE_ADAPTER = 2004;
    public static final int FOLDER_LINK_ADAPTER = 2005;
    public static final int SEARCH_ADAPTER = 2006;
    public static final int PHOTO_SYNC_ADAPTER = 2007;
    public static final int ZIP_ADAPTER = 2008;
    public static final int OUTGOING_SHARES_ADAPTER = 2009;
    public static final int INCOMING_SHARES_ADAPTER = 2010;
    public static final int INBOX_ADAPTER = 2011;
    public static final int INCOMING_REQUEST_ADAPTER = 2012;
    public static final int OUTGOING_REQUEST_ADAPTER = 2013;
    public static final int CAMERA_UPLOAD_ADAPTER = 2014;
    public static final int INCOMING_SHARES_PROVIDER_ADAPTER = 2016;
    public static final int CLOUD_DRIVE_PROVIDER_ADAPTER = 2017;
    public static final int SEARCH_BY_ADAPTER = 2018;
    public static final int FILE_LINK_ADAPTER = 2019;
    public static final int FROM_CHAT = 2020;
    public static final int CONTACT_SHARED_FOLDER_ADAPTER = 2021;
    public static final int FILE_INFO_SHARED_CONTACT_ADAPTER = 2022;
    public static final int GENERAL_OTHERS_ADAPTER = 2023;
    public static final int RECENTS_ADAPTER = 2024;
    public static final int LINKS_ADAPTER = 2025;
    public static final int PHOTOS_BROWSE_ADAPTER = 2026;
    public static final int PHOTOS_SEARCH_ADAPTER = 2027;
    public static final int AUDIO_BROWSE_ADAPTER = 2028;
    public static final int AUDIO_SEARCH_ADAPTER = 2029;
    public static final int DOCUMENTS_BROWSE_ADAPTER = 2030;
    public static final int DOCUMENTS_SEARCH_ADAPTER = 2031;
    public static final int VIDEO_BROWSE_ADAPTER = 2032;
    public static final int VIDEO_SEARCH_ADAPTER = 2033;
    public static final int RECENTS_BUCKET_ADAPTER = 2034;


    public static final String NOTIFICATIONS_ENABLED = "NOTIFICATIONS_ENABLED";
    public static final String NOTIFICATIONS_30_MINUTES = "NOTIFICATIONS_30_MINUTES";
    public static final String NOTIFICATIONS_1_HOUR = "NOTIFICATIONS_1_HOUR";
    public static final String NOTIFICATIONS_6_HOURS = "NOTIFICATIONS_6_HOURS";
    public static final String NOTIFICATIONS_24_HOURS = "NOTIFICATIONS_24_HOURS";
    public static final String NOTIFICATIONS_DISABLED_X_TIME = "NOTIFICATIONS_DISABLED_X_TIME";
    public static final String NOTIFICATIONS_DISABLED = "NOTIFICATIONS_DISABLED";
    public static final String NOTIFICATIONS_DISABLED_UNTIL_TOMORROW_MORNING = "NOTIFICATIONS_DISABLED_UNTIL_TOMORROW_MORNING";
    public static final String NOTIFICATIONS_DISABLED_UNTIL_THIS_MORNING = "NOTIFICATIONS_DISABLED_UNTIL_THIS_MORNING";
    public static final int ACCOUNT_DETAILS_MIN_DIFFERENCE = 5;
    public static final int PAYMENT_METHODS_MIN_DIFFERENCE = 720;
    public static final int PRICING_MIN_DIFFERENCE = 720;
    public static final int EXTENDED_ACCOUNT_DETAILS_MIN_DIFFERENCE = 30;

    public static final String HISTORY_RETENTION_DISABLED = "HISTORY_RETENTION_DISABLED";
    public static final String HISTORY_RETENTION_1_DAY = "HISTORY_RETENTION_1_DAY";
    public static final String HISTORY_RETENTION_1_WEEK = "HISTORY_RETENTION_1_WEEK";
    public static final String HISTORY_RETENTION_1_MONTH = "HISTORY_RETENTION_1_MONTH";
    public static final String HISTORY_RETENTION_CUSTOM = "HISTORY_RETENTION_CUSTOM";

    public static final int CONTACT_TYPE_MEGA = 0;
    public static final int CONTACT_TYPE_DEVICE = 1;
    public static final int CONTACT_TYPE_BOTH = 2;

    public static final int TYPE_VOICE_CLIP = 3;

    public static final int SELECT_RINGTONE = 2000;
    public static final int SELECT_NOTIFICATION_SOUND = SELECT_RINGTONE + 1;

    public static final int DEVICE_ANDROID = 1;
    public static final int DEVICE_HUAWEI = 4;
    public static final int DEVICE_IOS = 2;

    public static final int NOTIFICATION_SUMMARY_CHAT = 0;
    public static final int NOTIFICATION_UPLOAD = 1;
    public static final int NOTIFICATION_DOWNLOAD = 2;
    public static final int NOTIFICATION_CAMERA_UPLOADS = 3;
    public static final int NOTIFICATION_DOWNLOAD_FINAL = 4;
    public static final int NOTIFICATION_UPLOAD_FINAL = 5;
    public static final int NOTIFICATION_CAMERA_UPLOADS_FINAL = 6;
    public static final int NOTIFICATION_PUSH_CLOUD_DRIVE = 7;
    public static final int NOTIFICATION_GENERAL_PUSH_CHAT = 8;
    public static final int NOTIFICATION_SUMMARY_INCOMING_CONTACT = 9;
    public static final int NOTIFICATION_STREAMING_OVERQUOTA = 10;
    public static final int NOTIFICATION_CALL_IN_PROGRESS = 11;
    public static final int NOTIFICATION_MISSED_CALL = 12;
    public static final int NOTIFICATION_SUMMARY_ACCEPTANCE_CONTACT = 13;
    public static final int NOTIFICATION_STORAGE_OVERQUOTA = 14;
    public static final int NOTIFICATION_CHAT_UPLOAD = 15;
    public static final int NOTIFICATION_UPLOAD_FOLDER = 16;
    public static final int NOTIFICATION_UPLOAD_FINAL_FOLDER = 17;

    public static final int SUCCESSFUL_VOICE_CLIP_TRANSFER = 1;
    public static final int ERROR_VOICE_CLIP_TRANSFER = 2;

    public static final String NOTIFICATION_CHANNEL_DOWNLOAD_ID = "DownloadServiceNotification";
    public static final String NOTIFICATION_CHANNEL_DOWNLOAD_NAME = "MEGA Download";
    public static final String NOTIFICATION_CHANNEL_UPLOAD_ID = "UploadServiceNotification";
    public static final String NOTIFICATION_CHANNEL_UPLOAD_ID_FOLDER = "FolderUploadServiceNotification";
    public static final String NOTIFICATION_CHANNEL_UPLOAD_NAME = "MEGA File Upload";
    public static final String NOTIFICATION_CHANNEL_UPLOAD_NAME_FOLDER = "MEGA Folder Upload";
    public static final String NOTIFICATION_CHANNEL_CAMERA_UPLOADS_ID = "CameraUploadsServiceNotification";
    public static final String NOTIFICATION_CHANNEL_CAMERA_UPLOADS_NAME = "MEGA Camera Uploads";
    public static final String NOTIFICATION_CHANNEL_CHAT_ID = "ChatNotification";
    public static final String NOTIFICATION_CHANNEL_CHAT_NAME = "MEGA Chat";
    public static final String NOTIFICATION_CHANNEL_CHAT_SUMMARY_ID = "ChatSummaryNotification";
    public static final String NOTIFICATION_CHANNEL_CHAT_SUMMARY_ID_V2 = "ChatSummaryNotificationV2";
    public static final String NOTIFICATION_CHANNEL_CHAT_SUMMARY_NAME = "MEGA Chat Summary";
    public static final String NOTIFICATION_CHANNEL_CHAT_SUMMARY_NO_VIBRATE_ID = "ChatSummaryNotificationNoVibrate";
    public static final String NOTIFICATION_CHANNEL_CHAT_SUMMARY_NO_VIBRATE_NAME = "MEGA Chat Summary (no vibration)";
    public static final String NOTIFICATION_CHANNEL_INPROGRESS_MISSED_CALLS_ID = "InProgressMissedCallNotification";
    public static final String NOTIFICATION_CHANNEL_INPROGRESS_MISSED_CALLS_NAME = "MEGA In Progress and Missed Calls";
    public static final String NOTIFICATION_CHANNEL_INCOMING_CALLS_ID = "ChatIncomingCallNotification";
    public static final String NOTIFICATION_CHANNEL_INCOMING_CALLS_NO_VIBRATE_ID = "ChatIncomingCallNotificationNoVibrate";
    public static final String NOTIFICATION_CHANNEL_INCOMING_CALLS_NO_VIBRATE_NAME = "MEGA Incoming Calls (no vibration)";
    public static final String NOTIFICATION_CHANNEL_INCOMING_CALLS_NAME = "MEGA Incoming Calls";
    public static final String NOTIFICATION_CHANNEL_CONTACTS_ID = "ContactNotification";
    public static final String NOTIFICATION_CHANNEL_CONTACTS_NAME = "MEGA Contact";
    public static final String NOTIFICATION_CHANNEL_CONTACTS_SUMMARY_ID = "ContactSummaryNotification";
    public static final String NOTIFICATION_CHANNEL_CONTACTS_SUMMARY_NAME = "MEGA Contact Summary";
    public static final String NOTIFICATION_CHANNEL_CLOUDDRIVE_ID = "CloudDriveNotification";
    public static final String NOTIFICATION_CHANNEL_CLOUDDRIVE_NAME = "MEGA Cloud Drive";
    public static final String NOTIFICATION_CHANNEL_CHAT_UPLOAD_ID = "ChatUploadServiceNotification";
    public static final String NOTIFICATION_CHANNEL_CHAT_UPLOAD_NAME = "MEGA Chat Upload";
    public static final String NOTIFICATION_CHANNEL_FCM_FETCHING_MESSAGE = "MEGA Fetching Incoming Messages";
    public static final String CHAT_FOLDER = "My chat files";
    public static final String AUTHORITY_STRING_FILE_PROVIDER = "mega.privacy.android.app.providers.fileprovider";
    public static final String TYPE_TEXT_PLAIN = "text/plain";

    public static final int RICH_WARNING_TRUE = 1;
    public static final int RICH_WARNING_FALSE = 0;
    public static final int RICH_WARNING_CONFIRMATION = 2;

    public static final int TAKE_PICTURE_OPTION = 0;
    public static final int TAKE_PROFILE_PICTURE = 1;
    public static final int START_CALL_PERMISSIONS = 2;
    public static final int RETURN_CALL_PERMISSIONS = 3;

    public static final String MAIL_ANDROID = "androidfeedback@mega.nz";
    public static final String MAIL_SUPPORT = "support@mega.nz";

    //link for introduction end to end encryption
    public static final String URL_E2EE = "https://mega.nz/security";

    public static final int MIN_ITEMS_SCROLLBAR = 30;
    public static final int MIN_ITEMS_SCROLLBAR_GRID = 200;
    public static final int MIN_ITEMS_SCROLLBAR_CHAT = 20;

    public static final long BUFFER_COMP = 1073741824;      // 1 GB
    public static final int MAX_BUFFER_16MB = 16777216; // 16 MB
    public static final int MAX_BUFFER_32MB = 33554432; // 32 MB
    public static final int MAX_AUTOAWAY_TIMEOUT = 1457; //in minute, the max value supported by SDK

    public static final String HIGH_PRIORITY_TRANSFER = "HIGH_PRIORITY_TRANSFER";

    //Transfers app data parameters
    public static final String APP_DATA_VOICE_CLIP = "VOICE_CLIP";
    public static final String APP_DATA_CHAT = "CHAT_UPLOAD";
    public static final String APP_DATA_CU = "CU_UPLOAD";
    public static final String APP_DATA_SD_CARD = "SD_CARD_DOWNLOAD";
    //Indicates the data after it, is the value of a transfer parameter
    public static final String APP_DATA_INDICATOR = ">";
    //Indicates the data after it, is a new transfer parameter
    public static final String APP_DATA_SEPARATOR = "-";
    //Indicates the data after it, is a new AppData due to a repeated transfer
    public static final String APP_DATA_REPEATED_TRANSFER_SEPARATOR = "!";

    public static final String AVATAR_PRIMARY_COLOR = "AVATAR_PRIMARY_COLOR";
    public static final String AVATAR_GROUP_CHAT_COLOR = "AVATAR_GROUP_CHAT_COLOR";
    public static final String AVATAR_PHONE_COLOR = "AVATAR_PHONE_COLOR";

    public static final int MAX_REACTIONS_PER_USER = 24;
    public static final int MAX_REACTIONS_PER_MESSAGE = 50;

    public static final int REACTION_ERROR_TYPE_MESSAGE = -1;
    public static final int REACTION_ERROR_DEFAULT_VALUE = 0;
    public static final int REACTION_ERROR_TYPE_USER = 1;

    /**
     * A phone number pattern, which length should be in 5-22, and the beginning can have a '+'.
     */
    public static final Pattern PHONE_NUMBER_REGEX = Pattern.compile("^[+]?[0-9]{5,22}$");

    public static final Pattern EMAIL_ADDRESS
            = Pattern.compile(
            "[a-zA-Z0-9\\+\\.\\_\\%\\-\\&\\+]{1,256}" +
                    "\\@" +
                    "[a-zA-Z0-9][a-zA-Z0-9\\-]{0,64}" +
                    "(" +
                    "\\." +
                    "[a-zA-Z0-9][a-zA-Z0-9\\-]{0,25}" +
                    ")+"
    );

    public static final int FROM_INCOMING_SHARES = 140;
    public static final int FROM_INBOX = 150;
    public static final int FROM_OTHERS = 0;

    public static final int SNACKBAR_TYPE = 0;
    public static final int MESSAGE_SNACKBAR_TYPE = 1;
    public static final int MUTE_NOTIFICATIONS_SNACKBAR_TYPE = 2;
    public static final int NOT_SPACE_SNACKBAR_TYPE = 3;
    public static final int PERMISSIONS_TYPE = 4;

    public static final int INFO_ANIMATION = 3000;
    public static final int QUICK_INFO_ANIMATION = 500;

    public static final int HEADER_VIEW_TYPE = 0;
    public static final int ITEM_VIEW_TYPE = 1;
    public static final int ITEM_PROGRESS = 2;

    public static final int FILE_LINK = 200;
    public static final int FOLDER_LINK = 201;
    public static final int CHAT_LINK = 202;
    public static final int CONTACT_LINK = 203;
    public static final int ERROR_LINK = -1;
    public static final int INVALID_CALL_STATUS = -1;
    public static final int MAX_PARTICIPANTS_GRID = 6;
    public static final int INVALID_CALL = -1;

    public static final int BACK_PRESS_NOT_HANDLED = 0;
    public static final int BACK_PRESS_HANDLED = 1;

    public static final String CONTACT_HANDLE = "contactHandle";
    public static final String SHOW_SNACKBAR = "SHOW_SNACKBAR";
    public static final String CHAT_ID = "CHAT_ID";
    public static final String MESSAGE_ID = "messageId";
    public static final String CALL_ID = "callId";
    public static final String CHAT_ID_OF_CURRENT_CALL = "chatHandleInProgress";
    public static final String CHAT_ID_OF_INCOMING_CALL = "chatHandleToAnswer";
    public static final String SECOND_CALL = "SECOND_CALL";
    public static final String PEER_ID = "peerId";
    public static final String CLIENT_ID = "clientId";
    public static final String CHAT_TITLE = "CHAT_TITLE";
    public static final String SELECTED_CONTACTS = "SELECTED_CONTACTS";
    public static final String NODE_HANDLES = "NODE_HANDLES";
    public static final String NAME = "name";
    public static final String HANDLE = "handle";
    public static final String EMAIL = "email";
    public static final String UNKNOWN_USER_NAME_AVATAR = "unknown";
    public static final String VISIBLE_FRAGMENT = "VISIBLE_FRAGMENT";
    public static final String SELECTED_CHATS = "SELECTED_CHATS";
    public static final String SELECTED_USERS = "SELECTED_USERS";
    public static final String ID_MESSAGES = "ID_MESSAGES";
    public static final String USER_HANDLES = "USER_HANDLES";
    public static final String URL_FILE_LINK = "URL_FILE_LINK";
    public static final String OPEN_SCAN_QR = "OPEN_SCAN_QR";
    public static final String TYPE_CAMERA = "TYPE_CAMERA";
    public static final String CHAT_LINK_EXTRA = "CHAT_LINK";
    public static final String WAITING_FOR_CALL = "WAITING_FOR_CALL";
    public static final String USER_WAITING_FOR_CALL = "USER_WAITING_FOR_CALL";
    public static final String TYPE_CALL_PERMISSION = "TYPE_CALL_PERMISSION";
    public static final String INCOMING_VIDEO_CALL = "INCOMING_VIDEO_CALL";
    public static final String VOLUME_CHANGED_ACTION = "android.media.VOLUME_CHANGED_ACTION";
    public static final String EXTRA_VOLUME_STREAM_VALUE = "android.media.EXTRA_VOLUME_STREAM_VALUE";
    public static final String EXTRA_VOLUME_STREAM_TYPE = "android.media.EXTRA_VOLUME_STREAM_TYPE";
    public static final String COPIED_TEXT_LABEL = "Copied Text";
    public static final String PLAIN_TEXT_SHARE_TYPE = "text/plain";
    public static final String IS_FROM_CONTACTS = "IS_FROM_CONTACTS";

    public static final int INVALID_POSITION = -1;
    public static final int INVALID_ID = -1;
    public static final String INVALID_OPTION = "-1";
    public static final int INVALID_TYPE_PERMISSIONS = -1;
    public static final int INVALID_VOLUME = -1;
    public static final int INVALID_DIMENSION = -1;
    public static final int INVALID_VIEW_TYPE = -1;

    public static final String POSITION_SELECTED_MESSAGE = "POSITION_SELECTED_MESSAGE";

    public static final String SHOW_MESSAGE_UPLOAD_STARTED = "SHOW_MESSAGE_UPLOAD_STARTED";
    public static final String NUMBER_UPLOADS = "NUMBER_UPLOADS";

    public static final String ACTION_CHAT_OPEN = "ACTION_CHAT_OPEN";
    public static final String REGISTER_BUSINESS_ACCOUNT = "registerb";

    public static final int MAX_WIDTH_CONTACT_NAME_LAND = 450;
    public static final int MAX_WIDTH_CONTACT_NAME_PORT = 200;
    public static final int MAX_WIDTH_CONTACT_NAME_GRID_LAND = 150;
    public static final int MAX_WIDTH_CONTACT_NAME_GRID_PORT = 120;
    public static final int EMOJI_SIZE = 20;
    public static final int EMOJI_SIZE_MEDIUM = 25;
    public static final int EMOJI_SIZE_HIGH = 30;
    public static final int EMOJI_SIZE_EXTRA_HIGH = 35;
    public static final int EMOJI_AVATAR_CALL_SMALL = 40;
    public static final int MAX_ALLOWED_CHARACTERS_AND_EMOJIS = 28;
    public static final int MAX_WIDTH_BOTTOM_SHEET_DIALOG_LAND = 350;
    public static final int MAX_WIDTH_BOTTOM_SHEET_DIALOG_PORT = 200;
    public static final int MAX_WIDTH_ADD_CONTACTS = 60;
    public static final int AVATAR_SIZE_CALLS = 50;
    public static final int AVATAR_SIZE_GRID = 75;
    public static final int AVATAR_SIZE = 150;

    public static final String SEPARATOR = File.separator;

    public static final String[] MEGA_REGEXS = {
            "^https://mega\\.co\\.nz.+$",
            "^https://mega\\.nz.+$",
    };

    public static final String[] FILE_LINK_REGEXS = {
            "^https://mega\\.co\\.nz/.*#!.+$",
            "^https://mega\\.nz/.*#!.+$",
            "^https://mega\\.co\\.nz/file/.+$",
            "^https://mega\\.nz/file/.+$",
    };

    public static final String[] CONFIRMATION_LINK_REGEXS = {
            "^https://mega\\.co\\.nz/.*#confirm.+$",
            "^https://mega\\.nz/.*#confirm.+$"
    };

    public static final String[] FOLDER_LINK_REGEXS = {
            "^https://mega\\.co\\.nz/.*#F!.+$",
            "^https://mega\\.nz/.*#F!.+$",
            "^https://mega\\.co\\.nz/folder/.+$",
            "^https://mega\\.nz/folder/.+$"
    };

    public static final String[] CHAT_LINK_REGEXS = {
            "^https://mega\\.co\\.nz/.*chat/.+$",
            "^https://mega\\.nz/.*chat/.+$"
    };

    public static final String[] PASSWORD_LINK_REGEXS = {
            "^https://mega\\.co\\.nz/.*#P!.+$",
            "^https://mega\\.nz/.*#P!.+$"
    };

    public static final String[] ACCOUNT_INVITATION_LINK_REGEXS = {
            "^https://mega\\.co\\.nz/.*#newsignup.+$",
            "^https://mega\\.nz/.*#newsignup.+$"
    };

    public static final String[] EXPORT_MASTER_KEY_LINK_REGEXS = {
            "^https://mega\\.co\\.nz/.*#backup",
            "^https://mega\\.nz/.*#backup"
    };

    public static final String[] NEW_MESSAGE_CHAT_LINK_REGEXS = {
            "^https://mega\\.co\\.nz/.*#fm/chat",
            "^https://mega\\.nz/.*#fm/chat"
    };

    public static final String[] CANCEL_ACCOUNT_LINK_REGEXS = {
            "^https://mega\\.co\\.nz/.*#cancel.+$",
            "^https://mega\\.nz/.*#cancel.+$"
    };

    public static final String[] VERIFY_CHANGE_MAIL_LINK_REGEXS = {
            "^https://mega\\.co\\.nz/.*#verify.+$",
            "^https://mega\\.nz/.*#verify.+$"
    };

    public static final String[] RESET_PASSWORD_LINK_REGEXS = {
            "^https://mega\\.co\\.nz/.*#recover.+$",
            "^https://mega\\.nz/.*#recover.+$"
    };

    public static final String[] PENDING_CONTACTS_LINK_REGEXS = {
            "^https://mega\\.co\\.nz/.*#fm/ipc",
            "^https://mega\\.nz/.*#fm/ipc"
    };

    public static final String[] HANDLE_LINK_REGEXS = {
            "^https://mega\\.co\\.nz/.*#.+$",
            "^https://mega\\.nz/.*#.+$"
    };

    public static final String[] CONTACT_LINK_REGEXS = {
            "^https://mega\\.co\\.nz/C!.+$",
            "^https://mega\\.nz/.*C!.+$"
    };

    public static final String[] MEGA_DROP_LINK_REGEXS = {
            "^https://mega\\.co\\.nz/.*megadrop/.+$",
            "^https://mega\\.nz/.*megadrop/.+$"
    };

    public static final String[] MEGA_BLOG_LINK_REGEXS = {
            "^https://mega\\.co\\.nz/.*#blog",
            "^https://mega\\.nz/.*#blog",
            "^https://mega\\.nz/.*blog",
            "^https://mega\\.co\\.nz/.*#blog.+$",
            "^https://mega\\.nz/.*#blog.+$",
            "^https://mega\\.nz/.*blog.+$"
    };

    public static final String[] REVERT_CHANGE_PASSWORD_LINK_REGEXS = {
            "^https://mega\\.co\\.nz/.*#pwr.+$",
            "^https://mega\\.co\\.nz/.*pwr.+$",
            "^https://mega\\.nz/.*#pwr.+$",
            "^https://mega\\.nz/.*pwr.+$"
    };

    public static final String[] EMAIL_VERIFY_LINK_REGEXS = {
            "^https://mega\\.co\\.nz/#emailverify.+$",
            "^https://mega\\.nz/#emailverify.+$"
    };

    public static final String[] WEB_SESSION_LINK_REGEXS = {
            "^https://mega\\.co\\.nz/#sitetransfer!.+$",
            "^https://mega\\.nz/#sitetransfer!.+$"
    };

    public static final String[] BUSINESS_INVITE_LINK_REGEXS = {
            "^https://mega\\.co\\.nz/#businessinvite.+$",
            "^https://mega\\.nz/#businessinvite.+$"
    };

    //Types of blocked accounts
    public static final String ACCOUNT_NOT_BLOCKED = "0";
    public static final String COPYRIGHT_ACCOUNT_BLOCK = "200";
    public static final String MULTIPLE_COPYRIGHT_ACCOUNT_BLOCK = "300";
    public static final String DISABLED_BUSINESS_ACCOUNT_BLOCK = "400";
    public static final String REMOVED_BUSINESS_ACCOUNT_BLOCK = "401";
    public static final String SMS_VERIFICATION_ACCOUNT_BLOCK = "500";
    public static final String WEAK_PROTECTION_ACCOUNT_BLOCK = "700";

    public static final int INVALID_VALUE = -1;

    public static final int LOCATION_INDEX_LEFT = 0;
    public static final int LOCATION_INDEX_TOP = 1;

    public static final String OFFLINE_ROOT = "/";

    public static final int SEARCH_BY_DATE_FILTER_POS_TYPE = 0;
    public static final int SEARCH_BY_DATE_FILTER_POS_THE_DAY = 1;
    public static final int SEARCH_BY_DATE_FILTER_POS_MONTH_OR_YEAR = 2;
    public static final int SEARCH_BY_DATE_FILTER_POS_START_DAY = 3;
    public static final int SEARCH_BY_DATE_FILTER_POS_END_DAY = 4;

    public static final long SEARCH_BY_DATE_FILTER_TYPE_ONE_DAY = 1;
    public static final long SEARCH_BY_DATE_FILTER_TYPE_LAST_MONTH_OR_YEAR = 2;
    public static final long SEARCH_BY_DATE_FILTER_TYPE_BETWEEN_TWO_DAYS = 3;

    public static final long SEARCH_BY_DATE_FILTER_LAST_MONTH = 1;
    public static final long SEARCH_BY_DATE_FILTER_LAST_YEAR = 2;

    public static final long GET_THUMBNAIL_THROTTLE_MS = 50;

    // 15360 GB = 15TB
    public static final int BUSINESS_ACCOUNT_STORAGE_SPACE_AMOUNT = 15360;

    /** Event Keys */
    public static final String EVENT_NODES_CHANGE = "nodes_change";
    public static final String EVENT_ORDER_CHANGE = "order_change";
    public static final String EVENT_LIST_GRID_CHANGE = "list_grid_change";
    public static final String EVENT_AVATAR_CHANGE = "avatar_change";
    public static final String EVENT_SCROLLING_CHANGE = "scrolling_change";
    public static final String EVENT_NOTIFICATION_COUNT_CHANGE = "notification_count_change";
    public static final String EVENT_CHAT_STATUS_CHANGE = "chat_status_change";
    public static final String EVENT_LOGOUT_CLEARED = "logout_cleared";
    public static final String EVENT_HOMEPAGE_VISIBILITY = "homepage_visibility";

    /** In database, invalid value is defined as '-1' */
    public static final String INVALID_NON_NULL_VALUE = "-1";

<<<<<<< HEAD
    public static final String STRING_SEPARATOR = " · ";
=======
    public static final int NOT_OVERQUOTA_STATE = 0;
    public static final int OVERQUOTA_STORAGE_STATE = 1;
    public static final int PRE_OVERQUOTA_STORAGE_STATE = 2;
>>>>>>> d09d045f
}<|MERGE_RESOLUTION|>--- conflicted
+++ resolved
@@ -748,11 +748,9 @@
     /** In database, invalid value is defined as '-1' */
     public static final String INVALID_NON_NULL_VALUE = "-1";
 
-<<<<<<< HEAD
     public static final String STRING_SEPARATOR = " · ";
-=======
+
     public static final int NOT_OVERQUOTA_STATE = 0;
     public static final int OVERQUOTA_STORAGE_STATE = 1;
     public static final int PRE_OVERQUOTA_STORAGE_STATE = 2;
->>>>>>> d09d045f
 }