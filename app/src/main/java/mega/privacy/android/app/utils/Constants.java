package mega.privacy.android.app.utils;

import java.io.File;
import java.util.regex.Pattern;

public class Constants {

    public static final String PIN_4 = "4";
    public static final String PIN_6 = "6";
    public static final String PIN_ALPHANUMERIC = "alphanumeric";

    public static final int DEFAULT_AVATAR_WIDTH_HEIGHT = 250; //in pixels
    public static final int PHOTOS_UPLOAD_JOB_ID = 10096;
    public static final int BOOT_JOB_ID = 10097;
    public static final int CU_SYNC_INACTIVE_HEARTBEAT_JOB_ID = 10098;

    public static final int REQUEST_CODE_GET = 1000;
    public static final int REQUEST_CODE_SELECT_FOLDER_TO_MOVE = 1001;
    public static final int REQUEST_CODE_SELECT_FOLDER_TO_COPY = 1002;
    public static final int REQUEST_CODE_GET_LOCAL = 1003;
    public static final int REQUEST_CODE_SELECT_LOCAL_FOLDER = 1004;
    public static final int REQUEST_CODE_REFRESH = 1005;
    public static final int REQUEST_CODE_SORT_BY = 1006;
    public static final int REQUEST_CODE_SELECT_IMPORT_FOLDER = 1007;
    public static final int REQUEST_CODE_SELECT_FOLDER = 1008;
    public static final int REQUEST_CODE_SELECT_CONTACT = 1009;
    public static final int TAKE_PHOTO_CODE = 1010;
    public static final int WRITE_SD_CARD_REQUEST_CODE = 1011;
    public static final int REQUEST_CODE_SELECT_FILE = 1012;
    public static final int SET_PIN = 1013;
    public static final int REQUEST_CODE_TREE = 1014;
    public static final int TAKE_PICTURE_PROFILE_CODE = 1015;
    public static final int CHOOSE_PICTURE_PROFILE_CODE = 1016;
    public static final int REQUEST_INVITE_CONTACT_FROM_DEVICE = 1017;
    public static final int REQUEST_CREATE_CHAT = 1018;
    public static final int REQUEST_ADD_PARTICIPANTS = 1019;
    public static final int ENABLE_CHAT = 1020;
    public static final int REQUEST_SEND_CONTACTS = 1021;
    public static final int REQUEST_CODE_IMPORT_CHAT_NODE = 1022;
    public static final int REQUEST_CODE_IMPORT_CHAT_NODE_LIST = 1023;
    public static final int REQUEST_CODE_SELECT_CHAT = 1025;
    public static final int REQUEST_CODE_GET_CONTACTS = 1026;
    public static final int REQUEST_CODE_FILE_INFO = 1027;
    public static final int REQUEST_CODE_REFRESH_API_SERVER = 1028;
    public static final int REQUEST_CODE_DELETE_VERSIONS_HISTORY = 1029;
    public static final int REQUEST_CODE_SEND_LOCATION = 1030;
    public static final int REQUEST_CODE_COUNTRY_PICKER = 1031;
    public static final int REQUEST_CODE_VERIFY_CODE = 1032;
    public static final int REQUEST_CODE_SMS_VERIFICATION = 1033;
    public static final int REQUEST_CODE_PICK_GIF = 1034;
    public static final int REQUEST_CODE_SEND_LINK = 1035;
    public static final int REQUEST_CODE_SCAN_DOCUMENT = 1036;
    public static final int REQUEST_CODE_SEND_SEVERAL_LINKS = 1037;

    public static final String ACTION_REFRESH_AFTER_BLOCKED = "ACTION_REFRESH_AFTER_BLOCKED";
    public static final String ACTION_REFRESH = "ACTION_REFRESH";
    public static final String ACTION_REFRESH_API_SERVER = "ACTION_REFRESH_API_SERVER";
    public static final String ACTION_CREATE_ACCOUNT_EXISTS = "ACTION_CREATE_ACCOUNT_EXISTS";
    public static final String ACTION_CONFIRM = "MEGA_ACTION_CONFIRM";
    public static final String EXTRA_CONFIRMATION = "MEGA_EXTRA_CONFIRMATION";

    public static final String ACTION_FORWARD_MESSAGES = "ACTION_FORWARD_MESSAGES";
    public static final String ACTION_OPEN_QR = "ACTION_OPEN_QR";
    public static final String ACTION_TAKE_PICTURE = "ACTION_TAKE_PICTURE";
    public static final String ACTION_TAKE_PROFILE_PICTURE = "ACTION_TAKE_PROFILE_PICTURE";
    public static final String ACTION_PREVIEW_GIPHY = "ACTION_PREVIEW_GIPHY";

    public static final String SHOW_REPEATED_UPLOAD = "SHOW_REPEATED_UPLOAD";

    public static final String EXTRA_SERIALIZE_STRING = "SERIALIZE_STRING";

    public static final String EXTRA_NODE_HANDLE = "NODE_HANDLE";
    public static final String EXTRA_RESULT_TRANSFER = "RESULT_TRANSFER";
    public static final String EXTRA_TRANSFER_TYPE = "TRANSFER_TYPE";
    public static final String EXTRA_USER_NICKNAME = "EXTRA_USER_NICKNAME";

    public static final String FROM_HOME_PAGE = "FROM_HOME_PAGE";

    public static final String RESULT = "RESULT";
    public static final String ACCOUNT_BLOCKED_STRING = "ACCOUNT_BLOCKED_STRING";
    public static final String ACTION_SHOW_WARNING_ACCOUNT_BLOCKED = "ACTION_SHOW_WARNING_ACCOUNT_BLOCKED";

    public static final String EXTRA_STORAGE_STATE = "STORAGE_STATE";
    public static final String EXTRA_LINK = "EXTRA_LINK";
    public static final String EXTRA_SEVERAL_LINKS = "EXTRA_SEVERAL_LINKS";
    public static final String EXTRA_KEY = "EXTRA_KEY";
    public static final String EXTRA_PASSWORD = "EXTRA_PASSWORD";

    public static final String EXTRA_MOVE_TO_CHAT_SECTION = "EXTRA_MOVE_TO_CHAT_SECTION";

    public static final String PREFERENCE_EMOJI = "emoji-recent-manager";
    public static final String PREFERENCE_REACTION = "reaction-recent-manager";
    public static final String PREFERENCE_VARIANT_EMOJI = "variant-emoji-manager";
    public static final String PREFERENCE_VARIANT_REACTION = "variant-reaction-manager";

    //MultipleRequestListener options
    public static final int MULTIPLE_MOVE = 0;
    public static final int MULTIPLE_SEND_RUBBISH = 1;
    //one file to many contacts
    public static final int MULTIPLE_CONTACTS_SEND_INBOX = 2;
    //many files to one contacts
    public static final int MULTIPLE_FILES_SEND_INBOX = 3;
    public static final int MULTIPLE_COPY = 4;
    public static final int MULTIPLE_REMOVE_SHARING_CONTACTS = 5;
    //one folder to many contacts
    public static final int MULTIPLE_CONTACTS_SHARE = 6;
    //one contact, many files
    public static final int MULTIPLE_FILE_SHARE = 7;
    public static final int MULTIPLE_LEAVE_SHARE = 8;

    public static final int MULTIPLE_REMOVE_CONTACT_SHARED_FOLDER = 9;
    public static final int MULTIPLE_CHAT_IMPORT = 10;
    public static final int MULTIPLE_CHANGE_PERMISSION = 12;
    public static final int MULTIPLE_RESTORED_FROM_RUBBISH = 13;

    public static final int CANCEL_ACCOUNT_2FA = 4000;
    public static final int CHANGE_MAIL_2FA = 4001;
    public static final int DISABLE_2FA = 4002;
    public static final int CHANGE_PASSWORD_2FA = 4003;

    public static final int OVERQUOTA_ALERT = 5003;

    public static final int TOUR_FRAGMENT = 6000;
    public static final int LOGIN_FRAGMENT = 6001;
    public static final int CONFIRM_EMAIL_FRAGMENT = 6002;
    public static final int CREATE_ACCOUNT_FRAGMENT = 604;

    public static final int ACHIEVEMENTS_FRAGMENT = 8000;
    public static final int BONUSES_FRAGMENT = 8001;
    public static final int INVITE_FRIENDS_FRAGMENT = 8002;
    public static final int INFO_ACHIEVEMENTS_FRAGMENT = 8003;

    public static final int SCROLL_TO_POSITION = 9000;
    public static final int UPDATE_IMAGE_DRAG = 9001;
    public static final int UPDATE_GET_PRICING = 9002;
    public static final int UPDATE_ACCOUNT_DETAILS = 9003;
    public static final int UPDATE_CREDIT_CARD_SUBSCRIPTION = 9004;
    public static final int UPDATE_PAYMENT_METHODS = 9005;

    public static final int GO_OFFLINE = 9006;
    public static final int GO_ONLINE = 9007;
    public static final int START_RECONNECTION = 9008;

    public static final int REQUEST_WRITE_STORAGE_FOR_LOGS = 0;
    public static final int REQUEST_WRITE_STORAGE = 1;
    public static final int REQUEST_CAMERA = 2;
    public static final int REQUEST_READ_CONTACTS = 3;
    public static final int REQUEST_RECORD_AUDIO = 4;
    public static final int REQUEST_UPLOAD_CONTACT = 5;
    public static final int REQUEST_READ_STORAGE = 6;

    public static final int REQUEST_DOWNLOAD_FOLDER = 7;

    public static final int REQUEST_READ_WRITE_STORAGE = 9;

    public static final int REQUEST_CAMERA_UPLOAD = 10;
    public static final int REQUEST_CAMERA_ON_OFF = 11;
    public static final int REQUEST_CAMERA_ON_OFF_FIRST_TIME = 12;
    public static final int WRITE_LOG = 13;

    public static final int RECORD_VOICE_CLIP = 11;
    public static final int REQUEST_STORAGE_VOICE_CLIP = 12;
    public static final int REQUEST_CAMERA_TAKE_PICTURE = 13;
    public static final int REQUEST_WRITE_STORAGE_TAKE_PICTURE = 14;

    public static final int LOCATION_PERMISSION_REQUEST_CODE = 15;
    public static final int REQUEST_WRITE_STORAGE_OFFLINE = 16;

    public static final int TYPE_START_RECORD = 1;
    public static final int TYPE_END_RECORD = 2;
    public static final int TYPE_ERROR_RECORD = 3;

    public static final int IMPORT_ONLY_OPTION = 0;
    public static final int FORWARD_ONLY_OPTION = 1;
    public static final int IMPORT_TO_SHARE_OPTION = 2;

    public static final int FREE = 0;
    public static final int PRO_I = 1;
    public static final int PRO_II = 2;
    public static final int PRO_III = 3;
    public static final int PRO_LITE = 4;
    public static final int BUSINESS = 100;

    public static final long DISABLED_RETENTION_TIME = 0;
    public static final int SECONDS_IN_HOUR = 3600;
    public static final int SECONDS_IN_DAY = SECONDS_IN_HOUR * 24;
    public static final int SECONDS_IN_WEEK = SECONDS_IN_DAY * 7;
    public static final int SECONDS_IN_MONTH_30 = SECONDS_IN_DAY * 30;
    public static final int SECONDS_IN_MONTH_31 = SECONDS_IN_DAY * 31;
    public static final int SECONDS_IN_YEAR = SECONDS_IN_DAY * 365;

    public static final int COLOR_STATUS_BAR_ACCENT = 1;
    public static final int COLOR_STATUS_BAR_ZERO_DELAY = 2;
    public static final int COLOR_STATUS_BAR_ZERO = 3;
    public static final int COLOR_STATUS_BAR_SEARCH_DELAY = 4;

    public static final String CONTACT_LINK_BASE_URL = "https://mega.nz/C!";
    public static final String DISPUTE_URL = "https://mega.nz/dispute";
    public static final String ACTION_OPEN_MEGA_LINK = "OPEN_MEGA_LINK";
    public static final String ACTION_OPEN_MEGA_FOLDER_LINK = "OPEN_MEGA_FOLDER_LINK";
    public static final String ACTION_CANCEL_DOWNLOAD = "CANCEL_DOWNLOAD";
    public static final String ACTION_CANCEL_CAM_SYNC = "CANCEL_CAM_SYNC";
    public static final String ACTION_IMPORT_LINK_FETCH_NODES = "IMPORT_LINK_FETCH_NODES";
    public static final String ACTION_FILE_EXPLORER_UPLOAD = "FILE_EXPLORER_UPLOAD";
    public static final String ACTION_FILE_PROVIDER = "ACTION_FILE_PROVIDER";
    public static final String ACTION_EXPLORE_ZIP = "EXPLORE_ZIP";
    public static final String EXTRA_PATH_ZIP = "PATH_ZIP";
    public static final String EXTRA_OPEN_FOLDER = "EXTRA_OPEN_FOLDER";
    public static final String ACTION_REFRESH_PARENTHANDLE_BROWSER = "REFRESH_PARENTHANDLE_BROWSER";
    public static final String ACTION_OVERQUOTA_STORAGE = "OVERQUOTA_STORAGE";
    public static final String ACTION_TAKE_SELFIE = "TAKE_SELFIE";
    public static final String ACTION_SHOW_TRANSFERS = "SHOW_TRANSFERS";
    public static final String ACTION_EXPORT_MASTER_KEY = "EXPORT_MASTER_KEY";
    public static final String ACTION_OPEN_FOLDER = "OPEN_FOLDER";
    public static final String ACTION_CANCEL_ACCOUNT = "CANCEL_ACCOUNT";
    public static final String ACTION_RESET_PASS = "RESET_PASS";
    public static final String ACTION_RESET_PASS_FROM_LINK = "RESET_PASS_FROM_LINK";
    public static final String ACTION_PASS_CHANGED = "PASS_CHANGED";
    public static final String ACTION_PARK_ACCOUNT = "PARK_ACCOUNT";
    public static final String ACTION_RESET_PASS_FROM_PARK_ACCOUNT = "RESET_PASS_FROM_PARK_ACCOUNT";
    public static final String ACTION_CHANGE_MAIL = "CHANGE_MAIL";
    public static final String ACTION_CHANGE_AVATAR = "CHANGE_AVATAR";
    public static final String ACTION_IPC = "IPC";
    public static final String ACTION_SHOW_MY_ACCOUNT = "ACTION_SHOW_MY_ACCOUNT";
    public static final String ACTION_CHAT_NOTIFICATION_MESSAGE = "ACTION_CHAT_MESSAGE";
    public static final String ACTION_CHAT_SUMMARY = "ACTION_CHAT_SUMMARY";
    public static final String ACTION_INCOMING_SHARED_FOLDER_NOTIFICATION = "ACTION_INCOMING_SHARED_FOLDER_NOTIFICATION";
    public static final String ACTION_OPEN_HANDLE_NODE = "ACTION_OPEN_HANDLE_NODE";
    public static final String ACTION_OPEN_FILE_LINK_ROOTNODES_NULL = "ACTION_OPEN_FILE_LINK_ROOTNODES_NULL";
    public static final String ACTION_OPEN_FOLDER_LINK_ROOTNODES_NULL = "ACTION_OPEN_FOLDER_LINK_ROOTNODES_NULL";
    public static final String ACTION_SHOW_SETTINGS = "ACTION_SHOW_SETTINGS";
    public static final String ACTION_SHOW_SETTINGS_STORAGE = "ACTION_SHOW_SETTINGS_STORAGE";
    public static final String ACTION_PRE_OVERQUOTA_STORAGE = "PRE_OVERQUOTA_STORAGE";
    public static final String ACTION_LOG_OUT = "ACTION_LOG_OUT";
    public static final String ACTION_LOG_IN = "ACTION_LOG_IN";

    public static final String OPENED_FROM_CHAT = "OPENED_FROM_CHAT";
    public static final String ACTION_OPEN_CHAT_LINK = "OPEN_CHAT_LINK";
    public static final String ACTION_JOIN_OPEN_CHAT_LINK = "JOIN_OPEN_CHAT_LINK";
    public static final String ACTION_CHAT_SHOW_MESSAGES = "CHAT_SHOW_MESSAGES";
    public static final String ACTION_UPDATE_ATTACHMENT = "UPDATE_ATTACHMENT";
    public static final String ACTION_OVERQUOTA_TRANSFER = "OVERQUOTA_TRANSFER";
    public static final String ACTION_SHOW_UPGRADE_ACCOUNT = "ACTION_SHOW_UPGRADE_ACCOUNT";
    public static final String ACTION_OPEN_CONTACTS_SECTION = "ACTION_OPEN_CONTACTS_SECTION";

    public static final String TYPE_EMOJI = "TYPE_EMOJI";
    public static final String TYPE_REACTION = "TYPE_REACTION";
    public static final String INVALID_REACTION = "INVALID_REACTION";

    public static final String ACTION_RECOVERY_KEY_COPY_TO_CLIPBOARD = "ACTION_RECOVERY_KEY_COPY_TO_CLIPBOARD";

    public static final String ACTION_RECOVERY_KEY_EXPORTED = "RECOVERY_KEY_EXPORTED";
    public static final String ACTION_REQUEST_DOWNLOAD_FOLDER_LOGOUT = "REQUEST_DOWNLOAD_FOLDER_LOGOUT";

    public static final String ACTION_STORAGE_STATE_CHANGED = "ACTION_STORAGE_STATE_CHANGED";

    public static final String ACTION_SHOW_SNACKBAR_SENT_AS_MESSAGE = "ACTION_SHOW_SNACKBAR_SENT_AS_MESSAGE";

    public static final String ACTION_RESTART_SERVICE = "ACTION_RESTART_SERVICE";
    public static final String ACTION_CHECK_COMPRESSING_MESSAGE = "ACTION_CHECK_COMPRESSING_MESSAGE";

    public static final String ACTION_SHARE_MSG = "ACTION_SHARE_MSG";
    public static final String ACTION_SHARE_NODE = "ACTION_SHARE_NODE";
    public static final String ACTION_REMOVE_LINK = "ACTION_REMOVE_LINK";

    public static final String BROADCAST_ACTION_INTENT_FILTER_UPDATE_POSITION = "INTENT_FILTER_UPDATE_POSITION";
    public static final String BROADCAST_ACTION_INTENT_FILTER_UPDATE_IMAGE_DRAG = "INTENT_FILTER_UPDATE_IMAGE_DRAG";
    public static final String BROADCAST_ACTION_INTENT_FILTER_UPDATE_FULL_SCREEN = "INTENT_FILTER_UPDATE_FULL_SCREEN";

    public static final String BROADCAST_ACTION_INTENT_UPDATE_ACCOUNT_DETAILS = "INTENT_UPDATE_ACCOUNT_DETAILS";
    public static final String BROADCAST_ACTION_INTENT_UPDATE_2FA_SETTINGS = "INTENT_UPDATE_2FA_SETTINGS";
    public static final String BROADCAST_ACTION_INTENT_CONNECTIVITY_CHANGE = "INTENT_CONNECTIVITY_CHANGE";
    public static final String BROADCAST_ACTION_INTENT_CONNECTIVITY_CHANGE_DIALOG = "INTENT_CONNECTIVITY_CHANGE_DIALOG";
    public static final String BROADCAST_ACTION_INTENT_SETTINGS_UPDATED = "SETTINGS_UPDATED";
    public static final String BROADCAST_ACTION_INTENT_SSL_VERIFICATION_FAILED = "INTENT_SSL_VERIFICATION_FAILED";
    public static final String BROADCAST_ACTION_INTENT_SIGNAL_PRESENCE = "INTENT_SIGNAL_PRESENCE";
    public static final String BROADCAST_ACTION_INTENT_UPDATE_ORDER = "INTENT_UPDATE_ORDER";
    public static final String BROADCAST_ACTION_INTENT_UPDATE_VIEW = "INTENT_UPDATE_VIEW";
    public static final String BROADCAST_ACTION_INTENT_VOICE_CLIP_DOWNLOADED = "INTENT_VOICE_CLIP_DOWNLOADED";
    public static final String BROADCAST_ACTION_INTENT_BUSINESS_EXPIRED = "INTENT_BUSINESS_EXPIRED";
    public static final String BROADCAST_ACTION_INTENT_CHAT_ARCHIVED = "INTENT_CHAT_ARCHIVED";
    public static final String BROADCAST_ACTION_INTENT_CHAT_ARCHIVED_GROUP = "INTENT_CHAT_ARCHIVED_GROUP";
    public static final String BROADCAST_ACTION_INTENT_UPDATE_PAUSE_NOTIFICATION = "BROADCAST_ACTION_INTENT_UPDATE_PAUSE_NOTIFICATION";
    public static final String BROADCAST_ACTION_INTENT_UPDATE_USER_DATA = "BROADCAST_ACTION_INTENT_UPDATE_USER_DATA";

    public static final String INTENT_EXTRA_KEY_HANDLE = "HANDLE";
    public static final String INTENT_EXTRA_KEY_FILE_NAME = "FILENAME";
    public static final String INTENT_EXTRA_KEY_SCREEN_POSITION = "screenPosition";
    public static final String INTENT_EXTRA_KEY_SCREEN_POSITION_FOR_SWIPE_DISMISS = "screenPositionForSwipeDismiss";
    public static final String INTENT_EXTRA_KEY_ADAPTER_TYPE = "adapterType";
    public static final String INTENT_EXTRA_KEY_VIEWER_FROM = "viewerFrom";
    public static final String INTENT_EXTRA_KEY_FROM_DOWNLOAD_SERVICE = "fromDownloadService";
    public static final String INTENT_EXTRA_KEY_INSIDE = "inside";
    public static final String INTENT_EXTRA_KEY_IS_URL = "isUrl";
    public static final String INTENT_EXTRA_KEY_POSITION = "position";
    public static final String INTENT_EXTRA_KEY_ORDER_GET_CHILDREN = "orderGetChildren";
    public static final String INTENT_EXTRA_KEY_PARENT_NODE_HANDLE = "parentNodeHandle";
    public static final String INTENT_EXTRA_KEY_HANDLES_NODES_SEARCH = "handlesNodesSearch";
    public static final String INTENT_EXTRA_KEY_ARRAY_OFFLINE = "ARRAY_OFFLINE";
    public static final String INTENT_EXTRA_KEY_OFFLINE_PATH_DIRECTORY = "offlinePathDirectory";
    public static final String INTENT_EXTRA_KEY_PATH = "path";
    public static final String INTENT_EXTRA_KEY_PATH_NAVIGATION = "pathNavigation";
    public static final String INTENT_EXTRA_KEY_IS_LIST = "isList";
    public static final String INTENT_EXTRA_KEY_IS_PLAYLIST = "IS_PLAYLIST";
    public static final String INTENT_EXTRA_KEY_REBUILD_PLAYLIST = "REBUILD_PLAYLIST";
    public static final String INTENT_EXTRA_KEY_FROM = "from";
    public static final String INTENT_EXTRA_KEY_COPY_FROM = "COPY_FROM";
    public static final String INTENT_EXTRA_KEY_MOVE_FROM = "MOVE_FROM";
    public static final String INTENT_EXTRA_KEY_MOVE_HANDLES = "MOVE_HANDLES";
    public static final String INTENT_EXTRA_KEY_MOVE_TO = "MOVE_TO";
    public static final String INTENT_EXTRA_KEY_COPY_HANDLES = "COPY_HANDLES";
    public static final String INTENT_EXTRA_KEY_COPY_TO = "COPY_TO";
    public static final String INTENT_EXTRA_KEY_IMPORT_TO = "IMPORT_TO";
    public static final String INTENT_EXTRA_KEY_CONTACT_EMAIL = "contactEmail";
    public static final String INTENT_EXTRA_KEY_LOCATION_FILE_INFO = "locationFileInfo";
    public static final String INTENT_EXTRA_KEY_OFFLINE_ADAPTER = "offline_adapter";
    public static final String INTENT_EXTRA_KEY_PARENT_HANDLE = "PARENT_HANDLE";
    public static final String INTENT_EXTRA_KEY_FRAGMENT_HANDLE = "fragmentHandle";
    public static final String INTENT_EXTRA_PENDING_MESSAGE_ID = "PENDING_MESSAGE_ID";
    public static final String INTENT_EXTRA_KEY_NEED_STOP_HTTP_SERVER = "NEED_STOP_HTTP_SERVER";
    public static final String INTENT_EXTRA_KEY_FIRST_LEVEL = "firstLevel";
    public static final String INTENT_EXTRA_KEY_CHAT_ID = "chatId";
    public static final String INTENT_EXTRA_KEY_MSG_ID = "msgId";
    public static final String INTENT_EXTRA_KEY_ENABLED = "enabled";
    public static final String INTENT_EXTRA_KEY_CONTACT_TYPE = "contactType";
    public static final String INTENT_EXTRA_KEY_CHAT = "chat";
    public static final String INTENT_EXTRA_KEY_TOOL_BAR_TITLE = "aBtitle";
    public static final String INTENT_EXTRA_IS_FROM_MEETING = "extra_is_from_meeting";

    public static final int FILE_BROWSER_ADAPTER = 2000;
    public static final int CONTACT_FILE_ADAPTER = 2001;
    public static final int RUBBISH_BIN_ADAPTER = 2002;
    public static final int SHARED_WITH_ME_ADAPTER = 2003;
    public static final int OFFLINE_ADAPTER = 2004;
    public static final int FOLDER_LINK_ADAPTER = 2005;
    public static final int SEARCH_ADAPTER = 2006;
    public static final int PHOTO_SYNC_ADAPTER = 2007;
    public static final int ZIP_ADAPTER = 2008;
    public static final int OUTGOING_SHARES_ADAPTER = 2009;
    public static final int INCOMING_SHARES_ADAPTER = 2010;
    public static final int INBOX_ADAPTER = 2011;
    public static final int INCOMING_REQUEST_ADAPTER = 2012;
    public static final int OUTGOING_REQUEST_ADAPTER = 2013;
    public static final int CAMERA_UPLOAD_ADAPTER = 2014;
    public static final int INCOMING_SHARES_PROVIDER_ADAPTER = 2016;
    public static final int CLOUD_DRIVE_PROVIDER_ADAPTER = 2017;
    public static final int SEARCH_BY_ADAPTER = 2018;
    public static final int FILE_LINK_ADAPTER = 2019;
    public static final int FROM_CHAT = 2020;
    public static final int CONTACT_SHARED_FOLDER_ADAPTER = 2021;
    public static final int FILE_INFO_SHARED_CONTACT_ADAPTER = 2022;
    public static final int GENERAL_OTHERS_ADAPTER = 2023;
    public static final int RECENTS_ADAPTER = 2024;
    public static final int LINKS_ADAPTER = 2025;
    public static final int PHOTOS_BROWSE_ADAPTER = 2026;
    public static final int PHOTOS_SEARCH_ADAPTER = 2027;
    public static final int AUDIO_BROWSE_ADAPTER = 2028;
    public static final int AUDIO_SEARCH_ADAPTER = 2029;
    public static final int DOCUMENTS_BROWSE_ADAPTER = 2030;
    public static final int DOCUMENTS_SEARCH_ADAPTER = 2031;
    public static final int VIDEO_BROWSE_ADAPTER = 2032;
    public static final int VIDEO_SEARCH_ADAPTER = 2033;
    public static final int RECENTS_BUCKET_ADAPTER = 2034;
    public static final int VERSIONS_ADAPTER = 2035;

    public static final int VIEWER_FROM_PHOTOS = 1;
    public static final int VIEWER_FROM_INCOMING_SHARES = 2;
    public static final int VIEWER_FROM_OUTGOING_SHARES = 3;
    public static final int VIEWER_FROM_LINKS = 4;
    public static final int VIEWER_FROM_DOCUMENTS = 5;
    public static final int VIEWER_FROM_VIDEOS = 6;
    public static final int VIEWER_FROM_OFFLINE = 7;
    public static final int VIEWER_FROM_RECETS_BUCKET = 8;
    public static final int VIEWER_FROM_CUMU = 9;
    public static final int VIEWER_FROM_RECETS = 10;
    public static final int VIEWER_FROM_CONTACT_FILE_LIST = 11;
    public static final int VIEWER_FROM_FOLDER_LINK = 12;
    public static final int VIEWER_FROM_ZIP_BROWSER = 13;
    public static final int VIEWER_FROM_FILE_BROWSER = 14;
    public static final int VIEWER_FROM_INBOX = 15;
    public static final int VIEWER_FROM_RUBBISH_BIN = 16;
    public static final int VIEWER_FROM_SEARCH = 17;

    public static final String NOTIFICATIONS_ENABLED = "NOTIFICATIONS_ENABLED";
    public static final String NOTIFICATIONS_30_MINUTES = "NOTIFICATIONS_30_MINUTES";
    public static final String NOTIFICATIONS_1_HOUR = "NOTIFICATIONS_1_HOUR";
    public static final String NOTIFICATIONS_6_HOURS = "NOTIFICATIONS_6_HOURS";
    public static final String NOTIFICATIONS_24_HOURS = "NOTIFICATIONS_24_HOURS";
    public static final String NOTIFICATIONS_DISABLED_X_TIME = "NOTIFICATIONS_DISABLED_X_TIME";
    public static final String NOTIFICATIONS_DISABLED = "NOTIFICATIONS_DISABLED";
    public static final String NOTIFICATIONS_DISABLED_UNTIL_TOMORROW_MORNING = "NOTIFICATIONS_DISABLED_UNTIL_TOMORROW_MORNING";
    public static final String NOTIFICATIONS_DISABLED_UNTIL_THIS_MORNING = "NOTIFICATIONS_DISABLED_UNTIL_THIS_MORNING";
    public static final int ACCOUNT_DETAILS_MIN_DIFFERENCE = 5;
    public static final int PAYMENT_METHODS_MIN_DIFFERENCE = 720;
    public static final int PRICING_MIN_DIFFERENCE = 720;
    public static final int EXTENDED_ACCOUNT_DETAILS_MIN_DIFFERENCE = 30;

    public static final String HISTORY_RETENTION_DISABLED = "HISTORY_RETENTION_DISABLED";
    public static final String HISTORY_RETENTION_1_DAY = "HISTORY_RETENTION_1_DAY";
    public static final String HISTORY_RETENTION_1_WEEK = "HISTORY_RETENTION_1_WEEK";
    public static final String HISTORY_RETENTION_1_MONTH = "HISTORY_RETENTION_1_MONTH";
    public static final String HISTORY_RETENTION_CUSTOM = "HISTORY_RETENTION_CUSTOM";

    public static final int CONTACT_TYPE_MEGA = 0;
    public static final int CONTACT_TYPE_DEVICE = 1;
    public static final int CONTACT_TYPE_BOTH = 2;

    public static final int TYPE_VOICE_CLIP = 3;

    public static final int SELECT_RINGTONE = 2000;
    public static final int SELECT_NOTIFICATION_SOUND = SELECT_RINGTONE + 1;

    public static final int DEVICE_ANDROID = 1;
    public static final int DEVICE_HUAWEI = 4;
    public static final int DEVICE_IOS = 2;

    public static final int NOTIFICATION_SUMMARY_CHAT = 0;
    public static final int NOTIFICATION_UPLOAD = 1;
    public static final int NOTIFICATION_DOWNLOAD = 2;
    public static final int NOTIFICATION_CAMERA_UPLOADS = 3;
    public static final int NOTIFICATION_DOWNLOAD_FINAL = 4;
    public static final int NOTIFICATION_UPLOAD_FINAL = 5;
    public static final int NOTIFICATION_CAMERA_UPLOADS_FINAL = 6;
    public static final int NOTIFICATION_PUSH_CLOUD_DRIVE = 7;
    public static final int NOTIFICATION_GENERAL_PUSH_CHAT = 8;
    public static final int NOTIFICATION_SUMMARY_INCOMING_CONTACT = 9;
    public static final int NOTIFICATION_STREAMING_OVERQUOTA = 10;
    public static final int NOTIFICATION_CALL_IN_PROGRESS = 11;
    public static final int NOTIFICATION_MISSED_CALL = 12;
    public static final int NOTIFICATION_SUMMARY_ACCEPTANCE_CONTACT = 13;
    public static final int NOTIFICATION_STORAGE_OVERQUOTA = 14;
    public static final int NOTIFICATION_CHAT_UPLOAD = 15;
    public static final int NOTIFICATION_UPLOAD_FOLDER = 16;
    public static final int NOTIFICATION_UPLOAD_FINAL_FOLDER = 17;

    public static final int SUCCESSFUL_VOICE_CLIP_TRANSFER = 1;
    public static final int ERROR_VOICE_CLIP_TRANSFER = 2;

    public static final String NOTIFICATION_CHANNEL_DOWNLOAD_ID = "DownloadServiceNotification";
    public static final String NOTIFICATION_CHANNEL_DOWNLOAD_NAME = "MEGA Download";
    public static final String NOTIFICATION_CHANNEL_UPLOAD_ID = "UploadServiceNotification";
    public static final String NOTIFICATION_CHANNEL_UPLOAD_ID_FOLDER = "FolderUploadServiceNotification";
    public static final String NOTIFICATION_CHANNEL_UPLOAD_NAME = "MEGA File Upload";
    public static final String NOTIFICATION_CHANNEL_UPLOAD_NAME_FOLDER = "MEGA Folder Upload";
    public static final String NOTIFICATION_CHANNEL_CAMERA_UPLOADS_ID = "CameraUploadsServiceNotification";
    public static final String NOTIFICATION_CHANNEL_CAMERA_UPLOADS_NAME = "MEGA Camera Uploads";
    public static final String NOTIFICATION_CHANNEL_CHAT_ID = "ChatNotification";
    public static final String NOTIFICATION_CHANNEL_CHAT_NAME = "MEGA Chat";
    public static final String NOTIFICATION_CHANNEL_CHAT_SUMMARY_ID = "ChatSummaryNotification";
    public static final String NOTIFICATION_CHANNEL_CHAT_SUMMARY_ID_V2 = "ChatSummaryNotificationV2";
    public static final String NOTIFICATION_CHANNEL_CHAT_SUMMARY_NAME = "MEGA Chat Summary";
    public static final String NOTIFICATION_CHANNEL_CHAT_SUMMARY_NO_VIBRATE_ID = "ChatSummaryNotificationNoVibrate";
    public static final String NOTIFICATION_CHANNEL_CHAT_SUMMARY_NO_VIBRATE_NAME = "MEGA Chat Summary (no vibration)";
    public static final String NOTIFICATION_CHANNEL_INPROGRESS_MISSED_CALLS_ID = "InProgressMissedCallNotification";
    public static final String NOTIFICATION_CHANNEL_INPROGRESS_MISSED_CALLS_NAME = "MEGA In Progress and Missed Calls";
    public static final String NOTIFICATION_CHANNEL_INCOMING_CALLS_ID = "ChatIncomingCallNotification";
    public static final String NOTIFICATION_CHANNEL_INCOMING_CALLS_NO_VIBRATE_ID = "ChatIncomingCallNotificationNoVibrate";
    public static final String NOTIFICATION_CHANNEL_INCOMING_CALLS_NO_VIBRATE_NAME = "MEGA Incoming Calls (no vibration)";
    public static final String NOTIFICATION_CHANNEL_INCOMING_CALLS_NAME = "MEGA Incoming Calls";
    public static final String NOTIFICATION_CHANNEL_CONTACTS_ID = "ContactNotification";
    public static final String NOTIFICATION_CHANNEL_CONTACTS_NAME = "MEGA Contact";
    public static final String NOTIFICATION_CHANNEL_CONTACTS_SUMMARY_ID = "ContactSummaryNotification";
    public static final String NOTIFICATION_CHANNEL_CONTACTS_SUMMARY_NAME = "MEGA Contact Summary";
    public static final String NOTIFICATION_CHANNEL_CLOUDDRIVE_ID = "CloudDriveNotification";
    public static final String NOTIFICATION_CHANNEL_CLOUDDRIVE_NAME = "MEGA Cloud Drive";
    public static final String NOTIFICATION_CHANNEL_CHAT_UPLOAD_ID = "ChatUploadServiceNotification";
    public static final String NOTIFICATION_CHANNEL_CHAT_UPLOAD_NAME = "MEGA Chat Upload";
    public static final String NOTIFICATION_CHANNEL_FCM_FETCHING_MESSAGE = "MEGA Fetching Incoming Messages";
    public static final String NOTIFICATION_CHANNEL_AUDIO_PLAYER_ID = "AudioPlayerNotification";
    public static final String CHAT_FOLDER = "My chat files";
    public static final String AUTHORITY_STRING_FILE_PROVIDER = "mega.privacy.android.app.providers.fileprovider";
    public static final String TYPE_TEXT_PLAIN = "text/plain";

    public static final int RICH_WARNING_TRUE = 1;
    public static final int RICH_WARNING_FALSE = 0;
    public static final int RICH_WARNING_CONFIRMATION = 2;

    public static final int TAKE_PICTURE_OPTION = 0;
    public static final int START_CALL_PERMISSIONS = 1;
    public static final int RETURN_CALL_PERMISSIONS = 2;

    public static int TYPE_LEFT = -1;
    public static int TYPE_JOIN = 1;
    public static int TYPE_NETWORK_QUALITY = 2;
    public static int TYPE_AUDIO = 3;
    public static int TYPE_VIDEO = 4;
    public static int TYPE_RECONNECTING = 5;
    public static int TYPE_SINGLE_PARTICIPANT = 6;
    public static int TYPE_NO_CONNECTION = 7;

    public static final String MAIL_ANDROID = "androidfeedback@mega.nz";
    public static final String MAIL_SUPPORT = "support@mega.nz";

    //link for introduction end to end encryption
    public static final String URL_E2EE = "https://mega.nz/security";

    public static final int MIN_ITEMS_SCROLLBAR = 30;
    public static final int MIN_ITEMS_SCROLLBAR_GRID = 200;
    public static final int MIN_ITEMS_SCROLLBAR_CHAT = 20;
    public static final int MIN_ITEMS_SCROLLBAR_CONTACT = 20;

    public static final long BUFFER_COMP = 1073741824;      // 1 GB
    public static final int MAX_BUFFER_16MB = 16777216; // 16 MB
    public static final int MAX_BUFFER_32MB = 33554432; // 32 MB
    public static final int MAX_AUTOAWAY_TIMEOUT = 1457; //in minute, the max value supported by SDK

    public static final String HIGH_PRIORITY_TRANSFER = "HIGH_PRIORITY_TRANSFER";

    //Transfers app data parameters
    public static final String APP_DATA_VOICE_CLIP = "VOICE_CLIP";
    public static final String APP_DATA_CHAT = "CHAT_UPLOAD";
    public static final String APP_DATA_CU = "CU_UPLOAD";
    public static final String APP_DATA_SD_CARD = "SD_CARD_DOWNLOAD";
    public static final String APP_DATA_TXT_FILE = "TXT_FILE_UPLOAD";
    //Indicates the data after it, is the value of a transfer parameter
    public static final String APP_DATA_INDICATOR = ">";
    //Indicates the data after it, is a new transfer parameter
    public static final String APP_DATA_SEPARATOR = "-";
    //Indicates the data after it, is a new AppData due to a repeated transfer
    public static final String APP_DATA_REPEATED_TRANSFER_SEPARATOR = "!";

    public static final String AVATAR_PRIMARY_COLOR = "AVATAR_PRIMARY_COLOR";
    public static final String AVATAR_GROUP_CHAT_COLOR = "AVATAR_GROUP_CHAT_COLOR";
    public static final String AVATAR_PHONE_COLOR = "AVATAR_PHONE_COLOR";

    public static final int MAX_REACTIONS_PER_USER = 24;
    public static final int MAX_REACTIONS_PER_MESSAGE = 50;

    public static final int REACTION_ERROR_TYPE_MESSAGE = -1;
    public static final int REACTION_ERROR_DEFAULT_VALUE = 0;
    public static final int REACTION_ERROR_TYPE_USER = 1;

    /**
     * A phone number pattern, which length should be in 5-22, and the beginning can have a '+'.
     */
    public static final Pattern PHONE_NUMBER_REGEX = Pattern.compile("^[+]?[0-9]{5,22}$");

    public static final Pattern EMAIL_ADDRESS
            = Pattern.compile(
            "[a-zA-Z0-9\\+\\.\\_\\%\\-\\&\\+]{1,256}" +
                    "\\@" +
                    "[a-zA-Z0-9][a-zA-Z0-9\\-]{0,64}" +
                    "(" +
                    "\\." +
                    "[a-zA-Z0-9][a-zA-Z0-9\\-]{0,25}" +
                    ")+"
    );

    /**
     * A node name must not contain these characters.
     */
    public static final Pattern NODE_NAME_REGEX = Pattern.compile("[*|\\?:\"<>\\\\\\\\/]");

    public static final int FROM_INCOMING_SHARES = 140;
    public static final int FROM_INBOX = 150;
    public static final int FROM_OTHERS = 0;

    public static final int SNACKBAR_TYPE = 0;
    public static final int MESSAGE_SNACKBAR_TYPE = 1;
    public static final int MUTE_NOTIFICATIONS_SNACKBAR_TYPE = 2;
    public static final int NOT_SPACE_SNACKBAR_TYPE = 3;
    public static final int PERMISSIONS_TYPE = 4;
    public static final int INVITE_CONTACT_TYPE = 5;
    public static final int SNACKBAR_IMCOMPATIBILITY_TYPE = 6;

    public static final int INFO_ANIMATION = 3000;
    public static final int QUICK_INFO_ANIMATION = 500;

    public static final int HEADER_VIEW_TYPE = 0;
    public static final int ITEM_VIEW_TYPE = 1;
    public static final int ITEM_PROGRESS = 2;

    public static final int FILE_LINK = 200;
    public static final int FOLDER_LINK = 201;
    public static final int CHAT_LINK = 202;
    public static final int CONTACT_LINK = 203;
    public static final int ERROR_LINK = -1;

    public static final int BACK_PRESS_NOT_HANDLED = 0;
    public static final int BACK_PRESS_HANDLED = 1;

    public static final int SCROLLING_UP_DIRECTION = -1;

    public static final String CONTACT_HANDLE = "contactHandle";
    public static final String SHOW_SNACKBAR = "SHOW_SNACKBAR";
    public static final String CHAT_ID = "CHAT_ID";
    public static final String MESSAGE_ID = "messageId";
    public static final String CALL_ID = "callId";
    public static final String CHAT_ID_OF_CURRENT_CALL = "chatHandleInProgress";
    public static final String CHAT_ID_OF_INCOMING_CALL = "chatHandleToAnswer";
    public static final String SECOND_CALL = "SECOND_CALL";
    public static final String PEER_ID = "peerId";
    public static final String CLIENT_ID = "clientId";
    public static final String CHAT_TITLE = "CHAT_TITLE";
    public static final String SELECTED_CONTACTS = "SELECTED_CONTACTS";
    public static final String NODE_HANDLES = "NODE_HANDLES";
    public static final String NAME = "name";
    public static final String HANDLE = "handle";
    public static final String HANDLE_LIST = "HANDLE_LIST";
    public static final String EMAIL = "email";
    public static final String UNKNOWN_USER_NAME_AVATAR = "unknown";
    public static final String VISIBLE_FRAGMENT = "VISIBLE_FRAGMENT";
    public static final String SELECTED_CHATS = "SELECTED_CHATS";
    public static final String SELECTED_USERS = "SELECTED_USERS";
    public static final String ID_MESSAGES = "ID_MESSAGES";
    public static final String USER_HANDLES = "USER_HANDLES";
    public static final String URL_FILE_LINK = "URL_FILE_LINK";
    public static final String OPEN_SCAN_QR = "OPEN_SCAN_QR";
    public static final String TYPE_CAMERA = "TYPE_CAMERA";
    public static final String CHAT_LINK_EXTRA = "CHAT_LINK";
    public static final String WAITING_FOR_CALL = "WAITING_FOR_CALL";
    public static final String USER_WAITING_FOR_CALL = "USER_WAITING_FOR_CALL";
    public static final String TYPE_CALL_PERMISSION = "TYPE_CALL_PERMISSION";
    public static final String VOLUME_CHANGED_ACTION = "android.media.VOLUME_CHANGED_ACTION";
    public static final String EXTRA_VOLUME_STREAM_VALUE = "android.media.EXTRA_VOLUME_STREAM_VALUE";
    public static final String EXTRA_VOLUME_STREAM_TYPE = "android.media.EXTRA_VOLUME_STREAM_TYPE";
    public static final String COPIED_TEXT_LABEL = "Copied Text";
    public static final String PLAIN_TEXT_SHARE_TYPE = "text/plain";
    public static final String IS_FROM_CONTACTS = "IS_FROM_CONTACTS";
    public static final String IS_FLOATING_WINDOW = "IS_FLOATING_WINDOW";

    public static final int INVALID_POSITION = -1;
    public static final int INVALID_ID = -1;
    public static final String INVALID_OPTION = "-1";
    public static final int INVALID_TYPE_PERMISSIONS = -1;
    public static final int INVALID_VOLUME = -1;
    public static final int INVALID_DIMENSION = -1;
    public static final int INVALID_VIEW_TYPE = -1;
    public static final int INVALID_CALL_STATUS = -1;
    public static final int INVALID_CALL = -1;

    public static final String POSITION_SELECTED_MESSAGE = "POSITION_SELECTED_MESSAGE";

    public static final String SHOW_MESSAGE_UPLOAD_STARTED = "SHOW_MESSAGE_UPLOAD_STARTED";
    public static final String NUMBER_UPLOADS = "NUMBER_UPLOADS";

    public static final String ACTION_CHAT_OPEN = "ACTION_CHAT_OPEN";

    public static final int MAX_WIDTH_CONTACT_NAME_LAND = 450;
    public static final int MAX_WIDTH_CONTACT_NAME_PORT = 200;
    public static final int MAX_WIDTH_CONTACT_NAME_GRID_LAND = 150;
    public static final int MAX_WIDTH_CONTACT_NAME_GRID_PORT = 120;
    public static final int EMOJI_SIZE = 20;
    public static final int EMOJI_SIZE_MEDIUM = 25;
    public static final int EMOJI_SIZE_HIGH = 30;
    public static final int EMOJI_SIZE_EXTRA_HIGH = 35;
    public static final int EMOJI_AVATAR_CALL_SMALL = 40;
    public static final int MAX_ALLOWED_CHARACTERS_AND_EMOJIS = 28;
    public static final int MAX_WIDTH_BOTTOM_SHEET_DIALOG_LAND = 350;
    public static final int MAX_WIDTH_BOTTOM_SHEET_DIALOG_PORT = 200;
    public static final int MAX_WIDTH_ADD_CONTACTS = 60;
    public static final int AVATAR_SIZE_CALLS = 50;
    public static final int AVATAR_SIZE_GRID = 75;
    public static final int AVATAR_SIZE = 150;
    public static final float MEETING_BOTTOM_MARGIN = 40f;
    public static final float MEETING_BOTTOM_MARGIN_WITH_KEYBOARD = 10f;
    public static final float MIN_MEETING_HEIGHT_CHANGE = 200;

    //Thumbnail dimens
    public static final float THUMB_CORNER_RADIUS_DP = 4;
    public static final int THUMB_SIZE_DP = 40;
    public static final int THUMB_MARGIN_DP = 16;
    public static final int ICON_SIZE_DP = 48;
    public static final int ICON_MARGIN_DP = 12;

    public static final float ALPHA_VIEW_DISABLED = 0.3f;
    public static final float ALPHA_VIEW_ENABLED = 1.0f;

    // Thumbnail dimens for Browse file page
    public static final int THUMBNAIL_SIZE_DP = 36;
    public static final int THUMBNAIL_MARGIN_DP = 18;

    public static final int AUDIO_MANAGER_PLAY_VOICE_CLIP = 0;
    public static final int AUDIO_MANAGER_CALL_RINGING = 1;
    public static final int AUDIO_MANAGER_CALL_IN_PROGRESS = 2;
    public static final int AUDIO_MANAGER_CALL_OUTGOING = 3;
    public static final int AUDIO_MANAGER_CREATING_JOINING_MEETING = 4;

    public static final int CHECK_LINK_TYPE_UNKNOWN_LINK = 0;
    public static final int CHECK_LINK_TYPE_CHAT_LINK = 1;
    public static final int CHECK_LINK_TYPE_MEETING_LINK = 2;

    public static final String SEPARATOR = File.separator;

    public static final String[] MEGA_REGEXS = {
            "^https://mega\\.co\\.nz.+$",
            "^https://mega\\.nz.+$",
    };

    public static final String[] FILE_LINK_REGEXS = {
            "^https://mega\\.co\\.nz/.*#!.+$",
            "^https://mega\\.nz/.*#!.+$",
            "^https://mega\\.co\\.nz/file/.+$",
            "^https://mega\\.nz/file/.+$",
    };

    public static final String[] CONFIRMATION_LINK_REGEXS = {
            "^https://mega\\.co\\.nz/.*#confirm.+$",
            "^https://mega\\.nz/.*#confirm.+$"
    };

    public static final String[] FOLDER_LINK_REGEXS = {
            "^https://mega\\.co\\.nz/.*#F!.+$",
            "^https://mega\\.nz/.*#F!.+$",
            "^https://mega\\.co\\.nz/folder/.+$",
            "^https://mega\\.nz/folder/.+$"
    };

    public static final String[] CHAT_LINK_REGEXS = {
            "^https://mega\\.co\\.nz/.*chat/.+$",
            "^https://mega\\.nz/.*chat/.+$"
    };

    public static final String[] PASSWORD_LINK_REGEXS = {
            "^https://mega\\.co\\.nz/.*#P!.+$",
            "^https://mega\\.nz/.*#P!.+$"
    };

    public static final String[] ACCOUNT_INVITATION_LINK_REGEXS = {
            "^https://mega\\.co\\.nz/.*#newsignup.+$",
            "^https://mega\\.nz/.*#newsignup.+$"
    };

    public static final String[] EXPORT_MASTER_KEY_LINK_REGEXS = {
            "^https://mega\\.co\\.nz/.*#backup",
            "^https://mega\\.nz/.*#backup"
    };

    public static final String[] NEW_MESSAGE_CHAT_LINK_REGEXS = {
            "^https://mega\\.co\\.nz/.*#fm/chat",
            "^https://mega\\.nz/.*#fm/chat"
    };

    public static final String[] CANCEL_ACCOUNT_LINK_REGEXS = {
            "^https://mega\\.co\\.nz/.*#cancel.+$",
            "^https://mega\\.nz/.*#cancel.+$"
    };

    public static final String[] VERIFY_CHANGE_MAIL_LINK_REGEXS = {
            "^https://mega\\.co\\.nz/.*#verify.+$",
            "^https://mega\\.nz/.*#verify.+$"
    };

    public static final String[] RESET_PASSWORD_LINK_REGEXS = {
            "^https://mega\\.co\\.nz/.*#recover.+$",
            "^https://mega\\.nz/.*#recover.+$"
    };

    public static final String[] PENDING_CONTACTS_LINK_REGEXS = {
            "^https://mega\\.co\\.nz/.*#fm/ipc",
            "^https://mega\\.nz/.*#fm/ipc"
    };

    public static final String[] HANDLE_LINK_REGEXS = {
            "^https://mega\\.co\\.nz/.*#.+$",
            "^https://mega\\.nz/.*#.+$"
    };

    public static final String[] CONTACT_LINK_REGEXS = {
            "^https://mega\\.co\\.nz/C!.+$",
            "^https://mega\\.nz/.*C!.+$"
    };

    public static final String[] MEGA_DROP_LINK_REGEXS = {
            "^https://mega\\.co\\.nz/.*megadrop/.+$",
            "^https://mega\\.nz/.*megadrop/.+$"
    };

    public static final String[] MEGA_BLOG_LINK_REGEXS = {
            "^https://mega\\.co\\.nz/.*#blog",
            "^https://mega\\.nz/.*#blog",
            "^https://mega\\.nz/.*blog",
            "^https://mega\\.co\\.nz/.*#blog.+$",
            "^https://mega\\.nz/.*#blog.+$",
            "^https://mega\\.nz/.*blog.+$"
    };

    public static final String[] REVERT_CHANGE_PASSWORD_LINK_REGEXS = {
            "^https://mega\\.co\\.nz/.*#pwr.+$",
            "^https://mega\\.co\\.nz/.*pwr.+$",
            "^https://mega\\.nz/.*#pwr.+$",
            "^https://mega\\.nz/.*pwr.+$"
    };

    public static final String[] EMAIL_VERIFY_LINK_REGEXS = {
            "^https://mega\\.co\\.nz/#emailverify.+$",
            "^https://mega\\.nz/#emailverify.+$"
    };

    public static final String[] WEB_SESSION_LINK_REGEXS = {
            "^https://mega\\.co\\.nz/#sitetransfer!.+$",
            "^https://mega\\.nz/#sitetransfer!.+$"
    };

    public static final String[] BUSINESS_INVITE_LINK_REGEXS = {
            "^https://mega\\.co\\.nz/#businessinvite.+$",
            "^https://mega\\.nz/#businessinvite.+$"
    };

    //Types of blocked accounts
    public static final String ACCOUNT_NOT_BLOCKED = "0";
    public static final String COPYRIGHT_ACCOUNT_BLOCK = "200";
    public static final String MULTIPLE_COPYRIGHT_ACCOUNT_BLOCK = "300";
    public static final String DISABLED_BUSINESS_ACCOUNT_BLOCK = "400";
    public static final String REMOVED_BUSINESS_ACCOUNT_BLOCK = "401";
    public static final String SMS_VERIFICATION_ACCOUNT_BLOCK = "500";
    public static final String WEAK_PROTECTION_ACCOUNT_BLOCK = "700";

    public static final int INVALID_VALUE = -1;

    public static final long INVALID_SIZE = -1;
    public static final int COPY_FILE_BUFFER_SIZE = 32 * 1024; // 32 KB

    public static final int LOCATION_INDEX_LEFT = 0;
    public static final int LOCATION_INDEX_TOP = 1;
    public static final int LOCATION_INDEX_WIDTH = 2;
    public static final int LOCATION_INDEX_HEIGHT = 3;

    public static final String OFFLINE_ROOT = "/";

    public static final int SEARCH_BY_DATE_FILTER_POS_TYPE = 0;
    public static final int SEARCH_BY_DATE_FILTER_POS_THE_DAY = 1;
    public static final int SEARCH_BY_DATE_FILTER_POS_MONTH_OR_YEAR = 2;
    public static final int SEARCH_BY_DATE_FILTER_POS_START_DAY = 3;
    public static final int SEARCH_BY_DATE_FILTER_POS_END_DAY = 4;

    public static final long SEARCH_BY_DATE_FILTER_TYPE_ONE_DAY = 1;
    public static final long SEARCH_BY_DATE_FILTER_TYPE_LAST_MONTH_OR_YEAR = 2;
    public static final long SEARCH_BY_DATE_FILTER_TYPE_BETWEEN_TWO_DAYS = 3;

    public static final long SEARCH_BY_DATE_FILTER_LAST_MONTH = 1;
    public static final long SEARCH_BY_DATE_FILTER_LAST_YEAR = 2;

    public static final long AUDIO_PLAYER_BACKGROUND_PLAY_HINT_FADE_OUT_DURATION_MS = 3000;
    public static final long AUDIO_PLAYER_TRACK_NAME_FADE_DURATION_MS = 200;
    public static final long AUDIO_PLAYER_TOOLBAR_INIT_HIDE_DELAY_MS = 3000;
    public static final long MEDIA_PLAYER_TOOLBAR_SHOW_HIDE_DURATION_MS = 400;

    public static final long GET_THUMBNAIL_THROTTLE_MS = 50;

    // 15360 GB = 15TB
    public static final int BUSINESS_ACCOUNT_STORAGE_SPACE_AMOUNT = 15360;

    public static final int MAX_BADGE_NUM = 9;

    public static final int START_CALL_AUDIO_ENABLE = 1;

    /** Event Keys */
    public static final String EVENT_NODES_CHANGE = "nodes_change";
    public static final String EVENT_ORDER_CHANGE = "order_change";
    public static final String EVENT_LIST_GRID_CHANGE = "list_grid_change";
    public static final String EVENT_AVATAR_CHANGE = "avatar_change";
    public static final String EVENT_SCROLLING_CHANGE = "scrolling_change";
    public static final String EVENT_NOTIFICATION_COUNT_CHANGE = "notification_count_change";
    public static final String EVENT_CHAT_STATUS_CHANGE = "chat_status_change";
    public static final String EVENT_LOGOUT_CLEARED = "logout_cleared";
    public static final String EVENT_HOMEPAGE_VISIBILITY = "homepage_visibility";
    public static final String EVENT_NOT_ALLOW_PLAY = "NOT_ALLOW_PLAY";
    public static final String EVENT_PSA = "EVENT_PSA";

    public static final String EVENT_DRAG_TO_EXIT_THUMBNAIL_VISIBILITY = "drag_to_exit_thumbnail_visibility";
    public static final String EVENT_DRAG_TO_EXIT_THUMBNAIL_LOCATION = "drag_to_exit_thumbnail_location";
    public static final String EVENT_DRAG_TO_EXIT_SCROLL = "drag_to_exit_scroll";

    public static final String EVENT_FAB_CHANGE = "fab_change";

    public static final String KEY_HINT_IS_SHOWING = "hint_is_showing";
    public static final String KEY_IS_SHOWED_WARNING_MESSAGE = "is_showed_meeting_warning_message_";

    /** In database, invalid value is defined as '-1' */
    public static final String INVALID_NON_NULL_VALUE = "-1";

    public static final String STRING_SEPARATOR = " · ";

    public static final int NOT_OVERQUOTA_STATE = 0;
    public static final int OVERQUOTA_STORAGE_STATE = 1;
    public static final int PRE_OVERQUOTA_STORAGE_STATE = 2;

    //Sort order management
    public static final String NEW_ORDER = "NEW_ORDER";
    public static final String IS_CLOUD_ORDER = "IS_CLOUD_ORDER";
    public static final int ORDER_CLOUD = 0;
    public static final int ORDER_CONTACTS = 1;
    public static final int ORDER_OTHERS = 2;
    public static final int ORDER_CAMERA = 3;

<<<<<<< HEAD
    public final static float MAX_WIDTH_APPBAR_LAND = 400;
    public final static float MAX_WIDTH_APPBAR_PORT = 200;

    public static final long ANIMATION_DURATION = 400;

    public static final String URL_INDICATOR = "URL=";
=======
    /** The param type returned by checkChatLink denoting the link is for a meeting room */
    public final static int LINK_IS_FOR_MEETING = 1;

    public static final long ANIMATION_DURATION = 400;

    public static final float MEETING_NAME_MARGIN_TOP = 16f;

    public static final int NAME_CHANGE = 0;
    public static final int AVATAR_CHANGE = 1;

>>>>>>> 4e668349
}<|MERGE_RESOLUTION|>--- conflicted
+++ resolved
@@ -884,23 +884,18 @@
     public static final int ORDER_OTHERS = 2;
     public static final int ORDER_CAMERA = 3;
 
-<<<<<<< HEAD
     public final static float MAX_WIDTH_APPBAR_LAND = 400;
     public final static float MAX_WIDTH_APPBAR_PORT = 200;
 
     public static final long ANIMATION_DURATION = 400;
 
     public static final String URL_INDICATOR = "URL=";
-=======
+
     /** The param type returned by checkChatLink denoting the link is for a meeting room */
     public final static int LINK_IS_FOR_MEETING = 1;
 
-    public static final long ANIMATION_DURATION = 400;
-
     public static final float MEETING_NAME_MARGIN_TOP = 16f;
 
     public static final int NAME_CHANGE = 0;
     public static final int AVATAR_CHANGE = 1;
-
->>>>>>> 4e668349
 }