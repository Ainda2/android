package mega.privacy.android.app.utils;

import java.io.File;
import java.util.regex.Pattern;

public class Constants {

    public static final String PIN_4 = "4";
    public static final String PIN_6 = "6";
    public static final String PIN_ALPHANUMERIC = "alphanumeric";

    public static final int DEFAULT_AVATAR_WIDTH_HEIGHT = 250; //in pixels
    public static final int PHOTOS_UPLOAD_JOB_ID = 10096;
    public static final int BOOT_JOB_ID = 10097;

    public static final int REQUEST_CODE_GET = 1000;
    public static final int REQUEST_CODE_SELECT_MOVE_FOLDER = 1001;
    public static final int REQUEST_CODE_SELECT_COPY_FOLDER = 1002;
    public static final int REQUEST_CODE_GET_LOCAL = 1003;
    public static final int REQUEST_CODE_SELECT_LOCAL_FOLDER = 1004;
    public static final int REQUEST_CODE_REFRESH = 1005;
    public static final int REQUEST_CODE_SORT_BY = 1006;
    public static final int REQUEST_CODE_SELECT_IMPORT_FOLDER = 1007;
    public static final int REQUEST_CODE_SELECT_FOLDER = 1008;
    public static final int REQUEST_CODE_SELECT_CONTACT = 1009;
    public static final int TAKE_PHOTO_CODE = 1010;
    public static final int WRITE_SD_CARD_REQUEST_CODE = 1011;
    public static final int REQUEST_CODE_SELECT_FILE = 1012;
    public static final int SET_PIN = 1013;
    public static final int REQUEST_CODE_TREE = 1014;
    public static final int TAKE_PICTURE_PROFILE_CODE = 1015;
    public static final int CHOOSE_PICTURE_PROFILE_CODE = 1016;
    public static final int REQUEST_INVITE_CONTACT_FROM_DEVICE = 1017;
    public static final int REQUEST_CREATE_CHAT = 1018;
    public static final int REQUEST_ADD_PARTICIPANTS = 1019;
    public static final int ENABLE_CHAT = 1020;
    public static final int REQUEST_SEND_CONTACTS = 1021;
    public static final int REQUEST_CODE_IMPORT_CHAT_NODE = 1022;
    public static final int REQUEST_CODE_IMPORT_CHAT_NODE_LIST = 1023;
    public static final int ACTION_SEARCH_BY_DATE = 1024;
    public static final int REQUEST_CODE_SELECT_CHAT = 1025;
    public static final int REQUEST_CODE_GET_CONTACTS = 1026;
    public static final int REQUEST_CODE_FILE_INFO = 1027;
    public static final int REQUEST_CODE_REFRESH_STAGING = 1028;
    public static final int REQUEST_CODE_DELETE_VERSIONS_HISTORY = 1029;
    public static final int REQUEST_CODE_SEND_LOCATION = 1030;
    public static final int REQUEST_CODE_COUNTRY_PICKER = 1031;
    public static final int REQUEST_CODE_VERIFY_CODE = 1032;
    public static final int REQUEST_CODE_SMS_VERIFICATION = 1033;

    public static final String ACTION_REFRESH_AFTER_BLOCKED = "ACTION_REFRESH_AFTER_BLOCKED";
    public static final String ACTION_REFRESH = "ACTION_REFRESH";
    public static final String ACTION_REFRESH_STAGING = "ACTION_REFRESH_STAGING";
    public static final String ACTION_CREATE_ACCOUNT_EXISTS = "ACTION_CREATE_ACCOUNT_EXISTS";
    public static final String ACTION_CONFIRM = "MEGA_ACTION_CONFIRM";
    public static final String EXTRA_CONFIRMATION = "MEGA_EXTRA_CONFIRMATION";

    public static final String ACTION_FORWARD_MESSAGES = "ACTION_FORWARD_MESSAGES";
    public static final String ACTION_OPEN_QR = "ACTION_OPEN_QR";
    public static final String ACTION_TAKE_PICTURE = "ACTION_TAKE_PICTURE";
    public static final String ACTION_TAKE_PROFILE_PICTURE = "ACTION_TAKE_PROFILE_PICTURE";

    public static final String SHOW_REPEATED_UPLOAD = "SHOW_REPEATED_UPLOAD";

    public static final String EXTRA_SERIALIZE_STRING = "SERIALIZE_STRING";

    public static final String EXTRA_NODE_HANDLE = "NODE_HANDLE";
    public static final String EXTRA_RESULT_TRANSFER = "RESULT_TRANSFER";
    public static final String EXTRA_TRANSFER_TYPE = "TRANSFER_TYPE";
    public static final String EXTRA_VOICE_CLIP = "VOICE_CLIP";
    public static final String EXTRA_USER_NICKNAME = "EXTRA_USER_NICKNAME";

    public static final String EXTRA_STORAGE_STATE = "STORAGE_STATE";

    //MultipleRequestListener options
    public static final int MULTIPLE_MOVE = 0;
    public static final int MULTIPLE_SEND_RUBBISH = 1;
    //one file to many contacts
    public static final int MULTIPLE_CONTACTS_SEND_INBOX = 2;
    //many files to one contacts
    public static final int MULTIPLE_FILES_SEND_INBOX = 3;
    public static final int MULTIPLE_COPY = 4;
    public static final int MULTIPLE_REMOVE_SHARING_CONTACTS = 5;
    //one folder to many contacts
    public static final int MULTIPLE_CONTACTS_SHARE = 6;
    //one contact, many files
    public static final int MULTIPLE_FILE_SHARE = 7;
    public static final int MULTIPLE_LEAVE_SHARE = 8;

    public static final int MULTIPLE_REMOVE_CONTACT_SHARED_FOLDER = 9;
    public static final int MULTIPLE_CHAT_IMPORT = 10;
    public static final int MULTIPLE_FORWARD_MESSAGES = 11;
    public static final int MULTIPLE_CHANGE_PERMISSION = 12;

    public static final int MULTIPLE_RESTORED_FROM_RUBBISH = MULTIPLE_FORWARD_MESSAGES + 1;

    public static final int CANCEL_ACCOUNT_2FA = 4000;
    public static final int CHANGE_MAIL_2FA = 4001;
    public static final int DISABLE_2FA = 4002;

    public static final int MY_ACCOUNT_FRAGMENT = 5000;
    public static final int UPGRADE_ACCOUNT_FRAGMENT = 5001;
    public static final int OVERQUOTA_ALERT = 5003;
    public static final int CC_FRAGMENT = 5004;
    public static final int FORTUMO_FRAGMENT = 5005;
    public static final int CENTILI_FRAGMENT = 5007;
    public static final int BACKUP_RECOVERY_KEY_FRAGMENT = 5008;

    public static final int PAYMENT_CC_MONTH = 111;
    public static final int PAYMENT_CC_YEAR = 112;

    public static final int TOUR_FRAGMENT = 6000;
    public static final int LOGIN_FRAGMENT = 6001;
    public static final int CONFIRM_EMAIL_FRAGMENT = 6002;
    public static final int CHOOSE_ACCOUNT_FRAGMENT = 6003;
    public static final int CREATE_ACCOUNT_FRAGMENT = 604;

    public static final int GET_LINK_FRAGMENT = 7000;
    public static final int COPYRIGHT_FRAGMENT = 7001;

    public static final int ACHIEVEMENTS_FRAGMENT = 8000;
    public static final int BONUSES_FRAGMENT = 8001;
    public static final int INVITE_FRIENDS_FRAGMENT = 8002;
    public static final int INFO_ACHIEVEMENTS_FRAGMENT = 8003;

    public static final int SCROLL_TO_POSITION = 9000;
    public static final int UPDATE_IMAGE_DRAG = 9001;
    public static final int UPDATE_GET_PRICING = 9002;
    public static final int UPDATE_ACCOUNT_DETAILS = 9003;
    public static final int UPDATE_CREDIT_CARD_SUBSCRIPTION = 9004;
    public static final int UPDATE_PAYMENT_METHODS = 9005;

    public static final int GO_OFFLINE = 9006;
    public static final int GO_ONLINE = 9007;
    public static final int START_RECONNECTION = 9008;

    public static final int REQUEST_WRITE_STORAGE = 1;
    public static final int REQUEST_CAMERA = 2;
    public static final int REQUEST_READ_CONTACTS = 3;
    public static final int RECORD_AUDIO = 4;
    public static final int REQUEST_UPLOAD_CONTACT = 5;
    public static final int REQUEST_READ_STORAGE = 6;

    public static final int REQUEST_DOWNLOAD_FOLDER = 7;

    public static final int REQUEST_READ_WRITE_STORAGE = 9;

    public static final int REQUEST_CAMERA_UPLOAD = 10;
    public static final int REQUEST_CAMERA_ON_OFF = 11;
    public static final int REQUEST_CAMERA_ON_OFF_FIRST_TIME = 12;
    public static final int WRITE_LOG = 13;

    public static final int RECORD_VOICE_CLIP = 11;
    public static final int REQUEST_STORAGE_VOICE_CLIP = 12;
    public static final int REQUEST_CAMERA_TAKE_PICTURE = 13;
    public static final int REQUEST_WRITE_STORAGE_TAKE_PICTURE = 14;

    public static final int LOCATION_PERMISSION_REQUEST_CODE = 15;
    public static final int REQUEST_WRITE_STORAGE_OFFLINE = 16;

    public static final int TYPE_START_RECORD = 1;
    public static final int TYPE_END_RECORD = 2;
    public static final int TYPE_ERROR_RECORD = 3;

    public static final int FREE = 0;
    public static final int PRO_I = 1;
    public static final int PRO_II = 2;
    public static final int PRO_III = 3;
    public static final int PRO_LITE = 4;
    public static final int BUSINESS = 100;


    public static final int COLOR_STATUS_BAR_ACCENT = 1;
    public static final int COLOR_STATUS_BAR_ZERO_DELAY = 2;
    public static final int COLOR_STATUS_BAR_ZERO = 3;
    public static final int COLOR_STATUS_BAR_SEARCH_DELAY = 4;
    public static final int COLOR_STATUS_BAR_SMS_VERIFICATION = 5;

    public static final String CONTACT_LINK_BASE_URL = "https://mega.nz/C!";
    public static final String DISPUTE_URL = "https://mega.nz/dispute";
    public static final String ACTION_OPEN_MEGA_LINK = "OPEN_MEGA_LINK";
    public static final String ACTION_OPEN_MEGA_FOLDER_LINK = "OPEN_MEGA_FOLDER_LINK";
    public static final String ACTION_CANCEL_DOWNLOAD = "CANCEL_DOWNLOAD";
    public static final String ACTION_CANCEL_CAM_SYNC = "CANCEL_CAM_SYNC";
    public static final String ACTION_IMPORT_LINK_FETCH_NODES = "IMPORT_LINK_FETCH_NODES";
    public static final String ACTION_FILE_EXPLORER_UPLOAD = "FILE_EXPLORER_UPLOAD";
    public static final String ACTION_FILE_PROVIDER = "ACTION_FILE_PROVIDER";
    public static final String ACTION_EXPLORE_ZIP = "EXPLORE_ZIP";
    public static final String EXTRA_PATH_ZIP = "PATH_ZIP";
    public static final String EXTRA_OPEN_FOLDER = "EXTRA_OPEN_FOLDER";
    public static final String ACTION_REFRESH_PARENTHANDLE_BROWSER = "REFRESH_PARENTHANDLE_BROWSER";
    public static final String ACTION_OVERQUOTA_STORAGE = "OVERQUOTA_STORAGE";
    public static final String ACTION_CHILD_UPLOADED_OK = "ACTION_CHILD_UPLOADED_OK";
    public static final String ACTION_CHILD_UPLOADED_FAILED = "ACTION_CHILD_UPLOADED_FAILED";
    public static final String ACTION_TAKE_SELFIE = "TAKE_SELFIE";
    public static final String ACTION_SHOW_TRANSFERS = "SHOW_TRANSFERS";
    public static final String ACTION_EXPORT_MASTER_KEY = "EXPORT_MASTER_KEY";
    public static final String ACTION_OPEN_FOLDER = "OPEN_FOLDER";
    public static final String ACTION_CANCEL_ACCOUNT = "CANCEL_ACCOUNT";
    public static final String ACTION_RESET_PASS = "RESET_PASS";
    public static final String ACTION_RESET_PASS_FROM_LINK = "RESET_PASS_FROM_LINK";
    public static final String ACTION_PASS_CHANGED = "PASS_CHANGED";
    public static final String ACTION_PARK_ACCOUNT = "PARK_ACCOUNT";
    public static final String ACTION_RESET_PASS_FROM_PARK_ACCOUNT = "RESET_PASS_FROM_PARK_ACCOUNT";
    public static final String ACTION_CHANGE_MAIL = "CHANGE_MAIL";
    public static final String ACTION_CHANGE_AVATAR = "CHANGE_AVATAR";
    public static final String ACTION_IPC = "IPC";
    public static final String ACTION_SHOW_MY_ACCOUNT = "ACTION_SHOW_MY_ACCOUNT";
    public static final String ACTION_CHAT_NOTIFICATION_MESSAGE = "ACTION_CHAT_MESSAGE";
    public static final String ACTION_CHAT_SUMMARY = "ACTION_CHAT_SUMMARY";
    public static final String ACTION_INCOMING_SHARED_FOLDER_NOTIFICATION = "ACTION_INCOMING_SHARED_FOLDER_NOTIFICATION";
    public static final String ACTION_OPEN_HANDLE_NODE = "ACTION_OPEN_HANDLE_NODE";
    public static final String ACTION_OPEN_FILE_LINK_ROOTNODES_NULL = "ACTION_OPEN_FILE_LINK_ROOTNODES_NULL";
    public static final String ACTION_OPEN_FOLDER_LINK_ROOTNODES_NULL = "ACTION_OPEN_FOLDER_LINK_ROOTNODES_NULL";
    public static final String ACTION_SHOW_SETTINGS = "ACTION_SHOW_SETTINGS";
    public static final String ACTION_SHOW_SETTINGS_STORAGE = "ACTION_SHOW_SETTINGS_STORAGE";
    public static final String ACTION_PRE_OVERQUOTA_STORAGE = "PRE_OVERQUOTA_STORAGE";
    public static final String ACTION_LOG_OUT = "ACTION_LOG_OUT";

    public static final String ACTION_OPEN_CHAT_LINK = "OPEN_CHAT_LINK";
    public static final String ACTION_JOIN_OPEN_CHAT_LINK = "JOIN_OPEN_CHAT_LINK";
    public static final String ACTION_CHAT_SHOW_MESSAGES = "CHAT_SHOW_MESSAGES";
    public static final String ACTION_CLEAR_CHAT = "CLEAR_CHAT";
    public static final String ACTION_UPDATE_ATTACHMENT = "UPDATE_ATTACHMENT";
    public static final String ACTION_OVERQUOTA_TRANSFER = "OVERQUOTA_TRANSFER";
    public static final String ACTION_SHOW_UPGRADE_ACCOUNT = "ACTION_SHOW_UPGRADE_ACCOUNT";
    public static final String ACTION_OPEN_CONTACTS_SECTION = "ACTION_OPEN_CONTACTS_SECTION";

    public static final String ACTION_RECOVERY_KEY_COPY_TO_CLIPBOARD = "ACTION_RECOVERY_KEY_COPY_TO_CLIPBOARD";

    public static final String ACTION_RECOVERY_KEY_EXPORTED = "RECOVERY_KEY_EXPORTED";
    public static final String ACTION_REQUEST_DOWNLOAD_FOLDER_LOGOUT = "REQUEST_DOWNLOAD_FOLDER_LOGOUT";

    public static final String ACTION_STORAGE_STATE_CHANGED = "ACTION_STORAGE_STATE_CHANGED";

    public static final String ACTION_SHOW_SNACKBAR_SENT_AS_MESSAGE = "ACTION_SHOW_SNACKBAR_SENT_AS_MESSAGE";

    public static final String BROADCAST_ACTION_INTENT_FILTER_UPDATE_POSITION = "INTENT_FILTER_UPDATE_POSITION";
    public static final String BROADCAST_ACTION_INTENT_FILTER_UPDATE_IMAGE_DRAG = "INTENT_FILTER_UPDATE_IMAGE_DRAG";
    public static final String BROADCAST_ACTION_INTENT_FILTER_UPDATE_FULL_SCREEN = "INTENT_FILTER_UPDATE_FULL_SCREEN";

    public static final String BROADCAST_ACTION_INTENT_UPDATE_ACCOUNT_DETAILS = "INTENT_UPDATE_ACCOUNT_DETAILS";
    public static final String BROADCAST_ACTION_INTENT_UPDATE_2FA_SETTINGS = "INTENT_UPDATE_2FA_SETTINGS";
    public static final String BROADCAST_ACTION_INTENT_CONNECTIVITY_CHANGE = "INTENT_CONNECTIVITY_CHANGE";
    public static final String BROADCAST_ACTION_INTENT_CONNECTIVITY_CHANGE_DIALOG = "INTENT_CONNECTIVITY_CHANGE_DIALOG";
    public static final String BROADCAST_ACTION_INTENT_SETTINGS_UPDATED = "SETTINGS_UPDATED";
    public static final String BROADCAST_ACTION_INTENT_SSL_VERIFICATION_FAILED = "INTENT_SSL_VERIFICATION_FAILED";
    public static final String BROADCAST_ACTION_INTENT_SIGNAL_PRESENCE = "INTENT_SIGNAL_PRESENCE";
    public static final String BROADCAST_ACTION_INTENT_UPDATE_ORDER = "INTENT_UPDATE_ORDER";
    public static final String BROADCAST_ACTION_INTENT_UPDATE_VIEW = "INTENT_UPDATE_VIEW";
    public static final String BROADCAST_ACTION_INTENT_VOICE_CLIP_DOWNLOADED = "INTENT_VOICE_CLIP_DOWNLOADED";
    public static final String BROADCAST_ACTION_INTENT_BUSINESS_EXPIRED = "INTENT_BUSINESS_EXPIRED";
    public static final String BROADCAST_ACTION_INTENT_CHAT_ARCHIVED = "INTENT_CHAT_ARCHIVED";
    public static final String BROADCAST_ACTION_INTENT_CHAT_ARCHIVED_GROUP = "INTENT_CHAT_ARCHIVED_GROUP";
    public static final String BROADCAST_ACTION_INTENT_REFRESH_ADD_PHONE_NUMBER = "BROADCAST_ACTION_INTENT_REFRESH_ADD_PHONE_NUMBER";
    public static final String BROADCAST_ACTION_INTENT_UPDATE_PAUSE_NOTIFICATION = "BROADCAST_ACTION_INTENT_UPDATE_PAUSE_NOTIFICATION";

    public static final int FILE_BROWSER_ADAPTER = 2000;
    public static final int CONTACT_FILE_ADAPTER = 2001;
    public static final int RUBBISH_BIN_ADAPTER = 2002;
    public static final int SHARED_WITH_ME_ADAPTER = 2003;
    public static final int OFFLINE_ADAPTER = 2004;
    public static final int FOLDER_LINK_ADAPTER = 2005;
    public static final int SEARCH_ADAPTER = 2006;
    public static final int PHOTO_SYNC_ADAPTER = 2007;
    public static final int ZIP_ADAPTER = 2008;
    public static final int OUTGOING_SHARES_ADAPTER = 2009;
    public static final int INCOMING_SHARES_ADAPTER = 2010;
    public static final int INBOX_ADAPTER = 2011;
    public static final int INCOMING_REQUEST_ADAPTER = 2012;
    public static final int OUTGOING_REQUEST_ADAPTER = 2013;
    public static final int CAMERA_UPLOAD_ADAPTER = 2014;
    public static final int INCOMING_SHARES_PROVIDER_ADAPTER = 2016;
    public static final int CLOUD_DRIVE_PROVIDER_ADAPTER = 2017;
    public static final int SEARCH_BY_ADAPTER = 2018;
    public static final int FILE_LINK_ADAPTER = 2019;
    public static final int FROM_CHAT = 2020;
    public static final int CONTACT_SHARED_FOLDER_ADAPTER = 2021;
    public static final int FILE_INFO_SHARED_CONTACT_ADAPTER = 2022;
    public static final int GENERAL_OTHERS_ADAPTER = 2023;
    public static final int RECENTS_ADAPTER = 2024;
    public static final int LINKS_ADAPTER = 2025;

    public static final int ACCOUNT_DETAILS_MIN_DIFFERENCE = 5;
    public static final int PAYMENT_METHODS_MIN_DIFFERENCE = 720;
    public static final int PRICING_MIN_DIFFERENCE = 720;
    public static final int EXTENDED_ACCOUNT_DETAILS_MIN_DIFFERENCE = 30;

    public static final int CONTACT_TYPE_MEGA = 0;
    public static final int CONTACT_TYPE_DEVICE = 1;
    public static final int CONTACT_TYPE_BOTH = 2;

    public static final int TYPE_VOICE_CLIP = 3;

    public static final int SELECT_RINGTONE = 2000;
    public static final int SELECT_NOTIFICATION_SOUND = SELECT_RINGTONE + 1;

    public static final int DEVICE_ANDROID = 1;
    public static final int DEVICE_IOS = 2;

    public static final int NOTIFICATION_SUMMARY_CHAT = 0;
    public static final int NOTIFICATION_UPLOAD = 1;
    public static final int NOTIFICATION_DOWNLOAD = 2;
    public static final int NOTIFICATION_CAMERA_UPLOADS = 3;
    public static final int NOTIFICATION_DOWNLOAD_FINAL = 4;
    public static final int NOTIFICATION_UPLOAD_FINAL = 5;
    public static final int NOTIFICATION_CAMERA_UPLOADS_FINAL = 6;
    public static final int NOTIFICATION_PUSH_CLOUD_DRIVE = 7;
    public static final int NOTIFICATION_GENERAL_PUSH_CHAT = 8;
    public static final int NOTIFICATION_SUMMARY_INCOMING_CONTACT = 9;
    public static final int NOTIFICATION_STREAMING_OVERQUOTA = 10;
    public static final int NOTIFICATION_CALL_IN_PROGRESS = 11;
    public static final int NOTIFICATION_MISSED_CALL = 12;
    public static final int NOTIFICATION_SUMMARY_ACCEPTANCE_CONTACT = 13;
    public static final int NOTIFICATION_STORAGE_OVERQUOTA = 14;
    public static final int NOTIFICATION_CHAT_UPLOAD = 15;
    public static final int NOTIFICATION_UPLOAD_FOLDER = 16;
    public static final int NOTIFICATION_UPLOAD_FINAL_FOLDER = 17;

    public static final int SUCCESSFUL_VOICE_CLIP_TRANSFER = 1;
    public static final int ERROR_VOICE_CLIP_TRANSFER = 2;

    public static final String NOTIFICATION_CHANNEL_DOWNLOAD_ID = "DownloadServiceNotification";
    public static final String NOTIFICATION_CHANNEL_DOWNLOAD_NAME = "MEGA Download";
    public static final String NOTIFICATION_CHANNEL_UPLOAD_ID = "UploadServiceNotification";
    public static final String NOTIFICATION_CHANNEL_UPLOAD_ID_FOLDER = "FolderUploadServiceNotification";
    public static final String NOTIFICATION_CHANNEL_UPLOAD_NAME = "MEGA File Upload";
    public static final String NOTIFICATION_CHANNEL_UPLOAD_NAME_FOLDER = "MEGA Folder Upload";
    public static final String NOTIFICATION_CHANNEL_CAMERA_UPLOADS_ID = "CameraUploadsServiceNotification";
    public static final String NOTIFICATION_CHANNEL_CAMERA_UPLOADS_NAME = "MEGA Camera Uploads";
    public static final String NOTIFICATION_CHANNEL_CHAT_ID = "ChatNotification";
    public static final String NOTIFICATION_CHANNEL_CHAT_NAME = "MEGA Chat";
    public static final String NOTIFICATION_CHANNEL_CHAT_SUMMARY_ID = "ChatSummaryNotification";
    public static final String NOTIFICATION_CHANNEL_CHAT_SUMMARY_ID_V2 = "ChatSummaryNotificationV2";
    public static final String NOTIFICATION_CHANNEL_CHAT_SUMMARY_NAME = "MEGA Chat Summary";
    public static final String NOTIFICATION_CHANNEL_CHAT_SUMMARY_NO_VIBRATE_ID = "ChatSummaryNotificationNoVibrate";
    public static final String NOTIFICATION_CHANNEL_CHAT_SUMMARY_NO_VIBRATE_NAME = "MEGA Chat Summary (no vibration)";
    public static final String NOTIFICATION_CHANNEL_INPROGRESS_MISSED_CALLS_ID = "InProgressMissedCallNotification";
    public static final String NOTIFICATION_CHANNEL_INPROGRESS_MISSED_CALLS_NAME = "MEGA In Progress and Missed Calls";
    public static final String NOTIFICATION_CHANNEL_INCOMING_CALLS_ID = "ChatIncomingCallNotification";
    public static final String NOTIFICATION_CHANNEL_INCOMING_CALLS_NAME = "MEGA Incoming Calls";
    public static final String NOTIFICATION_CHANNEL_CONTACTS_ID = "ContactNotification";
    public static final String NOTIFICATION_CHANNEL_CONTACTS_NAME = "MEGA Contact";
    public static final String NOTIFICATION_CHANNEL_CONTACTS_SUMMARY_ID = "ContactSummaryNotification";
    public static final String NOTIFICATION_CHANNEL_CONTACTS_SUMMARY_NAME = "MEGA Contact Summary";
    public static final String NOTIFICATION_CHANNEL_CLOUDDRIVE_ID = "CloudDriveNotification";
    public static final String NOTIFICATION_CHANNEL_CLOUDDRIVE_NAME = "MEGA Cloud Drive";
    public static final String NOTIFICATION_CHANNEL_CHAT_UPLOAD_ID = "ChatUploadServiceNotification";
    public static final String NOTIFICATION_CHANNEL_CHAT_UPLOAD_NAME = "MEGA Chat Upload";
    public static final String NOTIFICATION_CHANNEL_FCM_FETCHING_MESSAGE = "MEGA Fetching Incoming Messages";
    public static final String CHAT_FOLDER = "My chat files";
    public static final String AUTHORITY_STRING_FILE_PROVIDER = "mega.privacy.android.app.providers.fileprovider";
    public static final String TYPE_TEXT_PLAIN = "text/plain";

    public static final int RICH_WARNING_TRUE = 1;
    public static final int RICH_WARNING_FALSE = 0;
    public static final int RICH_WARNING_CONFIRMATION = 2;

    public static final int TAKE_PICTURE_OPTION = 0;
    public static final int TAKE_PROFILE_PICTURE = 1;
    public static final int START_CALL_PERMISSIONS = 2;



    public static final String MAIL_ANDROID = "androidfeedback@mega.nz";
    public static final String MAIL_SUPPORT = "support@mega.nz";

    //link for introduction end to end encryption
    public static final String URL_E2EE = "https://mega.nz/security";

    public static final int MIN_ITEMS_SCROLLBAR = 30;
    public static final int MIN_ITEMS_SCROLLBAR_GRID = 200;
    public static final int MIN_ITEMS_SCROLLBAR_CHAT = 20;

    public static final long BUFFER_COMP = 1073741824;      // 1 GB
    public static final int MAX_BUFFER_16MB = 16777216; // 16 MB
    public static final int MAX_BUFFER_32MB = 33554432; // 32 MB
    public static final int MAX_AUTOAWAY_TIMEOUT = 1457; //in minute, the max value supported by SDK

    public static final String HIGH_PRIORITY_TRANSFER = "HIGH_PRIORITY_TRANSFER";

    public static final String UPLOAD_APP_DATA_CHAT = "CHAT_UPLOAD";

    public static final String AVATAR_PRIMARY_COLOR = "AVATAR_PRIMARY_COLOR";
    public static final String AVATAR_GROUP_CHAT_COLOR = "AVATAR_GROUP_CHAT_COLOR";
    public static final String AVATAR_PHONE_COLOR = "AVATAR_PHONE_COLOR";

    /**
     * A phone number pattern, which length should be in 5-22, and the beginning can have a '+'.
     */
    public static final Pattern PHONE_NUMBER_REGEX = Pattern.compile("^[+]?[0-9]{5,22}$");

    public static final Pattern EMAIL_ADDRESS
            = Pattern.compile(
            "[a-zA-Z0-9\\+\\.\\_\\%\\-\\&\\+]{1,256}" +
                    "\\@" +
                    "[a-zA-Z0-9][a-zA-Z0-9\\-]{0,64}" +
                    "(" +
                    "\\." +
                    "[a-zA-Z0-9][a-zA-Z0-9\\-]{0,25}" +
                    ")+"
    );

    public static final int FROM_INCOMING_SHARES = 140;
    public static final int FROM_INBOX = 150;
    public static final int FROM_OTHERS = 0;

    public static final int SNACKBAR_TYPE = 0;
    public static final int MESSAGE_SNACKBAR_TYPE = 1;
    public static final int NOT_SPACE_SNACKBAR_TYPE = 3;

    public static final int INFO_ANIMATION = 3000;
    public static final int QUICK_INFO_ANIMATION = 500;

    public static final int HEADER_VIEW_TYPE = 0;
    public static final int ITEM_VIEW_TYPE = 1;
    public static final int ITEM_PROGRESS = 2;

    public static final int FILE_LINK = 200;
    public static final int FOLDER_LINK = 201;
    public static final int CHAT_LINK = 202;
    public static final int CONTACT_LINK = 203;
    public static final int ERROR_LINK = -1;

    public static final String CONTACT_HANDLE = "contactHandle";
    public static final String CHAT_ID = "chatHandle";
    public static final String MESSAGE_ID = "messageId";
    public static final String CALL_ID = "callId";
    public static final String CHAT_ID_IN_PROGRESS = "chatHandleInProgress";
    public static final String CHAT_ID_TO_ANSWER = "chatHandleToAnswer";
    public static final String SECOND_CALL = "SECOND_CALL";
    public static final String PEER_ID = "peerId";
    public static final String CLIENT_ID = "clientId";
    public static final String CHAT_TITLE = "CHAT_TITLE";
    public static final String SELECTED_CONTACTS = "SELECTED_CONTACTS";
    public static final String NODE_HANDLES = "NODE_HANDLES";
    public static final String NAME = "name";
    public static final String HANDLE = "handle";
    public static final String EMAIL = "email";
    public static final String UNKNOWN_USER_NAME_AVATAR = "unknown";
    public static final String VISIBLE_FRAGMENT = "VISIBLE_FRAGMENT";
    public static final String SELECTED_CHATS = "SELECTED_CHATS";
    public static final String SELECTED_USERS = "SELECTED_USERS";
    public static final String ID_MESSAGES = "ID_MESSAGES";
    public static final String USER_HANDLES = "USER_HANDLES";
    public static final String URL_FILE_LINK = "URL_FILE_LINK";
    public static final String OPEN_SCAN_QR = "OPEN_SCAN_QR";
    public static final String CHAT_LINK_EXTRA = "CHAT_LINK";

    public static final int INVALID_POSITION = -1;
    public static final int INVALID_ID = -1;
    public static final String POSITION_SELECTED_MESSAGE = "POSITION_SELECTED_MESSAGE";

    public static final String SHOW_MESSAGE_UPLOAD_STARTED = "SHOW_MESSAGE_UPLOAD_STARTED";
    public static final String NUMBER_UPLOADS = "NUMBER_UPLOADS";

    public static final String REGISTER_BUSINESS_ACCOUNT = "registerb";

    public static final int MAX_WIDTH_CONTACT_NAME_LAND = 450;
    public static final int MAX_WIDTH_CONTACT_NAME_PORT = 200;
    public static final int MAX_WIDTH_CONTACT_NAME_GRID_LAND = 150;
    public static final int MAX_WIDTH_CONTACT_NAME_GRID_PORT = 120;
    public static final int EMOJI_SIZE = 20;
    public static final int EMOJI_SIZE_MEDIUM = 25;
    public static final int EMOJI_SIZE_HIGH = 30;
    public static final int EMOJI_SIZE_EXTRA_HIGH = 35;
    public static final int EMOJI_AVATAR_CALL_SMALL = 40;
    public static final int MAX_ALLOWED_CHARACTERS_AND_EMOJIS = 28;
    public static final int MAX_WIDTH_BOTTOM_SHEET_DIALOG_LAND = 350;
    public static final int MAX_WIDTH_BOTTOM_SHEET_DIALOG_PORT = 200;
    public static final int MAX_WIDTH_ADD_CONTACTS = 60;
    public static final int AVATAR_SIZE = 150;
    public static final int AVATAR_SIZE_GRID = 75;

    public static final String SEPARATOR = File.separator;

    public static final String[] MEGA_REGEXS = {
            "^https://mega\\.co\\.nz.+$",
            "^https://mega\\.nz.+$",
    };

    public static final String[] FILE_LINK_REGEXS = {
            "^https://mega\\.co\\.nz/.*#!.+$",
            "^https://mega\\.nz/.*#!.+$",
            "^https://mega\\.co\\.nz/file/.+$",
            "^https://mega\\.nz/file/.+$",
    };

    public static final String[] CONFIRMATION_LINK_REGEXS = {
            "^https://mega\\.co\\.nz/.*#confirm.+$",
            "^https://mega\\.nz/.*#confirm.+$"
    };

    public static final String[] FOLDER_LINK_REGEXS = {
            "^https://mega\\.co\\.nz/.*#F!.+$",
            "^https://mega\\.nz/.*#F!.+$",
            "^https://mega\\.co\\.nz/folder/.+$",
            "^https://mega\\.nz/folder/.+$"
    };

    public static final String[] CHAT_LINK_REGEXS = {
            "^https://mega\\.co\\.nz/.*chat/.+$",
            "^https://mega\\.nz/.*chat/.+$"
    };

    public static final String[] PASSWORD_LINK_REGEXS = {
            "^https://mega\\.co\\.nz/.*#P!.+$",
            "^https://mega\\.nz/.*#P!.+$"
    };

    public static final String[] ACCOUNT_INVITATION_LINK_REGEXS = {
            "^https://mega\\.co\\.nz/.*#newsignup.+$",
            "^https://mega\\.nz/.*#newsignup.+$"
    };

    public static final String[] EXPORT_MASTER_KEY_LINK_REGEXS = {
            "^https://mega\\.co\\.nz/.*#backup",
            "^https://mega\\.nz/.*#backup"
    };

    public static final String[] NEW_MESSAGE_CHAT_LINK_REGEXS = {
            "^https://mega\\.co\\.nz/.*#fm/chat",
            "^https://mega\\.nz/.*#fm/chat"
    };

    public static final String[] CANCEL_ACCOUNT_LINK_REGEXS = {
            "^https://mega\\.co\\.nz/.*#cancel.+$",
            "^https://mega\\.nz/.*#cancel.+$"
    };

    public static final String[] VERIFY_CHANGE_MAIL_LINK_REGEXS = {
            "^https://mega\\.co\\.nz/.*#verify.+$",
            "^https://mega\\.nz/.*#verify.+$"
    };

    public static final String[] RESET_PASSWORD_LINK_REGEXS = {
            "^https://mega\\.co\\.nz/.*#recover.+$",
            "^https://mega\\.nz/.*#recover.+$"
    };

    public static final String[] PENDING_CONTACTS_LINK_REGEXS = {
            "^https://mega\\.co\\.nz/.*#fm/ipc",
            "^https://mega\\.nz/.*#fm/ipc"
    };

    public static final String[] HANDLE_LINK_REGEXS = {
            "^https://mega\\.co\\.nz/.*#.+$",
            "^https://mega\\.nz/.*#.+$"
    };

    public static final String[] CONTACT_LINK_REGEXS = {
            "^https://mega\\.co\\.nz/C!.+$",
            "^https://mega\\.nz/.*C!.+$"
    };

    public static final String[] MEGA_DROP_LINK_REGEXS = {
            "^https://mega\\.co\\.nz/.*megadrop/.+$",
            "^https://mega\\.nz/.*megadrop/.+$"
    };

    public static final String[] MEGA_BLOG_LINK_REGEXS = {
            "^https://mega\\.co\\.nz/.*#blog",
            "^https://mega\\.nz/.*#blog",
            "^https://mega\\.nz/.*blog",
            "^https://mega\\.co\\.nz/.*#blog.+$",
            "^https://mega\\.nz/.*#blog.+$",
            "^https://mega\\.nz/.*blog.+$"
    };

    public static final String[] REVERT_CHANGE_PASSWORD_LINK_REGEXS = {
            "^https://mega\\.co\\.nz/.*#pwr.+$",
            "^https://mega\\.co\\.nz/.*pwr.+$",
            "^https://mega\\.nz/.*#pwr.+$",
            "^https://mega\\.nz/.*pwr.+$"
    };

    public static final String[] EMAIL_VERIFY_LINK_REGEXS = {
            "^https://mega\\.co\\.nz/#emailverify.+$",
            "^https://mega\\.nz/#emailverify.+$"
    };

    public static final String[] WEB_SESSION_LINK_REGEXS = {
            "^https://mega\\.co\\.nz/#sitetransfer!.+$",
            "^https://mega\\.nz/#sitetransfer!.+$"
    };

    //Types of blocked accounts
    public static final String ACCOUNT_NOT_BLOCKED = "0";
    public static final String COPYRIGHT_ACCOUNT_BLOCK = "200";
    public static final String MULTIPLE_COPYRIGHT_ACCOUNT_BLOCK = "300";
    public static final String DISABLED_ACCOUNT_BLOCK = "400";
    public static final String REMOVED_ACCOUNT_BLOCK = "401";
    public static final String SMS_VERIFICATION_ACCOUNT_BLOCK = "500";
    public static final String WEAK_PROTECTION_ACCOUNT_BLOCK = "700";

<<<<<<< HEAD
    public static final int INVALID_VALUE = -1;
=======
    public static final int LOCATION_INDEX_LEFT = 0;
    public static final int LOCATION_INDEX_TOP = 1;
>>>>>>> daf9a8cb
}<|MERGE_RESOLUTION|>--- conflicted
+++ resolved
@@ -593,10 +593,8 @@
     public static final String SMS_VERIFICATION_ACCOUNT_BLOCK = "500";
     public static final String WEAK_PROTECTION_ACCOUNT_BLOCK = "700";
 
-<<<<<<< HEAD
     public static final int INVALID_VALUE = -1;
-=======
+
     public static final int LOCATION_INDEX_LEFT = 0;
     public static final int LOCATION_INDEX_TOP = 1;
->>>>>>> daf9a8cb
 }