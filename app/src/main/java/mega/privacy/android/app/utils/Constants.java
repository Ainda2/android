package mega.privacy.android.app.utils;

import java.io.File;
import java.util.regex.Pattern;

public class Constants {

    public static final String PIN_4 = "4";
    public static final String PIN_6 = "6";
    public static final String PIN_ALPHANUMERIC = "alphanumeric";

    public static final int DEFAULT_AVATAR_WIDTH_HEIGHT = 250; //in pixels
    public static final int PHOTOS_UPLOAD_JOB_ID = 10096;
    public static final int BOOT_JOB_ID = 10097;

    public static final int REQUEST_CODE_GET = 1000;
    public static final int REQUEST_CODE_SELECT_MOVE_FOLDER = 1001;
    public static final int REQUEST_CODE_SELECT_COPY_FOLDER = 1002;
    public static final int REQUEST_CODE_GET_LOCAL = 1003;
    public static final int REQUEST_CODE_SELECT_LOCAL_FOLDER = 1004;
    public static final int REQUEST_CODE_REFRESH = 1005;
    public static final int REQUEST_CODE_SORT_BY = 1006;
    public static final int REQUEST_CODE_SELECT_IMPORT_FOLDER = 1007;
    public static final int REQUEST_CODE_SELECT_FOLDER = 1008;
    public static final int REQUEST_CODE_SELECT_CONTACT = 1009;
    public static final int TAKE_PHOTO_CODE = 1010;
    public static final int WRITE_SD_CARD_REQUEST_CODE = 1011;
    public static final int REQUEST_CODE_SELECT_FILE = 1012;
    public static final int SET_PIN = 1013;
    public static final int REQUEST_CODE_TREE = 1014;
    public static final int TAKE_PICTURE_PROFILE_CODE = 1015;
    public static final int CHOOSE_PICTURE_PROFILE_CODE = 1016;
    public static final int REQUEST_INVITE_CONTACT_FROM_DEVICE = 1017;
    public static final int REQUEST_CREATE_CHAT = 1018;
    public static final int REQUEST_ADD_PARTICIPANTS = 1019;
    public static final int ENABLE_CHAT = 1020;
    public static final int REQUEST_SEND_CONTACTS = 1021;
    public static final int REQUEST_CODE_IMPORT_CHAT_NODE = 1022;
    public static final int REQUEST_CODE_IMPORT_CHAT_NODE_LIST = 1023;
    public static final int ACTION_SEARCH_BY_DATE = 1024;
    public static final int REQUEST_CODE_SELECT_CHAT = 1025;
    public static final int REQUEST_CODE_GET_CONTACTS = 1026;
    public static final int REQUEST_CODE_FILE_INFO = 1027;
    public static final int REQUEST_CODE_REFRESH_STAGING = 1028;
    public static final int REQUEST_CODE_DELETE_VERSIONS_HISTORY = 1029;
    public static final int REQUEST_CODE_SEND_LOCATION = 1030;
    public static final int REQUEST_CODE_COUNTRY_PICKER = 1031;
    public static final int REQUEST_CODE_VERIFY_CODE = 1032;
    public static final int REQUEST_CODE_SMS_VERIFICATION = 1033;

    public static final String ACTION_REFRESH_AFTER_BLOCKED = "ACTION_REFRESH_AFTER_BLOCKED";
    public static final String ACTION_REFRESH = "ACTION_REFRESH";
    public static final String ACTION_REFRESH_STAGING = "ACTION_REFRESH_STAGING";
    public static final String ACTION_CREATE_ACCOUNT_EXISTS = "ACTION_CREATE_ACCOUNT_EXISTS";
    public static final String ACTION_CONFIRM = "MEGA_ACTION_CONFIRM";
    public static final String EXTRA_CONFIRMATION = "MEGA_EXTRA_CONFIRMATION";

    public static final String ACTION_FORWARD_MESSAGES = "ACTION_FORWARD_MESSAGES";
    public static final String ACTION_OPEN_QR = "ACTION_OPEN_QR";
    public static final String ACTION_TAKE_PICTURE = "ACTION_TAKE_PICTURE";
    public static final String ACTION_TAKE_PROFILE_PICTURE = "ACTION_TAKE_PROFILE_PICTURE";

    public static final String SHOW_REPEATED_UPLOAD = "SHOW_REPEATED_UPLOAD";

    public static final String EXTRA_SERIALIZE_STRING = "SERIALIZE_STRING";

    public static final String EXTRA_NODE_HANDLE = "NODE_HANDLE";
    public static final String EXTRA_RESULT_TRANSFER = "RESULT_TRANSFER";
    public static final String EXTRA_TRANSFER_TYPE = "TRANSFER_TYPE";
    public static final String EXTRA_VOICE_CLIP = "VOICE_CLIP";
    public static final String EXTRA_USER_NICKNAME = "EXTRA_USER_NICKNAME";

    public static final String EXTRA_STORAGE_STATE = "STORAGE_STATE";

    //MultipleRequestListener options
    public static final int MULTIPLE_MOVE = 0;
    public static final int MULTIPLE_SEND_RUBBISH = 1;
    //one file to many contacts
    public static final int MULTIPLE_CONTACTS_SEND_INBOX = 2;
    //many files to one contacts
    public static final int MULTIPLE_FILES_SEND_INBOX = 3;
    public static final int MULTIPLE_COPY = 4;
    public static final int MULTIPLE_REMOVE_SHARING_CONTACTS = 5;
    //one folder to many contacts
    public static final int MULTIPLE_CONTACTS_SHARE = 6;
    //one contact, many files
    public static final int MULTIPLE_FILE_SHARE = 7;
    public static final int MULTIPLE_LEAVE_SHARE = 8;

    public static final int MULTIPLE_REMOVE_CONTACT_SHARED_FOLDER = 9;
    public static final int MULTIPLE_CHAT_IMPORT = 10;
    public static final int MULTIPLE_FORWARD_MESSAGES = 11;
    public static final int MULTIPLE_CHANGE_PERMISSION = 12;

    public static final int MULTIPLE_RESTORED_FROM_RUBBISH = MULTIPLE_FORWARD_MESSAGES + 1;

    public static final int CANCEL_ACCOUNT_2FA = 4000;
    public static final int CHANGE_MAIL_2FA = 4001;
    public static final int DISABLE_2FA = 4002;

    public static final int MY_ACCOUNT_FRAGMENT = 5000;
    public static final int UPGRADE_ACCOUNT_FRAGMENT = 5001;
    public static final int OVERQUOTA_ALERT = 5003;
    public static final int CC_FRAGMENT = 5004;
    public static final int FORTUMO_FRAGMENT = 5005;
    public static final int CENTILI_FRAGMENT = 5007;
    public static final int BACKUP_RECOVERY_KEY_FRAGMENT = 5008;

    public static final int PAYMENT_CC_MONTH = 111;
    public static final int PAYMENT_CC_YEAR = 112;

    public static final int TOUR_FRAGMENT = 6000;
    public static final int LOGIN_FRAGMENT = 6001;
    public static final int CONFIRM_EMAIL_FRAGMENT = 6002;
    public static final int CHOOSE_ACCOUNT_FRAGMENT = 6003;
    public static final int CREATE_ACCOUNT_FRAGMENT = 604;

    public static final int GET_LINK_FRAGMENT = 7000;
    public static final int COPYRIGHT_FRAGMENT = 7001;

    public static final int ACHIEVEMENTS_FRAGMENT = 8000;
    public static final int BONUSES_FRAGMENT = 8001;
    public static final int INVITE_FRIENDS_FRAGMENT = 8002;
    public static final int INFO_ACHIEVEMENTS_FRAGMENT = 8003;

    public static final int SCROLL_TO_POSITION = 9000;
    public static final int UPDATE_IMAGE_DRAG = 9001;
    public static final int UPDATE_GET_PRICING = 9002;
    public static final int UPDATE_ACCOUNT_DETAILS = 9003;
    public static final int UPDATE_CREDIT_CARD_SUBSCRIPTION = 9004;
    public static final int UPDATE_PAYMENT_METHODS = 9005;

    public static final int GO_OFFLINE = 9006;
    public static final int GO_ONLINE = 9007;
    public static final int START_RECONNECTION = 9008;

    public static final int REQUEST_WRITE_STORAGE = 1;
    public static final int REQUEST_CAMERA = 2;
    public static final int REQUEST_READ_CONTACTS = 3;
    public static final int RECORD_AUDIO = 4;
    public static final int REQUEST_UPLOAD_CONTACT = 5;
    public static final int REQUEST_READ_STORAGE = 6;

    public static final int REQUEST_DOWNLOAD_FOLDER = 7;

    public static final int REQUEST_READ_WRITE_STORAGE = 9;

    public static final int REQUEST_CAMERA_UPLOAD = 10;
    public static final int REQUEST_CAMERA_ON_OFF = 11;
    public static final int REQUEST_CAMERA_ON_OFF_FIRST_TIME = 12;
    public static final int WRITE_LOG = 13;

    public static final int RECORD_VOICE_CLIP = 11;
    public static final int REQUEST_STORAGE_VOICE_CLIP = 12;
    public static final int REQUEST_CAMERA_TAKE_PICTURE = 13;
    public static final int REQUEST_WRITE_STORAGE_TAKE_PICTURE = 14;

    public static final int LOCATION_PERMISSION_REQUEST_CODE = 15;
    public static final int REQUEST_WRITE_STORAGE_OFFLINE = 16;

    public static final int TYPE_START_RECORD = 1;
    public static final int TYPE_END_RECORD = 2;
    public static final int TYPE_ERROR_RECORD = 3;

    public static final int FREE = 0;
    public static final int PRO_I = 1;
    public static final int PRO_II = 2;
    public static final int PRO_III = 3;
    public static final int PRO_LITE = 4;
    public static final int BUSINESS = 100;


    public static final int COLOR_STATUS_BAR_ACCENT = 1;
    public static final int COLOR_STATUS_BAR_ZERO_DELAY = 2;
    public static final int COLOR_STATUS_BAR_ZERO = 3;
    public static final int COLOR_STATUS_BAR_SEARCH_DELAY = 4;
    public static final int COLOR_STATUS_BAR_SMS_VERIFICATION = 5;

    public static final String CONTACT_LINK_BASE_URL = "https://mega.nz/C!";
    public static final String DISPUTE_URL = "https://mega.nz/dispute";
    public static final String ACTION_OPEN_MEGA_LINK = "OPEN_MEGA_LINK";
    public static final String ACTION_OPEN_MEGA_FOLDER_LINK = "OPEN_MEGA_FOLDER_LINK";
    public static final String ACTION_CANCEL_DOWNLOAD = "CANCEL_DOWNLOAD";
    public static final String ACTION_CANCEL_CAM_SYNC = "CANCEL_CAM_SYNC";
    public static final String ACTION_IMPORT_LINK_FETCH_NODES = "IMPORT_LINK_FETCH_NODES";
    public static final String ACTION_FILE_EXPLORER_UPLOAD = "FILE_EXPLORER_UPLOAD";
    public static final String ACTION_FILE_PROVIDER = "ACTION_FILE_PROVIDER";
    public static final String ACTION_EXPLORE_ZIP = "EXPLORE_ZIP";
    public static final String EXTRA_PATH_ZIP = "PATH_ZIP";
    public static final String EXTRA_OPEN_FOLDER = "EXTRA_OPEN_FOLDER";
    public static final String ACTION_REFRESH_PARENTHANDLE_BROWSER = "REFRESH_PARENTHANDLE_BROWSER";
    public static final String ACTION_OVERQUOTA_STORAGE = "OVERQUOTA_STORAGE";
    public static final String ACTION_CHILD_UPLOADED_OK = "ACTION_CHILD_UPLOADED_OK";
    public static final String ACTION_CHILD_UPLOADED_FAILED = "ACTION_CHILD_UPLOADED_FAILED";
    public static final String ACTION_TAKE_SELFIE = "TAKE_SELFIE";
    public static final String ACTION_SHOW_TRANSFERS = "SHOW_TRANSFERS";
    public static final String ACTION_EXPORT_MASTER_KEY = "EXPORT_MASTER_KEY";
    public static final String ACTION_OPEN_FOLDER = "OPEN_FOLDER";
    public static final String ACTION_CANCEL_ACCOUNT = "CANCEL_ACCOUNT";
    public static final String ACTION_RESET_PASS = "RESET_PASS";
    public static final String ACTION_RESET_PASS_FROM_LINK = "RESET_PASS_FROM_LINK";
    public static final String ACTION_PASS_CHANGED = "PASS_CHANGED";
    public static final String ACTION_PARK_ACCOUNT = "PARK_ACCOUNT";
    public static final String ACTION_RESET_PASS_FROM_PARK_ACCOUNT = "RESET_PASS_FROM_PARK_ACCOUNT";
    public static final String ACTION_CHANGE_MAIL = "CHANGE_MAIL";
    public static final String ACTION_CHANGE_AVATAR = "CHANGE_AVATAR";
    public static final String ACTION_IPC = "IPC";
    public static final String ACTION_SHOW_MY_ACCOUNT = "ACTION_SHOW_MY_ACCOUNT";
    public static final String ACTION_CHAT_NOTIFICATION_MESSAGE = "ACTION_CHAT_MESSAGE";
    public static final String ACTION_CHAT_SUMMARY = "ACTION_CHAT_SUMMARY";
    public static final String ACTION_INCOMING_SHARED_FOLDER_NOTIFICATION = "ACTION_INCOMING_SHARED_FOLDER_NOTIFICATION";
    public static final String ACTION_OPEN_HANDLE_NODE = "ACTION_OPEN_HANDLE_NODE";
    public static final String ACTION_OPEN_FILE_LINK_ROOTNODES_NULL = "ACTION_OPEN_FILE_LINK_ROOTNODES_NULL";
    public static final String ACTION_OPEN_FOLDER_LINK_ROOTNODES_NULL = "ACTION_OPEN_FOLDER_LINK_ROOTNODES_NULL";
    public static final String ACTION_SHOW_SETTINGS = "ACTION_SHOW_SETTINGS";
    public static final String ACTION_SHOW_SETTINGS_STORAGE = "ACTION_SHOW_SETTINGS_STORAGE";
    public static final String ACTION_PRE_OVERQUOTA_STORAGE = "PRE_OVERQUOTA_STORAGE";
    public static final String ACTION_LOG_OUT = "ACTION_LOG_OUT";

    public static final String ACTION_OPEN_CHAT_LINK = "OPEN_CHAT_LINK";
    public static final String ACTION_JOIN_OPEN_CHAT_LINK = "JOIN_OPEN_CHAT_LINK";
    public static final String ACTION_CHAT_SHOW_MESSAGES = "CHAT_SHOW_MESSAGES";
    public static final String ACTION_CLEAR_CHAT = "CLEAR_CHAT";
    public static final String ACTION_UPDATE_ATTACHMENT = "UPDATE_ATTACHMENT";
    public static final String ACTION_OVERQUOTA_TRANSFER = "OVERQUOTA_TRANSFER";
    public static final String ACTION_SHOW_UPGRADE_ACCOUNT = "ACTION_SHOW_UPGRADE_ACCOUNT";
    public static final String ACTION_OPEN_CONTACTS_SECTION = "ACTION_OPEN_CONTACTS_SECTION";

    public static final String ACTION_RECOVERY_KEY_COPY_TO_CLIPBOARD = "ACTION_RECOVERY_KEY_COPY_TO_CLIPBOARD";

    public static final String ACTION_RECOVERY_KEY_EXPORTED = "RECOVERY_KEY_EXPORTED";
    public static final String ACTION_REQUEST_DOWNLOAD_FOLDER_LOGOUT = "REQUEST_DOWNLOAD_FOLDER_LOGOUT";

    public static final String ACTION_STORAGE_STATE_CHANGED = "ACTION_STORAGE_STATE_CHANGED";

    public static final String ACTION_SHOW_SNACKBAR_SENT_AS_MESSAGE = "ACTION_SHOW_SNACKBAR_SENT_AS_MESSAGE";

    public static final String BROADCAST_ACTION_INTENT_FILTER_UPDATE_POSITION = "INTENT_FILTER_UPDATE_POSITION";
    public static final String BROADCAST_ACTION_INTENT_FILTER_UPDATE_IMAGE_DRAG = "INTENT_FILTER_UPDATE_IMAGE_DRAG";
    public static final String BROADCAST_ACTION_INTENT_FILTER_UPDATE_FULL_SCREEN = "INTENT_FILTER_UPDATE_FULL_SCREEN";

    public static final String BROADCAST_ACTION_INTENT_UPDATE_ACCOUNT_DETAILS = "INTENT_UPDATE_ACCOUNT_DETAILS";
    public static final String BROADCAST_ACTION_INTENT_UPDATE_2FA_SETTINGS = "INTENT_UPDATE_2FA_SETTINGS";
    public static final String BROADCAST_ACTION_INTENT_CONNECTIVITY_CHANGE = "INTENT_CONNECTIVITY_CHANGE";
    public static final String BROADCAST_ACTION_INTENT_CONNECTIVITY_CHANGE_DIALOG = "INTENT_CONNECTIVITY_CHANGE_DIALOG";
    public static final String BROADCAST_ACTION_INTENT_SETTINGS_UPDATED = "SETTINGS_UPDATED";
    public static final String BROADCAST_ACTION_INTENT_SSL_VERIFICATION_FAILED = "INTENT_SSL_VERIFICATION_FAILED";
    public static final String BROADCAST_ACTION_INTENT_SIGNAL_PRESENCE = "INTENT_SIGNAL_PRESENCE";
    public static final String BROADCAST_ACTION_INTENT_UPDATE_ORDER = "INTENT_UPDATE_ORDER";
    public static final String BROADCAST_ACTION_INTENT_UPDATE_VIEW = "INTENT_UPDATE_VIEW";
    public static final String BROADCAST_ACTION_INTENT_VOICE_CLIP_DOWNLOADED = "INTENT_VOICE_CLIP_DOWNLOADED";
    public static final String BROADCAST_ACTION_INTENT_BUSINESS_EXPIRED = "INTENT_BUSINESS_EXPIRED";
    public static final String BROADCAST_ACTION_INTENT_CHAT_ARCHIVED = "INTENT_CHAT_ARCHIVED";
    public static final String BROADCAST_ACTION_INTENT_CHAT_ARCHIVED_GROUP = "INTENT_CHAT_ARCHIVED_GROUP";
    public static final String BROADCAST_ACTION_INTENT_REFRESH_ADD_PHONE_NUMBER = "BROADCAST_ACTION_INTENT_REFRESH_ADD_PHONE_NUMBER";
    public static final String BROADCAST_ACTION_INTENT_UPDATE_PAUSE_NOTIFICATION = "BROADCAST_ACTION_INTENT_UPDATE_PAUSE_NOTIFICATION";

    public static final int FILE_BROWSER_ADAPTER = 2000;
    public static final int CONTACT_FILE_ADAPTER = 2001;
    public static final int RUBBISH_BIN_ADAPTER = 2002;
    public static final int SHARED_WITH_ME_ADAPTER = 2003;
    public static final int OFFLINE_ADAPTER = 2004;
    public static final int FOLDER_LINK_ADAPTER = 2005;
    public static final int SEARCH_ADAPTER = 2006;
    public static final int PHOTO_SYNC_ADAPTER = 2007;
    public static final int ZIP_ADAPTER = 2008;
    public static final int OUTGOING_SHARES_ADAPTER = 2009;
    public static final int INCOMING_SHARES_ADAPTER = 2010;
    public static final int INBOX_ADAPTER = 2011;
    public static final int INCOMING_REQUEST_ADAPTER = 2012;
    public static final int OUTGOING_REQUEST_ADAPTER = 2013;
    public static final int CAMERA_UPLOAD_ADAPTER = 2014;
    public static final int INCOMING_SHARES_PROVIDER_ADAPTER = 2016;
    public static final int CLOUD_DRIVE_PROVIDER_ADAPTER = 2017;
    public static final int SEARCH_BY_ADAPTER = 2018;
    public static final int FILE_LINK_ADAPTER = 2019;
    public static final int FROM_CHAT = 2020;
    public static final int CONTACT_SHARED_FOLDER_ADAPTER = 2021;
    public static final int FILE_INFO_SHARED_CONTACT_ADAPTER = 2022;
    public static final int GENERAL_OTHERS_ADAPTER = 2023;
    public static final int RECENTS_ADAPTER = 2024;
    public static final int LINKS_ADAPTER = 2025;

    public static final int ACCOUNT_DETAILS_MIN_DIFFERENCE = 5;
    public static final int PAYMENT_METHODS_MIN_DIFFERENCE = 720;
    public static final int PRICING_MIN_DIFFERENCE = 720;
    public static final int EXTENDED_ACCOUNT_DETAILS_MIN_DIFFERENCE = 30;

    public static final int CONTACT_TYPE_MEGA = 0;
    public static final int CONTACT_TYPE_DEVICE = 1;
    public static final int CONTACT_TYPE_BOTH = 2;

    public static final int TYPE_VOICE_CLIP = 3;

    public static final int SELECT_RINGTONE = 2000;
    public static final int SELECT_NOTIFICATION_SOUND = SELECT_RINGTONE + 1;

    public static final int DEVICE_ANDROID = 1;
    public static final int DEVICE_IOS = 2;

    public static final int NOTIFICATION_SUMMARY_CHAT = 0;
    public static final int NOTIFICATION_UPLOAD = 1;
    public static final int NOTIFICATION_DOWNLOAD = 2;
    public static final int NOTIFICATION_CAMERA_UPLOADS = 3;
    public static final int NOTIFICATION_DOWNLOAD_FINAL = 4;
    public static final int NOTIFICATION_UPLOAD_FINAL = 5;
    public static final int NOTIFICATION_CAMERA_UPLOADS_FINAL = 6;
    public static final int NOTIFICATION_PUSH_CLOUD_DRIVE = 7;
    public static final int NOTIFICATION_GENERAL_PUSH_CHAT = 8;
    public static final int NOTIFICATION_SUMMARY_INCOMING_CONTACT = 9;
    public static final int NOTIFICATION_STREAMING_OVERQUOTA = 10;
    public static final int NOTIFICATION_CALL_IN_PROGRESS = 11;
    public static final int NOTIFICATION_MISSED_CALL = 12;
    public static final int NOTIFICATION_SUMMARY_ACCEPTANCE_CONTACT = 13;
    public static final int NOTIFICATION_STORAGE_OVERQUOTA = 14;
    public static final int NOTIFICATION_CHAT_UPLOAD = 15;
    public static final int NOTIFICATION_UPLOAD_FOLDER = 16;
    public static final int NOTIFICATION_UPLOAD_FINAL_FOLDER = 17;

    public static final int SUCCESSFUL_VOICE_CLIP_TRANSFER = 1;
    public static final int ERROR_VOICE_CLIP_TRANSFER = 2;

    public static final String NOTIFICATION_CHANNEL_DOWNLOAD_ID = "DownloadServiceNotification";
    public static final String NOTIFICATION_CHANNEL_DOWNLOAD_NAME = "MEGA Download";
    public static final String NOTIFICATION_CHANNEL_UPLOAD_ID = "UploadServiceNotification";
    public static final String NOTIFICATION_CHANNEL_UPLOAD_ID_FOLDER = "FolderUploadServiceNotification";
    public static final String NOTIFICATION_CHANNEL_UPLOAD_NAME = "MEGA File Upload";
    public static final String NOTIFICATION_CHANNEL_UPLOAD_NAME_FOLDER = "MEGA Folder Upload";
    public static final String NOTIFICATION_CHANNEL_CAMERA_UPLOADS_ID = "CameraUploadsServiceNotification";
    public static final String NOTIFICATION_CHANNEL_CAMERA_UPLOADS_NAME = "MEGA Camera Uploads";
    public static final String NOTIFICATION_CHANNEL_CHAT_ID = "ChatNotification";
    public static final String NOTIFICATION_CHANNEL_CHAT_NAME = "MEGA Chat";
    public static final String NOTIFICATION_CHANNEL_CHAT_SUMMARY_ID = "ChatSummaryNotification";
    public static final String NOTIFICATION_CHANNEL_CHAT_SUMMARY_ID_V2 = "ChatSummaryNotificationV2";
    public static final String NOTIFICATION_CHANNEL_CHAT_SUMMARY_NAME = "MEGA Chat Summary";
    public static final String NOTIFICATION_CHANNEL_CHAT_SUMMARY_NO_VIBRATE_ID = "ChatSummaryNotificationNoVibrate";
    public static final String NOTIFICATION_CHANNEL_CHAT_SUMMARY_NO_VIBRATE_NAME = "MEGA Chat Summary (no vibration)";
    public static final String NOTIFICATION_CHANNEL_INPROGRESS_MISSED_CALLS_ID = "InProgressMissedCallNotification";
    public static final String NOTIFICATION_CHANNEL_INPROGRESS_MISSED_CALLS_NAME = "MEGA In Progress and Missed Calls";
    public static final String NOTIFICATION_CHANNEL_INCOMING_CALLS_ID = "ChatIncomingCallNotification";
    public static final String NOTIFICATION_CHANNEL_INCOMING_CALLS_NAME = "MEGA Incoming Calls";
    public static final String NOTIFICATION_CHANNEL_CONTACTS_ID = "ContactNotification";
    public static final String NOTIFICATION_CHANNEL_CONTACTS_NAME = "MEGA Contact";
    public static final String NOTIFICATION_CHANNEL_CONTACTS_SUMMARY_ID = "ContactSummaryNotification";
    public static final String NOTIFICATION_CHANNEL_CONTACTS_SUMMARY_NAME = "MEGA Contact Summary";
    public static final String NOTIFICATION_CHANNEL_CLOUDDRIVE_ID = "CloudDriveNotification";
    public static final String NOTIFICATION_CHANNEL_CLOUDDRIVE_NAME = "MEGA Cloud Drive";
    public static final String NOTIFICATION_CHANNEL_CHAT_UPLOAD_ID = "ChatUploadServiceNotification";
    public static final String NOTIFICATION_CHANNEL_CHAT_UPLOAD_NAME = "MEGA Chat Upload";
    public static final String NOTIFICATION_CHANNEL_FCM_FETCHING_MESSAGE = "MEGA Fetching Incoming Messages";
    public static final String CHAT_FOLDER = "My chat files";
    public static final String AUTHORITY_STRING_FILE_PROVIDER = "mega.privacy.android.app.providers.fileprovider";
    public static final String TYPE_TEXT_PLAIN = "text/plain";

    public static final int RICH_WARNING_TRUE = 1;
    public static final int RICH_WARNING_FALSE = 0;
    public static final int RICH_WARNING_CONFIRMATION = 2;

    public static final int TAKE_PICTURE_OPTION = 0;
    public static final int TAKE_PROFILE_PICTURE = 1;
    public static final int START_CALL_PERMISSIONS = 2;



    public static final String MAIL_ANDROID = "androidfeedback@mega.nz";
    public static final String MAIL_SUPPORT = "support@mega.nz";

    //link for introduction end to end encryption
    public static final String URL_E2EE = "https://mega.nz/security";

    public static final int MIN_ITEMS_SCROLLBAR = 30;
    public static final int MIN_ITEMS_SCROLLBAR_GRID = 200;
    public static final int MIN_ITEMS_SCROLLBAR_CHAT = 20;

    public static final long BUFFER_COMP = 1073741824;      // 1 GB
    public static final int MAX_BUFFER_16MB = 16777216; // 16 MB
    public static final int MAX_BUFFER_32MB = 33554432; // 32 MB
    public static final int MAX_AUTOAWAY_TIMEOUT = 1457; //in minute, the max value supported by SDK

    public static final String HIGH_PRIORITY_TRANSFER = "HIGH_PRIORITY_TRANSFER";

    public static final String UPLOAD_APP_DATA_CHAT = "CHAT_UPLOAD";

    public static final String AVATAR_PRIMARY_COLOR = "AVATAR_PRIMARY_COLOR";
    public static final String AVATAR_GROUP_CHAT_COLOR = "AVATAR_GROUP_CHAT_COLOR";
    public static final String AVATAR_PHONE_COLOR = "AVATAR_PHONE_COLOR";

    /**
     * A phone number pattern, which length should be in 5-22, and the beginning can have a '+'.
     */
    public static final Pattern PHONE_NUMBER_REGEX = Pattern.compile("^[+]?[0-9]{5,22}$");

    public static final Pattern EMAIL_ADDRESS
            = Pattern.compile(
            "[a-zA-Z0-9\\+\\.\\_\\%\\-\\&\\+]{1,256}" +
                    "\\@" +
                    "[a-zA-Z0-9][a-zA-Z0-9\\-]{0,64}" +
                    "(" +
                    "\\." +
                    "[a-zA-Z0-9][a-zA-Z0-9\\-]{0,25}" +
                    ")+"
    );

    public static final int FROM_INCOMING_SHARES = 140;
    public static final int FROM_INBOX = 150;
    public static final int FROM_OTHERS = 0;

    public static final int SNACKBAR_TYPE = 0;
    public static final int MESSAGE_SNACKBAR_TYPE = 1;
    public static final int NOT_SPACE_SNACKBAR_TYPE = 3;

    public static final int INFO_ANIMATION = 3000;
    public static final int QUICK_INFO_ANIMATION = 500;

    public static final int HEADER_VIEW_TYPE = 0;
    public static final int ITEM_VIEW_TYPE = 1;
    public static final int ITEM_PROGRESS = 2;

    public static final int FILE_LINK = 200;
    public static final int FOLDER_LINK = 201;
    public static final int CHAT_LINK = 202;
    public static final int CONTACT_LINK = 203;
    public static final int ERROR_LINK = -1;
    public static final int INVALID_CALL = -1;
    public static final int INVALID_CALL_PEER_ID = -1;
    public static final int INVALID_CALL_CLIENT_ID = -1;
    public static final int INVALID_CALL_STATUS = -1;

    public static final String CONTACT_HANDLE = "contactHandle";
    public static final String CHAT_ID = "chatHandle";
    public static final String MESSAGE_ID = "messageId";
    public static final String CALL_ID = "callId";
    public static final String CHAT_ID_OF_CURRENT_CALL = "chatHandleInProgress";
    public static final String CHAT_ID_OF_INCOMING_CALL = "chatHandleToAnswer";
    public static final String SECOND_CALL = "SECOND_CALL";
    public static final String PEER_ID = "peerId";
    public static final String CLIENT_ID = "clientId";
    public static final String CHAT_TITLE = "CHAT_TITLE";
    public static final String SELECTED_CONTACTS = "SELECTED_CONTACTS";
    public static final String NODE_HANDLES = "NODE_HANDLES";
    public static final String NAME = "name";
    public static final String HANDLE = "handle";
    public static final String EMAIL = "email";
    public static final String UNKNOWN_USER_NAME_AVATAR = "unknown";
    public static final String VISIBLE_FRAGMENT = "VISIBLE_FRAGMENT";
    public static final String SELECTED_CHATS = "SELECTED_CHATS";
    public static final String SELECTED_USERS = "SELECTED_USERS";
    public static final String ID_MESSAGES = "ID_MESSAGES";
    public static final String USER_HANDLES = "USER_HANDLES";
    public static final String URL_FILE_LINK = "URL_FILE_LINK";
    public static final String OPEN_SCAN_QR = "OPEN_SCAN_QR";
<<<<<<< HEAD
    public static final String TYPE_CAMERA = "TYPE_CAMERA";
=======
    public static final String CHAT_LINK_EXTRA = "CHAT_LINK";

    public static final int INVALID_POSITION = -1;
    public static final int INVALID_ID = -1;
    public static final String POSITION_SELECTED_MESSAGE = "POSITION_SELECTED_MESSAGE";
>>>>>>> bc2ea171

    public static final String SHOW_MESSAGE_UPLOAD_STARTED = "SHOW_MESSAGE_UPLOAD_STARTED";
    public static final String NUMBER_UPLOADS = "NUMBER_UPLOADS";

    public static final String REGISTER_BUSINESS_ACCOUNT = "registerb";

    public static final int MAX_WIDTH_CONTACT_NAME_LAND = 450;
    public static final int MAX_WIDTH_CONTACT_NAME_PORT = 200;
    public static final int MAX_WIDTH_CONTACT_NAME_GRID_LAND = 150;
    public static final int MAX_WIDTH_CONTACT_NAME_GRID_PORT = 120;
    public static final int EMOJI_SIZE = 20;
    public static final int EMOJI_SIZE_MEDIUM = 25;
    public static final int EMOJI_SIZE_HIGH = 30;
    public static final int EMOJI_SIZE_EXTRA_HIGH = 35;
    public static final int EMOJI_AVATAR_CALL_SMALL = 40;
    public static final int MAX_ALLOWED_CHARACTERS_AND_EMOJIS = 28;
    public static final int MAX_WIDTH_BOTTOM_SHEET_DIALOG_LAND = 350;
    public static final int MAX_WIDTH_BOTTOM_SHEET_DIALOG_PORT = 200;
    public static final int MAX_WIDTH_ADD_CONTACTS = 60;
    public static final int AVATAR_SIZE_CALLS = 50;
    public static final int AVATAR_SIZE_GRID = 75;
    public static final int AVATAR_SIZE = 150;

    public static final String SEPARATOR = File.separator;

    public static final String[] FILE_LINK_REGEXS = {
            "^https://mega\\.co\\.nz/.*#!.+$",
            "^https://mega\\.nz/.*#!.+$",
            "^https://mega\\.co\\.nz/file/.+$",
            "^https://mega\\.nz/file/.+$",
    };

    public static final String[] CONFIRMATION_LINK_REGEXS = {
            "^https://mega\\.co\\.nz/.*#confirm.+$",
            "^https://mega\\.nz/.*#confirm.+$"
    };

    public static final String[] FOLDER_LINK_REGEXS = {
            "^https://mega\\.co\\.nz/.*#F!.+$",
            "^https://mega\\.nz/.*#F!.+$",
            "^https://mega\\.co\\.nz/folder/.+$",
            "^https://mega\\.nz/folder/.+$"
    };

    public static final String[] CHAT_LINK_REGEXS = {
            "^https://mega\\.co\\.nz/.*chat/.+$",
            "^https://mega\\.nz/.*chat/.+$"
    };

    public static final String[] PASSWORD_LINK_REGEXS = {
            "^https://mega\\.co\\.nz/.*#P!.+$",
            "^https://mega\\.nz/.*#P!.+$"
    };

    public static final String[] ACCOUNT_INVITATION_LINK_REGEXS = {
            "^https://mega\\.co\\.nz/.*#newsignup.+$",
            "^https://mega\\.nz/.*#newsignup.+$"
    };

    public static final String[] EXPORT_MASTER_KEY_LINK_REGEXS = {
            "^https://mega\\.co\\.nz/.*#backup",
            "^https://mega\\.nz/.*#backup"
    };

    public static final String[] NEW_MESSAGE_CHAT_LINK_REGEXS = {
            "^https://mega\\.co\\.nz/.*#fm/chat",
            "^https://mega\\.nz/.*#fm/chat"
    };

    public static final String[] CANCEL_ACCOUNT_LINK_REGEXS = {
            "^https://mega\\.co\\.nz/.*#cancel.+$",
            "^https://mega\\.nz/.*#cancel.+$"
    };

    public static final String[] VERIFY_CHANGE_MAIL_LINK_REGEXS = {
            "^https://mega\\.co\\.nz/.*#verify.+$",
            "^https://mega\\.nz/.*#verify.+$"
    };

    public static final String[] RESET_PASSWORD_LINK_REGEXS = {
            "^https://mega\\.co\\.nz/.*#recover.+$",
            "^https://mega\\.nz/.*#recover.+$"
    };

    public static final String[] PENDING_CONTACTS_LINK_REGEXS = {
            "^https://mega\\.co\\.nz/.*#fm/ipc",
            "^https://mega\\.nz/.*#fm/ipc"
    };

    public static final String[] HANDLE_LINK_REGEXS = {
            "^https://mega\\.co\\.nz/.*#.+$",
            "^https://mega\\.nz/.*#.+$"
    };

    public static final String[] CONTACT_LINK_REGEXS = {
            "^https://mega\\.co\\.nz/C!.+$",
            "^https://mega\\.nz/.*C!.+$"
    };

    public static final String[] MEGA_DROP_LINK_REGEXS = {
            "^https://mega\\.co\\.nz/.*megadrop/.+$",
            "^https://mega\\.nz/.*megadrop/.+$"
    };

    public static final String[] MEGA_BLOG_LINK_REGEXS = {
            "^https://mega\\.co\\.nz/.*#blog",
            "^https://mega\\.nz/.*#blog",
            "^https://mega\\.nz/.*blog",
            "^https://mega\\.co\\.nz/.*#blog.+$",
            "^https://mega\\.nz/.*#blog.+$",
            "^https://mega\\.nz/.*blog.+$"
    };

    public static final String[] REVERT_CHANGE_PASSWORD_LINK_REGEXS = {
            "^https://mega\\.co\\.nz/.*#pwr.+$",
            "^https://mega\\.co\\.nz/.*pwr.+$",
            "^https://mega\\.nz/.*#pwr.+$",
            "^https://mega\\.nz/.*pwr.+$"
    };

    public static final String[] EMAIL_VERIFY_LINK_REGEXS = {
            "^https://mega\\.co\\.nz/#emailverify.+$",
            "^https://mega\\.nz/#emailverify.+$"
    };

    public static final String[] WEB_SESSION_LINK_REGEXS = {
            "^https://mega\\.co\\.nz/#sitetransfer!.+$",
            "^https://mega\\.nz/#sitetransfer!.+$"
    };

    //Types of blocked accounts
    public static final String ACCOUNT_NOT_BLOCKED = "0";
    public static final String COPYRIGHT_ACCOUNT_BLOCK = "200";
    public static final String MULTIPLE_COPYRIGHT_ACCOUNT_BLOCK = "300";
    public static final String DISABLED_ACCOUNT_BLOCK = "400";
    public static final String REMOVED_ACCOUNT_BLOCK = "401";
    public static final String SMS_VERIFICATION_ACCOUNT_BLOCK = "500";
    public static final String WEAK_PROTECTION_ACCOUNT_BLOCK = "700";
}<|MERGE_RESOLUTION|>--- conflicted
+++ resolved
@@ -449,15 +449,12 @@
     public static final String USER_HANDLES = "USER_HANDLES";
     public static final String URL_FILE_LINK = "URL_FILE_LINK";
     public static final String OPEN_SCAN_QR = "OPEN_SCAN_QR";
-<<<<<<< HEAD
     public static final String TYPE_CAMERA = "TYPE_CAMERA";
-=======
     public static final String CHAT_LINK_EXTRA = "CHAT_LINK";
 
     public static final int INVALID_POSITION = -1;
     public static final int INVALID_ID = -1;
     public static final String POSITION_SELECTED_MESSAGE = "POSITION_SELECTED_MESSAGE";
->>>>>>> bc2ea171
 
     public static final String SHOW_MESSAGE_UPLOAD_STARTED = "SHOW_MESSAGE_UPLOAD_STARTED";
     public static final String NUMBER_UPLOADS = "NUMBER_UPLOADS";
