--- conflicted
+++ resolved
@@ -163,11 +163,8 @@
 
     public static final int LOCATION_PERMISSION_REQUEST_CODE = 15;
     public static final int REQUEST_BT_CONNECT = 16;
-<<<<<<< HEAD
     public static final int REQUEST_CAMERA_SHOW_PREVIEW = 17;
-=======
     public static final int REQUEST_ACCESS_MEDIA_LOCATION = 17;
->>>>>>> 11aef91b
 
     public static final int TYPE_START_RECORD = 1;
     public static final int TYPE_END_RECORD = 2;
