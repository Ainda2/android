--- conflicted
+++ resolved
@@ -207,11 +207,9 @@
 	final public static int SEARCH_BY_ADAPTER = 2018;
 	final public static int FILE_LINK_ADAPTER = 2019;
 	final public static int FROM_CHAT = 2020;
-<<<<<<< HEAD
+
     final public static int FILE_INFO_SHARED_CONTACT_ADAPTER = 2022;
-=======
     final public static int CONTACT_SHARED_FOLDER_ADAPTER = 2021;
->>>>>>> bab804fe
 
 	final public static int ACCOUNT_DETAILS_MIN_DIFFERENCE = 5;
 	final public static int PAYMENT_METHODS_MIN_DIFFERENCE = 720;
