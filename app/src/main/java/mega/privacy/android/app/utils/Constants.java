--- conflicted
+++ resolved
@@ -269,11 +269,7 @@
     public static final String INTENT_EXTRA_KEY_ORDER_GET_CHILDREN = "orderGetChildren";
     public static final String INTENT_EXTRA_KEY_PARENT_HANDLE = "parentNodeHandle";
     public static final String INTENT_EXTRA_KEY_HANDLES_NODES_SEARCH = "handlesNodesSearch";
-<<<<<<< HEAD
-
     public static final String INTENT_EXTRA_KEY_ARRAY_OFFLINE = "ARRAY_OFFLINE";
-=======
->>>>>>> ea4d918e
 
     public static final int FILE_BROWSER_ADAPTER = 2000;
     public static final int CONTACT_FILE_ADAPTER = 2001;
