package mega.privacy.android.app.utils;

import java.util.regex.Pattern;

public class Constants {

	public static String PIN_4 = "4";
	public static String PIN_6 = "6";
	public static String PIN_ALPHANUMERIC = "alphanumeric";

	public static int DEFAULT_AVATAR_WIDTH_HEIGHT = 250; //in pixels

	public static int REQUEST_CODE_GET = 1000;
	public static int REQUEST_CODE_SELECT_MOVE_FOLDER = 1001;
	public static int REQUEST_CODE_SELECT_COPY_FOLDER = 1002;
	public static int REQUEST_CODE_GET_LOCAL = 1003;
	public static int REQUEST_CODE_SELECT_LOCAL_FOLDER = 1004;
	public static int REQUEST_CODE_REFRESH = 1005;
	public static int REQUEST_CODE_SORT_BY = 1006;
	public static int REQUEST_CODE_SELECT_IMPORT_FOLDER = 1007;
	public static int REQUEST_CODE_SELECT_FOLDER = 1008;
	public static int REQUEST_CODE_SELECT_CONTACT = 1009;
	public static int TAKE_PHOTO_CODE = 1010;
	public static int WRITE_SD_CARD_REQUEST_CODE = 1011;
	public static int REQUEST_CODE_SELECT_FILE = 1012;
	public static int SET_PIN = 1013;
	public static int REQUEST_CODE_TREE = 1014;
	public static int TAKE_PICTURE_PROFILE_CODE = 1015;
	public static int CHOOSE_PICTURE_PROFILE_CODE = 1016;
	public static int REQUEST_INVITE_CONTACT_FROM_DEVICE = 1017;
	public static int REQUEST_CREATE_CHAT = 1018;
	public static int REQUEST_ADD_PARTICIPANTS = 1019;
	public static int ENABLE_CHAT = 1020;
	public static int REQUEST_SEND_CONTACTS = 1021;
	public static int REQUEST_CODE_IMPORT_CHAT_NODE = 1022;
	public static int REQUEST_CODE_IMPORT_CHAT_NODE_LIST = 1023;
	public static int ACTION_SEARCH_BY_DATE = 1024;
	public static int REQUEST_CODE_SELECT_CHAT = 1025;
	public static int REQUEST_CODE_GET_CONTACTS = 1026;
	public static int REQUEST_CODE_FILE_INFO = 1027;
	public static int REQUEST_CODE_REFRESH_STAGING = 1028;
	public static int REQUEST_CODE_DELETE_VERSIONS_HISTORY = 1029;

	public static String ACTION_REFRESH = "ACTION_REFRESH";
	public static String ACTION_REFRESH_STAGING = "ACTION_REFRESH_STAGING";
	public static String ACTION_ENABLE_CHAT = "ACTION_ENABLE_CHAT";
	public static String ACTION_CREATE_ACCOUNT_EXISTS = "ACTION_CREATE_ACCOUNT_EXISTS";
	public static String ACTION_CONFIRM = "MEGA_ACTION_CONFIRM";
	public static String EXTRA_CONFIRMATION = "MEGA_EXTRA_CONFIRMATION";

	public static String ACTION_FORWARD_MESSAGES = "ACTION_FORWARD_MESSAGES";

	public static String SHOW_REPEATED_UPLOAD = "SHOW_REPEATED_UPLOAD";

	public static String EXTRA_SERIALIZE_STRING = "SERIALIZE_STRING";

	//MultipleRequestListener options
	final public static int MULTIPLE_MOVE = 0;
	final public static int MULTIPLE_SEND_RUBBISH = MULTIPLE_MOVE+1;
	//one file to many contacts
	final public static int MULTIPLE_CONTACTS_SEND_INBOX = MULTIPLE_SEND_RUBBISH+1;
	//many files to one contacts
	final public static int MULTIPLE_FILES_SEND_INBOX = MULTIPLE_CONTACTS_SEND_INBOX+1;
	final public static int MULTIPLE_COPY = MULTIPLE_FILES_SEND_INBOX+1;
	final public static int MULTIPLE_REMOVE_SHARING_CONTACTS = MULTIPLE_COPY+1;
	//one folder to many contacts
	final public static int MULTIPLE_CONTACTS_SHARE = MULTIPLE_REMOVE_SHARING_CONTACTS+1;
	//one contact, many files
	final public static int MULTIPLE_FILE_SHARE = MULTIPLE_CONTACTS_SHARE+1;
	final public static int MULTIPLE_LEAVE_SHARE = MULTIPLE_FILE_SHARE+1;

	final public static int MULTIPLE_REMOVE_CONTACT_SHARED_FOLDER = MULTIPLE_LEAVE_SHARE+1;
	final public static int MULTIPLE_CHAT_IMPORT = MULTIPLE_REMOVE_CONTACT_SHARED_FOLDER+1;
	final public static int MULTIPLE_FORWARD_MESSAGES = MULTIPLE_CHAT_IMPORT+1;

	final public static int MULTIPLE_RESTORED_FROM_RUBBISH = MULTIPLE_FORWARD_MESSAGES+1;

	final public static int CANCEL_ACCOUNT_2FA = 4000;
	final public static int CHANGE_MAIL_2FA = 4001;
	final public static int DISABLE_2FA = 4002;

	final public static int MY_ACCOUNT_FRAGMENT = 5000;
	final public static int UPGRADE_ACCOUNT_FRAGMENT = 5001;
	final public static int OVERQUOTA_ALERT = 5003;
	final public static int CC_FRAGMENT = 5004;
	final public static int FORTUMO_FRAGMENT = 5005;
	final public static int MONTHLY_YEARLY_FRAGMENT = 5006;
	final public static int CENTILI_FRAGMENT = 5007;

	public static int PAYMENT_CC_MONTH = 111;
	public static int PAYMENT_CC_YEAR = 112;

	final public static int TOUR_FRAGMENT = 6000;
	final public static int LOGIN_FRAGMENT = 6001;
	final public static int CONFIRM_EMAIL_FRAGMENT = 6002;
	final public static int CHOOSE_ACCOUNT_FRAGMENT = 6003;
	final public static int CREATE_ACCOUNT_FRAGMENT = 604;

	final public static int GET_LINK_FRAGMENT = 7000;
	final public static int COPYRIGHT_FRAGMENT = 7001;

	final public static int ACHIEVEMENTS_FRAGMENT = 8000;
	final public static int BONUSES_FRAGMENT = 8001;
	final public static int INVITE_FRIENDS_FRAGMENT = 8002;
	final public static int INFO_ACHIEVEMENTS_FRAGMENT = 8003;

	final public static int SCROLL_TO_POSITION = 9000;
	final public static int UPDATE_IMAGE_DRAG = 9001;
	final public static int UPDATE_GET_PRICING = 9002;
	final public static int UPDATE_ACCOUNT_DETAILS = 9003;
	final public static int UPDATE_CREDIT_CARD_SUBSCRIPTION = 9004;
	final public static int UPDATE_PAYMENT_METHODS = 9005;

	final public static int GO_OFFLINE = 9006;
	final public static int GO_ONLINE = 9007;
	final public static int START_RECONNECTION = 9008;

	public static final int REQUEST_WRITE_STORAGE = 1;
	public static final int REQUEST_CAMERA = 2;
	public static final int REQUEST_READ_CONTACTS = 3;
	public static final int RECORD_AUDIO = 4;
	public static final int REQUEST_UPLOAD_CONTACT = 5;
	public static final int REQUEST_READ_STORAGE = 6;

	public static final int REQUEST_DOWNLOAD_FOLDER = 7;

	public static final int REQUEST_SAVE_MK_FROM_OFFLINE = 8;
	public static final int REQUEST_READ_WRITE_STORAGE = 9;

	public static final int WRITE_LOG = 10;

	public static final int PRO_LITE = 4;
	public static final int FREE = 0;
	public static final int PRO_I = 1;
	public static final int PRO_II = 2;
	public static final int PRO_III = 3;

	public static final int COLOR_STATUS_BAR_ACCENT = 1;
	public static final int COLOR_STATUS_BAR_ZERO_DELAY = 2;
	public static final int COLOR_STATUS_BAR_SEARCH = 3;
	public static final int COLOR_STATUS_BAR_ZERO = 4;
	public static final int COLOR_STATUS_BAR_SEARCH_DELAY = 5;

	public static String ACTION_OPEN_MEGA_LINK = "OPEN_MEGA_LINK";
	public static String ACTION_OPEN_MEGA_FOLDER_LINK = "OPEN_MEGA_FOLDER_LINK";
	public static String ACTION_CANCEL_DOWNLOAD = "CANCEL_DOWNLOAD";
//	public static String ACTION_CANCEL_UPLOAD = "CANCEL_UPLOAD";
	public static String ACTION_CANCEL_CAM_SYNC = "CANCEL_CAM_SYNC";
	public static String ACTION_IMPORT_LINK_FETCH_NODES = "IMPORT_LINK_FETCH_NODES";
	public static String ACTION_FILE_EXPLORER_UPLOAD = "FILE_EXPLORER_UPLOAD";
	public static String ACTION_FILE_PROVIDER = "ACTION_FILE_PROVIDER";
	public static String ACTION_EXPLORE_ZIP = "EXPLORE_ZIP";
	public static String EXTRA_PATH_ZIP = "PATH_ZIP";
	public static String EXTRA_OPEN_FOLDER = "EXTRA_OPEN_FOLDER";
	public static String ACTION_REFRESH_PARENTHANDLE_BROWSER = "REFRESH_PARENTHANDLE_BROWSER";
	public static String ACTION_OVERQUOTA_STORAGE = "OVERQUOTA_STORAGE";
    public static String ACTION_CHILD_UPLOADED_OK = "ACTION_CHILD_UPLOADED_OK";
    public static String ACTION_CHILD_UPLOADED_FAILED = "ACTION_CHILD_UPLOADED_FAILED";
	public static String ACTION_TAKE_SELFIE = "TAKE_SELFIE";
	public static String ACTION_SHOW_TRANSFERS = "SHOW_TRANSFERS";
	public static String ACTION_EXPORT_MASTER_KEY = "EXPORT_MASTER_KEY";
	public static String ACTION_OPEN_FOLDER = "OPEN_FOLDER";
	public static String ACTION_CANCEL_ACCOUNT = "CANCEL_ACCOUNT";
	public static String ACTION_RESET_PASS = "RESET_PASS";
	public static String ACTION_RESET_PASS_FROM_LINK = "RESET_PASS_FROM_LINK";
	public static String ACTION_PASS_CHANGED = "PASS_CHANGED";
	public static String ACTION_PARK_ACCOUNT = "PARK_ACCOUNT";
	public static String ACTION_RESET_PASS_FROM_PARK_ACCOUNT = "RESET_PASS_FROM_PARK_ACCOUNT";
	public static String ACTION_CHANGE_MAIL = "CHANGE_MAIL";
	public static String ACTION_CHANGE_AVATAR = "CHANGE_AVATAR";
	public static String ACTION_IPC = "IPC";
	public static String ACTION_SHOW_MY_ACCOUNT = "ACTION_SHOW_MY_ACCOUNT";
	public static String ACTION_CHAT_NOTIFICATION_MESSAGE = "ACTION_CHAT_MESSAGE";
	public static String ACTION_CHAT_SUMMARY = "ACTION_CHAT_SUMMARY";
	public static String ACTION_INCOMING_SHARED_FOLDER_NOTIFICATION = "ACTION_INCOMING_SHARED_FOLDER_NOTIFICATION";
	public static String ACTION_OPEN_HANDLE_NODE = "ACTION_OPEN_HANDLE_NODE";
	public static String ACTION_OPEN_FILE_LINK_ROOTNODES_NULL = "ACTION_OPEN_FILE_LINK_ROOTNODES_NULL";
	public static String ACTION_OPEN_FOLDER_LINK_ROOTNODES_NULL = "ACTION_OPEN_FOLDER_LINK_ROOTNODES_NULL";
	public static String ACTION_SHOW_SETTINGS = "ACTION_SHOW_SETTINGS";
	public static String ACTION_SHOW_SETTINGS_STORAGE = "ACTION_SHOW_SETTINGS_STORAGE";
	public static String ACTION_PRE_OVERQUOTA_STORAGE = "PRE_OVERQUOTA_STORAGE";

	public static String ACTION_OPEN_CHAT_LINK = "OPEN_CHAT_LINK";
	public static String ACTION_JOIN_OPEN_CHAT_LINK = "JOIN_OPEN_CHAT_LINK";
	public static String ACTION_CHAT_SHOW_MESSAGES = "CHAT_SHOW_MESSAGES";
	public static String ACTION_CLEAR_CHAT = "CLEAR_CHAT";
	public static String ACTION_UPDATE_ATTACHMENT = "UPDATE_ATTACHMENT";
	public static String ACTION_OVERQUOTA_TRANSFER = "OVERQUOTA_TRANSFER";
	public static String ACTION_SHOW_UPGRADE_ACCOUNT = "ACTION_SHOW_UPGRADE_ACCOUNT";
	public static String ACTION_OPEN_CONTACTS_SECTION = "ACTION_OPEN_CONTACTS_SECTION";

	public static String ACTION_RECOVERY_KEY_COPY_TO_CLIPBOARD = "ACTION_RECOVERY_KEY_COPY_TO_CLIPBOARD";

	public static String ACTION_RECOVERY_KEY_EXPORTED = "RECOVERY_KEY_EXPORTED";
	public static String ACTION_REQUEST_DOWNLOAD_FOLDER_LOGOUT = "REQUEST_DOWNLOAD_FOLDER_LOGOUT";

	public static String ACTION_STORAGE_STATE_CHANGED = "ACTION_STORAGE_STATE_CHANGED";

	public static String ACTION_SHOW_SNACKBAR_SENT_AS_MESSAGE = "ACTION_SHOW_SNACKBAR_SENT_AS_MESSAGE";

	public static String BROADCAST_ACTION_INTENT_FILTER_UPDATE_POSITION = "INTENT_FILTER_UPDATE_POSITION";
	public static String BROADCAST_ACTION_INTENT_FILTER_UPDATE_IMAGE_DRAG = "INTENT_FILTER_UPDATE_IMAGE_DRAG";
	public static String BROADCAST_ACTION_INTENT_UPDATE_ACCOUNT_DETAILS = "INTENT_UPDATE_ACCOUNT_DETAILS";
	public static String BROADCAST_ACTION_INTENT_UPDATE_2FA_SETTINGS = "INTENT_UPDATE_2FA_SETTINGS";
	public static String BROADCAST_ACTION_INTENT_CONNECTIVITY_CHANGE = "INTENT_CONNECTIVITY_CHANGE";
	public static String BROADCAST_ACTION_INTENT_CONNECTIVITY_CHANGE_DIALOG = "INTENT_CONNECTIVITY_CHANGE_DIALOG";
	public static String BROADCAST_ACTION_INTENT_SETTINGS_UPDATED = "SETTINGS_UPDATED";
	public static String BROADCAST_ACTION_INTENT_SSL_VERIFICATION_FAILED = "INTENT_SSL_VERIFICATION_FAILED";
	public static String BROADCAST_ACTION_INTENT_SIGNAL_PRESENCE = "INTENT_SIGNAL_PRESENCE";

	final public static int FILE_BROWSER_ADAPTER = 2000;
	final public static int CONTACT_FILE_ADAPTER = 2001;
	final public static int RUBBISH_BIN_ADAPTER = 2002;
	final public static int SHARED_WITH_ME_ADAPTER = 2003;
	final public static int OFFLINE_ADAPTER = 2004;
	final public static int FOLDER_LINK_ADAPTER = 2005;
	final public static int SEARCH_ADAPTER = 2006;
	final public static int PHOTO_SYNC_ADAPTER = 2007;
	final public static int ZIP_ADAPTER = 2008;
	final public static int OUTGOING_SHARES_ADAPTER = 2009;
	final public static int INCOMING_SHARES_ADAPTER = 2010;
	final public static int INBOX_ADAPTER = 2011;
	final public static int INCOMING_REQUEST_ADAPTER = 2012;
	final public static int OUTGOING_REQUEST_ADAPTER = 2013;
	final public static int CAMERA_UPLOAD_ADAPTER = 2014;
	final public static int INCOMING_SHARES_PROVIDER_ADAPTER = 2016;
	final public static int CLOUD_DRIVE_PROVIDER_ADAPTER = 2017;
	final public static int SEARCH_BY_ADAPTER = 2018;
	final public static int FILE_LINK_ADAPTER = 2019;
	final public static int FROM_CHAT = 2020;
	final public static int CONTACT_SHARED_FOLDER_ADAPTER = 2021;
    final public static int FILE_INFO_SHARED_CONTACT_ADAPTER = 2022;
	final public static int GENERAL_OTHERS_ADAPTER = 2023;

	final public static int ACCOUNT_DETAILS_MIN_DIFFERENCE = 5;
	final public static int PAYMENT_METHODS_MIN_DIFFERENCE = 720;
	final public static int PRICING_MIN_DIFFERENCE = 720;
	final public static int EXTENDED_ACCOUNT_DETAILS_MIN_DIFFERENCE = 30;

	final public static int CONTACT_TYPE_MEGA = 0;
	final public static int CONTACT_TYPE_DEVICE = 1;
	final public static int CONTACT_TYPE_BOTH = 2;

	public static int SELECT_RINGTONE = 2000;
	public static int SELECT_NOTIFICATION_SOUND = SELECT_RINGTONE+1;

	public static int DEVICE_ANDROID = 1;
	public static int DEVICE_IOS = 2;

	public static int NOTIFICATION_SUMMARY_CHAT = 0;
	public static int NOTIFICATION_UPLOAD = 1;
	public static int NOTIFICATION_DOWNLOAD = 2;
	public static int NOTIFICATION_CAMERA_UPLOADS = 3;
	public static int NOTIFICATION_DOWNLOAD_FINAL = 4;
	public static int NOTIFICATION_UPLOAD_FINAL = 5;
	public static int NOTIFICATION_CAMERA_UPLOADS_FINAL = 6;
	public static int NOTIFICATION_PUSH_CLOUD_DRIVE = 7;
	public static int NOTIFICATION_GENERAL_PUSH_CHAT = 8;
//	public static int NOTIFICATION_PUSH_CONTACT = 9;
	public static int NOTIFICATION_SUMMARY_INCOMING_CONTACT = 9;
	public static int NOTIFICATION_STREAMING_OVERQUOTA= 10;
	public static int NOTIFICATION_CALL_IN_PROGRESS = 11;
	public static int NOTIFICATION_MISSED_CALL = 12;
	public static int NOTIFICATION_SUMMARY_ACCEPTANCE_CONTACT = 13;
//	public static int NOTIFICATION_PRE_N_CHAT = 13;
	public static int NOTIFICATION_STORAGE_OVERQUOTA = 14;
	public static int NOTIFICATION_CHAT_UPLOAD = 15;
    public static int NOTIFICATION_UPLOAD_FOLDER = 16;
    public static int NOTIFICATION_UPLOAD_FINAL_FOLDER = 17;

	public static String NOTIFICATION_CHANNEL_DOWNLOAD_ID = "DownloadServiceNotification";
	public static String NOTIFICATION_CHANNEL_DOWNLOAD_NAME = "MEGA Download";
	public static String NOTIFICATION_CHANNEL_UPLOAD_ID = "UploadServiceNotification";
    public static String NOTIFICATION_CHANNEL_UPLOAD_ID_FOLDER = "FolderUploadServiceNotification";
	public static String NOTIFICATION_CHANNEL_UPLOAD_NAME = "MEGA File Upload";
    public static String NOTIFICATION_CHANNEL_UPLOAD_NAME_FOLDER = "MEGA Folder Upload";
	public static String NOTIFICATION_CHANNEL_CAMERA_UPLOADS_ID = "CameraUploadsServiceNotification";
	public static String NOTIFICATION_CHANNEL_CAMERA_UPLOADS_NAME = "MEGA Camera Uploads";
	public static String NOTIFICATION_CHANNEL_CHAT_ID = "ChatNotification";
	public static String NOTIFICATION_CHANNEL_CHAT_NAME = "MEGA Chat";
	public static String NOTIFICATION_CHANNEL_CHAT_SUMMARY_ID = "ChatSummaryNotification";
	public static String NOTIFICATION_CHANNEL_CHAT_SUMMARY_NAME = "MEGA Chat Summary";
	public static String NOTIFICATION_CHANNEL_CHAT_SUMMARY_NO_VIBRATE_ID = "ChatSummaryNotificationNoVibrate";
	public static String NOTIFICATION_CHANNEL_CHAT_SUMMARY_NO_VIBRATE_NAME = "MEGA Chat Summary (no vibration)";
	public static String NOTIFICATION_CHANNEL_INPROGRESS_MISSED_CALLS_ID = "InProgressMissedCallNotification";
	public static String NOTIFICATION_CHANNEL_INPROGRESS_MISSED_CALLS_NAME = "MEGA In Progress and Missed Calls";
	public static String NOTIFICATION_CHANNEL_INCOMING_CALLS_ID = "ChatIncomingCallNotification";
	public static String NOTIFICATION_CHANNEL_INCOMING_CALLS_NAME = "MEGA Incoming Calls";
	public static String NOTIFICATION_CHANNEL_CONTACTS_ID = "ContactNotification";
	public static String NOTIFICATION_CHANNEL_CONTACTS_NAME = "MEGA Contact";
	public static String NOTIFICATION_CHANNEL_CONTACTS_SUMMARY_ID = "ContactSummaryNotification";
	public static String NOTIFICATION_CHANNEL_CONTACTS_SUMMARY_NAME = "MEGA Contact Summary";
	public static String NOTIFICATION_CHANNEL_CLOUDDRIVE_ID = "CloudDriveNotification";
	public static String NOTIFICATION_CHANNEL_CLOUDDRIVE_NAME = "MEGA Cloud Drive";
	public static String NOTIFICATION_CHANNEL_CHAT_UPLOAD_ID = "ChatUploadServiceNotification";
	public static String NOTIFICATION_CHANNEL_CHAT_UPLOAD_NAME = "MEGA Chat Upload";
    public static String NOTIFICATION_CHANNEL_FCM_FETCHING_MESSAGE = "MEGA Fetching Incoming Messages";


	public static String CHAT_FOLDER = "My chat files";

	public static int RICH_WARNING_TRUE = 1;
	public static int RICH_WARNING_FALSE= 0;
	public static int RICH_WARNING_CONFIRMATION = 2;

	public static int TAKE_PICTURE_OPTION = 0;
	public static int TAKE_PROFILE_PICTURE = 1;

	final public static String MAIL_ANDROID = "androidfeedback@mega.nz";
	final public static String MAIL_SUPPORT = "support@mega.nz";

	public static int MIN_ITEMS_SCROLLBAR = 30;
	public static int MIN_ITEMS_SCROLLBAR_GRID = 200;
	public static int MIN_ITEMS_SCROLLBAR_CHAT = 20;

	public static long BUFFER_COMP = 1073741824;      // 1 GB
	public static int MAX_BUFFER_16MB = 16777216; // 16 MB
	public static int MAX_BUFFER_32MB = 33554432; // 32 MB

	public static String HIGH_PRIORITY_TRANSFER = "HIGH_PRIORITY_TRANSFER";

	public static String UPLOAD_APP_DATA_CHAT = "CHAT_UPLOAD";

	public static final Pattern EMAIL_ADDRESS
			= Pattern.compile(
			"[a-zA-Z0-9\\+\\.\\_\\%\\-\\&\\+]{1,256}" +
					"\\@" +
					"[a-zA-Z0-9][a-zA-Z0-9\\-]{0,64}" +
					"(" +
					"\\." +
					"[a-zA-Z0-9][a-zA-Z0-9\\-]{0,25}" +
					")+"
	);

	public static int FROM_INCOMING_SHARES= 140;
	public static int FROM_INBOX= 150;

	public static final int SNACKBAR_TYPE = 0;
	public static final int MESSAGE_SNACKBAR_TYPE = 1;
	public static final int NOT_SPACE_SNACKBAR_TYPE = 3;

<<<<<<< HEAD
	public static final int HEADER_VIEW_TYPE = 0;
	public static final int ITEM_VIEW_TYPE = 1;
=======
	public static final int FILE_LINK = 200;
	public static final int FOLDER_LINK = 201;
	public static final int CHAT_LINK = 202;
	public static final int CONTACT_LINK = 203;
	public static final int ERROR_LINK = -1;

	public static final String CONTACT_HANDLE = "contactHandle";
>>>>>>> c2cf5a48
}<|MERGE_RESOLUTION|>--- conflicted
+++ resolved
@@ -339,10 +339,9 @@
 	public static final int MESSAGE_SNACKBAR_TYPE = 1;
 	public static final int NOT_SPACE_SNACKBAR_TYPE = 3;
 
-<<<<<<< HEAD
 	public static final int HEADER_VIEW_TYPE = 0;
 	public static final int ITEM_VIEW_TYPE = 1;
-=======
+
 	public static final int FILE_LINK = 200;
 	public static final int FOLDER_LINK = 201;
 	public static final int CHAT_LINK = 202;
@@ -350,5 +349,5 @@
 	public static final int ERROR_LINK = -1;
 
 	public static final String CONTACT_HANDLE = "contactHandle";
->>>>>>> c2cf5a48
+
 }