--- conflicted
+++ resolved
@@ -394,103 +394,6 @@
     public static final String NODE_HANDLES = "NODE_HANDLES";
     public static final String HANDLE = "handle";
 
-<<<<<<< HEAD
-    public static final String SEPARATOR = File.separator;
-    public static final String[] FILE_LINK_REGEXS = {
-            "^https://mega\\.co\\.nz/#!.+$",
-            "^https://mega\\.nz/#!.+$",
-            "^https://mega\\.co\\.nz/file/.+$",
-            "^https://mega\\.nz/file/.+$",
-    };
-
-    public static final String[] CONFIRMATION_LINK_REGEXS = {
-            "^https://mega\\.co\\.nz/#confirm.+$",
-            "^https://mega\\.nz/#confirm.+$"
-    };
-
-    public static final String[] FOLDER_LINK_REGEXS = {
-            "^https://mega\\.co\\.nz/#F!.+$",
-            "^https://mega\\.nz/#F!.+$",
-            "^https://mega\\.co\\.nz/folder/.+$",
-            "^https://mega\\.nz/folder/.+$"
-    };
-
-    public static final String[] CHAT_LINK_REGEXS = {
-            "^https://mega\\.co\\.nz/chat/.+$",
-            "^https://mega\\.nz/chat/.+$"
-    };
-
-    public static final String[] PASSWORD_LINK_REGEXS = {
-            "^https://mega\\.co\\.nz/#P!.+$",
-            "^https://mega\\.nz/#P!.+$"
-    };
-
-    public static final String[] ACCOUNT_INVITATION_LINK_REGEXS = {
-            "^https://mega\\.co\\.nz/#newsignup.+$",
-            "^https://mega\\.nz/#newsignup.+$"
-    };
-
-    public static final String[] EXPORT_MASTER_KEY_LINK_REGEXS = {
-            "^https://mega\\.co\\.nz/#backup",
-            "^https://mega\\.nz/#backup"
-    };
-
-    public static final String[] NEW_MESSAGE_CHAT_LINK_REGEXS = {
-            "^https://mega\\.co\\.nz/#fm/chat",
-            "^https://mega\\.nz/#fm/chat"
-    };
-
-    public static final String[] CANCEL_ACCOUNT_LINK_REGEXS = {
-            "^https://mega\\.co\\.nz/#cancel.+$",
-            "^https://mega\\.nz/#cancel.+$"
-    };
-
-    public static final String[] VERIFY_CHANGE_MAIL_LINK_REGEXS = {
-            "^https://mega\\.co\\.nz/#verify.+$",
-            "^https://mega\\.nz/#verify.+$"
-    };
-
-    public static final String[] RESET_PASSWORD_LINK_REGEXS = {
-            "^https://mega\\.co\\.nz/#recover.+$",
-            "^https://mega\\.nz/#recover.+$"
-    };
-
-    public static final String[] PENDING_CONTACTS_LINK_REGEXS = {
-            "^https://mega\\.co\\.nz/#fm/ipc",
-            "^https://mega\\.nz/#fm/ipc"
-    };
-
-    public static final String[] HANDLE_LINK_REGEXS = {
-            "^https://mega\\.co\\.nz/#.+$",
-            "^https://mega\\.nz/#.+$"
-    };
-
-    public static final String[] CONTACT_LINK_REGEXS = {
-            "^https://mega\\.co\\.nz/C!.+$",
-            "^https://mega\\.nz/C!.+$"
-    };
-
-    public static final String[] MEGA_DROP_LINK_REGEXS = {
-            "^https://mega\\.co\\.nz/megadrop/.+$",
-            "^https://mega\\.nz/megadrop/.+$"
-    };
-
-    public static final String[] MEGA_BLOG_LINK_REGEXS = {
-            "^https://mega\\.co\\.nz/#blog",
-            "^https://mega\\.nz/#blog",
-            "^https://mega\\.nz/blog",
-            "^https://mega\\.co\\.nz/#blog.+$",
-            "^https://mega\\.nz/#blog.+$",
-            "^https://mega\\.nz/blog.+$"
-    };
-
-    public static final String[] REVERT_CHANGE_PASSWORD_LINK_REGEXS = {
-            "^https://mega\\.co\\.nz/#pwr.+$",
-            "^https://mega\\.co\\.nz/pwr.+$",
-            "^https://mega\\.nz/#pwr.+$",
-            "^https://mega\\.nz/pwr.+$"
-    };
-=======
     public static final int EMOJI_SIZE_EXTRA_SMALL = 10;
     public static final int EMOJI_SIZE_SMALL = 15;
     public static final int EMOJI_SIZE = 20;
@@ -500,95 +403,100 @@
     public static final int EMOJI_AVATAR_CALL_SMALL = 40;
     public static final int EMOJI_AVATAR_CALL_HIGH = 60;
 
+    public static final String SEPARATOR = File.separator;
 
     public static final String[] FILE_LINK_REGEXS = {
-			"^https://mega\\.co\\.nz/#!.+$",
-			"^https://mega\\.nz/#!.+$"
-	};
-
-	public static final String[] CONFIRMATION_LINK_REGEXS = {
-			"^https://mega\\.co\\.nz/#confirm.+$",
-			"^https://mega\\.nz/#confirm.+$"
-	};
-
-	public static final String[] FOLDER_DOWNLOAD_LINK_REGEXS = {
-			"^https://mega\\.co\\.nz/#F!.+$",
-			"^https://mega\\.nz/#F!.+$"
-	};
-
-	public static final String[] CHAT_LINK_REGEXS = {
-			"^https://mega\\.co\\.nz/chat/.+$",
-			"^https://mega\\.nz/chat/.+$"
-	};
-
-	public static final String[] PASSWORD_LINK_REGEXS = {
-			"^https://mega\\.co\\.nz/#P!.+$",
-			"^https://mega\\.nz/#P!.+$"
-	};
-
-	public static final String[] ACCOUNT_INVITATION_LINK_REGEXS = {
-			"^https://mega\\.co\\.nz/#newsignup.+$",
-			"^https://mega\\.nz/#newsignup.+$"
-	};
-
-	public static final String[] EXPORT_MASTER_KEY_LINK_REGEXS = {
-			"^https://mega\\.co\\.nz/#backup",
-			"^https://mega\\.nz/#backup"
-	};
-
-	public static final String[] NEW_MESSAGE_CHAT_LINK_REGEXS = {
-			"^https://mega\\.co\\.nz/#fm/chat",
-			"^https://mega\\.nz/#fm/chat"
-	};
-
-	public static final String[] CANCEL_ACCOUNT_LINK_REGEXS = {
-			"^https://mega\\.co\\.nz/#cancel.+$",
-			"^https://mega\\.nz/#cancel.+$"
-	};
-
-	public static final String[] VERIFY_CHANGE_MAIL_LINK_REGEXS = {
-			"^https://mega\\.co\\.nz/#verify.+$",
-			"^https://mega\\.nz/#verify.+$"
-	};
-
-	public static final String[] RESET_PASSWORD_LINK_REGEXS = {
-			"^https://mega\\.co\\.nz/#recover.+$",
-			"^https://mega\\.nz/#recover.+$"
-	};
-
-	public static final String[] PENDING_CONTACTS_LINK_REGEXS = {
-			"^https://mega\\.co\\.nz/#fm/ipc",
-			"^https://mega\\.nz/#fm/ipc"
-	};
-
-	public static final String[] HANDLE_LINK_REGEXS = {
-			"^https://mega\\.co\\.nz/#.+$",
-			"^https://mega\\.nz/#.+$"
-	};
-
-	public static final String[] CONTACT_LINK_REGEXS = {
-			"^https://mega\\.nz/C!.+$"
-	};
-
-	public static final String[] MEGA_DROP_LINK_REGEXS = {
-			"^https://mega\\.co\\.nz/megadrop/.+$",
-			"^https://mega\\.nz/megadrop/.+$"
-	};
-
-	public static final String[] MEGA_BLOG_LINK_REGEXS = {
-			"^https://mega\\.co\\.nz/#blog",
-			"^https://mega\\.nz/#blog",
-			"^https://mega\\.nz/blog",
-			"^https://mega\\.co\\.nz/#blog.+$",
-			"^https://mega\\.nz/#blog.+$",
-			"^https://mega\\.nz/blog.+$"
-	};
-
-	public static final String[] REVERT_CHANGE_PASSWORD_LINK_REGEXS = {
-			"^https://mega\\.co\\.nz/#pwr.+$",
-			"^https://mega\\.co\\.nz/pwr.+$",
-			"^https://mega\\.nz/#pwr.+$",
-			"^https://mega\\.nz/pwr.+$"
-	};
->>>>>>> 601be68e
+            "^https://mega\\.co\\.nz/#!.+$",
+            "^https://mega\\.nz/#!.+$",
+            "^https://mega\\.co\\.nz/file/.+$",
+            "^https://mega\\.nz/file/.+$",
+    };
+
+    public static final String[] CONFIRMATION_LINK_REGEXS = {
+            "^https://mega\\.co\\.nz/#confirm.+$",
+            "^https://mega\\.nz/#confirm.+$"
+    };
+
+    public static final String[] FOLDER_LINK_REGEXS = {
+            "^https://mega\\.co\\.nz/#F!.+$",
+            "^https://mega\\.nz/#F!.+$",
+            "^https://mega\\.co\\.nz/folder/.+$",
+            "^https://mega\\.nz/folder/.+$"
+    };
+
+    public static final String[] CHAT_LINK_REGEXS = {
+            "^https://mega\\.co\\.nz/chat/.+$",
+            "^https://mega\\.nz/chat/.+$"
+    };
+
+    public static final String[] PASSWORD_LINK_REGEXS = {
+            "^https://mega\\.co\\.nz/#P!.+$",
+            "^https://mega\\.nz/#P!.+$"
+    };
+
+    public static final String[] ACCOUNT_INVITATION_LINK_REGEXS = {
+            "^https://mega\\.co\\.nz/#newsignup.+$",
+            "^https://mega\\.nz/#newsignup.+$"
+    };
+
+    public static final String[] EXPORT_MASTER_KEY_LINK_REGEXS = {
+            "^https://mega\\.co\\.nz/#backup",
+            "^https://mega\\.nz/#backup"
+    };
+
+    public static final String[] NEW_MESSAGE_CHAT_LINK_REGEXS = {
+            "^https://mega\\.co\\.nz/#fm/chat",
+            "^https://mega\\.nz/#fm/chat"
+    };
+
+    public static final String[] CANCEL_ACCOUNT_LINK_REGEXS = {
+            "^https://mega\\.co\\.nz/#cancel.+$",
+            "^https://mega\\.nz/#cancel.+$"
+    };
+
+    public static final String[] VERIFY_CHANGE_MAIL_LINK_REGEXS = {
+            "^https://mega\\.co\\.nz/#verify.+$",
+            "^https://mega\\.nz/#verify.+$"
+    };
+
+    public static final String[] RESET_PASSWORD_LINK_REGEXS = {
+            "^https://mega\\.co\\.nz/#recover.+$",
+            "^https://mega\\.nz/#recover.+$"
+    };
+
+    public static final String[] PENDING_CONTACTS_LINK_REGEXS = {
+            "^https://mega\\.co\\.nz/#fm/ipc",
+            "^https://mega\\.nz/#fm/ipc"
+    };
+
+    public static final String[] HANDLE_LINK_REGEXS = {
+            "^https://mega\\.co\\.nz/#.+$",
+            "^https://mega\\.nz/#.+$"
+    };
+
+    public static final String[] CONTACT_LINK_REGEXS = {
+            "^https://mega\\.co\\.nz/C!.+$",
+            "^https://mega\\.nz/C!.+$"
+    };
+
+    public static final String[] MEGA_DROP_LINK_REGEXS = {
+            "^https://mega\\.co\\.nz/megadrop/.+$",
+            "^https://mega\\.nz/megadrop/.+$"
+    };
+
+    public static final String[] MEGA_BLOG_LINK_REGEXS = {
+            "^https://mega\\.co\\.nz/#blog",
+            "^https://mega\\.nz/#blog",
+            "^https://mega\\.nz/blog",
+            "^https://mega\\.co\\.nz/#blog.+$",
+            "^https://mega\\.nz/#blog.+$",
+            "^https://mega\\.nz/blog.+$"
+    };
+
+    public static final String[] REVERT_CHANGE_PASSWORD_LINK_REGEXS = {
+            "^https://mega\\.co\\.nz/#pwr.+$",
+            "^https://mega\\.co\\.nz/pwr.+$",
+            "^https://mega\\.nz/#pwr.+$",
+            "^https://mega\\.nz/pwr.+$"
+    };
 }