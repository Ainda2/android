--- conflicted
+++ resolved
@@ -144,245 +144,7 @@
     public static final int REQUEST_STORAGE_VOICE_CLIP = 12;
     public static final int REQUEST_CAMERA_TAKE_PICTURE = 13;
     public static final int REQUEST_WRITE_STORAGE_TAKE_PICTURE = 14;
-<<<<<<< HEAD
-	public static final int LOCATION_PERMISSION_REQUEST_CODE = 15;
-
-	public static final int TYPE_START_RECORD = 1;
-	public static final int TYPE_END_RECORD = 2;
-	public static final int TYPE_ERROR_RECORD = 3;
-
-	public static final int PRO_LITE = 4;
-	public static final int FREE = 0;
-	public static final int PRO_I = 1;
-	public static final int PRO_II = 2;
-	public static final int PRO_III = 3;
-
-	public static final int COLOR_STATUS_BAR_ACCENT = 1;
-	public static final int COLOR_STATUS_BAR_ZERO_DELAY = 2;
-	public static final int COLOR_STATUS_BAR_SEARCH = 3;
-	public static final int COLOR_STATUS_BAR_ZERO = 4;
-	public static final int COLOR_STATUS_BAR_SEARCH_DELAY = 5;
-
-	public static String ACTION_OPEN_MEGA_LINK = "OPEN_MEGA_LINK";
-	public static String ACTION_OPEN_MEGA_FOLDER_LINK = "OPEN_MEGA_FOLDER_LINK";
-	public static String ACTION_CANCEL_DOWNLOAD = "CANCEL_DOWNLOAD";
-//	public static String ACTION_CANCEL_UPLOAD = "CANCEL_UPLOAD";
-	public static String ACTION_CANCEL_CAM_SYNC = "CANCEL_CAM_SYNC";
-	public static String ACTION_IMPORT_LINK_FETCH_NODES = "IMPORT_LINK_FETCH_NODES";
-	public static String ACTION_FILE_EXPLORER_UPLOAD = "FILE_EXPLORER_UPLOAD";
-	public static String ACTION_FILE_PROVIDER = "ACTION_FILE_PROVIDER";
-	public static String ACTION_EXPLORE_ZIP = "EXPLORE_ZIP";
-	public static String EXTRA_PATH_ZIP = "PATH_ZIP";
-	public static String EXTRA_OPEN_FOLDER = "EXTRA_OPEN_FOLDER";
-	public static String ACTION_REFRESH_PARENTHANDLE_BROWSER = "REFRESH_PARENTHANDLE_BROWSER";
-	public static String ACTION_OVERQUOTA_STORAGE = "OVERQUOTA_STORAGE";
-	public static String ACTION_CHILD_UPLOADED_OK = "ACTION_CHILD_UPLOADED_OK";
-    public static String ACTION_CHILD_UPLOADED_FAILED = "ACTION_CHILD_UPLOADED_FAILED";
-	public static String ACTION_TAKE_SELFIE = "TAKE_SELFIE";
-	public static String ACTION_SHOW_TRANSFERS = "SHOW_TRANSFERS";
-	public static String ACTION_EXPORT_MASTER_KEY = "EXPORT_MASTER_KEY";
-	public static String ACTION_OPEN_FOLDER = "OPEN_FOLDER";
-	public static String ACTION_CANCEL_ACCOUNT = "CANCEL_ACCOUNT";
-	public static String ACTION_RESET_PASS = "RESET_PASS";
-	public static String ACTION_RESET_PASS_FROM_LINK = "RESET_PASS_FROM_LINK";
-	public static String ACTION_PASS_CHANGED = "PASS_CHANGED";
-	public static String ACTION_PARK_ACCOUNT = "PARK_ACCOUNT";
-	public static String ACTION_RESET_PASS_FROM_PARK_ACCOUNT = "RESET_PASS_FROM_PARK_ACCOUNT";
-	public static String ACTION_CHANGE_MAIL = "CHANGE_MAIL";
-	public static String ACTION_CHANGE_AVATAR = "CHANGE_AVATAR";
-	public static String ACTION_IPC = "IPC";
-	public static String ACTION_SHOW_MY_ACCOUNT = "ACTION_SHOW_MY_ACCOUNT";
-	public static String ACTION_CHAT_NOTIFICATION_MESSAGE = "ACTION_CHAT_MESSAGE";
-	public static String ACTION_CHAT_SUMMARY = "ACTION_CHAT_SUMMARY";
-	public static String ACTION_INCOMING_SHARED_FOLDER_NOTIFICATION = "ACTION_INCOMING_SHARED_FOLDER_NOTIFICATION";
-	public static String ACTION_OPEN_HANDLE_NODE = "ACTION_OPEN_HANDLE_NODE";
-	public static String ACTION_OPEN_FILE_LINK_ROOTNODES_NULL = "ACTION_OPEN_FILE_LINK_ROOTNODES_NULL";
-	public static String ACTION_OPEN_FOLDER_LINK_ROOTNODES_NULL = "ACTION_OPEN_FOLDER_LINK_ROOTNODES_NULL";
-	public static String ACTION_SHOW_SETTINGS = "ACTION_SHOW_SETTINGS";
-	public static String ACTION_SHOW_SETTINGS_STORAGE = "ACTION_SHOW_SETTINGS_STORAGE";
-	public static String ACTION_PRE_OVERQUOTA_STORAGE = "PRE_OVERQUOTA_STORAGE";
-    public static String ACTION_LOG_OUT = "ACTION_LOG_OUT";
-
-	public static String ACTION_OPEN_CHAT_LINK = "OPEN_CHAT_LINK";
-	public static String ACTION_JOIN_OPEN_CHAT_LINK = "JOIN_OPEN_CHAT_LINK";
-	public static String ACTION_CHAT_SHOW_MESSAGES = "CHAT_SHOW_MESSAGES";
-	public static String ACTION_CLEAR_CHAT = "CLEAR_CHAT";
-	public static String ACTION_UPDATE_ATTACHMENT = "UPDATE_ATTACHMENT";
-	public static String ACTION_OVERQUOTA_TRANSFER = "OVERQUOTA_TRANSFER";
-	public static String ACTION_SHOW_UPGRADE_ACCOUNT = "ACTION_SHOW_UPGRADE_ACCOUNT";
-	public static String ACTION_OPEN_CONTACTS_SECTION = "ACTION_OPEN_CONTACTS_SECTION";
-
-	public static String ACTION_RECOVERY_KEY_COPY_TO_CLIPBOARD = "ACTION_RECOVERY_KEY_COPY_TO_CLIPBOARD";
-
-	public static String ACTION_RECOVERY_KEY_EXPORTED = "RECOVERY_KEY_EXPORTED";
-	public static String ACTION_REQUEST_DOWNLOAD_FOLDER_LOGOUT = "REQUEST_DOWNLOAD_FOLDER_LOGOUT";
-
-	public static String ACTION_STORAGE_STATE_CHANGED = "ACTION_STORAGE_STATE_CHANGED";
-
-	public static String ACTION_SHOW_SNACKBAR_SENT_AS_MESSAGE = "ACTION_SHOW_SNACKBAR_SENT_AS_MESSAGE";
-
-	public static String BROADCAST_ACTION_INTENT_FILTER_UPDATE_POSITION = "INTENT_FILTER_UPDATE_POSITION";
-	public static String BROADCAST_ACTION_INTENT_FILTER_UPDATE_IMAGE_DRAG = "INTENT_FILTER_UPDATE_IMAGE_DRAG";
-	public static String BROADCAST_ACTION_INTENT_UPDATE_ACCOUNT_DETAILS = "INTENT_UPDATE_ACCOUNT_DETAILS";
-	public static String BROADCAST_ACTION_INTENT_UPDATE_2FA_SETTINGS = "INTENT_UPDATE_2FA_SETTINGS";
-	public static String BROADCAST_ACTION_INTENT_CONNECTIVITY_CHANGE = "INTENT_CONNECTIVITY_CHANGE";
-	public static String BROADCAST_ACTION_INTENT_CONNECTIVITY_CHANGE_DIALOG = "INTENT_CONNECTIVITY_CHANGE_DIALOG";
-	public static String BROADCAST_ACTION_INTENT_SETTINGS_UPDATED = "SETTINGS_UPDATED";
-	public static String BROADCAST_ACTION_INTENT_SSL_VERIFICATION_FAILED = "INTENT_SSL_VERIFICATION_FAILED";
-	public static String BROADCAST_ACTION_INTENT_SIGNAL_PRESENCE = "INTENT_SIGNAL_PRESENCE";
-	public static String BROADCAST_ACTION_INTENT_VOICE_CLIP_DOWNLOADED = "INTENT_VOICE_CLIP_DOWNLOADED";
-
-	final public static int FILE_BROWSER_ADAPTER = 2000;
-	final public static int CONTACT_FILE_ADAPTER = 2001;
-	final public static int RUBBISH_BIN_ADAPTER = 2002;
-	final public static int SHARED_WITH_ME_ADAPTER = 2003;
-	final public static int OFFLINE_ADAPTER = 2004;
-	final public static int FOLDER_LINK_ADAPTER = 2005;
-	final public static int SEARCH_ADAPTER = 2006;
-	final public static int PHOTO_SYNC_ADAPTER = 2007;
-	final public static int ZIP_ADAPTER = 2008;
-	final public static int OUTGOING_SHARES_ADAPTER = 2009;
-	final public static int INCOMING_SHARES_ADAPTER = 2010;
-	final public static int INBOX_ADAPTER = 2011;
-	final public static int INCOMING_REQUEST_ADAPTER = 2012;
-	final public static int OUTGOING_REQUEST_ADAPTER = 2013;
-	final public static int CAMERA_UPLOAD_ADAPTER = 2014;
-	final public static int INCOMING_SHARES_PROVIDER_ADAPTER = 2016;
-	final public static int CLOUD_DRIVE_PROVIDER_ADAPTER = 2017;
-	final public static int SEARCH_BY_ADAPTER = 2018;
-	final public static int FILE_LINK_ADAPTER = 2019;
-	final public static int FROM_CHAT = 2020;
-	final public static int CONTACT_SHARED_FOLDER_ADAPTER = 2021;
-    final public static int FILE_INFO_SHARED_CONTACT_ADAPTER = 2022;
-	final public static int GENERAL_OTHERS_ADAPTER = 2023;
-
-	final public static int ACCOUNT_DETAILS_MIN_DIFFERENCE = 5;
-	final public static int PAYMENT_METHODS_MIN_DIFFERENCE = 720;
-	final public static int PRICING_MIN_DIFFERENCE = 720;
-	final public static int EXTENDED_ACCOUNT_DETAILS_MIN_DIFFERENCE = 30;
-
-	final public static int CONTACT_TYPE_MEGA = 0;
-	final public static int CONTACT_TYPE_DEVICE = 1;
-	final public static int CONTACT_TYPE_BOTH = 2;
-
-	final public static int TYPE_VOICE_CLIP = 3;
-
-	public static int SELECT_RINGTONE = 2000;
-	public static int SELECT_NOTIFICATION_SOUND = SELECT_RINGTONE+1;
-
-	public static int DEVICE_ANDROID = 1;
-	public static int DEVICE_IOS = 2;
-
-	public static int NOTIFICATION_SUMMARY_CHAT = 0;
-	public static int NOTIFICATION_UPLOAD = 1;
-	public static int NOTIFICATION_DOWNLOAD = 2;
-	public static int NOTIFICATION_CAMERA_UPLOADS = 3;
-	public static int NOTIFICATION_DOWNLOAD_FINAL = 4;
-	public static int NOTIFICATION_UPLOAD_FINAL = 5;
-	public static int NOTIFICATION_CAMERA_UPLOADS_FINAL = 6;
-	public static int NOTIFICATION_PUSH_CLOUD_DRIVE = 7;
-	public static int NOTIFICATION_GENERAL_PUSH_CHAT = 8;
-	public static int NOTIFICATION_SUMMARY_INCOMING_CONTACT = 9;
-	public static int NOTIFICATION_STREAMING_OVERQUOTA= 10;
-	public static int NOTIFICATION_CALL_IN_PROGRESS = 11;
-	public static int NOTIFICATION_MISSED_CALL = 12;
-	public static int NOTIFICATION_SUMMARY_ACCEPTANCE_CONTACT = 13;
-	public static int NOTIFICATION_STORAGE_OVERQUOTA = 14;
-	public static int NOTIFICATION_CHAT_UPLOAD = 15;
-    public static int NOTIFICATION_UPLOAD_FOLDER = 16;
-    public static int NOTIFICATION_UPLOAD_FINAL_FOLDER = 17;
-
-	public static int SUCCESSFUL_VOICE_CLIP_TRANSFER = 1;
-	public static int ERROR_VOICE_CLIP_TRANSFER = 2;
-
-	public static String NOTIFICATION_CHANNEL_DOWNLOAD_ID = "DownloadServiceNotification";
-	public static String NOTIFICATION_CHANNEL_DOWNLOAD_NAME = "MEGA Download";
-	public static String NOTIFICATION_CHANNEL_UPLOAD_ID = "UploadServiceNotification";
-    public static String NOTIFICATION_CHANNEL_UPLOAD_ID_FOLDER = "FolderUploadServiceNotification";
-	public static String NOTIFICATION_CHANNEL_UPLOAD_NAME = "MEGA File Upload";
-    public static String NOTIFICATION_CHANNEL_UPLOAD_NAME_FOLDER = "MEGA Folder Upload";
-	public static String NOTIFICATION_CHANNEL_CAMERA_UPLOADS_ID = "CameraUploadsServiceNotification";
-	public static String NOTIFICATION_CHANNEL_CAMERA_UPLOADS_NAME = "MEGA Camera Uploads";
-	public static String NOTIFICATION_CHANNEL_CHAT_ID = "ChatNotification";
-	public static String NOTIFICATION_CHANNEL_CHAT_NAME = "MEGA Chat";
-	public static String NOTIFICATION_CHANNEL_CHAT_SUMMARY_ID = "ChatSummaryNotification";
-	public static String NOTIFICATION_CHANNEL_CHAT_SUMMARY_NAME = "MEGA Chat Summary";
-	public static String NOTIFICATION_CHANNEL_CHAT_SUMMARY_NO_VIBRATE_ID = "ChatSummaryNotificationNoVibrate";
-	public static String NOTIFICATION_CHANNEL_CHAT_SUMMARY_NO_VIBRATE_NAME = "MEGA Chat Summary (no vibration)";
-	public static String NOTIFICATION_CHANNEL_INPROGRESS_MISSED_CALLS_ID = "InProgressMissedCallNotification";
-	public static String NOTIFICATION_CHANNEL_INPROGRESS_MISSED_CALLS_NAME = "MEGA In Progress and Missed Calls";
-	public static String NOTIFICATION_CHANNEL_INCOMING_CALLS_ID = "ChatIncomingCallNotification";
-	public static String NOTIFICATION_CHANNEL_INCOMING_CALLS_NAME = "MEGA Incoming Calls";
-	public static String NOTIFICATION_CHANNEL_CONTACTS_ID = "ContactNotification";
-	public static String NOTIFICATION_CHANNEL_CONTACTS_NAME = "MEGA Contact";
-	public static String NOTIFICATION_CHANNEL_CONTACTS_SUMMARY_ID = "ContactSummaryNotification";
-	public static String NOTIFICATION_CHANNEL_CONTACTS_SUMMARY_NAME = "MEGA Contact Summary";
-	public static String NOTIFICATION_CHANNEL_CLOUDDRIVE_ID = "CloudDriveNotification";
-	public static String NOTIFICATION_CHANNEL_CLOUDDRIVE_NAME = "MEGA Cloud Drive";
-	public static String NOTIFICATION_CHANNEL_CHAT_UPLOAD_ID = "ChatUploadServiceNotification";
-	public static String NOTIFICATION_CHANNEL_CHAT_UPLOAD_NAME = "MEGA Chat Upload";
-    public static String NOTIFICATION_CHANNEL_FCM_FETCHING_MESSAGE = "MEGA Fetching Incoming Messages";
-
-
-	public static String CHAT_FOLDER = "My chat files";
-
-	public static int RICH_WARNING_TRUE = 1;
-	public static int RICH_WARNING_FALSE= 0;
-	public static int RICH_WARNING_CONFIRMATION = 2;
-
-	public static int TAKE_PICTURE_OPTION = 0;
-	public static int TAKE_PROFILE_PICTURE = 1;
-
-	final public static String MAIL_ANDROID = "androidfeedback@mega.nz";
-	final public static String MAIL_SUPPORT = "support@mega.nz";
-
-	public static int MIN_ITEMS_SCROLLBAR = 30;
-	public static int MIN_ITEMS_SCROLLBAR_GRID = 200;
-	public static int MIN_ITEMS_SCROLLBAR_CHAT = 20;
-
-	public static long BUFFER_COMP = 1073741824;      // 1 GB
-	public static int MAX_BUFFER_16MB = 16777216; // 16 MB
-	public static int MAX_BUFFER_32MB = 33554432; // 32 MB
-
-	public static String HIGH_PRIORITY_TRANSFER = "HIGH_PRIORITY_TRANSFER";
-
-	public static String UPLOAD_APP_DATA_CHAT = "CHAT_UPLOAD";
-
-	public static final Pattern EMAIL_ADDRESS
-			= Pattern.compile(
-			"[a-zA-Z0-9\\+\\.\\_\\%\\-\\&\\+]{1,256}" +
-					"\\@" +
-					"[a-zA-Z0-9][a-zA-Z0-9\\-]{0,64}" +
-					"(" +
-					"\\." +
-					"[a-zA-Z0-9][a-zA-Z0-9\\-]{0,25}" +
-					")+"
-	);
-
-	public static int FROM_INCOMING_SHARES= 140;
-	public static int FROM_INBOX= 150;
-
-	public static final int SNACKBAR_TYPE = 0;
-	public static final int MESSAGE_SNACKBAR_TYPE = 1;
-	public static final int NOT_SPACE_SNACKBAR_TYPE = 3;
-
-	public static final int FILE_LINK = 200;
-	public static final int FOLDER_LINK = 201;
-	public static final int CHAT_LINK = 202;
-	public static final int CONTACT_LINK = 203;
-	public static final int ERROR_LINK = -1;
-
-	public static final String CONTACT_HANDLE = "contactHandle";
-
-	public static final int EMOJI_SIZE_EXTRA_SMALL = 10;
-	public static final int EMOJI_SIZE_SMALL = 15;
-	public static final int EMOJI_SIZE = 20;
-	public static final int EMOJI_SIZE_MEDIUM = 25;
-	public static final int EMOJI_AVATAR_SIZE = 30;
-	public static final int EMOJI_SIZE_EXTRA_HIGH = 35;
-
-
-=======
+
     public static final int LOCATION_PERMISSION_REQUEST_CODE = 15;
 
     public static final int TYPE_START_RECORD = 1;
@@ -610,6 +372,13 @@
 
     public static final String CONTACT_HANDLE = "contactHandle";
 
+    public static final int EMOJI_SIZE_EXTRA_SMALL = 10;
+    public static final int EMOJI_SIZE_SMALL = 15;
+    public static final int EMOJI_SIZE = 20;
+    public static final int EMOJI_SIZE_MEDIUM = 25;
+    public static final int EMOJI_AVATAR_SIZE = 30;
+    public static final int EMOJI_SIZE_EXTRA_HIGH = 35;
+
 	public static final String[] FILE_LINK_REGEXS = {
 			"^https://mega\\.co\\.nz/#!.+$",
 			"^https://mega\\.nz/#!.+$"
@@ -699,5 +468,4 @@
 			"^https://mega\\.nz/#pwr.+$",
 			"^https://mega\\.nz/pwr.+$"
 	};
->>>>>>> 627a3ff6
 }