--- conflicted
+++ resolved
@@ -39,11 +39,8 @@
 	public static int REQUEST_CODE_GET_CONTACTS = 1026;
 	public static int REQUEST_CODE_FILE_INFO = 1027;
 	public static int REQUEST_CODE_REFRESH_STAGING = 1028;
-<<<<<<< HEAD
-	public static int REQUEST_CODE_SEND_LOCATION = 1028;
-=======
 	public static int REQUEST_CODE_DELETE_VERSIONS_HISTORY = 1029;
->>>>>>> 9330d7f6
+	public static int REQUEST_CODE_SEND_LOCATION = 1030;
 
 	public static String ACTION_REFRESH = "ACTION_REFRESH";
 	public static String ACTION_REFRESH_STAGING = "ACTION_REFRESH_STAGING";
