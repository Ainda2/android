package mega.privacy.android.app.utils;

import java.io.File;
import java.util.regex.Pattern;

public class Constants {

    public static final String PIN_4 = "4";
    public static final String PIN_6 = "6";
    public static final String PIN_ALPHANUMERIC = "alphanumeric";

    public static final int DEFAULT_AVATAR_WIDTH_HEIGHT = 250; //in pixels
    public static final int PHOTOS_UPLOAD_JOB_ID = 10096;
    public static final int BOOT_JOB_ID = 10097;
    public static final int CU_SYNC_INACTIVE_HEARTBEAT_JOB_ID = 10098;

    public static final int REQUEST_CODE_GET = 1000;
    public static final int REQUEST_CODE_SELECT_FOLDER_TO_MOVE = 1001;
    public static final int REQUEST_CODE_SELECT_FOLDER_TO_COPY = 1002;
    public static final int REQUEST_CODE_GET_LOCAL = 1003;
    public static final int REQUEST_CODE_SELECT_LOCAL_FOLDER = 1004;
    public static final int REQUEST_CODE_REFRESH = 1005;
    public static final int REQUEST_CODE_SORT_BY = 1006;
    public static final int REQUEST_CODE_SELECT_IMPORT_FOLDER = 1007;
    public static final int REQUEST_CODE_SELECT_FOLDER = 1008;
    public static final int REQUEST_CODE_SELECT_CONTACT = 1009;
    public static final int TAKE_PHOTO_CODE = 1010;
    public static final int WRITE_SD_CARD_REQUEST_CODE = 1011;
    public static final int REQUEST_CODE_SELECT_FILE = 1012;
    public static final int SET_PIN = 1013;
    public static final int REQUEST_CODE_TREE = 1014;
    public static final int TAKE_PICTURE_PROFILE_CODE = 1015;
    public static final int CHOOSE_PICTURE_PROFILE_CODE = 1016;
    public static final int REQUEST_INVITE_CONTACT_FROM_DEVICE = 1017;
    public static final int REQUEST_CREATE_CHAT = 1018;
    public static final int REQUEST_ADD_PARTICIPANTS = 1019;
    public static final int ENABLE_CHAT = 1020;
    public static final int REQUEST_SEND_CONTACTS = 1021;
    public static final int REQUEST_CODE_IMPORT_CHAT_NODE = 1022;
    public static final int REQUEST_CODE_IMPORT_CHAT_NODE_LIST = 1023;
    public static final int REQUEST_CODE_SELECT_CHAT = 1025;
    public static final int REQUEST_CODE_GET_CONTACTS = 1026;
    public static final int REQUEST_CODE_FILE_INFO = 1027;
    public static final int REQUEST_CODE_REFRESH_API_SERVER = 1028;
    public static final int REQUEST_CODE_DELETE_VERSIONS_HISTORY = 1029;
    public static final int REQUEST_CODE_SEND_LOCATION = 1030;
    public static final int REQUEST_CODE_COUNTRY_PICKER = 1031;
    public static final int REQUEST_CODE_VERIFY_CODE = 1032;
    public static final int REQUEST_CODE_SMS_VERIFICATION = 1033;
    public static final int REQUEST_CODE_PICK_GIF = 1034;
    public static final int REQUEST_CODE_SEND_LINK = 1035;
    public static final int REQUEST_CODE_SCAN_DOCUMENT = 1036;

    public static final String ACTION_REFRESH_AFTER_BLOCKED = "ACTION_REFRESH_AFTER_BLOCKED";
    public static final String ACTION_REFRESH = "ACTION_REFRESH";
    public static final String ACTION_REFRESH_API_SERVER = "ACTION_REFRESH_API_SERVER";
    public static final String ACTION_CREATE_ACCOUNT_EXISTS = "ACTION_CREATE_ACCOUNT_EXISTS";
    public static final String ACTION_CONFIRM = "MEGA_ACTION_CONFIRM";
    public static final String EXTRA_CONFIRMATION = "MEGA_EXTRA_CONFIRMATION";

    public static final String ACTION_FORWARD_MESSAGES = "ACTION_FORWARD_MESSAGES";
    public static final String ACTION_OPEN_QR = "ACTION_OPEN_QR";
    public static final String ACTION_TAKE_PICTURE = "ACTION_TAKE_PICTURE";
    public static final String ACTION_TAKE_PROFILE_PICTURE = "ACTION_TAKE_PROFILE_PICTURE";
    public static final String ACTION_PREVIEW_GIPHY = "ACTION_PREVIEW_GIPHY";

    public static final String SHOW_REPEATED_UPLOAD = "SHOW_REPEATED_UPLOAD";

    public static final String EXTRA_SERIALIZE_STRING = "SERIALIZE_STRING";

    public static final String EXTRA_NODE_HANDLE = "NODE_HANDLE";
    public static final String EXTRA_RESULT_TRANSFER = "RESULT_TRANSFER";
    public static final String EXTRA_TRANSFER_TYPE = "TRANSFER_TYPE";
    public static final String EXTRA_USER_NICKNAME = "EXTRA_USER_NICKNAME";

    public static final String FROM_HOME_PAGE = "FROM_HOME_PAGE";

    public static final String RESULT = "RESULT";
    public static final String ACCOUNT_BLOCKED_STRING = "ACCOUNT_BLOCKED_STRING";
    public static final String ACTION_SHOW_WARNING_ACCOUNT_BLOCKED = "ACTION_SHOW_WARNING_ACCOUNT_BLOCKED";

    public static final String EXTRA_STORAGE_STATE = "STORAGE_STATE";
    public static final String EXTRA_LINK = "EXTRA_LINK";
    public static final String EXTRA_KEY = "EXTRA_KEY";
    public static final String EXTRA_PASSWORD = "EXTRA_PASSWORD";

    public static final String EXTRA_MOVE_TO_CHAT_SECTION = "EXTRA_MOVE_TO_CHAT_SECTION";

    public static final String PREFERENCE_EMOJI = "emoji-recent-manager";
    public static final String PREFERENCE_REACTION = "reaction-recent-manager";
    public static final String PREFERENCE_VARIANT_EMOJI = "variant-emoji-manager";
    public static final String PREFERENCE_VARIANT_REACTION = "variant-reaction-manager";

    //MultipleRequestListener options
    public static final int MULTIPLE_MOVE = 0;
    public static final int MULTIPLE_SEND_RUBBISH = 1;
    //one file to many contacts
    public static final int MULTIPLE_CONTACTS_SEND_INBOX = 2;
    //many files to one contacts
    public static final int MULTIPLE_FILES_SEND_INBOX = 3;
    public static final int MULTIPLE_COPY = 4;
    public static final int MULTIPLE_REMOVE_SHARING_CONTACTS = 5;
    //one folder to many contacts
    public static final int MULTIPLE_CONTACTS_SHARE = 6;
    //one contact, many files
    public static final int MULTIPLE_FILE_SHARE = 7;
    public static final int MULTIPLE_LEAVE_SHARE = 8;

    public static final int MULTIPLE_REMOVE_CONTACT_SHARED_FOLDER = 9;
    public static final int MULTIPLE_CHAT_IMPORT = 10;
    public static final int MULTIPLE_CHANGE_PERMISSION = 12;
    public static final int MULTIPLE_RESTORED_FROM_RUBBISH = 13;

    public static final int CANCEL_ACCOUNT_2FA = 4000;
    public static final int CHANGE_MAIL_2FA = 4001;
    public static final int DISABLE_2FA = 4002;
    public static final int CHANGE_PASSWORD_2FA = 4003;

    public static final int MY_ACCOUNT_FRAGMENT = 5000;
    public static final int UPGRADE_ACCOUNT_FRAGMENT = 5001;
    public static final int OVERQUOTA_ALERT = 5003;
    public static final int BACKUP_RECOVERY_KEY_FRAGMENT = 5004;

    public static final int TOUR_FRAGMENT = 6000;
    public static final int LOGIN_FRAGMENT = 6001;
    public static final int CONFIRM_EMAIL_FRAGMENT = 6002;
    public static final int CHOOSE_ACCOUNT_FRAGMENT = 6003;
    public static final int CREATE_ACCOUNT_FRAGMENT = 604;

    public static final int ACHIEVEMENTS_FRAGMENT = 8000;
    public static final int BONUSES_FRAGMENT = 8001;
    public static final int INVITE_FRIENDS_FRAGMENT = 8002;
    public static final int INFO_ACHIEVEMENTS_FRAGMENT = 8003;

    public static final int SCROLL_TO_POSITION = 9000;
    public static final int UPDATE_IMAGE_DRAG = 9001;
    public static final int UPDATE_GET_PRICING = 9002;
    public static final int UPDATE_ACCOUNT_DETAILS = 9003;
    public static final int UPDATE_CREDIT_CARD_SUBSCRIPTION = 9004;
    public static final int UPDATE_PAYMENT_METHODS = 9005;

    public static final int GO_OFFLINE = 9006;
    public static final int GO_ONLINE = 9007;
    public static final int START_RECONNECTION = 9008;

    public static final int REQUEST_WRITE_STORAGE_FOR_LOGS = 0;
    public static final int REQUEST_WRITE_STORAGE = 1;
    public static final int REQUEST_CAMERA = 2;
    public static final int REQUEST_READ_CONTACTS = 3;
    public static final int REQUEST_RECORD_AUDIO = 4;
    public static final int REQUEST_UPLOAD_CONTACT = 5;
    public static final int REQUEST_READ_STORAGE = 6;

    public static final int REQUEST_DOWNLOAD_FOLDER = 7;

    public static final int REQUEST_READ_WRITE_STORAGE = 9;

    public static final int REQUEST_CAMERA_UPLOAD = 10;
    public static final int REQUEST_CAMERA_ON_OFF = 11;
    public static final int REQUEST_CAMERA_ON_OFF_FIRST_TIME = 12;
    public static final int WRITE_LOG = 13;

    public static final int RECORD_VOICE_CLIP = 11;
    public static final int REQUEST_STORAGE_VOICE_CLIP = 12;
    public static final int REQUEST_CAMERA_TAKE_PICTURE = 13;
    public static final int REQUEST_WRITE_STORAGE_TAKE_PICTURE = 14;

    public static final int LOCATION_PERMISSION_REQUEST_CODE = 15;
    public static final int REQUEST_WRITE_STORAGE_OFFLINE = 16;

    public static final int TYPE_START_RECORD = 1;
    public static final int TYPE_END_RECORD = 2;
    public static final int TYPE_ERROR_RECORD = 3;

    public static final int IMPORT_ONLY_OPTION = 0;
    public static final int FORWARD_ONLY_OPTION = 1;
    public static final int IMPORT_TO_SHARE_OPTION = 2;

    public static final int FREE = 0;
    public static final int PRO_I = 1;
    public static final int PRO_II = 2;
    public static final int PRO_III = 3;
    public static final int PRO_LITE = 4;
    public static final int BUSINESS = 100;

    public static final long DISABLED_RETENTION_TIME = 0;
    public static final int SECONDS_IN_HOUR = 3600;
    public static final int SECONDS_IN_DAY = SECONDS_IN_HOUR * 24;
    public static final int SECONDS_IN_WEEK = SECONDS_IN_DAY * 7;
    public static final int SECONDS_IN_MONTH_30 = SECONDS_IN_DAY * 30;
    public static final int SECONDS_IN_MONTH_31 = SECONDS_IN_DAY * 31;
    public static final int SECONDS_IN_YEAR = SECONDS_IN_DAY * 365;

    public static final int COLOR_STATUS_BAR_ACCENT = 1;
    public static final int COLOR_STATUS_BAR_ZERO_DELAY = 2;
    public static final int COLOR_STATUS_BAR_ZERO = 3;
    public static final int COLOR_STATUS_BAR_SEARCH_DELAY = 4;

    public static final String CONTACT_LINK_BASE_URL = "https://mega.nz/C!";
    public static final String DISPUTE_URL = "https://mega.nz/dispute";
    public static final String ACTION_OPEN_MEGA_LINK = "OPEN_MEGA_LINK";
    public static final String ACTION_OPEN_MEGA_FOLDER_LINK = "OPEN_MEGA_FOLDER_LINK";
    public static final String ACTION_CANCEL_DOWNLOAD = "CANCEL_DOWNLOAD";
    public static final String ACTION_CANCEL_CAM_SYNC = "CANCEL_CAM_SYNC";
    public static final String ACTION_IMPORT_LINK_FETCH_NODES = "IMPORT_LINK_FETCH_NODES";
    public static final String ACTION_FILE_EXPLORER_UPLOAD = "FILE_EXPLORER_UPLOAD";
    public static final String ACTION_FILE_PROVIDER = "ACTION_FILE_PROVIDER";
    public static final String ACTION_EXPLORE_ZIP = "EXPLORE_ZIP";
    public static final String EXTRA_PATH_ZIP = "PATH_ZIP";
    public static final String EXTRA_OPEN_FOLDER = "EXTRA_OPEN_FOLDER";
    public static final String ACTION_REFRESH_PARENTHANDLE_BROWSER = "REFRESH_PARENTHANDLE_BROWSER";
    public static final String ACTION_OVERQUOTA_STORAGE = "OVERQUOTA_STORAGE";
    public static final String ACTION_TAKE_SELFIE = "TAKE_SELFIE";
    public static final String ACTION_SHOW_TRANSFERS = "SHOW_TRANSFERS";
    public static final String ACTION_EXPORT_MASTER_KEY = "EXPORT_MASTER_KEY";
    public static final String ACTION_OPEN_FOLDER = "OPEN_FOLDER";
    public static final String ACTION_CANCEL_ACCOUNT = "CANCEL_ACCOUNT";
    public static final String ACTION_RESET_PASS = "RESET_PASS";
    public static final String ACTION_RESET_PASS_FROM_LINK = "RESET_PASS_FROM_LINK";
    public static final String ACTION_PASS_CHANGED = "PASS_CHANGED";
    public static final String ACTION_PARK_ACCOUNT = "PARK_ACCOUNT";
    public static final String ACTION_RESET_PASS_FROM_PARK_ACCOUNT = "RESET_PASS_FROM_PARK_ACCOUNT";
    public static final String ACTION_CHANGE_MAIL = "CHANGE_MAIL";
    public static final String ACTION_CHANGE_AVATAR = "CHANGE_AVATAR";
    public static final String ACTION_IPC = "IPC";
    public static final String ACTION_SHOW_MY_ACCOUNT = "ACTION_SHOW_MY_ACCOUNT";
    public static final String ACTION_CHAT_NOTIFICATION_MESSAGE = "ACTION_CHAT_MESSAGE";
    public static final String ACTION_CHAT_SUMMARY = "ACTION_CHAT_SUMMARY";
    public static final String ACTION_INCOMING_SHARED_FOLDER_NOTIFICATION = "ACTION_INCOMING_SHARED_FOLDER_NOTIFICATION";
    public static final String ACTION_OPEN_HANDLE_NODE = "ACTION_OPEN_HANDLE_NODE";
    public static final String ACTION_OPEN_FILE_LINK_ROOTNODES_NULL = "ACTION_OPEN_FILE_LINK_ROOTNODES_NULL";
    public static final String ACTION_OPEN_FOLDER_LINK_ROOTNODES_NULL = "ACTION_OPEN_FOLDER_LINK_ROOTNODES_NULL";
    public static final String ACTION_SHOW_SETTINGS = "ACTION_SHOW_SETTINGS";
    public static final String ACTION_SHOW_SETTINGS_STORAGE = "ACTION_SHOW_SETTINGS_STORAGE";
    public static final String ACTION_PRE_OVERQUOTA_STORAGE = "PRE_OVERQUOTA_STORAGE";
    public static final String ACTION_LOG_OUT = "ACTION_LOG_OUT";
    public static final String ACTION_LOG_IN = "ACTION_LOG_IN";

    public static final String OPENED_FROM_CHAT = "OPENED_FROM_CHAT";
    public static final String ACTION_OPEN_CHAT_LINK = "OPEN_CHAT_LINK";
    public static final String ACTION_JOIN_OPEN_CHAT_LINK = "JOIN_OPEN_CHAT_LINK";
    public static final String ACTION_CHAT_SHOW_MESSAGES = "CHAT_SHOW_MESSAGES";
    public static final String ACTION_UPDATE_ATTACHMENT = "UPDATE_ATTACHMENT";
    public static final String ACTION_OVERQUOTA_TRANSFER = "OVERQUOTA_TRANSFER";
    public static final String ACTION_SHOW_UPGRADE_ACCOUNT = "ACTION_SHOW_UPGRADE_ACCOUNT";
    public static final String ACTION_OPEN_CONTACTS_SECTION = "ACTION_OPEN_CONTACTS_SECTION";

    public static final String TYPE_EMOJI = "TYPE_EMOJI";
    public static final String TYPE_REACTION = "TYPE_REACTION";
    public static final String INVALID_REACTION = "INVALID_REACTION";

    public static final String ACTION_RECOVERY_KEY_COPY_TO_CLIPBOARD = "ACTION_RECOVERY_KEY_COPY_TO_CLIPBOARD";

    public static final String ACTION_RECOVERY_KEY_EXPORTED = "RECOVERY_KEY_EXPORTED";
    public static final String ACTION_REQUEST_DOWNLOAD_FOLDER_LOGOUT = "REQUEST_DOWNLOAD_FOLDER_LOGOUT";

    public static final String ACTION_STORAGE_STATE_CHANGED = "ACTION_STORAGE_STATE_CHANGED";

    public static final String ACTION_SHOW_SNACKBAR_SENT_AS_MESSAGE = "ACTION_SHOW_SNACKBAR_SENT_AS_MESSAGE";

    public static final String ACTION_RESTART_SERVICE = "ACTION_RESTART_SERVICE";
    public static final String ACTION_CHECK_COMPRESSING_MESSAGE = "ACTION_CHECK_COMPRESSING_MESSAGE";

    public static final String ACTION_SHARE_MSG = "ACTION_SHARE_MSG";
    public static final String ACTION_SHARE_NODE = "ACTION_SHARE_NODE";
    public static final String ACTION_REMOVE_LINK = "ACTION_REMOVE_LINK";
    public static final String ACTION_GET_LINK = "ACTION_GET_LINK";

    public static final String BROADCAST_ACTION_INTENT_FILTER_UPDATE_POSITION = "INTENT_FILTER_UPDATE_POSITION";
    public static final String BROADCAST_ACTION_INTENT_FILTER_UPDATE_IMAGE_DRAG = "INTENT_FILTER_UPDATE_IMAGE_DRAG";
    public static final String BROADCAST_ACTION_INTENT_FILTER_UPDATE_FULL_SCREEN = "INTENT_FILTER_UPDATE_FULL_SCREEN";

    public static final String BROADCAST_ACTION_INTENT_UPDATE_ACCOUNT_DETAILS = "INTENT_UPDATE_ACCOUNT_DETAILS";
    public static final String BROADCAST_ACTION_INTENT_UPDATE_2FA_SETTINGS = "INTENT_UPDATE_2FA_SETTINGS";
    public static final String BROADCAST_ACTION_INTENT_CONNECTIVITY_CHANGE = "INTENT_CONNECTIVITY_CHANGE";
    public static final String BROADCAST_ACTION_INTENT_CONNECTIVITY_CHANGE_DIALOG = "INTENT_CONNECTIVITY_CHANGE_DIALOG";
    public static final String BROADCAST_ACTION_INTENT_SETTINGS_UPDATED = "SETTINGS_UPDATED";
    public static final String BROADCAST_ACTION_INTENT_SSL_VERIFICATION_FAILED = "INTENT_SSL_VERIFICATION_FAILED";
    public static final String BROADCAST_ACTION_INTENT_SIGNAL_PRESENCE = "INTENT_SIGNAL_PRESENCE";
    public static final String BROADCAST_ACTION_INTENT_UPDATE_ORDER = "INTENT_UPDATE_ORDER";
    public static final String BROADCAST_ACTION_INTENT_UPDATE_VIEW = "INTENT_UPDATE_VIEW";
    public static final String BROADCAST_ACTION_INTENT_VOICE_CLIP_DOWNLOADED = "INTENT_VOICE_CLIP_DOWNLOADED";
    public static final String BROADCAST_ACTION_INTENT_BUSINESS_EXPIRED = "INTENT_BUSINESS_EXPIRED";
    public static final String BROADCAST_ACTION_INTENT_CHAT_ARCHIVED = "INTENT_CHAT_ARCHIVED";
    public static final String BROADCAST_ACTION_INTENT_CHAT_ARCHIVED_GROUP = "INTENT_CHAT_ARCHIVED_GROUP";
    public static final String BROADCAST_ACTION_INTENT_REFRESH_ADD_PHONE_NUMBER = "BROADCAST_ACTION_INTENT_REFRESH_ADD_PHONE_NUMBER";
    public static final String BROADCAST_ACTION_INTENT_UPDATE_PAUSE_NOTIFICATION = "BROADCAST_ACTION_INTENT_UPDATE_PAUSE_NOTIFICATION";
    public static final String BROADCAST_ACTION_INTENT_UPDATE_USER_DATA = "BROADCAST_ACTION_INTENT_UPDATE_USER_DATA";

    public static final String INTENT_EXTRA_KEY_HANDLE = "HANDLE";
    public static final String INTENT_EXTRA_KEY_FILE_NAME = "FILENAME";
    public static final String INTENT_EXTRA_KEY_SCREEN_POSITION = "screenPosition";
    public static final String INTENT_EXTRA_KEY_SCREEN_POSITION_FOR_SWIPE_DISMISS = "screenPositionForSwipeDismiss";
    public static final String INTENT_EXTRA_KEY_ADAPTER_TYPE = "adapterType";
    public static final String INTENT_EXTRA_KEY_VIEWER_FROM = "viewerFrom";
    public static final String INTENT_EXTRA_KEY_FROM_DOWNLOAD_SERVICE = "fromDownloadService";
    public static final String INTENT_EXTRA_KEY_INSIDE = "inside";
    public static final String INTENT_EXTRA_KEY_IS_URL = "isUrl";
    public static final String INTENT_EXTRA_KEY_POSITION = "position";
    public static final String INTENT_EXTRA_KEY_ORDER_GET_CHILDREN = "orderGetChildren";
    public static final String INTENT_EXTRA_KEY_PARENT_NODE_HANDLE = "parentNodeHandle";
    public static final String INTENT_EXTRA_KEY_HANDLES_NODES_SEARCH = "handlesNodesSearch";
    public static final String INTENT_EXTRA_KEY_ARRAY_OFFLINE = "ARRAY_OFFLINE";
    public static final String INTENT_EXTRA_KEY_OFFLINE_PATH_DIRECTORY = "offlinePathDirectory";
    public static final String INTENT_EXTRA_KEY_PATH = "path";
    public static final String INTENT_EXTRA_KEY_PATH_NAVIGATION = "pathNavigation";
    public static final String INTENT_EXTRA_KEY_IS_LIST = "isList";
    public static final String INTENT_EXTRA_KEY_IS_PLAYLIST = "IS_PLAYLIST";
    public static final String INTENT_EXTRA_KEY_REBUILD_PLAYLIST = "REBUILD_PLAYLIST";
    public static final String INTENT_EXTRA_KEY_FROM = "from";
    public static final String INTENT_EXTRA_KEY_COPY_FROM = "COPY_FROM";
    public static final String INTENT_EXTRA_KEY_MOVE_FROM = "MOVE_FROM";
    public static final String INTENT_EXTRA_KEY_MOVE_HANDLES = "MOVE_HANDLES";
    public static final String INTENT_EXTRA_KEY_MOVE_TO = "MOVE_TO";
    public static final String INTENT_EXTRA_KEY_COPY_HANDLES = "COPY_HANDLES";
    public static final String INTENT_EXTRA_KEY_COPY_TO = "COPY_TO";
    public static final String INTENT_EXTRA_KEY_IMPORT_TO = "IMPORT_TO";
    public static final String INTENT_EXTRA_KEY_CONTACT_EMAIL = "contactEmail";
    public static final String INTENT_EXTRA_KEY_LOCATION_FILE_INFO = "locationFileInfo";
    public static final String INTENT_EXTRA_KEY_OFFLINE_ADAPTER = "offline_adapter";
    public static final String INTENT_EXTRA_KEY_PARENT_HANDLE = "PARENT_HANDLE";
    public static final String INTENT_EXTRA_KEY_FRAGMENT_HANDLE = "fragmentHandle";
    public static final String INTENT_EXTRA_PENDING_MESSAGE_ID = "PENDING_MESSAGE_ID";
    public static final String INTENT_EXTRA_KEY_NEED_STOP_HTTP_SERVER = "NEED_STOP_HTTP_SERVER";
    public static final String INTENT_EXTRA_KEY_FIRST_LEVEL = "firstLevel";
    public static final String INTENT_EXTRA_KEY_CHAT_ID = "chatId";
    public static final String INTENT_EXTRA_KEY_MSG_ID = "msgId";
    public static final String INTENT_EXTRA_KEY_ENABLED = "enabled";
    public static final String INTENT_EXTRA_KEY_CONTACT_TYPE = "contactType";
    public static final String INTENT_EXTRA_KEY_CHAT = "chat";
    public static final String INTENT_EXTRA_KEY_TOOL_BAR_TITLE = "aBtitle";
    public static final String INTENT_EXTRA_IS_FROM_MEETING = "extra_is_from_meeting";

    public static final int FILE_BROWSER_ADAPTER = 2000;
    public static final int CONTACT_FILE_ADAPTER = 2001;
    public static final int RUBBISH_BIN_ADAPTER = 2002;
    public static final int SHARED_WITH_ME_ADAPTER = 2003;
    public static final int OFFLINE_ADAPTER = 2004;
    public static final int FOLDER_LINK_ADAPTER = 2005;
    public static final int SEARCH_ADAPTER = 2006;
    public static final int PHOTO_SYNC_ADAPTER = 2007;
    public static final int ZIP_ADAPTER = 2008;
    public static final int OUTGOING_SHARES_ADAPTER = 2009;
    public static final int INCOMING_SHARES_ADAPTER = 2010;
    public static final int INBOX_ADAPTER = 2011;
    public static final int INCOMING_REQUEST_ADAPTER = 2012;
    public static final int OUTGOING_REQUEST_ADAPTER = 2013;
    public static final int CAMERA_UPLOAD_ADAPTER = 2014;
    public static final int INCOMING_SHARES_PROVIDER_ADAPTER = 2016;
    public static final int CLOUD_DRIVE_PROVIDER_ADAPTER = 2017;
    public static final int SEARCH_BY_ADAPTER = 2018;
    public static final int FILE_LINK_ADAPTER = 2019;
    public static final int FROM_CHAT = 2020;
    public static final int CONTACT_SHARED_FOLDER_ADAPTER = 2021;
    public static final int FILE_INFO_SHARED_CONTACT_ADAPTER = 2022;
    public static final int GENERAL_OTHERS_ADAPTER = 2023;
    public static final int RECENTS_ADAPTER = 2024;
    public static final int LINKS_ADAPTER = 2025;
    public static final int PHOTOS_BROWSE_ADAPTER = 2026;
    public static final int PHOTOS_SEARCH_ADAPTER = 2027;
    public static final int AUDIO_BROWSE_ADAPTER = 2028;
    public static final int AUDIO_SEARCH_ADAPTER = 2029;
    public static final int DOCUMENTS_BROWSE_ADAPTER = 2030;
    public static final int DOCUMENTS_SEARCH_ADAPTER = 2031;
    public static final int VIDEO_BROWSE_ADAPTER = 2032;
    public static final int VIDEO_SEARCH_ADAPTER = 2033;
    public static final int RECENTS_BUCKET_ADAPTER = 2034;
    public static final int VERSIONS_ADAPTER = 2035;

    public static final int VIEWER_FROM_PHOTOS = 1;
    public static final int VIEWER_FROM_INCOMING_SHARES = 2;
    public static final int VIEWER_FROM_OUTGOING_SHARES = 3;
    public static final int VIEWER_FROM_LINKS = 4;
    public static final int VIEWER_FROM_DOCUMENTS = 5;
    public static final int VIEWER_FROM_VIDEOS = 6;
    public static final int VIEWER_FROM_OFFLINE = 7;
    public static final int VIEWER_FROM_RECETS_BUCKET = 8;
    public static final int VIEWER_FROM_CUMU = 9;
    public static final int VIEWER_FROM_RECETS = 10;
    public static final int VIEWER_FROM_CONTACT_FILE_LIST = 11;
    public static final int VIEWER_FROM_FOLDER_LINK = 12;
    public static final int VIEWER_FROM_ZIP_BROWSER = 13;
    public static final int VIEWER_FROM_FILE_BROWSER = 14;
    public static final int VIEWER_FROM_INBOX = 15;
    public static final int VIEWER_FROM_RUBBISH_BIN = 16;
    public static final int VIEWER_FROM_SEARCH = 17;

    public static final String NOTIFICATIONS_ENABLED = "NOTIFICATIONS_ENABLED";
    public static final String NOTIFICATIONS_30_MINUTES = "NOTIFICATIONS_30_MINUTES";
    public static final String NOTIFICATIONS_1_HOUR = "NOTIFICATIONS_1_HOUR";
    public static final String NOTIFICATIONS_6_HOURS = "NOTIFICATIONS_6_HOURS";
    public static final String NOTIFICATIONS_24_HOURS = "NOTIFICATIONS_24_HOURS";
    public static final String NOTIFICATIONS_DISABLED_X_TIME = "NOTIFICATIONS_DISABLED_X_TIME";
    public static final String NOTIFICATIONS_DISABLED = "NOTIFICATIONS_DISABLED";
    public static final String NOTIFICATIONS_DISABLED_UNTIL_TOMORROW_MORNING = "NOTIFICATIONS_DISABLED_UNTIL_TOMORROW_MORNING";
    public static final String NOTIFICATIONS_DISABLED_UNTIL_THIS_MORNING = "NOTIFICATIONS_DISABLED_UNTIL_THIS_MORNING";
    public static final int ACCOUNT_DETAILS_MIN_DIFFERENCE = 5;
    public static final int PAYMENT_METHODS_MIN_DIFFERENCE = 720;
    public static final int PRICING_MIN_DIFFERENCE = 720;
    public static final int EXTENDED_ACCOUNT_DETAILS_MIN_DIFFERENCE = 30;

    public static final String HISTORY_RETENTION_DISABLED = "HISTORY_RETENTION_DISABLED";
    public static final String HISTORY_RETENTION_1_DAY = "HISTORY_RETENTION_1_DAY";
    public static final String HISTORY_RETENTION_1_WEEK = "HISTORY_RETENTION_1_WEEK";
    public static final String HISTORY_RETENTION_1_MONTH = "HISTORY_RETENTION_1_MONTH";
    public static final String HISTORY_RETENTION_CUSTOM = "HISTORY_RETENTION_CUSTOM";

    public static final int CONTACT_TYPE_MEGA = 0;
    public static final int CONTACT_TYPE_DEVICE = 1;
    public static final int CONTACT_TYPE_BOTH = 2;

    public static final int TYPE_VOICE_CLIP = 3;

    public static final int SELECT_RINGTONE = 2000;
    public static final int SELECT_NOTIFICATION_SOUND = SELECT_RINGTONE + 1;

    public static final int DEVICE_ANDROID = 1;
    public static final int DEVICE_HUAWEI = 4;
    public static final int DEVICE_IOS = 2;

    public static final int NOTIFICATION_SUMMARY_CHAT = 0;
    public static final int NOTIFICATION_UPLOAD = 1;
    public static final int NOTIFICATION_DOWNLOAD = 2;
    public static final int NOTIFICATION_CAMERA_UPLOADS = 3;
    public static final int NOTIFICATION_DOWNLOAD_FINAL = 4;
    public static final int NOTIFICATION_UPLOAD_FINAL = 5;
    public static final int NOTIFICATION_CAMERA_UPLOADS_FINAL = 6;
    public static final int NOTIFICATION_PUSH_CLOUD_DRIVE = 7;
    public static final int NOTIFICATION_GENERAL_PUSH_CHAT = 8;
    public static final int NOTIFICATION_SUMMARY_INCOMING_CONTACT = 9;
    public static final int NOTIFICATION_STREAMING_OVERQUOTA = 10;
    public static final int NOTIFICATION_CALL_IN_PROGRESS = 11;
    public static final int NOTIFICATION_MISSED_CALL = 12;
    public static final int NOTIFICATION_SUMMARY_ACCEPTANCE_CONTACT = 13;
    public static final int NOTIFICATION_STORAGE_OVERQUOTA = 14;
    public static final int NOTIFICATION_CHAT_UPLOAD = 15;
    public static final int NOTIFICATION_UPLOAD_FOLDER = 16;
    public static final int NOTIFICATION_UPLOAD_FINAL_FOLDER = 17;

    public static final int SUCCESSFUL_VOICE_CLIP_TRANSFER = 1;
    public static final int ERROR_VOICE_CLIP_TRANSFER = 2;

    public static final String NOTIFICATION_CHANNEL_DOWNLOAD_ID = "DownloadServiceNotification";
    public static final String NOTIFICATION_CHANNEL_DOWNLOAD_NAME = "MEGA Download";
    public static final String NOTIFICATION_CHANNEL_UPLOAD_ID = "UploadServiceNotification";
    public static final String NOTIFICATION_CHANNEL_UPLOAD_ID_FOLDER = "FolderUploadServiceNotification";
    public static final String NOTIFICATION_CHANNEL_UPLOAD_NAME = "MEGA File Upload";
    public static final String NOTIFICATION_CHANNEL_UPLOAD_NAME_FOLDER = "MEGA Folder Upload";
    public static final String NOTIFICATION_CHANNEL_CAMERA_UPLOADS_ID = "CameraUploadsServiceNotification";
    public static final String NOTIFICATION_CHANNEL_CAMERA_UPLOADS_NAME = "MEGA Camera Uploads";
    public static final String NOTIFICATION_CHANNEL_CHAT_ID = "ChatNotification";
    public static final String NOTIFICATION_CHANNEL_CHAT_NAME = "MEGA Chat";
    public static final String NOTIFICATION_CHANNEL_CHAT_SUMMARY_ID = "ChatSummaryNotification";
    public static final String NOTIFICATION_CHANNEL_CHAT_SUMMARY_ID_V2 = "ChatSummaryNotificationV2";
    public static final String NOTIFICATION_CHANNEL_CHAT_SUMMARY_NAME = "MEGA Chat Summary";
    public static final String NOTIFICATION_CHANNEL_CHAT_SUMMARY_NO_VIBRATE_ID = "ChatSummaryNotificationNoVibrate";
    public static final String NOTIFICATION_CHANNEL_CHAT_SUMMARY_NO_VIBRATE_NAME = "MEGA Chat Summary (no vibration)";
    public static final String NOTIFICATION_CHANNEL_INPROGRESS_MISSED_CALLS_ID = "InProgressMissedCallNotification";
    public static final String NOTIFICATION_CHANNEL_INPROGRESS_MISSED_CALLS_NAME = "MEGA In Progress and Missed Calls";
    public static final String NOTIFICATION_CHANNEL_INCOMING_CALLS_ID = "ChatIncomingCallNotification";
    public static final String NOTIFICATION_CHANNEL_INCOMING_CALLS_NO_VIBRATE_ID = "ChatIncomingCallNotificationNoVibrate";
    public static final String NOTIFICATION_CHANNEL_INCOMING_CALLS_NO_VIBRATE_NAME = "MEGA Incoming Calls (no vibration)";
    public static final String NOTIFICATION_CHANNEL_INCOMING_CALLS_NAME = "MEGA Incoming Calls";
    public static final String NOTIFICATION_CHANNEL_CONTACTS_ID = "ContactNotification";
    public static final String NOTIFICATION_CHANNEL_CONTACTS_NAME = "MEGA Contact";
    public static final String NOTIFICATION_CHANNEL_CONTACTS_SUMMARY_ID = "ContactSummaryNotification";
    public static final String NOTIFICATION_CHANNEL_CONTACTS_SUMMARY_NAME = "MEGA Contact Summary";
    public static final String NOTIFICATION_CHANNEL_CLOUDDRIVE_ID = "CloudDriveNotification";
    public static final String NOTIFICATION_CHANNEL_CLOUDDRIVE_NAME = "MEGA Cloud Drive";
    public static final String NOTIFICATION_CHANNEL_CHAT_UPLOAD_ID = "ChatUploadServiceNotification";
    public static final String NOTIFICATION_CHANNEL_CHAT_UPLOAD_NAME = "MEGA Chat Upload";
    public static final String NOTIFICATION_CHANNEL_FCM_FETCHING_MESSAGE = "MEGA Fetching Incoming Messages";
    public static final String NOTIFICATION_CHANNEL_AUDIO_PLAYER_ID = "AudioPlayerNotification";
    public static final String CHAT_FOLDER = "My chat files";
    public static final String AUTHORITY_STRING_FILE_PROVIDER = "mega.privacy.android.app.providers.fileprovider";
    public static final String TYPE_TEXT_PLAIN = "text/plain";

    public static final int RICH_WARNING_TRUE = 1;
    public static final int RICH_WARNING_FALSE = 0;
    public static final int RICH_WARNING_CONFIRMATION = 2;

    public static final int TAKE_PICTURE_OPTION = 0;
    public static final int TAKE_PROFILE_PICTURE = 1;
    public static final int START_CALL_PERMISSIONS = 2;
    public static final int RETURN_CALL_PERMISSIONS = 3;

    public static int TYPE_LEFT = -1;
    public static int TYPE_JOIN = 1;
    public static int TYPE_NETWORK_QUALITY = 2;
    public static int TYPE_AUDIO = 3;
    public static int TYPE_VIDEO = 4;
    public static int TYPE_RECONNECTING = 5;
    public static int TYPE_SINGLE_PARTICIPANT = 6;
    public static int TYPE_NO_CONNECTION = 7;

    public static final String MAIL_ANDROID = "androidfeedback@mega.nz";
    public static final String MAIL_SUPPORT = "support@mega.nz";

    //link for introduction end to end encryption
    public static final String URL_E2EE = "https://mega.nz/security";

    public static final int MIN_ITEMS_SCROLLBAR = 30;
    public static final int MIN_ITEMS_SCROLLBAR_GRID = 200;
    public static final int MIN_ITEMS_SCROLLBAR_CHAT = 20;
    public static final int MIN_ITEMS_SCROLLBAR_CONTACT = 20;

    public static final long BUFFER_COMP = 1073741824;      // 1 GB
    public static final int MAX_BUFFER_16MB = 16777216; // 16 MB
    public static final int MAX_BUFFER_32MB = 33554432; // 32 MB
    public static final int MAX_AUTOAWAY_TIMEOUT = 1457; //in minute, the max value supported by SDK

    public static final String HIGH_PRIORITY_TRANSFER = "HIGH_PRIORITY_TRANSFER";

    //Transfers app data parameters
    public static final String APP_DATA_VOICE_CLIP = "VOICE_CLIP";
    public static final String APP_DATA_CHAT = "CHAT_UPLOAD";
    public static final String APP_DATA_CU = "CU_UPLOAD";
    public static final String APP_DATA_SD_CARD = "SD_CARD_DOWNLOAD";
    public static final String APP_DATA_TXT_FILE = "TXT_FILE_UPLOAD";
    //Indicates the data after it, is the value of a transfer parameter
    public static final String APP_DATA_INDICATOR = ">";
    //Indicates the data after it, is a new transfer parameter
    public static final String APP_DATA_SEPARATOR = "-";
    //Indicates the data after it, is a new AppData due to a repeated transfer
    public static final String APP_DATA_REPEATED_TRANSFER_SEPARATOR = "!";

    public static final String AVATAR_PRIMARY_COLOR = "AVATAR_PRIMARY_COLOR";
    public static final String AVATAR_GROUP_CHAT_COLOR = "AVATAR_GROUP_CHAT_COLOR";
    public static final String AVATAR_PHONE_COLOR = "AVATAR_PHONE_COLOR";

    public static final int MAX_REACTIONS_PER_USER = 24;
    public static final int MAX_REACTIONS_PER_MESSAGE = 50;

    public static final int REACTION_ERROR_TYPE_MESSAGE = -1;
    public static final int REACTION_ERROR_DEFAULT_VALUE = 0;
    public static final int REACTION_ERROR_TYPE_USER = 1;

    /**
     * A phone number pattern, which length should be in 5-22, and the beginning can have a '+'.
     */
    public static final Pattern PHONE_NUMBER_REGEX = Pattern.compile("^[+]?[0-9]{5,22}$");

    public static final Pattern EMAIL_ADDRESS
            = Pattern.compile(
            "[a-zA-Z0-9\\+\\.\\_\\%\\-\\&\\+]{1,256}" +
                    "\\@" +
                    "[a-zA-Z0-9][a-zA-Z0-9\\-]{0,64}" +
                    "(" +
                    "\\." +
                    "[a-zA-Z0-9][a-zA-Z0-9\\-]{0,25}" +
                    ")+"
    );

    /**
     * A node name must not contain these characters.
     */
    public static final Pattern NODE_NAME_REGEX = Pattern.compile("[*|\\?:\"<>\\\\\\\\/]");

    public static final int FROM_INCOMING_SHARES = 140;
    public static final int FROM_INBOX = 150;
    public static final int FROM_OTHERS = 0;

    public static final int SNACKBAR_TYPE = 0;
    public static final int MESSAGE_SNACKBAR_TYPE = 1;
    public static final int MUTE_NOTIFICATIONS_SNACKBAR_TYPE = 2;
    public static final int NOT_SPACE_SNACKBAR_TYPE = 3;
    public static final int PERMISSIONS_TYPE = 4;
    public static final int INVITE_CONTACT_TYPE = 5;
    public static final int SNACKBAR_IMCOMPATIBILITY_TYPE = 6;

    public static final int INFO_ANIMATION = 3000;
    public static final int QUICK_INFO_ANIMATION = 500;

    public static final int HEADER_VIEW_TYPE = 0;
    public static final int ITEM_VIEW_TYPE = 1;
    public static final int ITEM_PROGRESS = 2;

    public static final int FILE_LINK = 200;
    public static final int FOLDER_LINK = 201;
    public static final int CHAT_LINK = 202;
    public static final int CONTACT_LINK = 203;
    public static final int ERROR_LINK = -1;

    public static final int BACK_PRESS_NOT_HANDLED = 0;
    public static final int BACK_PRESS_HANDLED = 1;

    public static final int SCROLLING_UP_DIRECTION = -1;

    public static final String CONTACT_HANDLE = "contactHandle";
    public static final String SHOW_SNACKBAR = "SHOW_SNACKBAR";
    public static final String CHAT_ID = "CHAT_ID";
    public static final String MESSAGE_ID = "messageId";
    public static final String CALL_ID = "callId";
    public static final String CHAT_ID_OF_CURRENT_CALL = "chatHandleInProgress";
    public static final String CHAT_ID_OF_INCOMING_CALL = "chatHandleToAnswer";
    public static final String SECOND_CALL = "SECOND_CALL";
    public static final String PEER_ID = "peerId";
    public static final String CLIENT_ID = "clientId";
    public static final String CHAT_TITLE = "CHAT_TITLE";
    public static final String SELECTED_CONTACTS = "SELECTED_CONTACTS";
    public static final String NODE_HANDLES = "NODE_HANDLES";
    public static final String NAME = "name";
    public static final String HANDLE = "handle";
    public static final String EMAIL = "email";
    public static final String UNKNOWN_USER_NAME_AVATAR = "unknown";
    public static final String VISIBLE_FRAGMENT = "VISIBLE_FRAGMENT";
    public static final String SELECTED_CHATS = "SELECTED_CHATS";
    public static final String SELECTED_USERS = "SELECTED_USERS";
    public static final String ID_MESSAGES = "ID_MESSAGES";
    public static final String USER_HANDLES = "USER_HANDLES";
    public static final String URL_FILE_LINK = "URL_FILE_LINK";
    public static final String OPEN_SCAN_QR = "OPEN_SCAN_QR";
    public static final String TYPE_CAMERA = "TYPE_CAMERA";
    public static final String CHAT_LINK_EXTRA = "CHAT_LINK";
    public static final String WAITING_FOR_CALL = "WAITING_FOR_CALL";
    public static final String USER_WAITING_FOR_CALL = "USER_WAITING_FOR_CALL";
    public static final String TYPE_CALL_PERMISSION = "TYPE_CALL_PERMISSION";
    public static final String VOLUME_CHANGED_ACTION = "android.media.VOLUME_CHANGED_ACTION";
    public static final String EXTRA_VOLUME_STREAM_VALUE = "android.media.EXTRA_VOLUME_STREAM_VALUE";
    public static final String EXTRA_VOLUME_STREAM_TYPE = "android.media.EXTRA_VOLUME_STREAM_TYPE";
    public static final String COPIED_TEXT_LABEL = "Copied Text";
    public static final String PLAIN_TEXT_SHARE_TYPE = "text/plain";
    public static final String IS_FROM_CONTACTS = "IS_FROM_CONTACTS";
    public static final String IS_FLOATING_WINDOW = "IS_FLOATING_WINDOW";

    public static final int INVALID_POSITION = -1;
    public static final int INVALID_ID = -1;
    public static final String INVALID_OPTION = "-1";
    public static final int INVALID_TYPE_PERMISSIONS = -1;
    public static final int INVALID_VOLUME = -1;
    public static final int INVALID_DIMENSION = -1;
    public static final int INVALID_VIEW_TYPE = -1;
    public static final int INVALID_CALL_STATUS = -1;
    public static final int INVALID_CALL = -1;

    public static final String POSITION_SELECTED_MESSAGE = "POSITION_SELECTED_MESSAGE";

    public static final String SHOW_MESSAGE_UPLOAD_STARTED = "SHOW_MESSAGE_UPLOAD_STARTED";
    public static final String NUMBER_UPLOADS = "NUMBER_UPLOADS";

    public static final String ACTION_CHAT_OPEN = "ACTION_CHAT_OPEN";

    public static final int MAX_WIDTH_CONTACT_NAME_LAND = 450;
    public static final int MAX_WIDTH_CONTACT_NAME_PORT = 200;
    public static final int MAX_WIDTH_CONTACT_NAME_GRID_LAND = 150;
    public static final int MAX_WIDTH_CONTACT_NAME_GRID_PORT = 120;
    public static final int EMOJI_SIZE = 20;
    public static final int EMOJI_SIZE_MEDIUM = 25;
    public static final int EMOJI_SIZE_HIGH = 30;
    public static final int EMOJI_SIZE_EXTRA_HIGH = 35;
    public static final int EMOJI_AVATAR_CALL_SMALL = 40;
    public static final int MAX_ALLOWED_CHARACTERS_AND_EMOJIS = 28;
    public static final int MAX_WIDTH_BOTTOM_SHEET_DIALOG_LAND = 350;
    public static final int MAX_WIDTH_BOTTOM_SHEET_DIALOG_PORT = 200;
    public static final int MAX_WIDTH_ADD_CONTACTS = 60;
    public static final int AVATAR_SIZE_CALLS = 50;
    public static final int AVATAR_SIZE_GRID = 75;
    public static final int AVATAR_SIZE = 150;
    public static final float MEETING_BOTTOM_MARGIN = 40f;
    public static final float MEETING_BOTTOM_MARGIN_WITH_KEYBOARD = 10f;
    public static final float MIN_MEETING_HEIGHT_CHANGE = 200;

    //Thumbnail dimens
    public static final float THUMB_CORNER_RADIUS_DP = 4;
    public static final int THUMB_SIZE_DP = 40;
    public static final int THUMB_MARGIN_DP = 16;
    public static final int ICON_SIZE_DP = 48;
    public static final int ICON_MARGIN_DP = 12;

    // Thumbnail dimens for Browse file page
    public static final int THUMBNAIL_SIZE_DP = 36;
    public static final int THUMBNAIL_MARGIN_DP = 18;

    public static final int AUDIO_MANAGER_PLAY_VOICE_CLIP = 0;
    public static final int AUDIO_MANAGER_CALL_RINGING = 1;
    public static final int AUDIO_MANAGER_CALL_IN_PROGRESS = 2;
    public static final int AUDIO_MANAGER_CALL_OUTGOING = 3;
    public static final int AUDIO_MANAGER_CREATING_JOINING_MEETING = 4;

    public static final int CHECK_LINK_TYPE_UNKNOWN_LINK = 0;
    public static final int CHECK_LINK_TYPE_CHAT_LINK = 1;
    public static final int CHECK_LINK_TYPE_MEETING_LINK = 2;

    public static final String SEPARATOR = File.separator;

    public static final String[] MEGA_REGEXS = {
            "^https://mega\\.co\\.nz.+$",
            "^https://mega\\.nz.+$",
    };

    public static final String[] FILE_LINK_REGEXS = {
            "^https://mega\\.co\\.nz/.*#!.+$",
            "^https://mega\\.nz/.*#!.+$",
            "^https://mega\\.co\\.nz/file/.+$",
            "^https://mega\\.nz/file/.+$",
    };

    public static final String[] CONFIRMATION_LINK_REGEXS = {
            "^https://mega\\.co\\.nz/.*#confirm.+$",
            "^https://mega\\.nz/.*#confirm.+$"
    };

    public static final String[] FOLDER_LINK_REGEXS = {
            "^https://mega\\.co\\.nz/.*#F!.+$",
            "^https://mega\\.nz/.*#F!.+$",
            "^https://mega\\.co\\.nz/folder/.+$",
            "^https://mega\\.nz/folder/.+$"
    };

    public static final String[] CHAT_LINK_REGEXS = {
            "^https://mega\\.co\\.nz/.*chat/.+$",
            "^https://mega\\.nz/.*chat/.+$"
    };

    public static final String[] PASSWORD_LINK_REGEXS = {
            "^https://mega\\.co\\.nz/.*#P!.+$",
            "^https://mega\\.nz/.*#P!.+$"
    };

    public static final String[] ACCOUNT_INVITATION_LINK_REGEXS = {
            "^https://mega\\.co\\.nz/.*#newsignup.+$",
            "^https://mega\\.nz/.*#newsignup.+$"
    };

    public static final String[] EXPORT_MASTER_KEY_LINK_REGEXS = {
            "^https://mega\\.co\\.nz/.*#backup",
            "^https://mega\\.nz/.*#backup"
    };

    public static final String[] NEW_MESSAGE_CHAT_LINK_REGEXS = {
            "^https://mega\\.co\\.nz/.*#fm/chat",
            "^https://mega\\.nz/.*#fm/chat"
    };

    public static final String[] CANCEL_ACCOUNT_LINK_REGEXS = {
            "^https://mega\\.co\\.nz/.*#cancel.+$",
            "^https://mega\\.nz/.*#cancel.+$"
    };

    public static final String[] VERIFY_CHANGE_MAIL_LINK_REGEXS = {
            "^https://mega\\.co\\.nz/.*#verify.+$",
            "^https://mega\\.nz/.*#verify.+$"
    };

    public static final String[] RESET_PASSWORD_LINK_REGEXS = {
            "^https://mega\\.co\\.nz/.*#recover.+$",
            "^https://mega\\.nz/.*#recover.+$"
    };

    public static final String[] PENDING_CONTACTS_LINK_REGEXS = {
            "^https://mega\\.co\\.nz/.*#fm/ipc",
            "^https://mega\\.nz/.*#fm/ipc"
    };

    public static final String[] HANDLE_LINK_REGEXS = {
            "^https://mega\\.co\\.nz/.*#.+$",
            "^https://mega\\.nz/.*#.+$"
    };

    public static final String[] CONTACT_LINK_REGEXS = {
            "^https://mega\\.co\\.nz/C!.+$",
            "^https://mega\\.nz/.*C!.+$"
    };

    public static final String[] MEGA_DROP_LINK_REGEXS = {
            "^https://mega\\.co\\.nz/.*megadrop/.+$",
            "^https://mega\\.nz/.*megadrop/.+$"
    };

    public static final String[] MEGA_BLOG_LINK_REGEXS = {
            "^https://mega\\.co\\.nz/.*#blog",
            "^https://mega\\.nz/.*#blog",
            "^https://mega\\.nz/.*blog",
            "^https://mega\\.co\\.nz/.*#blog.+$",
            "^https://mega\\.nz/.*#blog.+$",
            "^https://mega\\.nz/.*blog.+$"
    };

    public static final String[] REVERT_CHANGE_PASSWORD_LINK_REGEXS = {
            "^https://mega\\.co\\.nz/.*#pwr.+$",
            "^https://mega\\.co\\.nz/.*pwr.+$",
            "^https://mega\\.nz/.*#pwr.+$",
            "^https://mega\\.nz/.*pwr.+$"
    };

    public static final String[] EMAIL_VERIFY_LINK_REGEXS = {
            "^https://mega\\.co\\.nz/#emailverify.+$",
            "^https://mega\\.nz/#emailverify.+$"
    };

    public static final String[] WEB_SESSION_LINK_REGEXS = {
            "^https://mega\\.co\\.nz/#sitetransfer!.+$",
            "^https://mega\\.nz/#sitetransfer!.+$"
    };

    public static final String[] BUSINESS_INVITE_LINK_REGEXS = {
            "^https://mega\\.co\\.nz/#businessinvite.+$",
            "^https://mega\\.nz/#businessinvite.+$"
    };

    //Types of blocked accounts
    public static final String ACCOUNT_NOT_BLOCKED = "0";
    public static final String COPYRIGHT_ACCOUNT_BLOCK = "200";
    public static final String MULTIPLE_COPYRIGHT_ACCOUNT_BLOCK = "300";
    public static final String DISABLED_BUSINESS_ACCOUNT_BLOCK = "400";
    public static final String REMOVED_BUSINESS_ACCOUNT_BLOCK = "401";
    public static final String SMS_VERIFICATION_ACCOUNT_BLOCK = "500";
    public static final String WEAK_PROTECTION_ACCOUNT_BLOCK = "700";

    public static final int INVALID_VALUE = -1;

    public static final long INVALID_SIZE = -1;
    public static final int COPY_FILE_BUFFER_SIZE = 32 * 1024; // 32 KB

    public static final int LOCATION_INDEX_LEFT = 0;
    public static final int LOCATION_INDEX_TOP = 1;
    public static final int LOCATION_INDEX_WIDTH = 2;
    public static final int LOCATION_INDEX_HEIGHT = 3;

    public static final String OFFLINE_ROOT = "/";

    public static final int SEARCH_BY_DATE_FILTER_POS_TYPE = 0;
    public static final int SEARCH_BY_DATE_FILTER_POS_THE_DAY = 1;
    public static final int SEARCH_BY_DATE_FILTER_POS_MONTH_OR_YEAR = 2;
    public static final int SEARCH_BY_DATE_FILTER_POS_START_DAY = 3;
    public static final int SEARCH_BY_DATE_FILTER_POS_END_DAY = 4;

    public static final long SEARCH_BY_DATE_FILTER_TYPE_ONE_DAY = 1;
    public static final long SEARCH_BY_DATE_FILTER_TYPE_LAST_MONTH_OR_YEAR = 2;
    public static final long SEARCH_BY_DATE_FILTER_TYPE_BETWEEN_TWO_DAYS = 3;

    public static final long SEARCH_BY_DATE_FILTER_LAST_MONTH = 1;
    public static final long SEARCH_BY_DATE_FILTER_LAST_YEAR = 2;

    public static final long AUDIO_PLAYER_BACKGROUND_PLAY_HINT_FADE_OUT_DURATION_MS = 3000;
    public static final long AUDIO_PLAYER_TRACK_NAME_FADE_DURATION_MS = 200;
    public static final long AUDIO_PLAYER_TOOLBAR_INIT_HIDE_DELAY_MS = 3000;
    public static final long MEDIA_PLAYER_TOOLBAR_SHOW_HIDE_DURATION_MS = 400;

    public static final long GET_THUMBNAIL_THROTTLE_MS = 50;

    // 15360 GB = 15TB
    public static final int BUSINESS_ACCOUNT_STORAGE_SPACE_AMOUNT = 15360;

    public static final int MAX_BADGE_NUM = 9;

    public static final int START_CALL_AUDIO_ENABLE = 1;

    /** Event Keys */
    public static final String EVENT_NODES_CHANGE = "nodes_change";
    public static final String EVENT_ORDER_CHANGE = "order_change";
    public static final String EVENT_LIST_GRID_CHANGE = "list_grid_change";
    public static final String EVENT_AVATAR_CHANGE = "avatar_change";
    public static final String EVENT_SCROLLING_CHANGE = "scrolling_change";
    public static final String EVENT_NOTIFICATION_COUNT_CHANGE = "notification_count_change";
    public static final String EVENT_CHAT_STATUS_CHANGE = "chat_status_change";
    public static final String EVENT_LOGOUT_CLEARED = "logout_cleared";
    public static final String EVENT_HOMEPAGE_VISIBILITY = "homepage_visibility";
    public static final String EVENT_NOT_ALLOW_PLAY = "NOT_ALLOW_PLAY";
    public static final String EVENT_PSA = "EVENT_PSA";

    public static final String EVENT_DRAG_TO_EXIT_THUMBNAIL_VISIBILITY = "drag_to_exit_thumbnail_visibility";
    public static final String EVENT_DRAG_TO_EXIT_THUMBNAIL_LOCATION = "drag_to_exit_thumbnail_location";
    public static final String EVENT_DRAG_TO_EXIT_SCROLL = "drag_to_exit_scroll";

<<<<<<< HEAD
    public static final String EVENT_FAB_CHANGE = "fab_change";
=======
    public static final String KEY_HINT_IS_SHOWING = "hint_is_showing";
    public static final String KEY_IS_SHOWED_WARNING_MESSAGE = "is_showed_meeting_warning_message_";
>>>>>>> ae3e7d03

    /** In database, invalid value is defined as '-1' */
    public static final String INVALID_NON_NULL_VALUE = "-1";

    public static final String STRING_SEPARATOR = " · ";

    public static final int NOT_OVERQUOTA_STATE = 0;
    public static final int OVERQUOTA_STORAGE_STATE = 1;
    public static final int PRE_OVERQUOTA_STORAGE_STATE = 2;

    //Sort order management
    public static final String NEW_ORDER = "NEW_ORDER";
    public static final String IS_CLOUD_ORDER = "IS_CLOUD_ORDER";
    public static final int ORDER_CLOUD = 0;
    public static final int ORDER_CONTACTS = 1;
    public static final int ORDER_OTHERS = 2;
    public static final int ORDER_CAMERA = 3;

    /** The param type returned by checkChatLink denoting the link is for a meeting room */
    public final static int LINK_IS_FOR_MEETING = 1;

    public static final long ANIMATION_DURATION = 400;

    public static final float MEETING_NAME_MARGIN_TOP = 16f;

    public static final int NAME_CHANGE = 0;
    public static final int AVATAR_CHANGE = 1;

}<|MERGE_RESOLUTION|>--- conflicted
+++ resolved
@@ -863,12 +863,10 @@
     public static final String EVENT_DRAG_TO_EXIT_THUMBNAIL_LOCATION = "drag_to_exit_thumbnail_location";
     public static final String EVENT_DRAG_TO_EXIT_SCROLL = "drag_to_exit_scroll";
 
-<<<<<<< HEAD
     public static final String EVENT_FAB_CHANGE = "fab_change";
-=======
+
     public static final String KEY_HINT_IS_SHOWING = "hint_is_showing";
     public static final String KEY_IS_SHOWED_WARNING_MESSAGE = "is_showed_meeting_warning_message_";
->>>>>>> ae3e7d03
 
     /** In database, invalid value is defined as '-1' */
     public static final String INVALID_NON_NULL_VALUE = "-1";
