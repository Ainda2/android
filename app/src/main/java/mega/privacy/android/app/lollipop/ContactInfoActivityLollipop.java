--- conflicted
+++ resolved
@@ -106,17 +106,14 @@
 import nz.mega.sdk.MegaUserAlert;
 
 import static mega.privacy.android.app.lollipop.ContactFileListActivityLollipop.*;
-import static mega.privacy.android.app.modalbottomsheet.UtilsModalBottomSheet.isBottomSheetDialogShown;
+import static mega.privacy.android.app.modalbottomsheet.UtilsModalBottomSheet.*;
 import static mega.privacy.android.app.utils.CacheFolderManager.*;
 import static mega.privacy.android.app.utils.ChatUtil.*;
 import static mega.privacy.android.app.utils.FileUtils.*;
-<<<<<<< HEAD
-=======
 import static mega.privacy.android.app.utils.LogUtil.*;
 import static mega.privacy.android.app.utils.TimeUtils.*;
 import static mega.privacy.android.app.utils.Util.*;
 import static mega.privacy.android.app.utils.Constants.*;
->>>>>>> 9a1abd10
 
 
 @SuppressLint("NewApi")
@@ -1914,22 +1911,13 @@
 	}
     
     public void showOptionsPanel(MegaNode node){
-<<<<<<< HEAD
-        log("showOptionsPanel");
+		logDebug("showOptionsPanel");
 
         if (node == null || isBottomSheetDialogShown(bottomSheetDialogFragment)) return;
 
 		selectedNode = node;
 		bottomSheetDialogFragment = new ContactInfoBottomSheetDialogFragment();
 		bottomSheetDialogFragment.show(getSupportFragmentManager(), bottomSheetDialogFragment.getTag());
-=======
-		logDebug("Node handle: " + node.getHandle());
-        if(node!=null){
-            this.selectedNode = node;
-            ContactInfoBottomSheetDialogFragment bottomSheetDialogFragment = new ContactInfoBottomSheetDialogFragment();
-            bottomSheetDialogFragment.show(getSupportFragmentManager(), bottomSheetDialogFragment.getTag());
-        }
->>>>>>> 9a1abd10
     }
     
     public MegaNode getSelectedNode() {
