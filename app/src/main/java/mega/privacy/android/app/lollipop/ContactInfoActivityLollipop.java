--- conflicted
+++ resolved
@@ -20,18 +20,6 @@
 import android.os.Build;
 import android.os.Bundle;
 import android.os.Handler;
-<<<<<<< HEAD
-import android.support.design.widget.AppBarLayout;
-import android.support.design.widget.CoordinatorLayout;
-import android.support.v4.app.ActivityCompat;
-import android.support.v4.content.ContextCompat;
-import android.support.v4.content.LocalBroadcastManager;
-import android.support.v7.app.ActionBar;
-import android.support.v7.app.AlertDialog;
-import android.support.v7.graphics.Palette;
-import android.support.v7.widget.SwitchCompat;
-import android.support.v7.widget.Toolbar;
-=======
 import com.google.android.material.appbar.AppBarLayout;
 import androidx.coordinatorlayout.widget.CoordinatorLayout;
 import androidx.core.app.ActivityCompat;
@@ -42,7 +30,6 @@
 import androidx.palette.graphics.Palette;
 import androidx.appcompat.widget.SwitchCompat;
 import androidx.appcompat.widget.Toolbar;
->>>>>>> b3f63831
 import android.text.Editable;
 import android.text.InputType;
 import android.text.TextWatcher;
@@ -122,11 +109,7 @@
 import nz.mega.sdk.MegaUser;
 import nz.mega.sdk.MegaUserAlert;
 
-<<<<<<< HEAD
-import static mega.privacy.android.app.modalbottomsheet.UtilsModalBottomSheet.*;
-=======
 import static mega.privacy.android.app.modalbottomsheet.ModalBottomSheetUtil.*;
->>>>>>> b3f63831
 import static mega.privacy.android.app.constants.BroadcastConstants.*;
 import static mega.privacy.android.app.utils.CacheFolderManager.*;
 import static mega.privacy.android.app.utils.CallUtil.*;
@@ -136,13 +119,10 @@
 import static mega.privacy.android.app.utils.TimeUtils.*;
 import static mega.privacy.android.app.utils.Util.*;
 import static mega.privacy.android.app.utils.Constants.*;
-<<<<<<< HEAD
-=======
 import static mega.privacy.android.app.utils.ContactUtil.*;
 import static mega.privacy.android.app.utils.AvatarUtil.*;
 import static mega.privacy.android.app.utils.TextUtil.*;
 
->>>>>>> b3f63831
 import mega.privacy.android.app.components.AppBarStateChangeListener.State;
 
 @SuppressLint("NewApi")
@@ -284,24 +264,6 @@
 				updateAvatar();
 			}
 
-		}
-	};
-
-    private boolean waitingForCall;
-
-	private BroadcastReceiver manageShareReceiver = new BroadcastReceiver() {
-		@Override
-		public void onReceive(Context context, Intent intent) {
-			if (intent == null) return;
-
-			if (sharedFoldersFragment != null) {
-				sharedFoldersFragment.clearSelections();
-				sharedFoldersFragment.hideMultipleSelect();
-			}
-
-			if (statusDialog != null) {
-				statusDialog.dismiss();
-			}
 		}
 	};
 
@@ -537,11 +499,6 @@
 				if (megaChatApi == null) {
 					megaChatApi = ((MegaApplication) this.getApplication()).getMegaChatApi();
 				}
-<<<<<<< HEAD
-
-				setDefaultAvatar(fullName);
-=======
->>>>>>> b3f63831
 			}
 
 			if(isOnline(this)){
@@ -620,7 +577,6 @@
 				} else {
 					generalChatNotifications = Boolean.parseBoolean(chatSettings.getNotificationsEnabled());
 				}
-<<<<<<< HEAD
 
 				if (generalChatNotifications) {
 					setUpIndividualChatNotifications();
@@ -630,17 +586,6 @@
 					boolean notificationsEnabled = false;
 					notificationsSwitch.setChecked(notificationsEnabled);
 
-=======
-
-				if (generalChatNotifications) {
-					setUpIndividualChatNotifications();
-
-				} else {
-					logDebug("General notifications OFF");
-					boolean notificationsEnabled = false;
-					notificationsSwitch.setChecked(notificationsEnabled);
-
->>>>>>> b3f63831
 					notificationsLayout.setVisibility(View.VISIBLE);
 					dividerNotificationsLayout.setVisibility(View.VISIBLE);
 				}
@@ -661,11 +606,8 @@
 		LocalBroadcastManager.getInstance(this).registerReceiver(manageShareReceiver,
 				new IntentFilter(BROADCAST_ACTION_INTENT_MANAGE_SHARE));
 
-<<<<<<< HEAD
-=======
 		LocalBroadcastManager.getInstance(this).registerReceiver(nicknameReceiver,
 				new IntentFilter(BROADCAST_ACTION_INTENT_FILTER_NICKNAME));
->>>>>>> b3f63831
 	}
 
 	private void visibilityStateIcon() {
@@ -938,12 +880,7 @@
 				i.putExtra(CHAT_ID, chatRoomTo.getChatId());
 				i.addFlags(Intent.FLAG_ACTIVITY_NEW_TASK);
 				startActivity(i);
-<<<<<<< HEAD
-
-			} else if (isStatusConnected(this, megaChatApi, chatRoomTo.getChatId())) {
-=======
 			} else if (isStatusConnected(this, chatRoomTo.getChatId())) {
->>>>>>> b3f63831
 				startCallWithChatOnline(chatRoomTo);
 			}
 		} else {
@@ -1231,13 +1168,6 @@
 		}
 	}
 
-	private void startingACall(boolean withVideo) {
-		startVideo = withVideo;
-		if (checkPermissionsCall()) {
-			startCall();
-		}
-	}
-
 	@Override
 	public void onClick(View v) {
 
@@ -1349,8 +1279,6 @@
 		}
 	}
 
-<<<<<<< HEAD
-=======
 	public void showConfirmationSetNickname(final String alias) {
 		LinearLayout layout = new LinearLayout(this);
 		layout.setOrientation(LinearLayout.VERTICAL);
@@ -1451,7 +1379,6 @@
 		}
 	}
 
->>>>>>> b3f63831
 	@Override
 	protected void onActivityResult(int requestCode, int resultCode, Intent intent) {
 
@@ -1811,10 +1738,7 @@
         }
 
 		LocalBroadcastManager.getInstance(this).unregisterReceiver(manageShareReceiver);
-<<<<<<< HEAD
-=======
 		LocalBroadcastManager.getInstance(this).unregisterReceiver(nicknameReceiver);
->>>>>>> b3f63831
 	}
 
 	@Override
@@ -1993,12 +1917,6 @@
     public void setSelectedNode(MegaNode selectedNode) {
         this.selectedNode = selectedNode;
     }
-<<<<<<< HEAD
-    
-    public void onFileClick(ArrayList<Long> handleList) {
-        nC.prepareForDownload(handleList, true);
-    }
-=======
 
 	public String getNickname() {
 		return nickname;
@@ -2010,7 +1928,6 @@
 		}
 		nC.prepareForDownload(handleList, true);
 	}
->>>>>>> b3f63831
     
     public void showConfirmationLeaveIncomingShare (final MegaNode n){
 		logDebug("Node handle: " + n.getHandle());
@@ -2471,10 +2388,6 @@
 	@Override
 	protected void onSaveInstanceState(Bundle outState) {
 		super.onSaveInstanceState(outState);
-<<<<<<< HEAD
-
-=======
->>>>>>> b3f63831
 		outState.putBoolean(WAITING_FOR_CALL, waitingForCall);
 	}
 
