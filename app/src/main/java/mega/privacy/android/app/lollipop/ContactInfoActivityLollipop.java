--- conflicted
+++ resolved
@@ -1874,15 +1874,10 @@
             askForDisplayOverDialog.recycle();
         }
 
-<<<<<<< HEAD
-		LocalBroadcastManager.getInstance(this).unregisterReceiver(manageShareReceiver);
-		LocalBroadcastManager.getInstance(this).unregisterReceiver(userNameReceiver);
 		unregisterReceiver(chatCallUpdateReceiver);
 		unregisterReceiver(chatSessionUpdateReceiver);
-=======
 		unregisterReceiver(manageShareReceiver);
 		unregisterReceiver(userNameReceiver);
->>>>>>> 706de889
 		unregisterReceiver(destroyActionModeReceiver);
 	}
 
