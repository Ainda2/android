package mega.privacy.android.app.lollipop;

import android.annotation.SuppressLint;
import android.content.BroadcastReceiver;
import android.content.Context;
import android.content.DialogInterface;
import android.content.Intent;
import android.content.IntentFilter;
import android.content.pm.PackageManager;
import android.graphics.Bitmap;
import android.graphics.BitmapFactory;
import android.graphics.Canvas;
import android.graphics.Color;
import android.graphics.Paint;
import android.graphics.PorterDuff;
import android.graphics.drawable.Drawable;
import android.os.Bundle;
import com.google.android.material.appbar.AppBarLayout;
import com.google.android.material.dialog.MaterialAlertDialogBuilder;

import androidx.annotation.NonNull;
import androidx.coordinatorlayout.widget.CoordinatorLayout;
import androidx.core.content.ContextCompat;
import androidx.appcompat.app.ActionBar;
import androidx.appcompat.app.AlertDialog;
import androidx.palette.graphics.Palette;
import androidx.appcompat.widget.SwitchCompat;
import androidx.appcompat.widget.Toolbar;

import android.text.Editable;
import android.text.InputType;
import android.text.TextWatcher;
import android.util.DisplayMetrics;
import android.util.TypedValue;
import android.view.Display;
import android.view.Menu;
import android.view.MenuInflater;
import android.view.MenuItem;
import android.view.View;
import android.view.View.OnClickListener;
import android.view.inputmethod.EditorInfo;
import android.widget.AdapterView;
import android.widget.AdapterView.OnItemClickListener;
import android.widget.Button;
import android.widget.Chronometer;
import android.widget.ImageView;
import android.widget.LinearLayout;
import android.widget.RelativeLayout;
import android.widget.TextView;

import net.opacapp.multilinecollapsingtoolbar.CollapsingToolbarLayout;

import org.jetbrains.annotations.NotNull;

import java.io.File;
import java.util.ArrayList;
import java.util.HashMap;
import java.util.List;
import java.util.Map;

import kotlin.Unit;
import mega.privacy.android.app.AuthenticityCredentialsActivity;
import mega.privacy.android.app.DatabaseHandler;
import mega.privacy.android.app.activities.ManageChatHistoryActivity;
import mega.privacy.android.app.MegaApplication;
import mega.privacy.android.app.MegaContactDB;
import mega.privacy.android.app.R;
import mega.privacy.android.app.activities.PasscodeActivity;
import mega.privacy.android.app.components.AppBarStateChangeListener;
import mega.privacy.android.app.components.MarqueeTextView;
import mega.privacy.android.app.components.MegaProgressDialog;
import mega.privacy.android.app.components.attacher.MegaAttacher;
import mega.privacy.android.app.components.saver.NodeSaver;
import mega.privacy.android.app.components.twemoji.EmojiEditText;
import mega.privacy.android.app.components.twemoji.EmojiTextView;
import mega.privacy.android.app.interfaces.SnackbarShower;
import mega.privacy.android.app.interfaces.ActionNodeCallback;
import mega.privacy.android.app.listeners.CreateChatListener;
import mega.privacy.android.app.listeners.SetAttrUserListener;
import mega.privacy.android.app.lollipop.controllers.ChatController;
import mega.privacy.android.app.lollipop.controllers.ContactController;
import mega.privacy.android.app.lollipop.controllers.NodeController;
import mega.privacy.android.app.lollipop.listeners.MultipleRequestListener;
import mega.privacy.android.app.lollipop.megachat.ChatActivityLollipop;
import mega.privacy.android.app.lollipop.megachat.NodeAttachmentHistoryActivity;
import mega.privacy.android.app.lollipop.megachat.calls.ChatCallActivity;
import mega.privacy.android.app.modalbottomsheet.ContactFileListBottomSheetDialogFragment;
import mega.privacy.android.app.modalbottomsheet.ContactNicknameBottomSheetDialogFragment;
import mega.privacy.android.app.utils.AlertsAndWarnings;
import mega.privacy.android.app.utils.AskForDisplayOverDialog;
import mega.privacy.android.app.utils.ColorUtils;
import mega.privacy.android.app.utils.Util;
import nz.mega.sdk.MegaApiAndroid;
import nz.mega.sdk.MegaApiJava;
import nz.mega.sdk.MegaChatApi;
import nz.mega.sdk.MegaChatApiAndroid;
import nz.mega.sdk.MegaChatApiJava;
import nz.mega.sdk.MegaChatCall;
import nz.mega.sdk.MegaChatError;
import nz.mega.sdk.MegaChatListItem;
import nz.mega.sdk.MegaChatListenerInterface;
import nz.mega.sdk.MegaChatPeerList;
import nz.mega.sdk.MegaChatPresenceConfig;
import nz.mega.sdk.MegaChatRequest;
import nz.mega.sdk.MegaChatRequestListenerInterface;
import nz.mega.sdk.MegaChatRoom;
import nz.mega.sdk.MegaContactRequest;
import nz.mega.sdk.MegaError;
import nz.mega.sdk.MegaEvent;
import nz.mega.sdk.MegaGlobalListenerInterface;
import nz.mega.sdk.MegaNode;
import nz.mega.sdk.MegaRequest;
import nz.mega.sdk.MegaRequestListenerInterface;
import nz.mega.sdk.MegaUser;
import nz.mega.sdk.MegaUserAlert;

import static mega.privacy.android.app.components.MegaProgressDialog.getMegaProgressDialog;
import static mega.privacy.android.app.modalbottomsheet.ModalBottomSheetUtil.*;
import static mega.privacy.android.app.constants.BroadcastConstants.*;
import static mega.privacy.android.app.utils.AlertsAndWarnings.showForeignStorageOverQuotaWarningDialog;
import static mega.privacy.android.app.utils.AlertsAndWarnings.showOverDiskQuotaPaywallWarning;
import static mega.privacy.android.app.utils.CacheFolderManager.*;
import static mega.privacy.android.app.utils.CallUtil.*;
import static mega.privacy.android.app.utils.FileUtil.*;
import static mega.privacy.android.app.utils.ChatUtil.*;
import static mega.privacy.android.app.utils.LogUtil.*;
<<<<<<< HEAD
=======
import static mega.privacy.android.app.utils.ProgressDialogUtil.*;
>>>>>>> d58ed504
import static mega.privacy.android.app.utils.StringResourcesUtils.getQuantityString;
import static mega.privacy.android.app.utils.TimeUtils.*;
import static mega.privacy.android.app.utils.Util.*;
import static mega.privacy.android.app.utils.Constants.*;
import static mega.privacy.android.app.utils.ContactUtil.*;
import static mega.privacy.android.app.utils.AvatarUtil.*;
import static mega.privacy.android.app.utils.TextUtil.*;
import static nz.mega.sdk.MegaApiJava.INVALID_HANDLE;
import static nz.mega.sdk.MegaApiJava.STORAGE_STATE_PAYWALL;
import static nz.mega.sdk.MegaChatApiJava.MEGACHAT_INVALID_HANDLE;

import mega.privacy.android.app.components.AppBarStateChangeListener.State;

@SuppressLint("NewApi")

public class ContactInfoActivityLollipop extends PasscodeActivity
		implements MegaChatRequestListenerInterface, OnClickListener,
		MegaRequestListenerInterface, MegaChatListenerInterface, OnItemClickListener,
		MegaGlobalListenerInterface, ActionNodeCallback, SnackbarShower {

	private ChatController chatC;
	private ContactController cC;

	RelativeLayout imageLayout;
	AlertDialog permissionsDialog;
	MegaProgressDialog statusDialog;
	AlertDialog setNicknameDialog;
	ContactInfoActivityLollipop contactInfoActivityLollipop;
	CoordinatorLayout fragmentContainer;
	CollapsingToolbarLayout collapsingToolbar;

	ImageView contactPropertiesImage;
	LinearLayout optionsLayout;

	//Info of the user
	private EmojiTextView nameText;
	private TextView emailText;
	private TextView setNicknameText;

	LinearLayout chatOptionsLayout;
	View dividerChatOptionsLayout;
	RelativeLayout sendMessageLayout;
	RelativeLayout audioCallLayout;
	RelativeLayout videoCallLayout;

	LinearLayout notificationsLayout;
	private RelativeLayout notificationsSwitchLayout;
	SwitchCompat notificationsSwitch;
	TextView notificationsTitle;
	private TextView notificationsSubTitle;
	View dividerNotificationsLayout;

    boolean startVideo = false;
    private boolean isChatOpen;

	private RelativeLayout verifyCredentialsLayout;
	private TextView verifiedText;
	private ImageView verifiedImage;

	RelativeLayout sharedFoldersLayout;
	TextView sharedFoldersText;
	Button sharedFoldersButton;
	View dividerSharedFoldersLayout;

	RelativeLayout shareContactLayout;
	View dividerShareContactLayout;

	RelativeLayout sharedFilesLayout;
	View dividerSharedFilesLayout;

	//Toolbar elements
	private EmojiTextView firstLineTextToolbar;
	private int firstLineTextMaxWidthExpanded;
	private int firstLineTextMaxWidthCollapsed;
	private int contactStateIcon;
	private int contactStateIconPaddingLeft;

	private MarqueeTextView secondLineTextToolbar;
	private State stateToolbar = State.IDLE;

	private final MegaAttacher megaAttacher = new MegaAttacher(this);
	private final NodeSaver nodeSaver = new NodeSaver(this, this, this,
			AlertsAndWarnings.showSaveToDeviceConfirmDialog(this));

	private RelativeLayout manageChatLayout;
	private TextView retentionTimeText;
	private View dividerClearChatLayout;
	RelativeLayout removeContactChatLayout;

	Toolbar toolbar;
	ActionBar aB;
	AppBarLayout appBarLayout;

	MegaUser user;
	long chatHandle;
	String userEmailExtra;
	MegaChatRoom chat;

	private MegaApiAndroid megaApi = null;
	MegaChatApiAndroid megaChatApi = null;

	boolean fromContacts = true;

	Display display;
	DisplayMetrics outMetrics;
	float density;
	float scaleW;
	float scaleH;

	DatabaseHandler dbH = null;

	Drawable drawableShare;
	Drawable drawableSend;
	Drawable drawableArrow;
	Drawable drawableDots;

	private MenuItem shareMenuItem;
	private MenuItem sendFileMenuItem;
	private MenuItem returnCallMenuItem;
	private Chronometer chronometerMenuItem;
	private LinearLayout layoutCallMenuItem;

	boolean isShareFolderExpanded;
    ContactSharedFolderFragment sharedFoldersFragment;
    MegaNode selectedNode;
    NodeController nC;
    boolean moveToRubbish;
    long parentHandle;

	private ContactFileListBottomSheetDialogFragment bottomSheetDialogFragment;
	private ContactNicknameBottomSheetDialogFragment contactNicknameBottomSheetDialogFragment;

	private AskForDisplayOverDialog askForDisplayOverDialog;

	private RelativeLayout callInProgressLayout;
	private Chronometer callInProgressChrono;
	private TextView callInProgressText;
	private LinearLayout microOffLayout;
	private LinearLayout videoOnLayout;

	private BroadcastReceiver manageShareReceiver = new BroadcastReceiver() {
		@Override
		public void onReceive(Context context, Intent intent) {
			if (intent == null) return;

			if (sharedFoldersFragment != null) {
				sharedFoldersFragment.clearSelections();
				sharedFoldersFragment.hideMultipleSelect();
			}

			if (statusDialog != null) {
				statusDialog.dismiss();
			}
		}
	};

	private BroadcastReceiver userNameReceiver = new BroadcastReceiver() {
		@Override
		public void onReceive(Context context, Intent intent) {
			if (intent == null
					|| intent.getAction() == null
					|| user == null
					|| intent.getLongExtra(EXTRA_USER_HANDLE, INVALID_HANDLE) != user.getHandle()) {
				return;
			}

			if (intent.getAction().equals(ACTION_UPDATE_NICKNAME)
					|| intent.getAction().equals(ACTION_UPDATE_FIRST_NAME)
					|| intent.getAction().equals(ACTION_UPDATE_LAST_NAME)) {
				checkNickname(user.getHandle());
				updateAvatar();
			}
		}
	};


	private BroadcastReceiver chatCallUpdateReceiver = new BroadcastReceiver() {

		@Override
		public void onReceive(Context context, Intent intent) {
			if (intent == null || intent.getAction() == null)
				return;

			long chatIdReceived = intent.getLongExtra(UPDATE_CHAT_CALL_ID, INVALID_HANDLE);

			if (intent.getAction().equals(ACTION_CALL_STATUS_UPDATE)) {
				if (chatIdReceived == MEGACHAT_INVALID_HANDLE)
					return;

				int callStatus = intent.getIntExtra(UPDATE_CALL_STATUS, INVALID_CALL_STATUS);
				switch (callStatus) {
					case MegaChatCall.CALL_STATUS_RING_IN:
					case MegaChatCall.CALL_STATUS_IN_PROGRESS:
					case MegaChatCall.CALL_STATUS_RECONNECTING:
					case MegaChatCall.CALL_STATUS_JOINING:
					case MegaChatCall.CALL_STATUS_DESTROYED:
					case MegaChatCall.CALL_STATUS_USER_NO_PRESENT:
						if (MegaApplication.getCallLayoutStatus(chatIdReceived)) {
							checkScreenRotationToShowCall();
						}
						break;
				}
			}

			if (intent.getAction().equals(ACTION_CHANGE_CALL_ON_HOLD)) {
				if (chatIdReceived == MEGACHAT_INVALID_HANDLE)
					return;

				checkScreenRotationToShowCall();
			}

			if (intent.getAction().equals(ACTION_CHANGE_LOCAL_AVFLAGS)) {
				MegaChatCall callInProgress = getCallInProgress();
				if (callInProgress != null && callInProgress.getChatid() == chatIdReceived) {
					showHideMicroAndVideoIcons(callInProgress, microOffLayout, videoOnLayout);
				}
			}
		}
	};

	private BroadcastReceiver chatSessionUpdateReceiver = new BroadcastReceiver() {
		@Override
		public void onReceive(Context context, Intent intent) {
			if (intent == null || intent.getAction() == null)
				return;

			long chatIdReceived = intent.getLongExtra(UPDATE_CHAT_CALL_ID, MEGACHAT_INVALID_HANDLE);

			if (chatIdReceived == MEGACHAT_INVALID_HANDLE)
				return;

			if (intent.getAction().equals(ACTION_CHANGE_SESSION_ON_HOLD)) {
				checkScreenRotationToShowCall();
			}
		}
	};


	private BroadcastReceiver chatRoomMuteUpdateReceiver = new BroadcastReceiver() {
		@Override
		public void onReceive(Context context, Intent intent) {
			if (intent == null || intent.getAction() == null ||
					!intent.getAction().equals(ACTION_UPDATE_PUSH_NOTIFICATION_SETTING))
				return;

			checkSpecificChatNotifications(chatHandle, notificationsSwitch, notificationsSubTitle);
		}
	};

	private BroadcastReceiver retentionTimeReceiver = new BroadcastReceiver() {
		@Override
		public void onReceive(Context context, Intent intent) {
			if (intent == null || intent.getAction() == null ||
					!intent.getAction().equals(ACTION_UPDATE_RETENTION_TIME))
				return;

			long seconds = intent.getLongExtra(RETENTION_TIME, DISABLED_RETENTION_TIME);
			updateRetentionTimeLayout(retentionTimeText, seconds);
		}
	};

	private BroadcastReceiver destroyActionModeReceiver = new BroadcastReceiver() {
		@Override
		public void onReceive(Context context, Intent intent) {
			if (intent == null || intent.getAction() == null
					|| !intent.getAction().equals(BROADCAST_ACTION_DESTROY_ACTION_MODE))
				return;

			if (sharedFoldersFragment != null && sharedFoldersFragment.isVisible()) {
				sharedFoldersFragment.clearSelections();
				sharedFoldersFragment.hideMultipleSelect();
			}
		}
	};

	private void setAppBarOffset(int offsetPx){
		if (callInProgressLayout != null && callInProgressLayout.getVisibility() == View.VISIBLE) {
			changeToolbarLayoutElevation();
		} else {
			CoordinatorLayout.LayoutParams params = (CoordinatorLayout.LayoutParams) appBarLayout.getLayoutParams();
			AppBarLayout.Behavior behavior = (AppBarLayout.Behavior) params.getBehavior();
			assert behavior != null;
			behavior.onNestedPreScroll(fragmentContainer, appBarLayout, null, 0, offsetPx, new int[]{0, 0});
		}
	}

	@Override
	protected void onCreate(Bundle savedInstanceState) {
		super.onCreate(savedInstanceState);
		contactInfoActivityLollipop = this;
		if (megaApi == null) {
			MegaApplication app = (MegaApplication) getApplication();
			megaApi = app.getMegaApi();
		}

		if(megaApi==null||megaApi.getRootNode()==null){
			logDebug("Refresh session - sdk");
			Intent intent = new Intent(this, LoginActivityLollipop.class);
			intent.putExtra(VISIBLE_FRAGMENT, LOGIN_FRAGMENT);
			intent.setFlags(Intent.FLAG_ACTIVITY_CLEAR_TOP);
			startActivity(intent);
			finish();
			return;
		}

		if (megaChatApi == null) {
			megaChatApi = ((MegaApplication) getApplication()).getMegaChatApi();
		}

		if (megaChatApi == null || megaChatApi.getInitState() == MegaChatApi.INIT_ERROR) {
			logDebug("Refresh session - karere");
			Intent intent = new Intent(this, LoginActivityLollipop.class);
			intent.putExtra(VISIBLE_FRAGMENT, LOGIN_FRAGMENT);
			intent.setFlags(Intent.FLAG_ACTIVITY_CLEAR_TOP);
			startActivity(intent);
			finish();
			return;
		}

		if (savedInstanceState != null) {
			megaAttacher.restoreState(savedInstanceState);
			nodeSaver.restoreState(savedInstanceState);
		}

        // State icon resource id default value.
        contactStateIcon = Util.isDarkMode(this) ? R.drawable.ic_offline_dark_standard
                : R.drawable.ic_offline_light;

		megaChatApi.addChatListener(this);

		chatC = new ChatController(this);
		cC = new ContactController(this);
		nC = new NodeController(this);
        megaApi.addGlobalListener(this);
		display = getWindowManager().getDefaultDisplay();
		outMetrics = new DisplayMetrics();
		display.getMetrics(outMetrics);
		density = getResources().getDisplayMetrics().density;

		scaleW = getScaleW(outMetrics, density);
		scaleH = getScaleH(outMetrics, density);

		askForDisplayOverDialog = new AskForDisplayOverDialog(this);

		Bundle extras = getIntent().getExtras();
		if (extras != null) {

			setContentView(R.layout.activity_chat_contact_properties);
            fragmentContainer = findViewById(R.id.fragment_container);
			toolbar = findViewById(R.id.toolbar);
			appBarLayout = findViewById(R.id.app_bar);
			setSupportActionBar(toolbar);
			aB = getSupportActionBar();

			imageLayout = findViewById(R.id.image_layout);

			collapsingToolbar = findViewById(R.id.collapse_toolbar);

			/*TITLE*/
			firstLineTextToolbar = findViewById(R.id.first_line_toolbar);

			/*SUBTITLE*/
			secondLineTextToolbar = findViewById(R.id.second_line_toolbar);

			nameText = findViewById(R.id.chat_contact_properties_name_text);
			emailText = findViewById(R.id.chat_contact_properties_email_text);
			setNicknameText = findViewById(R.id.chat_contact_properties_nickname);
			setNicknameText.setOnClickListener(this);

			int width;
			if(isScreenInPortrait(this)){
				width = dp2px(MAX_WIDTH_APPBAR_PORT, outMetrics);
				secondLineTextToolbar.setPadding(0,0,0,11);
			}else{
				width = dp2px(MAX_WIDTH_APPBAR_LAND, outMetrics);
				secondLineTextToolbar.setPadding(0,0,0,5);
			}
			nameText.setMaxWidthEmojis(width);
			secondLineTextToolbar.setMaxWidth(width);

			// left margin 72dp + right margin 36dp
			firstLineTextMaxWidthExpanded = outMetrics.widthPixels - dp2px(108, outMetrics);
			firstLineTextMaxWidthCollapsed = width;
			firstLineTextToolbar.setMaxWidthEmojis(firstLineTextMaxWidthExpanded);
			contactStateIconPaddingLeft = dp2px(8, outMetrics);

			setTitle(null);
			aB.setHomeAsUpIndicator(R.drawable.ic_arrow_back_white);
			aB.setHomeButtonEnabled(true);
			aB.setDisplayHomeAsUpEnabled(true);

			contactPropertiesImage = findViewById(R.id.toolbar_image);

			dbH = DatabaseHandler.getDbHandler(getApplicationContext());

			appBarLayout.post(new Runnable() {
				@Override
				public void run() {
					setAppBarOffset(50);
				}
			});

			callInProgressLayout = findViewById(R.id.call_in_progress_layout);
			callInProgressLayout.setOnClickListener(this);
			callInProgressChrono = findViewById(R.id.call_in_progress_chrono);
			callInProgressText = findViewById(R.id.call_in_progress_text);
			microOffLayout = findViewById(R.id.micro_off_layout);
			videoOnLayout = findViewById(R.id.video_on_layout);
			callInProgressLayout.setVisibility(View.GONE);

			//OPTIONS LAYOUT
			optionsLayout = findViewById(R.id.chat_contact_properties_options);

			//CHAT OPTIONS
			chatOptionsLayout = findViewById(R.id.chat_contact_properties_chat_options_layout);
			dividerChatOptionsLayout = findViewById(R.id.divider_chat_options_layout);
			sendMessageLayout = findViewById(R.id.chat_contact_properties_chat_send_message_layout);
			sendMessageLayout.setOnClickListener(this);
			audioCallLayout = findViewById(R.id.chat_contact_properties_chat_call_layout);
			audioCallLayout.setOnClickListener(this);
			videoCallLayout = findViewById(R.id.chat_contact_properties_chat_video_layout);
			videoCallLayout.setOnClickListener(this);

			//Notifications Layout
			notificationsLayout = findViewById(R.id.chat_contact_properties_notifications_layout);
			notificationsLayout.setVisibility(View.VISIBLE);
			notificationsTitle = findViewById(R.id.chat_contact_properties_notifications_text);
			notificationsSubTitle = findViewById(R.id.chat_contact_properties_notifications_muted_text);
			notificationsSubTitle.setVisibility(View.GONE);
			notificationsSwitchLayout = findViewById(R.id.chat_contact_properties_layout);
			notificationsSwitchLayout.setOnClickListener(this);
			notificationsSwitch = findViewById(R.id.chat_contact_properties_switch);
			notificationsSwitch.setClickable(false);

			dividerNotificationsLayout = findViewById(R.id.divider_notifications_layout);

			//Verify credentials layout
			verifyCredentialsLayout = findViewById(R.id.chat_contact_properties_verify_credentials_layout);
			verifyCredentialsLayout.setOnClickListener(this);
			verifiedText = findViewById(R.id.chat_contact_properties_verify_credentials_info);
			verifiedImage = findViewById(R.id.chat_contact_properties_verify_credentials_info_icon);

			//Shared folders layout
			sharedFoldersLayout = findViewById(R.id.chat_contact_properties_shared_folders_layout);
			sharedFoldersLayout.setOnClickListener(this);

			sharedFoldersText = findViewById(R.id.chat_contact_properties_shared_folders_label);

			sharedFoldersButton = findViewById(R.id.chat_contact_properties_shared_folders_button);
			sharedFoldersButton.setOnClickListener(this);

			dividerSharedFoldersLayout = findViewById(R.id.divider_shared_folder_layout);

			//Share Contact Layout

			shareContactLayout = findViewById(R.id.chat_contact_properties_share_contact_layout);
			shareContactLayout.setOnClickListener(this);

			dividerShareContactLayout = findViewById(R.id.divider_share_contact_layout);

			//Chat Shared Files Layout

			sharedFilesLayout = findViewById(R.id.chat_contact_properties_chat_files_shared_layout);
			sharedFilesLayout.setOnClickListener(this);

			dividerSharedFilesLayout = findViewById(R.id.divider_chat_files_shared_layout);

			//Clear chat Layout
			manageChatLayout = findViewById(R.id.manage_chat_history_contact_properties_layout);
			manageChatLayout.setOnClickListener(this);
			retentionTimeText = findViewById(R.id.manage_chat_history_contact_properties_subtitle);
			retentionTimeText.setVisibility(View.GONE);
			dividerClearChatLayout = findViewById(R.id.divider_clear_chat_layout);

			//Remove contact Layout
			removeContactChatLayout = findViewById(R.id.chat_contact_properties_remove_contact_layout);
			removeContactChatLayout.setOnClickListener(this);

			chatHandle = extras.getLong(HANDLE, MEGACHAT_INVALID_HANDLE);
			userEmailExtra = extras.getString(NAME);

			//isChatOpen is:
			//- True when the megaChatApi.openChatRoom() method has already been called from ChatActivityLollipop
			//  and the changes related to history clearing will be listened from there.
			//- False when it is necessary to call megaChatApi.openChatRoom() method to listen for changes related to history clearing.
			//  This will happen when ContactInfoActivityLollipop is opened from other parts of the app than the Chat room.
			isChatOpen = extras.getBoolean(ACTION_CHAT_OPEN, false);

			if (megaChatApi == null) {
				megaChatApi = MegaApplication.getInstance().getMegaChatApi();
			}
			if (chatHandle != -1) {
				logDebug("From chat!!");
				fromContacts = false;
				chat = megaChatApi.getChatRoom(chatHandle);

				long userHandle = chat.getPeerHandle(0);

				String userHandleEncoded = MegaApiAndroid.userHandleToBase64(userHandle);
				user = megaApi.getContact(userHandleEncoded);
				if (user != null) {
					checkNickname(user.getHandle());
				} else {
					String fullName = "";
					if (!isTextEmpty(getTitleChat(chat))) {
						fullName = getTitleChat(chat);
					} else if (userEmailExtra != null) {
						fullName = userEmailExtra;
					}
					withoutNickname(fullName);
				}
			} else {
				logDebug("From contacts!!");
				fromContacts = true;
				user = megaApi.getContact(userEmailExtra);
				if (user != null) {
					checkNickname(user.getHandle());
					chat = megaChatApi.getChatRoomByUser(user.getHandle());
				} else {
					withoutNickname(userEmailExtra);
					chat = null;
				}
			}

			updateUI();
			updateVerifyCredentialsLayout();
			checkScreenRotationToShowCall();

			if(isOnline(this)){
				logDebug("online -- network connection");
				setAvatar();

				if(user!=null){
					sharedFoldersLayout.setVisibility(View.VISIBLE);
					dividerSharedFoldersLayout.setVisibility(View.VISIBLE);

					ArrayList<MegaNode> nodes = megaApi.getInShares(user);
					setFoldersButtonText(nodes);
					emailText.setText(user.getEmail());

					shareContactLayout.setVisibility(View.VISIBLE);
					dividerShareContactLayout.setVisibility(View.VISIBLE);

					chatOptionsLayout.setVisibility(View.VISIBLE);
					dividerChatOptionsLayout.setVisibility(View.VISIBLE);
				}
				else{
					sharedFoldersLayout.setVisibility(View.GONE);
					dividerSharedFoldersLayout.setVisibility(View.GONE);
					chatOptionsLayout.setVisibility(View.GONE);
					dividerChatOptionsLayout.setVisibility(View.GONE);

					if (chat != null) {
						emailText.setText(user.getEmail());
					}

					shareContactLayout.setVisibility(View.VISIBLE);
					dividerShareContactLayout.setVisibility(View.VISIBLE);
				}
			}
			else{
				logDebug("OFFLINE -- NO network connection");
				if(chat!=null){
					String userEmail = chatC.getParticipantEmail(chat.getPeerHandle(0));
					setOfflineAvatar(userEmail);
					emailText.setText(user.getEmail());
				}
				sharedFoldersLayout.setVisibility(View.GONE);
				dividerSharedFoldersLayout.setVisibility(View.GONE);

				shareContactLayout.setVisibility(View.GONE);
				dividerShareContactLayout.setVisibility(View.GONE);

				chatOptionsLayout.setVisibility(View.VISIBLE);
				dividerChatOptionsLayout.setVisibility(View.VISIBLE);
			}

		} else {
			logWarning("Extras is NULL");
		}

        if(askForDisplayOverDialog != null) {
            askForDisplayOverDialog.showDialog();
        }

		registerReceiver(manageShareReceiver,
				new IntentFilter(BROADCAST_ACTION_INTENT_MANAGE_SHARE));

		registerReceiver(chatRoomMuteUpdateReceiver,
				new IntentFilter(ACTION_UPDATE_PUSH_NOTIFICATION_SETTING));

		registerReceiver(retentionTimeReceiver,
				new IntentFilter(ACTION_UPDATE_RETENTION_TIME));

		IntentFilter userNameUpdateFilter = new IntentFilter(BROADCAST_ACTION_INTENT_FILTER_CONTACT_UPDATE);
		userNameUpdateFilter.addAction(ACTION_UPDATE_NICKNAME);
		userNameUpdateFilter.addAction(ACTION_UPDATE_FIRST_NAME);
		userNameUpdateFilter.addAction(ACTION_UPDATE_LAST_NAME);
		registerReceiver(userNameReceiver, userNameUpdateFilter);

		IntentFilter filterCall = new IntentFilter(ACTION_CALL_STATUS_UPDATE);
		filterCall.addAction(ACTION_CHANGE_CALL_ON_HOLD);
		filterCall.addAction(ACTION_CHANGE_LOCAL_AVFLAGS);
		registerReceiver(chatCallUpdateReceiver, filterCall);

		registerReceiver(chatSessionUpdateReceiver,
				new IntentFilter(ACTION_CHANGE_SESSION_ON_HOLD));

		registerReceiver(destroyActionModeReceiver,
				new IntentFilter(BROADCAST_ACTION_DESTROY_ACTION_MODE));
	}

	@Override
	protected void onSaveInstanceState(Bundle outState) {
		super.onSaveInstanceState(outState);

		megaAttacher.saveState(outState);
		nodeSaver.saveState(outState);
	}

	private void visibilityStateIcon() {
		if (megaChatApi == null) {
			firstLineTextToolbar.updateMaxWidthAndIconVisibility(firstLineTextMaxWidthCollapsed, false);
			return;
		}

		int userStatus = megaChatApi.getUserOnlineStatus(user.getHandle());
		if (stateToolbar == State.EXPANDED && (userStatus == MegaChatApi.STATUS_ONLINE
				|| userStatus == MegaChatApi.STATUS_AWAY
				|| userStatus == MegaChatApi.STATUS_BUSY
				|| userStatus == MegaChatApi.STATUS_OFFLINE)) {
			firstLineTextToolbar.setMaxLines(2);
			firstLineTextToolbar.setTrailingIcon(contactStateIcon, contactStateIconPaddingLeft);
			firstLineTextToolbar.updateMaxWidthAndIconVisibility(firstLineTextMaxWidthExpanded, true);
		} else {
			firstLineTextToolbar.setMaxLines(stateToolbar == State.EXPANDED ? 2 : 1);
			firstLineTextToolbar.updateMaxWidthAndIconVisibility(
					stateToolbar == State.EXPANDED ? firstLineTextMaxWidthExpanded
							: firstLineTextMaxWidthCollapsed, false);
		}
	}

	private void checkNickname(long contactHandle) {
		MegaContactDB contactDB = getContactDB(contactHandle);
		if (contactDB == null) return;

		String fullName = buildFullName(contactDB.getName(), contactDB.getLastName(), contactDB.getMail());
		String nicknameText = contactDB.getNickname();

		if (isTextEmpty(nicknameText)) {
			withoutNickname(fullName);
		} else {
			withNickname(fullName, nicknameText);
		}
	}

	private void withoutNickname(String name) {
		firstLineTextToolbar.setText(name);
		nameText.setVisibility(View.GONE);
		setNicknameText.setText(getString(R.string.add_nickname));
		setDefaultAvatar();
	}

	private void withNickname(String name, String nickname) {
		firstLineTextToolbar.setText(nickname);
		nameText.setText(name);
		nameText.setVisibility(View.VISIBLE);
		setNicknameText.setText(getString(R.string.edit_nickname));
		setDefaultAvatar();
	}


	private void setContactPresenceStatus(){
		logDebug("setContactPresenceStatus");
		if (megaChatApi != null){
			int userStatus = megaChatApi.getUserOnlineStatus(user.getHandle());
			contactStateIcon = getIconResourceIdByLocation(this,userStatus,StatusIconLocation.STANDARD);

			// Reset as default value.
			if(contactStateIcon == 0) {
                contactStateIcon = Util.isDarkMode(this) ? R.drawable.ic_offline_dark_standard
                        : R.drawable.ic_offline_light;
            }

			if(userStatus == MegaChatApi.STATUS_ONLINE){
				logDebug("This user is connected");
				secondLineTextToolbar.setVisibility(View.VISIBLE);
				secondLineTextToolbar.setText(getString(R.string.online_status));
			}else if(userStatus == MegaChatApi.STATUS_AWAY){
				logDebug("This user is away");
				secondLineTextToolbar.setVisibility(View.VISIBLE);
				secondLineTextToolbar.setText(getString(R.string.away_status));
			} else if(userStatus == MegaChatApi.STATUS_BUSY){
				logDebug("This user is busy");
				secondLineTextToolbar.setVisibility(View.VISIBLE);
				secondLineTextToolbar.setText(getString(R.string.busy_status));
			}
			else if(userStatus == MegaChatApi.STATUS_OFFLINE){
				logDebug("This user is offline");
				secondLineTextToolbar.setVisibility(View.VISIBLE);
				secondLineTextToolbar.setText(getString(R.string.offline_status));
			}
			else if(userStatus == MegaChatApi.STATUS_INVALID){
				logDebug("INVALID status: " + userStatus);
				secondLineTextToolbar.setVisibility(View.GONE);
			}
			else{
				logDebug("This user status is: " + userStatus);
				secondLineTextToolbar.setVisibility(View.GONE);
			}
		}
		visibilityStateIcon();
	}

	@Override
	public boolean onCreateOptionsMenu(Menu menu) {
		logDebug("onCreateOptionsMenuLollipop");

		drawableDots = ContextCompat.getDrawable(getApplicationContext(), R.drawable.ic_dots_vertical_white);
		drawableDots = drawableDots.mutate();
		drawableArrow = ContextCompat.getDrawable(getApplicationContext(), R.drawable.ic_arrow_back_white);
		drawableArrow = drawableArrow.mutate();

		drawableShare = ContextCompat.getDrawable(getApplicationContext(), R.drawable.ic_share);
		drawableShare = drawableShare.mutate();
		drawableSend = ContextCompat.getDrawable(getApplicationContext(), R.drawable.ic_send_to_contact);
		drawableSend = drawableSend.mutate();

		// Inflate the menu items for use in the action bar
		MenuInflater inflater = getMenuInflater();
		inflater.inflate(R.menu.contact_properties_action, menu);

		shareMenuItem = menu.findItem(R.id.cab_menu_share_folder);
		sendFileMenuItem = menu.findItem(R.id.cab_menu_send_file);

		returnCallMenuItem = menu.findItem(R.id.action_return_call);
		RelativeLayout rootView = (RelativeLayout) returnCallMenuItem.getActionView();
		layoutCallMenuItem = rootView.findViewById(R.id.layout_menu_call);
		chronometerMenuItem = rootView.findViewById(R.id.chrono_menu);
		chronometerMenuItem.setVisibility(View.GONE);

		rootView.setOnClickListener(v -> onOptionsItemSelected(returnCallMenuItem));
		setCallMenuItem(returnCallMenuItem, layoutCallMenuItem, chronometerMenuItem);

		sendFileMenuItem.setIcon(mutateIconSecondary(this, R.drawable.ic_send_to_contact, R.color.white));

		if(isOnline(this)){
			sendFileMenuItem.setVisible(fromContacts);
		} else {
			logDebug("Hide all - no network connection");
			shareMenuItem.setVisible(false);
			sendFileMenuItem.setVisible(false);
		}

		int statusBarColor = ColorUtils.getColorForElevation(this, getResources().getDimension(R.dimen.toolbar_elevation));
		if(isDarkMode(this)) {
			collapsingToolbar.setContentScrimColor(statusBarColor);
		}
        collapsingToolbar.setStatusBarScrimColor(statusBarColor);

		appBarLayout.addOnOffsetChangedListener(new AppBarStateChangeListener() {
			@Override
			public void onStateChanged(AppBarLayout appBarLayout, State state) {
				stateToolbar = state;
				if (stateToolbar == State.EXPANDED) {
					firstLineTextToolbar.setTextColor(ContextCompat.getColor(ContactInfoActivityLollipop.this, R.color.white_alpha_087));
					secondLineTextToolbar.setTextColor(ContextCompat.getColor(ContactInfoActivityLollipop.this, R.color.white_alpha_087));
					setColorFilterWhite();
					visibilityStateIcon();
				} else if (stateToolbar == State.COLLAPSED) {
					firstLineTextToolbar.setTextColor(ContextCompat.getColor(ContactInfoActivityLollipop.this, R.color.grey_087_white_087));
					secondLineTextToolbar.setTextColor(ColorUtils.getThemeColor(ContactInfoActivityLollipop.this, android.R.attr.textColorSecondary));
					setColorFilterBlack();
					visibilityStateIcon();
				}
			}
		});

		return super.onCreateOptionsMenu(menu);
	}

	void setColorFilterWhite () {
        int color = ContextCompat.getColor(this,R.color.white_alpha_087);
		drawableArrow.setColorFilter(color, PorterDuff.Mode.SRC_IN);
		getSupportActionBar().setHomeAsUpIndicator(drawableArrow);

		drawableDots.setColorFilter(color, PorterDuff.Mode.SRC_IN);
		toolbar.setOverflowIcon(drawableDots);

		if (shareMenuItem != null) {
			drawableShare.setColorFilter(color, PorterDuff.Mode.SRC_IN);
			shareMenuItem.setIcon(drawableShare);
		}
		if (sendFileMenuItem != null) {
			drawableSend.setColorFilter(color, PorterDuff.Mode.SRC_IN);
			sendFileMenuItem.setIcon(drawableSend);
		}
	}

	void setColorFilterBlack () {
        int color = ContextCompat.getColor(this,R.color.grey_087_white_087);
		drawableArrow.setColorFilter(color, PorterDuff.Mode.SRC_IN);
		getSupportActionBar().setHomeAsUpIndicator(drawableArrow);

		drawableDots.setColorFilter(color, PorterDuff.Mode.SRC_IN);
		toolbar.setOverflowIcon(drawableDots);

		if (shareMenuItem != null) {
			drawableShare.setColorFilter(color, PorterDuff.Mode.SRC_IN);
			shareMenuItem.setIcon(drawableShare);
		}
		if (sendFileMenuItem != null) {
			drawableSend.setColorFilter(color, PorterDuff.Mode.SRC_IN);
			sendFileMenuItem.setIcon(drawableSend);
		}
	}

	@Override
	public boolean onOptionsItemSelected(MenuItem item) {
		logDebug("onOptionsItemSelected");

		int id = item.getItemId();
		switch(id){
			case android.R.id.home:{
				finish();
				break;
			}
			case R.id.cab_menu_share_folder:{
				pickFolderToShare(user.getEmail());
				break;
			}
			case R.id.cab_menu_send_file:{

				if(!isOnline(this)){
					showSnackbar(SNACKBAR_TYPE, getString(R.string.error_server_connection_problem), -1);
					return true;
				}

				sendFileToChat();
				break;
			}
			case R.id.action_return_call:
				if (checkPermissionsCall(this, INVALID_TYPE_PERMISSIONS)) {
					returnActiveCall(this);
				}
				return true;
		}
		return true;
	}

	public void sendFileToChat(){
		logDebug("sendFileToChat");

		if (app.getStorageState() == STORAGE_STATE_PAYWALL) {
			showOverDiskQuotaPaywallWarning();
			return;
		}

		if(user==null){
			logWarning("Selected contact NULL");
			return;
		}
		List<MegaUser> userList = new ArrayList<MegaUser>();
		userList.add(user);

		Intent intent = ContactController.getPickFileToSendIntent(this, userList);
		startActivityForResult(intent, REQUEST_CODE_SELECT_FILE);
	}

	public void sendMessageToChat(){
		logDebug("sendMessageToChat");

		if (app.getStorageState() == STORAGE_STATE_PAYWALL) {
			showOverDiskQuotaPaywallWarning();
			return;
		}

		if(user!=null){
			MegaChatRoom chat = megaChatApi.getChatRoomByUser(user.getHandle());
			if(chat==null){
				logDebug("No chat, create it!");
				MegaChatPeerList peers = MegaChatPeerList.createInstance();
				peers.addPeer(user.getHandle(), MegaChatPeerList.PRIV_STANDARD);
				megaChatApi.createChat(false, peers, this);
			}
			else{
				logDebug("There is already a chat, open it!");
				if(fromContacts){
					Intent intentOpenChat = new Intent(this, ChatActivityLollipop.class);
					intentOpenChat.setAction(ACTION_CHAT_SHOW_MESSAGES);
					intentOpenChat.putExtra(CHAT_ID, chat.getChatId());
					this.startActivity(intentOpenChat);
				}
				else{
					Intent intentOpenChat = new Intent(this, ChatActivityLollipop.class);
					intentOpenChat.setAction(ACTION_CHAT_SHOW_MESSAGES);
					intentOpenChat.putExtra(CHAT_ID, chat.getChatId());
					intentOpenChat.setFlags(Intent.FLAG_ACTIVITY_CLEAR_TOP);
					this.startActivity(intentOpenChat);
				}

				finish();
			}
		}
	}

	public void startCall() {
		MegaChatRoom chatRoomTo = megaChatApi.getChatRoomByUser(user.getHandle());
		if (chatRoomTo != null) {
			if (megaChatApi.getChatCall(chatRoomTo.getChatId()) != null) {
				Intent i = new Intent(this, ChatCallActivity.class);
				i.putExtra(CHAT_ID, chatRoomTo.getChatId());
				i.addFlags(Intent.FLAG_ACTIVITY_NEW_TASK);
				startActivity(i);
			} else if (isStatusConnected(this, chatRoomTo.getChatId())) {
				startCallWithChatOnline(chatRoomTo);
			}
		} else {
			//Create first the chat
			ArrayList<MegaChatRoom> chats = new ArrayList<>();
			ArrayList<MegaUser> usersNoChat = new ArrayList<>();
			usersNoChat.add(user);
			CreateChatListener listener;

			if (startVideo) {
				listener = new CreateChatListener(CreateChatListener.START_VIDEO_CALL, chats,
						usersNoChat, this, this);
			} else {
				listener = new CreateChatListener(CreateChatListener.START_AUDIO_CALL, chats,
						usersNoChat, this, this);
			}

			MegaChatPeerList peers = MegaChatPeerList.createInstance();
			peers.addPeer(user.getHandle(), MegaChatPeerList.PRIV_STANDARD);
			megaChatApi.createChat(false, peers, listener);
		}
	}

	@Override
	public void onRequestPermissionsResult(int requestCode, String[] permissions, int[] grantResults) {
		super.onRequestPermissionsResult(requestCode, permissions, grantResults);
		switch (requestCode) {
			case REQUEST_CAMERA:
			case REQUEST_RECORD_AUDIO:
				if (grantResults.length > 0 && grantResults[0] == PackageManager.PERMISSION_GRANTED &&
						checkPermissionsCall(this, INVALID_TYPE_PERMISSIONS)) {
					startCall();
				}
				break;
		}

		nodeSaver.handleRequestPermissionsResult(requestCode);
	}

	public void pickFolderToShare(String email){
		logDebug("pickFolderToShare");
		if (email != null){
			Intent intent = new Intent(this, FileExplorerActivityLollipop.class);
			intent.setAction(FileExplorerActivityLollipop.ACTION_SELECT_FOLDER_TO_SHARE);
			ArrayList<String> contacts = new ArrayList<String>();
			contacts.add(email);
			intent.putExtra(SELECTED_CONTACTS, contacts);
			startActivityForResult(intent, REQUEST_CODE_SELECT_FOLDER);
		}
		else{
			showSnackbar(SNACKBAR_TYPE, getString(R.string.error_sharing_folder), -1);
			logWarning("Error sharing folder");
		}
	}

	public void setAvatar() {
		logDebug("setAvatar");
		if(user == null)
			return;

		File avatar = buildAvatarFile(this,user.getEmail() + ".jpg");
		if (isFileAvailable(avatar)) {
			setProfileAvatar(avatar);
		}
	}

	public void setOfflineAvatar(String email) {
		logDebug("setOfflineAvatar");
		File avatar = buildAvatarFile(this, email + ".jpg");

        if (isFileAvailable(avatar)) {
            Bitmap imBitmap = null;
            if (avatar.length() > 0) {
                BitmapFactory.Options bOpts = new BitmapFactory.Options();
                imBitmap = BitmapFactory.decodeFile(avatar.getAbsolutePath(),bOpts);
                if (imBitmap != null) {
                    contactPropertiesImage.setImageBitmap(imBitmap);

                    if (imBitmap != null && !imBitmap.isRecycled()) {
                        int colorBackground = getDominantColor(imBitmap);
                        imageLayout.setBackgroundColor(colorBackground);
                    }
                }
            }
        }
	}

	public void setProfileAvatar(File avatar) {
		logDebug("setProfileAvatar");
		Bitmap imBitmap = null;
		if (avatar.exists()) {
			if (avatar.length() > 0) {
				BitmapFactory.Options bOpts = new BitmapFactory.Options();
				imBitmap = BitmapFactory.decodeFile(avatar.getAbsolutePath(), bOpts);
				if (imBitmap == null) {
					avatar.delete();
                    megaApi.getUserAvatar(user,buildAvatarFile(this, user.getEmail()).getAbsolutePath(), this);
                } else {
					contactPropertiesImage.setImageBitmap(imBitmap);

					if (imBitmap != null && !imBitmap.isRecycled()) {
						int colorBackground = getDominantColor(imBitmap);
						imageLayout.setBackgroundColor(colorBackground);
					}
				}
			}
		}
	}

	private void setDefaultAvatar() {
		logDebug("setDefaultAvatar");
		Bitmap defaultAvatar = Bitmap.createBitmap(outMetrics.widthPixels, outMetrics.widthPixels, Bitmap.Config.ARGB_8888);
		Canvas c = new Canvas(defaultAvatar);
		Paint p = new Paint();
		p.setAntiAlias(true);
		p.setColor(Color.TRANSPARENT);
		c.drawPaint(p);

		imageLayout.setBackgroundColor(getColorAvatar(user));
		contactPropertiesImage.setImageBitmap(defaultAvatar);
	}

	private void startingACall(boolean withVideo) {

		if (app.getStorageState() == STORAGE_STATE_PAYWALL) {
			showOverDiskQuotaPaywallWarning();
			return;
		}

		startVideo = withVideo;
		if (checkPermissionsCall(this, INVALID_TYPE_PERMISSIONS)) {
			startCall();
		}
	}

	@Override
	public void onClick(View v) {

		switch (v.getId()) {
			case R.id.manage_chat_history_contact_properties_layout:
				Intent intentManageChat = new Intent(this, ManageChatHistoryActivity.class);
				intentManageChat.putExtra(EMAIL, user.getEmail());
				intentManageChat.putExtra(CHAT_ID, MEGACHAT_INVALID_HANDLE);
				intentManageChat.putExtra(IS_FROM_CONTACTS, fromContacts);
				startActivity(intentManageChat);
				break;

			case R.id.chat_contact_properties_remove_contact_layout: {
				logDebug("Remove contact chat option");

				if(user!=null){
					showConfirmationRemoveContact(user);
				}
				break;
			}
			case R.id.chat_contact_properties_chat_send_message_layout:{
				logDebug("Send message option");
				if(!checkConnection(this)) return;
				sendMessageToChat();
				break;
			}

			case R.id.chat_contact_properties_chat_video_layout:
			case R.id.chat_contact_properties_chat_call_layout:
				if (isCallOptionEnabled()) {
					startingACall(v.getId() == R.id.chat_contact_properties_chat_video_layout);
				} else {
					showSnackbar(SNACKBAR_TYPE, getString(R.string.not_allowed_to_start_call), MEGACHAT_INVALID_HANDLE);
				}
				break;

			case R.id.chat_contact_properties_share_contact_layout: {
				logDebug("Share contact option");

				if (app.getStorageState() == STORAGE_STATE_PAYWALL) {
					showOverDiskQuotaPaywallWarning();
					return;
				}

				if(user==null){
					logDebug("Selected contact NULL");
					return;
				}

				Intent intent = ChatController.getSelectChatsToAttachContactIntent(this, user);
				startActivityForResult(intent, REQUEST_CODE_SELECT_CHAT);
				break;
			}
			case R.id.chat_contact_properties_shared_folders_button:
			case R.id.chat_contact_properties_shared_folders_layout:{
				sharedFolderClicked();
				break;
			}
			case R.id.chat_contact_properties_layout:
				chatNotificationsClicked();
				break;

			case R.id.chat_contact_properties_chat_files_shared_layout:{
				Intent nodeHistoryIntent = new Intent(this, NodeAttachmentHistoryActivity.class);
				if(chat!=null){
					nodeHistoryIntent.putExtra("chatId", chat.getChatId());
				}
				startActivity(nodeHistoryIntent);
				break;
			}
			case R.id.chat_contact_properties_nickname: {
				if (setNicknameText.getText().toString().equals(getString(R.string.add_nickname))) {
					showConfirmationSetNickname(null);
				} else if (user != null && !isBottomSheetDialogShown(contactNicknameBottomSheetDialogFragment)) {
					contactNicknameBottomSheetDialogFragment = new ContactNicknameBottomSheetDialogFragment();
					contactNicknameBottomSheetDialogFragment.show(getSupportFragmentManager(), contactNicknameBottomSheetDialogFragment.getTag());
				}
				break;
			}
			case R.id.chat_contact_properties_verify_credentials_layout:
				Intent intent = new Intent(this, AuthenticityCredentialsActivity.class);
				intent.putExtra(EMAIL, user.getEmail());
				startActivity(intent);
				break;

			case R.id.call_in_progress_layout:
				if(checkPermissionsCall(this, INVALID_TYPE_PERMISSIONS)){
					returnActiveCall(this);
				}
				break;
		}
	}

	public void showConfirmationSetNickname(final String alias) {
		LinearLayout layout = new LinearLayout(this);
		layout.setOrientation(LinearLayout.VERTICAL);
		LinearLayout.LayoutParams params = new LinearLayout.LayoutParams(LinearLayout.LayoutParams.MATCH_PARENT, LinearLayout.LayoutParams.WRAP_CONTENT);
		params.setMargins(scaleWidthPx(20, outMetrics), scaleHeightPx(16, outMetrics), scaleWidthPx(17, outMetrics), 0);
		final EmojiEditText input = new EmojiEditText(this);
		layout.addView(input, params);
		input.setSingleLine();
		input.setSelectAllOnFocus(true);
		input.requestFocus();
		input.setTextColor(ColorUtils.getThemeColor(this, android.R.attr.textColorSecondary));
		input.setTextSize(TypedValue.COMPLEX_UNIT_SP, 14);
		input.setEmojiSize(dp2px(EMOJI_SIZE, outMetrics));
		input.setImeOptions(EditorInfo.IME_ACTION_DONE);
		input.setInputType(InputType.TYPE_CLASS_TEXT);
		showKeyboardDelayed(input);

		MaterialAlertDialogBuilder builder = new MaterialAlertDialogBuilder(this);

		input.setImeActionLabel(getString(R.string.add_nickname), EditorInfo.IME_ACTION_DONE);
		if (alias == null) {
			input.setHint(getString(R.string.nickname_title));
			builder.setTitle(getString(R.string.add_nickname));
		} else {
			input.setHint(alias);
			input.setText(alias);
			input.setSelection(input.length());
			builder.setTitle(getString(R.string.edit_nickname));
		}
		int colorDisableButton = ContextCompat.getColor(this, R.color.teal_300_038_teal_200_038);
		int colorEnableButton = ContextCompat.getColor(this, R.color.teal_300_teal_200);

		input.addTextChangedListener(new TextWatcher() {
			private void handleText() {
				if (setNicknameDialog != null) {
					final Button okButton = setNicknameDialog.getButton(AlertDialog.BUTTON_POSITIVE);
					if (input.getText().length() == 0) {
						okButton.setEnabled(false);
						okButton.setTextColor(colorDisableButton);
					} else {
						okButton.setEnabled(true);
						okButton.setTextColor(colorEnableButton);
					}
				}
			}

			@Override
			public void onTextChanged(CharSequence s, int start, int before, int count) {
			}

			@Override
			public void beforeTextChanged(CharSequence s, int start, int count, int after) {
			}

			@Override
			public void afterTextChanged(Editable s) {
				handleText();
			}
		});
		builder.setPositiveButton(getString(R.string.button_set),
				(dialog, whichButton) -> onClickAlertDialog(input, alias));
		builder.setNegativeButton(getString(R.string.general_cancel),
				(dialog, whichButton) -> setNicknameDialog.dismiss());

		builder.setView(layout);
		setNicknameDialog = builder.create();
		setNicknameDialog.show();
		setNicknameDialog.getButton(AlertDialog.BUTTON_POSITIVE).setEnabled(false);
		setNicknameDialog.getButton(AlertDialog.BUTTON_POSITIVE).setTextColor(colorDisableButton);
		setNicknameDialog.getButton(AlertDialog.BUTTON_POSITIVE).setOnClickListener(v -> onClickAlertDialog(input, alias));
		setNicknameDialog.getButton(AlertDialog.BUTTON_NEGATIVE).setOnClickListener(v -> setNicknameDialog.dismiss());

	}

	private void onClickAlertDialog(EmojiEditText input, String alias) {
		String name = input.getText().toString();
		if (isTextEmpty(name)) {
			logWarning("Input is empty");
			input.setError(getString(R.string.invalid_string));
			input.requestFocus();
		} else {
			addNickname(alias, name);
			setNicknameDialog.dismiss();
		}
	}

	public void addNickname(String oldNickname, String newNickname) {
		if (oldNickname != null && oldNickname.equals(newNickname)) return;
		//Update the new nickname
		megaApi.setUserAlias(user.getHandle(), newNickname, new SetAttrUserListener(this));
	}

	private void updateAvatar(){
		if(isOnline(this)){
			setAvatar();
		}else if (chat != null){
			setOfflineAvatar(chatC.getParticipantEmail(chat.getPeerHandle(0)));
		}
	}

	@Override
	protected void onActivityResult(int requestCode, int resultCode, Intent intent) {

		logDebug("resultCode: " + resultCode);

		if (megaAttacher.handleActivityResult(requestCode, resultCode, intent, this)) {
			return;
		}

		if (nodeSaver.handleActivityResult(requestCode, resultCode, intent)) {
			return;
		}

		if (requestCode == REQUEST_CODE_SELECT_FOLDER && resultCode == RESULT_OK) {

			if (!isOnline(this)) {
				showSnackbar(SNACKBAR_TYPE, getString(R.string.error_server_connection_problem), -1);
				return;
			}

			final ArrayList<String> selectedContacts = intent.getStringArrayListExtra(SELECTED_CONTACTS);
			final long folderHandle = intent.getLongExtra("SELECT", 0);

			final MegaNode parent = megaApi.getNodeByHandle(folderHandle);

			if (parent.isFolder()){
				MaterialAlertDialogBuilder dialogBuilder = new MaterialAlertDialogBuilder(this);
				dialogBuilder.setTitle(getString(R.string.file_properties_shared_folder_permissions));
				final CharSequence[] items = {getString(R.string.file_properties_shared_folder_read_only), getString(R.string.file_properties_shared_folder_read_write), getString(R.string.file_properties_shared_folder_full_access)};
				dialogBuilder.setSingleChoiceItems(items, -1, new DialogInterface.OnClickListener() {
					public void onClick(DialogInterface dialog, int item) {
						statusDialog = getMegaProgressDialog(contactInfoActivityLollipop, getString(R.string.context_sharing_folder));
						permissionsDialog.dismiss();
						nC.shareFolder(parent, selectedContacts, item);
					}
				});
				permissionsDialog = dialogBuilder.create();
				permissionsDialog.show();
			}
        }
		else if (requestCode == REQUEST_CODE_SELECT_FILE && resultCode == RESULT_OK) {
			logDebug("requestCode == REQUEST_CODE_SELECT_FILE");
			if (intent == null) {
				logWarning("Return.....");
				return;
			}

			megaAttacher.handleSelectFileResult(intent, user, this);
		} else if (requestCode == REQUEST_CODE_SELECT_FOLDER_TO_COPY && resultCode == RESULT_OK) {
            if (!isOnline(this)) {
                showSnackbar(SNACKBAR_TYPE, getString(R.string.error_server_connection_problem), -1);
                return;
            }

			MegaProgressDialog temp;
            try {
                temp = new MegaProgressDialog(this);
                temp.setMessage(getString(R.string.context_copying));
                temp.show();
            } catch (Exception e) {
                return;
            }
            statusDialog = temp;
            
            final long[] copyHandles = intent.getLongArrayExtra("COPY_HANDLES");
            final long toHandle = intent.getLongExtra("COPY_TO", 0);
            final int totalCopy = copyHandles.length;
            
            MegaNode parent = megaApi.getNodeByHandle(toHandle);
            for (int i = 0; i < copyHandles.length; i++) {
				logDebug("NODE TO COPY: " + megaApi.getNodeByHandle(copyHandles[i]).getName());
				logDebug("WHERE: " + parent.getName());
				logDebug("NODES: " + copyHandles[i] + "_" + parent.getHandle());
                MegaNode cN = megaApi.getNodeByHandle(copyHandles[i]);
                if (cN != null){
					logDebug("cN != null");
                    megaApi.copyNode(cN, parent, this);
                }
                else{
					logWarning("cN == null");
                    try {
                        statusDialog.dismiss();
                        if(sharedFoldersFragment!=null && sharedFoldersFragment.isVisible()){
                            showSnackbar(SNACKBAR_TYPE, getString(R.string.context_no_sent_node), -1);
                        }
                    } catch (Exception ex) {
                    }
                }
            }
        }

		super.onActivityResult(requestCode, resultCode, intent);
	}

	public void showConfirmationRemoveContact(final MegaUser c){
		logDebug("showConfirmationRemoveContact");
		DialogInterface.OnClickListener dialogClickListener = new DialogInterface.OnClickListener() {
			@Override
			public void onClick(DialogInterface dialog, int which) {
				switch (which){
					case DialogInterface.BUTTON_POSITIVE:
						cC.removeContact(c);
						break;

					case DialogInterface.BUTTON_NEGATIVE:
						//No button clicked
						break;
				}
			}
		};

		MaterialAlertDialogBuilder builder = new MaterialAlertDialogBuilder(this);
		String title = getResources().getQuantityString(R.plurals.title_confirmation_remove_contact, 1);
		builder.setTitle(title);
		String message= getResources().getQuantityString(R.plurals.confirmation_remove_contact, 1);
		builder.setMessage(message).setPositiveButton(R.string.general_remove, dialogClickListener)
				.setNegativeButton(R.string.general_cancel, dialogClickListener).show();
	}

	@Override
	public void onRequestStart(MegaApiJava api, MegaRequest request) {
		logDebug("onRequestStart: " + request.getName());
	}

	@SuppressLint("NewApi")
	@Override
	public void onRequestFinish(MegaApiJava api, MegaRequest request, MegaError e) {
		logDebug("onRequestFinish: " + request.getType() + "__" + request.getRequestString());
		if (request.getType() == MegaRequest.TYPE_GET_ATTR_USER) {
			logDebug("MegaRequest.TYPE_GET_ATTR_USER");
			if (e.getErrorCode() == MegaError.API_OK) {
				File avatar = buildAvatarFile(this, request.getEmail() + ".jpg");
				Bitmap imBitmap = null;
				if (isFileAvailable(avatar)) {
					if (avatar.length() > 0) {
						BitmapFactory.Options bOpts = new BitmapFactory.Options();
						imBitmap = BitmapFactory.decodeFile(avatar.getAbsolutePath(), bOpts);
						if (imBitmap == null) {
							avatar.delete();
						} else {
							contactPropertiesImage.setImageBitmap(imBitmap);

							if (imBitmap != null && !imBitmap.isRecycled()) {
								Palette palette = Palette.from(imBitmap).generate();
								Palette.Swatch swatch = palette.getDarkVibrantSwatch();
								imageLayout.setBackgroundColor(swatch.getBodyTextColor());
							}
						}
					}
				}
			}
		} else if (request.getType() == MegaRequest.TYPE_CREATE_FOLDER){
            try {
                statusDialog.dismiss();
            }
            catch (Exception ex) {}
            
            if (e.getErrorCode() == MegaError.API_OK){
                if(sharedFoldersFragment!=null && sharedFoldersFragment.isVisible()){
                    showSnackbar(SNACKBAR_TYPE, getString(R.string.context_folder_created), -1);
                    sharedFoldersFragment.setNodes();
                }
            }
            else{
                if(sharedFoldersFragment!=null && sharedFoldersFragment.isVisible()){
                    showSnackbar(SNACKBAR_TYPE, getString(R.string.context_folder_no_created), -1);
                    sharedFoldersFragment.setNodes();
                }
            }
        } else if (request.getType() == MegaRequest.TYPE_COPY) {
            try {
                statusDialog.dismiss();
            } catch (Exception ex) {
            }
            
            if (e.getErrorCode() == MegaError.API_OK){
                if(sharedFoldersFragment!=null && sharedFoldersFragment.isVisible()){
                    sharedFoldersFragment.clearSelections();
                    sharedFoldersFragment.hideMultipleSelect();
                    showSnackbar(SNACKBAR_TYPE, getString(R.string.context_correctly_copied), -1);
                }
            }
            else{
                if(e.getErrorCode()==MegaError.API_EOVERQUOTA){
					if (api.isForeignNode(request.getParentHandle())) {
						showForeignStorageOverQuotaWarningDialog(this);
						return;
					}

					logWarning("OVERQUOTA ERROR: " + e.getErrorCode());
                    Intent intent = new Intent(this, ManagerActivityLollipop.class);
                    intent.setAction(ACTION_OVERQUOTA_STORAGE);
                    startActivity(intent);
                    finish();
                }
                else if(e.getErrorCode()==MegaError.API_EGOINGOVERQUOTA){
					logDebug("PRE OVERQUOTA ERROR: " + e.getErrorCode());
                    Intent intent = new Intent(this, ManagerActivityLollipop.class);
                    intent.setAction(ACTION_PRE_OVERQUOTA_STORAGE);
                    startActivity(intent);
                    finish();
                }
                else{
                    if(sharedFoldersFragment!=null && sharedFoldersFragment.isVisible()){
                        sharedFoldersFragment.clearSelections();
                        sharedFoldersFragment.hideMultipleSelect();
                        showSnackbar(SNACKBAR_TYPE, getString(R.string.context_no_copied), -1);
                    }
                }
            }

			logDebug("Copy nodes request finished");
        }
        else if (request.getType() == MegaRequest.TYPE_MOVE) {
			try {
				statusDialog.dismiss();
			} catch (Exception ex) {
			}

			if (sharedFoldersFragment != null && sharedFoldersFragment.isVisible()) {
				sharedFoldersFragment.clearSelections();
				sharedFoldersFragment.hideMultipleSelect();
			}

			if (e.getErrorCode() == MegaError.API_EOVERQUOTA && api.isForeignNode(request.getParentHandle())) {
				showForeignStorageOverQuotaWarningDialog(this);
			} else if (moveToRubbish) {
				logDebug("Finish move to Rubbish!");
				if (e.getErrorCode() == MegaError.API_OK) {
					showSnackbar(SNACKBAR_TYPE, getString(R.string.context_correctly_moved_to_rubbish), -1);
				} else {
					showSnackbar(SNACKBAR_TYPE, getString(R.string.context_no_moved), -1);
				}
			} else {
				if (e.getErrorCode() == MegaError.API_OK) {
					showSnackbar(SNACKBAR_TYPE, getString(R.string.context_correctly_moved), -1);
				} else {
					showSnackbar(SNACKBAR_TYPE, getString(R.string.context_no_moved), -1);
				}
			}
			moveToRubbish = false;
			logDebug("Move request finished");
		} else if(request.getType() == MegaRequest.TYPE_REMOVE_CONTACT){
			logDebug("Contact removed");
			finish();
		}
	}

	@Override
	public void onRequestTemporaryError(MegaApiJava api, MegaRequest request,
										MegaError e) {
		logWarning("onRequestTemporaryError: " + request.getName());
	}

	@Override
	protected void onDestroy() {
		super.onDestroy();

		if (drawableArrow != null) {
			drawableArrow.setColorFilter(null);
		}
		if (drawableDots != null) {
			drawableDots.setColorFilter(null);
		}
		if (drawableSend != null) {
			drawableSend.setColorFilter(null);
		}
		if (drawableShare != null) {
			drawableShare.setColorFilter(null);
		}
        if (askForDisplayOverDialog != null) {
            askForDisplayOverDialog.recycle();
        }

		unregisterReceiver(chatCallUpdateReceiver);
		unregisterReceiver(chatSessionUpdateReceiver);
		unregisterReceiver(chatRoomMuteUpdateReceiver);
		unregisterReceiver(retentionTimeReceiver);
		unregisterReceiver(manageShareReceiver);
		unregisterReceiver(userNameReceiver);
		unregisterReceiver(destroyActionModeReceiver);

		nodeSaver.destroy();
	}

	@Override
	public void onRequestUpdate(MegaApiJava api, MegaRequest request) { }

	@Override
	protected void onResume() {
		super.onResume();

		updateVerifyCredentialsLayout();
		checkScreenRotationToShowCall();
		setContactPresenceStatus();
		requestLastGreen(-1);
	}

	@Override
	public void onItemClick(AdapterView<?> parent, View view, int position, long id) {

	}

	public void requestLastGreen(int state){
		logDebug("state: " + state);
		if(state == -1){
			state = megaChatApi.getUserOnlineStatus(user.getHandle());
		}

		if(state != MegaChatApi.STATUS_ONLINE && state != MegaChatApi.STATUS_BUSY && state != MegaChatApi.STATUS_INVALID){
			logDebug("Request last green for user");
			megaChatApi.requestLastGreen(user.getHandle(), this);
		}
	}

	@Override
	public void onRequestStart(MegaChatApiJava api, MegaChatRequest request) {

	}

	@Override
	public void onRequestUpdate(MegaChatApiJava api, MegaChatRequest request) {

	}

	@Override
	public void onRequestFinish(MegaChatApiJava api, MegaChatRequest request, MegaChatError e) {
		logDebug("onRequestFinish");
		if(request.getType() == MegaChatRequest.TYPE_CREATE_CHATROOM){
			if (e.getErrorCode() == MegaChatError.ERROR_OK) {
				logDebug("Chat created ---> open it!");

				Intent intent = new Intent(this, ChatActivityLollipop.class)
						.setAction(ACTION_CHAT_SHOW_MESSAGES)
						.putExtra(CHAT_ID, request.getChatHandle());

				if (!fromContacts) {
					intent.setFlags(Intent.FLAG_ACTIVITY_CLEAR_TOP);
				}

				this.startActivity(intent);
				finish();
			} else {
				logDebug("ERROR WHEN CREATING CHAT " + e.getErrorString());
				showSnackbar(SNACKBAR_TYPE, getString(R.string.create_chat_error), -1);
			}
		}
		else if(request.getType() == MegaChatRequest.TYPE_START_CHAT_CALL){
			if(e.getErrorCode()==MegaChatError.ERROR_OK){
				logDebug("TYPE_START_CHAT_CALL finished with success");
				//getFlag - Returns true if it is a video-audio call or false for audio call
			}
			else{
				logDebug("ERROR WHEN TYPE_START_CHAT_CALL " + e.getErrorString());
				showSnackbar(SNACKBAR_TYPE, getString(R.string.call_error), -1);
			}
		}
	}

	@Override
	public void onRequestTemporaryError(MegaChatApiJava api, MegaChatRequest request, MegaChatError e) {

	}

	private void sharedFolderClicked(){
        RelativeLayout sharedFolderLayout = (RelativeLayout)findViewById(R.id.shared_folder_list_container);
		if(isShareFolderExpanded){
			sharedFolderLayout.setVisibility(View.GONE);
			if (user != null) {
				setFoldersButtonText(megaApi.getInShares(user));
			}
		}
		else{
			sharedFolderLayout.setVisibility(View.VISIBLE);
			sharedFoldersButton.setText(R.string.general_close);
            if (sharedFoldersFragment == null){
                sharedFoldersFragment = new ContactSharedFolderFragment();
                sharedFoldersFragment.setUserEmail(user.getEmail());
                getSupportFragmentManager().beginTransaction().replace(R.id.fragment_container_shared_folders, sharedFoldersFragment, "sharedFoldersFragment").commitNow();
            }
		}
		isShareFolderExpanded = !isShareFolderExpanded;
	}

	/**
	 * Update UI elements if chat exists.
	 */
	private void updateUI() {
		if (chat == null || chat.getChatId() == MEGACHAT_INVALID_HANDLE) {
			sharedFilesLayout.setVisibility(View.GONE);
			dividerSharedFilesLayout.setVisibility(View.GONE);
			manageChatLayout.setVisibility(View.GONE);
			dividerClearChatLayout.setVisibility(View.GONE);
			retentionTimeText.setVisibility(View.GONE);
		} else {
			chatHandle = chat.getChatId();

			if (!isChatOpen) {
				MegaApplication.getChatManagement().openChatRoom(chat.getChatId());
			}

			updateRetentionTimeLayout(retentionTimeText, getUpdatedRetentionTimeFromAChat(chatHandle));

			if(isOnline(this)){
				manageChatLayout.setVisibility(View.VISIBLE);
				dividerClearChatLayout.setVisibility(View.VISIBLE);
			}else{
				manageChatLayout.setVisibility(View.GONE);
				dividerClearChatLayout.setVisibility(View.GONE);
			}

			sharedFilesLayout.setVisibility(View.VISIBLE);
			dividerSharedFilesLayout.setVisibility(View.VISIBLE);
		}

		checkSpecificChatNotifications(chatHandle, notificationsSwitch, notificationsSubTitle);
		notificationsLayout.setVisibility(View.VISIBLE);
		dividerNotificationsLayout.setVisibility(View.VISIBLE);
	}

	/**
	 * Method that makes the necessary updates when the chat has been created.
	 *
	 * @param newChats The created chats.
	 */
	private Unit chatsCreated(List<? extends MegaChatRoom> newChats) {
		if (newChats.isEmpty()) {
			return Unit.INSTANCE;
		}

		MegaChatRoom newChat = newChats.get(0);

		if (newChat != null && newChat.getChatId() != MEGACHAT_INVALID_HANDLE) {
			chat = newChat;
			updateUI();
			chatNotificationsClicked();
		}

		return Unit.INSTANCE;
	}

	/**
	 * Make the necessary actions when clicking on the Chat Notifications layout.
	 */
	private void chatNotificationsClicked() {
		if (chatHandle == MEGACHAT_INVALID_HANDLE) {
			logDebug("The chat doesn't exist, create it");
			ArrayList<MegaChatRoom> chats = new ArrayList<>();
			ArrayList<MegaUser> usersNoChat = new ArrayList<>();
			usersNoChat.add(user);
			CreateChatListener listener = new CreateChatListener(
					CreateChatListener.CONFIGURE_DND, chats, usersNoChat, this, this,
					this::chatsCreated);
			MegaChatPeerList peers = MegaChatPeerList.createInstance();
			peers.addPeer(user.getHandle(), MegaChatPeerList.PRIV_STANDARD);
			megaChatApi.createChat(false, peers, listener);
		} else {
			logDebug("The chat exists");
			if (notificationsSwitch.isChecked()) {
				createMuteNotificationsAlertDialogOfAChat(this, chatHandle);
			} else {
				MegaApplication.getPushNotificationSettingManagement().controlMuteNotificationsOfAChat(this, NOTIFICATIONS_ENABLED, chatHandle);
			}
		}
	}
    
    public void showOptionsPanel(MegaNode node){
		logDebug("showOptionsPanel");

        if (node == null || isBottomSheetDialogShown(bottomSheetDialogFragment)) return;

		selectedNode = node;
		bottomSheetDialogFragment = new ContactFileListBottomSheetDialogFragment();
		bottomSheetDialogFragment.show(getSupportFragmentManager(), bottomSheetDialogFragment.getTag());
    }
    
    public MegaNode getSelectedNode() {
        return selectedNode;
    }
    
    public void setSelectedNode(MegaNode selectedNode) {
        this.selectedNode = selectedNode;
    }

	public String getNickname() {
		return getNicknameContact(user.getHandle());
	}

	public void downloadFile(List<MegaNode> nodes) {
		nodeSaver.saveNodes(nodes, true, false, false, false);
	}
    
    public void leaveMultipleShares (ArrayList<Long> handleList){
        
        for (int i=0; i<handleList.size(); i++){
            MegaNode node = megaApi.getNodeByHandle(handleList.get(i));
            megaApi.remove(node);
        }
    }
    
    public void showMoveLollipop(ArrayList<Long> handleList){
        moveToRubbish=false;
        Intent intent = new Intent(this, FileExplorerActivityLollipop.class);
        intent.setAction(FileExplorerActivityLollipop.ACTION_PICK_MOVE_FOLDER);
        long[] longArray = new long[handleList.size()];
        for (int i=0; i<handleList.size(); i++){
            longArray[i] = handleList.get(i);
        }
        intent.putExtra("MOVE_FROM", longArray);
        startActivityForResult(intent, REQUEST_CODE_SELECT_FOLDER_TO_MOVE);
    }
    
    public void showCopyLollipop(ArrayList<Long> handleList) {
        
        Intent intent = new Intent(this, FileExplorerActivityLollipop.class);
        intent.setAction(FileExplorerActivityLollipop.ACTION_PICK_COPY_FOLDER);
        long[] longArray = new long[handleList.size()];
        for (int i = 0; i < handleList.size(); i++) {
            longArray[i] = handleList.get(i);
        }
        intent.putExtra("COPY_FROM", longArray);
        startActivityForResult(intent, REQUEST_CODE_SELECT_FOLDER_TO_COPY);
    }
    
    public void askConfirmationMoveToRubbish(final ArrayList<Long> handleList){
		logDebug("askConfirmationMoveToRubbish");
        
        DialogInterface.OnClickListener dialogClickListener = new DialogInterface.OnClickListener() {
            @Override
            public void onClick(DialogInterface dialog, int which) {
                switch (which){
                    case DialogInterface.BUTTON_POSITIVE:
                        moveToTrash(handleList);
                        break;
                    
                    case DialogInterface.BUTTON_NEGATIVE:
                        //No button clicked
                        break;
                }
            }
        };
        
        if(handleList!=null){
            
            if (handleList.size() > 0){
                MaterialAlertDialogBuilder builder = new MaterialAlertDialogBuilder(this);
//				builder.setTitle(getResources().getString(R.string.section_rubbish_bin));
                if (handleList.size() > 1){
                    builder.setMessage(getResources().getString(R.string.confirmation_move_to_rubbish_plural));
                }
                else{
                    builder.setMessage(getResources().getString(R.string.confirmation_move_to_rubbish));
                }
                builder.setPositiveButton(R.string.general_move, dialogClickListener);
                builder.setNegativeButton(R.string.general_cancel, dialogClickListener);
                builder.show();
            }
        }
        else{
			logWarning("handleList NULL");
            return;
        }
    }
    
    public boolean isEmptyParentHandleStack() {
        if (sharedFoldersFragment != null) {
            return sharedFoldersFragment.isEmptyParentHandleStack();
        }
		logWarning("Fragment NULL");
        return true;
    }
    
    public void moveToTrash(final ArrayList<Long> handleList){
		logDebug("moveToTrash: ");
        moveToRubbish=true;
        if (!isOnline(this)) {
            showSnackbar(SNACKBAR_TYPE, getString(R.string.error_server_connection_problem), -1);
            return;
        }
        
        MultipleRequestListener moveMultipleListener = null;
        MegaNode parent;
        //Check if the node is not yet in the rubbish bin (if so, remove it)
        if(handleList!=null){
            if(handleList.size()>1){
				logDebug("MOVE multiple: " + handleList.size());
                moveMultipleListener = new MultipleRequestListener(MULTIPLE_SEND_RUBBISH, this);
                for (int i=0;i<handleList.size();i++){
                    megaApi.moveNode(megaApi.getNodeByHandle(handleList.get(i)), megaApi.getRubbishNode(), moveMultipleListener);
                }
            }
            else{
				logDebug("MOVE single");
                megaApi.moveNode(megaApi.getNodeByHandle(handleList.get(0)), megaApi.getRubbishNode(), this);
                
            }
        }
        else{
			logWarning("handleList NULL");
            return;
        }
    }

    public void setParentHandle(long parentHandle) {
        this.parentHandle = parentHandle;
    }
    
    private void setFoldersButtonText(ArrayList<MegaNode> nodes){
		if (nodes != null) {
			sharedFoldersButton.setText(getQuantityString(R.plurals.num_folders_with_parameter, nodes.size(), nodes.size()));
			if (nodes.size() == 0) {
				sharedFoldersButton.setClickable(false);
				sharedFoldersLayout.setClickable(false);
			}
		}
    }

	@Override
	public void onUsersUpdate(MegaApiJava api, ArrayList<MegaUser> users) {
		if (users != null && !users.isEmpty()) {
			for (MegaUser updatedUser : users) {
				if (updatedUser.getHandle() == user.getHandle()) {
					user = updatedUser;
					emailText.setText(user.getEmail());
					break;
				}
			}
		}
	}

	@Override
	public void onUserAlertsUpdate(MegaApiJava api, ArrayList<MegaUserAlert> userAlerts) {
		logDebug("onUserAlertsUpdate");
	}
    
    @Override
    public void onNodesUpdate(MegaApiJava api,ArrayList<MegaNode> nodeList) {
        if (sharedFoldersFragment != null){
            if (sharedFoldersFragment.isVisible()){
                sharedFoldersFragment.setNodes(parentHandle);
            }
        }
        ArrayList<MegaNode> nodes = megaApi.getInShares(user);
        setFoldersButtonText(nodes);
    }
    
    @Override
    public void onReloadNeeded(MegaApiJava api) {
    
    }
    
    @Override
    public void onAccountUpdate(MegaApiJava api) {
    
    }
    
    @Override
    public void onContactRequestsUpdate(MegaApiJava api,ArrayList<MegaContactRequest> requests) {
    
    }
    
    @Override
    public void onEvent(MegaApiJava api,MegaEvent event) {
    
    }

	@Override
	public void onChatListItemUpdate(MegaChatApiJava api, MegaChatListItem item) {

	}

	@Override
	public void onChatInitStateUpdate(MegaChatApiJava api, int newState) {

	}

	@Override
	public void onChatOnlineStatusUpdate(MegaChatApiJava api, long userhandle, int status, boolean inProgress) {
		logDebug("userhandle: " + userhandle + ", status: " + status + ", inProgress: " + inProgress);
		setContactPresenceStatus();
		requestLastGreen(status);
	}

	@Override
	public void onChatPresenceConfigUpdate(MegaChatApiJava api, MegaChatPresenceConfig config) {

	}

	@Override
	public void onChatConnectionStateUpdate(MegaChatApiJava api, long chatid, int newState) {
		MegaChatRoom chatRoom = api.getChatRoom(chatid);

		if (MegaApplication.isWaitingForCall() && newState == MegaChatApi.CHAT_CONNECTION_ONLINE
				&& chatRoom != null && chatRoom.getPeerHandle(0) == user.getHandle()) {
			startCallWithChatOnline(api.getChatRoom(chatid));
		}
	}

	@Override
	public void onChatPresenceLastGreen(MegaChatApiJava api, long userhandle, int lastGreen) {
		if(userhandle == user.getHandle()){
			logDebug("Update last green");

			int state = megaChatApi.getUserOnlineStatus(user.getHandle());

			if(state != MegaChatApi.STATUS_ONLINE && state != MegaChatApi.STATUS_BUSY && state != MegaChatApi.STATUS_INVALID){
				String formattedDate = lastGreenDate(this, lastGreen);
				secondLineTextToolbar.setVisibility(View.VISIBLE);
				secondLineTextToolbar.setText(formattedDate);
				secondLineTextToolbar.isMarqueeIsNecessary(this);
				logDebug("Date last green: " + formattedDate);
			}
		}
	}

	private void startCallWithChatOnline(MegaChatRoom chatRoom) {
		addChecksForACall(chatRoom.getChatId(), startVideo);
		megaChatApi.startChatCall(chatRoom.getChatId(), startVideo, this);
		MegaApplication.setIsWaitingForCall(false);
	}

	/**
	 * Updates the "Verify credentials" view.
	 */
	public void updateVerifyCredentialsLayout() {
		if (user != null) {
			verifyCredentialsLayout.setVisibility(View.VISIBLE);

			if (megaApi.areCredentialsVerified(user)) {
				verifiedText.setText(R.string.label_verified);
				verifiedImage.setVisibility(View.VISIBLE);
			} else {
				verifiedText.setText(R.string.label_not_verified);
				verifiedImage.setVisibility(View.GONE);
			}
		} else {
			verifyCredentialsLayout.setVisibility(View.GONE);
		}
	}

	/**
	 * This method is used to change the elevation of the toolbar.
	 */
	public void changeToolbarLayoutElevation() {
		appBarLayout.setElevation(callInProgressLayout.getVisibility() == View.VISIBLE ?
				dp2px(16, outMetrics) : 0);

		if (callInProgressLayout.getVisibility() == View.VISIBLE) {
			appBarLayout.setExpanded(false);
		}
	}

	/**
	 * Method to check the rotation of the screen to display the call properly.
	 */
	private void checkScreenRotationToShowCall() {
		if (isScreenInPortrait(ContactInfoActivityLollipop.this)) {
			setCallWidget();
		} else {
			supportInvalidateOptionsMenu();
		}
	}

	/**
	 * This method sets "Tap to return to call" banner when there is a call in progress.
	 */
	private void setCallWidget() {
		if (!isScreenInPortrait(this)) {
			hideCallWidget(this, callInProgressChrono, callInProgressLayout);
			return;
		}

		showCallLayout(this, callInProgressLayout, callInProgressChrono, callInProgressText);
		MegaChatCall callInProgress = getCallInProgress();
		if (callInProgress != null) {
			showHideMicroAndVideoIcons(callInProgress, microOffLayout, videoOnLayout);
		}
	}

	@Override
	public void showSnackbar(int type, String content, long chatId) {
		showSnackbar(type, fragmentContainer, content, chatId);
	}

	@Override
	public void finishRenameActionWithSuccess(@NonNull String newName) {
		//No update needed
	}

	@Override
	public void actionConfirmed() {
		if (sharedFoldersFragment != null && sharedFoldersFragment.isVisible()) {
			sharedFoldersFragment.clearSelections();
			sharedFoldersFragment.hideMultipleSelect();
		}
	}

	@Override
	public void createFolder(@NotNull String folderName) {
		//No action needed
	}
}<|MERGE_RESOLUTION|>--- conflicted
+++ resolved
@@ -89,6 +89,7 @@
 import mega.privacy.android.app.utils.AlertsAndWarnings;
 import mega.privacy.android.app.utils.AskForDisplayOverDialog;
 import mega.privacy.android.app.utils.ColorUtils;
+import mega.privacy.android.app.utils.StringResourcesUtils;
 import mega.privacy.android.app.utils.Util;
 import nz.mega.sdk.MegaApiAndroid;
 import nz.mega.sdk.MegaApiJava;
@@ -124,10 +125,6 @@
 import static mega.privacy.android.app.utils.FileUtil.*;
 import static mega.privacy.android.app.utils.ChatUtil.*;
 import static mega.privacy.android.app.utils.LogUtil.*;
-<<<<<<< HEAD
-=======
-import static mega.privacy.android.app.utils.ProgressDialogUtil.*;
->>>>>>> d58ed504
 import static mega.privacy.android.app.utils.StringResourcesUtils.getQuantityString;
 import static mega.privacy.android.app.utils.TimeUtils.*;
 import static mega.privacy.android.app.utils.Util.*;
@@ -1402,7 +1399,7 @@
 				final CharSequence[] items = {getString(R.string.file_properties_shared_folder_read_only), getString(R.string.file_properties_shared_folder_read_write), getString(R.string.file_properties_shared_folder_full_access)};
 				dialogBuilder.setSingleChoiceItems(items, -1, new DialogInterface.OnClickListener() {
 					public void onClick(DialogInterface dialog, int item) {
-						statusDialog = getMegaProgressDialog(contactInfoActivityLollipop, getString(R.string.context_sharing_folder));
+						statusDialog = getMegaProgressDialog(contactInfoActivityLollipop, StringResourcesUtils.getString(R.string.context_sharing_folder));
 						permissionsDialog.dismiss();
 						nC.shareFolder(parent, selectedContacts, item);
 					}
@@ -1425,15 +1422,7 @@
                 return;
             }
 
-			MegaProgressDialog temp;
-            try {
-                temp = new MegaProgressDialog(this);
-                temp.setMessage(getString(R.string.context_copying));
-                temp.show();
-            } catch (Exception e) {
-                return;
-            }
-            statusDialog = temp;
+            statusDialog = getMegaProgressDialog(this, StringResourcesUtils.getString(R.string.context_copying));
             
             final long[] copyHandles = intent.getLongArrayExtra("COPY_HANDLES");
             final long toHandle = intent.getLongExtra("COPY_TO", 0);
