--- conflicted
+++ resolved
@@ -1632,87 +1632,47 @@
 
 			logDebug("Copy nodes request finished");
         }
-        else if (request.getType() == MegaRequest.TYPE_MOVE){
-            try {
-                statusDialog.dismiss();
-            }
-            catch (Exception ex) {}
-            
-            if(moveToRubbish){
+        else if (request.getType() == MegaRequest.TYPE_MOVE) {
+			try {
+				statusDialog.dismiss();
+			} catch (Exception ex) {
+			}
+
+			if (moveToRubbish) {
 				logDebug("Finish move to Rubbish!");
-                if (e.getErrorCode() == MegaError.API_OK){
-                    if(sharedFoldersFragment!=null && sharedFoldersFragment.isVisible()){
-                        sharedFoldersFragment.clearSelections();
-                        sharedFoldersFragment.hideMultipleSelect();
-                        showSnackbar(SNACKBAR_TYPE, getString(R.string.context_correctly_moved_to_rubbish), -1);
-                    }
-                }
-                else{
-                    if(sharedFoldersFragment!=null && sharedFoldersFragment.isVisible()){
-                        sharedFoldersFragment.clearSelections();
-                        sharedFoldersFragment.hideMultipleSelect();
-                        showSnackbar(SNACKBAR_TYPE, getString(R.string.context_no_moved), -1);
-                    }
-                }
-            }
-            else{
-                if (e.getErrorCode() == MegaError.API_OK){
-                    if(sharedFoldersFragment!=null && sharedFoldersFragment.isVisible()){
-                        sharedFoldersFragment.clearSelections();
-                        sharedFoldersFragment.hideMultipleSelect();
-                        showSnackbar(SNACKBAR_TYPE, getString(R.string.context_correctly_moved), -1);
-                    }
-                }
-                else{
-                    if(sharedFoldersFragment!=null && sharedFoldersFragment.isVisible()){
-                        sharedFoldersFragment.clearSelections();
-                        sharedFoldersFragment.hideMultipleSelect();
-                        showSnackbar(SNACKBAR_TYPE, getString(R.string.context_no_moved), -1);
-                    }
-                }
-            }
-            moveToRubbish=false;
+				if (e.getErrorCode() == MegaError.API_OK) {
+					if (sharedFoldersFragment != null && sharedFoldersFragment.isVisible()) {
+						sharedFoldersFragment.clearSelections();
+						sharedFoldersFragment.hideMultipleSelect();
+						showSnackbar(SNACKBAR_TYPE, getString(R.string.context_correctly_moved_to_rubbish), -1);
+					}
+				} else {
+					if (sharedFoldersFragment != null && sharedFoldersFragment.isVisible()) {
+						sharedFoldersFragment.clearSelections();
+						sharedFoldersFragment.hideMultipleSelect();
+						showSnackbar(SNACKBAR_TYPE, getString(R.string.context_no_moved), -1);
+					}
+				}
+			} else {
+				if (e.getErrorCode() == MegaError.API_OK) {
+					if (sharedFoldersFragment != null && sharedFoldersFragment.isVisible()) {
+						sharedFoldersFragment.clearSelections();
+						sharedFoldersFragment.hideMultipleSelect();
+						showSnackbar(SNACKBAR_TYPE, getString(R.string.context_correctly_moved), -1);
+					}
+				} else {
+					if (sharedFoldersFragment != null && sharedFoldersFragment.isVisible()) {
+						sharedFoldersFragment.clearSelections();
+						sharedFoldersFragment.hideMultipleSelect();
+						showSnackbar(SNACKBAR_TYPE, getString(R.string.context_no_moved), -1);
+					}
+				}
+			}
+			moveToRubbish = false;
 			logDebug("Move request finished");
-<<<<<<< HEAD
-        }
-        else if (request.getType() == MegaRequest.TYPE_SHARE){
-            try {
-                statusDialog.dismiss();
-            }
-            catch (Exception ex) {}
-            
-            if (e.getErrorCode() == MegaError.API_OK){
-                sharedFoldersFragment.clearSelections();
-                sharedFoldersFragment.hideMultipleSelect();
-				logDebug("Shared folder correctly: " + request.getNodeHandle());
-                Toast.makeText(this, getString(R.string.context_correctly_shared), Toast.LENGTH_SHORT).show();
-            }
-            else{
-                sharedFoldersFragment.clearSelections();
-                sharedFoldersFragment.hideMultipleSelect();
-                Toast.makeText(this, getString(R.string.context_no_shared), Toast.LENGTH_LONG).show();
-            }
-        }
-		else if(request.getType() == MegaRequest.TYPE_REMOVE_CONTACT){
-			if (e.getErrorCode() == MegaError.API_OK) {
-				finish();
-			}  else if (e.getErrorCode() == MegaError.API_EMASTERONLY) {
-				showSnackbar(SNACKBAR_TYPE, getString(R.string.error_remove_business_contact, request.getEmail()), -1);
-			}  else{
-				showSnackbar(SNACKBAR_TYPE, getString(R.string.context_contact_not_removed), -1);
-			}
-		}
-		else if (request.getType() == MegaRequest.TYPE_REMOVE) {
-			if (e.getErrorCode() == MegaError.API_EMASTERONLY) {
-				showSnackbar(SNACKBAR_TYPE, e.getErrorString(), -1);
-			} else{
-				showSnackbar(SNACKBAR_TYPE, getString(R.string.context_no_removed), -1);
-			}
-=======
-        } else if(request.getType() == MegaRequest.TYPE_REMOVE_CONTACT){
+		} else if(request.getType() == MegaRequest.TYPE_REMOVE_CONTACT){
 			logDebug("Contact removed");
 			finish();
->>>>>>> 3ce0ddae
 		}
 	}
 
@@ -1945,7 +1905,7 @@
             public void onClick(DialogInterface dialog, int which) {
                 switch (which){
                     case DialogInterface.BUTTON_POSITIVE: {
-                        megaApi.remove(n, contactInfoActivityLollipop);
+                        megaApi.remove(n);
                         break;
                     }
                     case DialogInterface.BUTTON_NEGATIVE:
