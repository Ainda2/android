--- conflicted
+++ resolved
@@ -455,11 +455,7 @@
 			 } else{
 			 	contactStateIcon.setVisibility(View.GONE);
 			 }
-<<<<<<< HEAD
-			
-=======
-
->>>>>>> 47a02fba
+
 			if(Util.isOnline(this)){
 				log("online -- network connection");
 				setAvatar();
