--- conflicted
+++ resolved
@@ -139,12 +139,7 @@
 
 	private ChatController chatC;
 	private ContactController cC;
-<<<<<<< HEAD
-    private androidx.appcompat.app.AlertDialog renameDialog;
-=======
-    private AlertDialog downloadConfirmationDialog;
     private AlertDialog renameDialog;
->>>>>>> 100f17d3
 
 	private final static int MAX_WIDTH_APPBAR_LAND = 400;
 	private final static int MAX_WIDTH_APPBAR_PORT = 200;
@@ -1516,59 +1511,7 @@
 				return;
 			}
 
-<<<<<<< HEAD
 			megaAttacher.handleSelectFileResult(intent, user, this);
-=======
-			long fileHandles[] = intent.getLongArrayExtra(NODE_HANDLES);
-
-			if (fileHandles == null) {
-				showSnackbar(SNACKBAR_TYPE, getString(R.string.general_error), -1);
-				return;
-			}
-
-			MegaChatRoom chatRoomToSend = megaChatApi.getChatRoomByUser(user.getHandle());
-			if(chatRoomToSend!=null){
-				chatC.checkIfNodesAreMineAndAttachNodes(fileHandles, chatRoomToSend.getChatId());
-			}
-			else{
-				//Create first the chat
-				ArrayList<MegaChatRoom> chats = new ArrayList<>();
-				ArrayList<MegaUser> usersNoChat = new ArrayList<>();
-				usersNoChat.add(user);
-				CreateChatListener listener = new CreateChatListener(chats, usersNoChat, fileHandles, this, CreateChatListener.SEND_FILES, -1);
-				MegaChatPeerList peers = MegaChatPeerList.createInstance();
-				peers.addPeer(user.getHandle(), MegaChatPeerList.PRIV_STANDARD);
-				megaChatApi.createChat(false, peers, listener);
-			}
-		}
-        else if (requestCode == REQUEST_CODE_SELECT_LOCAL_FOLDER && resultCode == RESULT_OK) {
-            logDebug("onActivityResult: REQUEST_CODE_SELECT_LOCAL_FOLDER");
-            if (intent == null) {
-                logDebug("Return.....");
-                return;
-            }
-
-            String parentPath = intent.getStringExtra(FileStorageActivityLollipop.EXTRA_PATH);
-            String url = intent.getStringExtra(FileStorageActivityLollipop.EXTRA_URL);
-            logDebug("url: "+url);
-            long size = intent.getLongExtra(FileStorageActivityLollipop.EXTRA_SIZE, 0);
-            logDebug("size: "+size);
-            long[] hashes = intent.getLongArrayExtra(FileStorageActivityLollipop.EXTRA_DOCUMENT_HASHES);
-            logDebug("hashes size: "+hashes.length);
-
-			Util.storeDownloadLocationIfNeeded(parentPath);
-
-            boolean highPriority = intent.getBooleanExtra(HIGH_PRIORITY_TRANSFER, false);
-
-            nC.checkSizeBeforeDownload(parentPath,url, size, hashes, highPriority);
-        } else if (requestCode == REQUEST_CODE_SELECT_CHAT && resultCode == RESULT_OK){
-            logDebug("Attach nodes to chats: REQUEST_CODE_SELECT_CHAT");
-
-            long userHandle[] = {user.getHandle()};
-            intent.putExtra(USER_HANDLES, userHandle);
-
-            chatC.checkIntentToShareSomething(intent);
->>>>>>> 100f17d3
 		} else if (requestCode == REQUEST_CODE_SELECT_COPY_FOLDER	&& resultCode == RESULT_OK) {
             if (!isOnline(this)) {
                 showSnackbar(SNACKBAR_TYPE, getString(R.string.error_server_connection_problem), -1);
@@ -2280,96 +2223,6 @@
 			}
 		}
     }
-<<<<<<< HEAD
-=======
-    
-    public void askSizeConfirmationBeforeDownload(String parentPath, String url, long size, long [] hashes, final boolean highPriority){
-        logDebug("askSizeConfirmationBeforeDownload");
-        
-        final String parentPathC = parentPath;
-        final String urlC = url;
-        final long [] hashesC = hashes;
-        final long sizeC=size;
-        
-        MaterialAlertDialogBuilder builder = new MaterialAlertDialogBuilder(this);
-        LinearLayout confirmationLayout = new LinearLayout(this);
-        confirmationLayout.setOrientation(LinearLayout.VERTICAL);
-        LinearLayout.LayoutParams params = new LinearLayout.LayoutParams(LinearLayout.LayoutParams.MATCH_PARENT, LinearLayout.LayoutParams.WRAP_CONTENT);
-        params.setMargins(scaleWidthPx(20, outMetrics), scaleHeightPx(10, outMetrics), scaleWidthPx(17, outMetrics), 0);
-        
-        final CheckBox dontShowAgain =new CheckBox(this);
-        dontShowAgain.setText(getString(R.string.checkbox_not_show_again));
-        dontShowAgain.setTextColor(ColorUtils.getThemeColor(this, android.R.attr.textColorSecondary));
-        
-        confirmationLayout.addView(dontShowAgain, params);
-        
-        builder.setView(confirmationLayout);
-        
-        builder.setMessage(getString(R.string.alert_larger_file, getSizeString(sizeC)));
-        builder.setPositiveButton(getString(R.string.general_save_to_device),
-                new DialogInterface.OnClickListener() {
-                    public void onClick(DialogInterface dialog, int whichButton) {
-                        if(dontShowAgain.isChecked()){
-                            dbH.setAttrAskSizeDownload("false");
-                        }
-                        nC.checkInstalledAppBeforeDownload(parentPathC, urlC, sizeC, hashesC, highPriority);
-                    }
-                });
-        builder.setNegativeButton(getString(android.R.string.cancel), new DialogInterface.OnClickListener() {
-            public void onClick(DialogInterface dialog, int whichButton) {
-                if(dontShowAgain.isChecked()){
-                    dbH.setAttrAskSizeDownload("false");
-                }
-            }
-        });
-        
-        downloadConfirmationDialog = builder.create();
-        downloadConfirmationDialog.show();
-    }
-    
-    public void askConfirmationNoAppInstaledBeforeDownload (String parentPath, String url, long size, long [] hashes, String nodeToDownload, final boolean highPriority){
-        logDebug("askConfirmationNoAppInstaledBeforeDownload");
-        
-        final String parentPathC = parentPath;
-        final String urlC = url;
-        final long [] hashesC = hashes;
-        final long sizeC=size;
-        
-        MaterialAlertDialogBuilder builder = new MaterialAlertDialogBuilder(this);
-        LinearLayout confirmationLayout = new LinearLayout(this);
-        confirmationLayout.setOrientation(LinearLayout.VERTICAL);
-        LinearLayout.LayoutParams params = new LinearLayout.LayoutParams(LinearLayout.LayoutParams.MATCH_PARENT, LinearLayout.LayoutParams.WRAP_CONTENT);
-        params.setMargins(scaleWidthPx(20, outMetrics), scaleHeightPx(10, outMetrics), scaleWidthPx(17, outMetrics), 0);
-        
-        final CheckBox dontShowAgain =new CheckBox(this);
-        dontShowAgain.setText(getString(R.string.checkbox_not_show_again));
-        dontShowAgain.setTextColor(ColorUtils.getThemeColor(this, android.R.attr.textColorSecondary));
-        
-        confirmationLayout.addView(dontShowAgain, params);
-        
-        builder.setView(confirmationLayout);
-        
-        builder.setMessage(getString(R.string.alert_no_app, nodeToDownload));
-        builder.setPositiveButton(getString(R.string.general_save_to_device),
-                new DialogInterface.OnClickListener() {
-                    public void onClick(DialogInterface dialog, int whichButton) {
-                        if(dontShowAgain.isChecked()){
-                            dbH.setAttrAskNoAppDownload("false");
-                        }
-                        nC.download(parentPathC, urlC, sizeC, hashesC, highPriority);
-                    }
-                });
-        builder.setNegativeButton(getString(android.R.string.cancel), new DialogInterface.OnClickListener() {
-            public void onClick(DialogInterface dialog, int whichButton) {
-                if(dontShowAgain.isChecked()){
-                    dbH.setAttrAskNoAppDownload("false");
-                }
-            }
-        });
-        downloadConfirmationDialog = builder.create();
-        downloadConfirmationDialog.show();
-    }
->>>>>>> 100f17d3
 
 	@Override
 	public void onUsersUpdate(MegaApiJava api, ArrayList<MegaUser> users) {
