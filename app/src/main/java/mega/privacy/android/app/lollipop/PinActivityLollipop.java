--- conflicted
+++ resolved
@@ -14,15 +14,10 @@
 
 public class PinActivityLollipop extends BaseActivity {
 	
-<<<<<<< HEAD
 	protected MegaApiAndroid megaApi;
-    protected MegaChatApiAndroid megaChatApi;
-=======
-	private MegaApiAndroid megaApi;
-	private MegaChatApiAndroid megaChatApi;
+	protected MegaChatApiAndroid megaChatApi;
 
     private static long lastStart;
->>>>>>> 9e583ccf
 	
 	@Override
 	protected void onCreate(Bundle savedInstanceState) {
