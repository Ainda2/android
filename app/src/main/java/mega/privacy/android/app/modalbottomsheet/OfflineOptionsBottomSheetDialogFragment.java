--- conflicted
+++ resolved
@@ -82,18 +82,8 @@
         if(savedInstanceState!=null) {
             logDebug("Bundle is NOT NULL");
             String handle = savedInstanceState.getString("handle");
-<<<<<<< HEAD
-            log("Handle of the node offline: "+handle);
+            logDebug("Handle of the node offline: " + handle);
             nodeOffline = dbH.findByHandle(handle);
-=======
-            logDebug("Handle of the node offline: " + handle);
-            if(handle.equals("0")){
-                //recovery key will have handle as 0 and have to be handled specifically
-                nodeOffline = new MegaOffline("0", getExternalStoragePath(RK_FILE), "MEGARecoveryKey.txt", 0, "0", 0, "0");
-            }else{
-                nodeOffline = dbH.findByHandle(handle);
-            }
->>>>>>> 9a1abd10
         }
         else{
             logWarning("Bundle NULL");
@@ -148,8 +138,7 @@
 
             nodeName.setText(nodeOffline.getName());
 
-<<<<<<< HEAD
-            log("Set node info");
+            logDebug("Set node info");
             file = getOfflineFile(context, nodeOffline);
             if (!isFileAvailable(file)) return;
 
@@ -160,55 +149,6 @@
                 File[] fList = file.listFiles();
                 if(fList != null){
                     for (File f : fList){
-=======
-            //Check if the node is the Master Key file
-            if(nodeOffline.getHandle().equals("0")){
-                file= buildExternalStorageFile(RK_FILE);
-                if(isFileAvailable(file)){
-                    if(file.exists()){
-                        long nodeSize = file.length();
-                        nodeInfo.setText(getSizeString(nodeSize));
-                    }
-                    nodeThumb.setImageResource(MimeTypeList.typeForName(nodeOffline.getName()).getIconResourceId());
-                }
-                if (Build.VERSION.SDK_INT >= Build.VERSION_CODES.KITKAT){
-                    optionPrint.setVisibility(View.VISIBLE);
-                }
-                else {
-                    optionPrint.setVisibility(View.GONE);
-                }
-                copyClip.setVisibility(View.VISIBLE);
-                saveFilesystem.setVisibility(View.VISIBLE);
-                separatorRK.setVisibility(View.VISIBLE);
-            }
-            else{
-
-                optionPrint.setVisibility(View.GONE);
-                copyClip.setVisibility(View.GONE);
-                saveFilesystem.setVisibility(View.GONE);
-                separatorRK.setVisibility(View.GONE);
-
-                logDebug("Set node info");
-                file = getOfflineFile(context, nodeOffline);
-                if (file == null) return;
-
-                int folders=0;
-                int files=0;
-                if (file.isDirectory()){
-
-                    File[] fList = file.listFiles();
-                    if(fList != null){
-                        for (File f : fList){
-
-                            if (f.isDirectory()){
-                                folders++;
-                            }
-                            else{
-                                files++;
-                            }
-                        }
->>>>>>> 9a1abd10
-
                         if (f.isDirectory()){
                             folders++;
                         }
@@ -232,42 +172,21 @@
                 }else{
                     nodeInfo.setText(" ");
                 }
-<<<<<<< HEAD
             }
             else{
                 long nodeSize = file.length();
-                nodeInfo.setText(Util.getSizeString(nodeSize));
-            }
-
-            log("Set node thumb");
+                nodeInfo.setText(getSizeString(nodeSize));
+            }
+
+            logDebug("Set node thumb");
             if (file.isFile()){
-                log("...........................Busco Thumb");
+                logDebug("...........................Busco Thumb");
                 if (MimeTypeList.typeForName(nodeOffline.getName()).isImage()){
                     Bitmap thumb = null;
                     if (file.exists()){
-                        thumb = ThumbnailUtils.getThumbnailFromCache(Long.parseLong(nodeOffline.getHandle()));
+                        thumb = getThumbnailFromCache(Long.parseLong(nodeOffline.getHandle()));
                         if (thumb != null){
                             nodeThumb.setImageBitmap(thumb);
-=======
-                else{
-                    long nodeSize = file.length();
-                    nodeInfo.setText(getSizeString(nodeSize));
-                }
-
-                logDebug("Set node thumb");
-                if (file.isFile()){
-                    logDebug("Search thumb");
-                    if (MimeTypeList.typeForName(nodeOffline.getName()).isImage()){
-                        Bitmap thumb = null;
-                        if (file.exists()){
-                            thumb = getThumbnailFromCache(Long.parseLong(nodeOffline.getHandle()));
-                            if (thumb != null){
-                                nodeThumb.setImageBitmap(thumb);
-                            }
-                            else{
-                                nodeThumb.setImageResource(MimeTypeList.typeForName(nodeOffline.getName()).getIconResourceId());
-                            }
->>>>>>> 9a1abd10
                         }
                         else{
                             nodeThumb.setImageResource(MimeTypeList.typeForName(nodeOffline.getName()).getIconResourceId());
@@ -312,31 +231,6 @@
                 openWith();
                 break;
             }
-<<<<<<< HEAD
-=======
-            case R.id.option_print_offline_layout:{
-                logDebug("Option print RK");
-                printRK();
-                break;
-            }
-            case R.id.option_save_offline_layout:{
-                logDebug("Option save on filesystem");
-                AccountController aC = new AccountController(getContext());
-                aC.saveRkToFileSystem(true);
-                break;
-            }
-            case R.id.option_copy_offline_layout:{
-                logDebug("Option copy to clipboard");
-                if (isOnline(context)){
-                    AccountController aC = new AccountController(getContext());
-                    aC.copyMK(false);
-                }
-                else {
-                    copyFromFile();
-                }
-                break;
-            }
->>>>>>> 9a1abd10
         }
 
         mBehavior = BottomSheetBehavior.from((View) mainLinearLayout.getParent());
