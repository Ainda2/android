package mega.privacy.android.app.lollipop.megachat;

import android.Manifest;
import android.annotation.SuppressLint;
import android.app.Activity;
import android.app.ProgressDialog;
import android.content.DialogInterface;
import android.content.Intent;
import android.content.pm.PackageManager;
import android.content.res.Configuration;
import android.net.Uri;
import android.os.Build;
import android.os.Bundle;
import android.os.Handler;
import android.os.StatFs;
import android.support.design.widget.AppBarLayout;
import android.support.v4.app.ActivityCompat;
import android.support.v4.content.ContextCompat;
import android.support.v4.content.FileProvider;
import android.support.v4.view.ViewPager;
import android.support.v4.view.ViewPager.OnPageChangeListener;
import android.support.v7.app.ActionBar;
import android.support.v7.widget.Toolbar;
import android.util.DisplayMetrics;
import android.view.Display;
import android.view.LayoutInflater;
import android.view.Menu;
import android.view.MenuInflater;
import android.view.MenuItem;
import android.view.View;
import android.view.ViewTreeObserver;
import android.view.WindowManager;
import android.view.animation.DecelerateInterpolator;
import android.widget.CheckBox;
import android.widget.ImageView;
import android.widget.LinearLayout;
import android.widget.RelativeLayout;
import android.widget.TextView;

import java.io.File;
import java.util.ArrayList;
import java.util.HashMap;
import java.util.Map;

import mega.privacy.android.app.DatabaseHandler;
import mega.privacy.android.app.DownloadService;
import mega.privacy.android.app.MegaApplication;
import mega.privacy.android.app.MegaPreferences;
import mega.privacy.android.app.MimeTypeList;
import mega.privacy.android.app.R;
import mega.privacy.android.app.components.ExtendedViewPager;
import mega.privacy.android.app.components.TouchImageView;
import mega.privacy.android.app.components.dragger.DraggableView;
import mega.privacy.android.app.components.dragger.ExitViewAnimator;
import mega.privacy.android.app.lollipop.DownloadableActivity;
import mega.privacy.android.app.lollipop.FileExplorerActivityLollipop;
import mega.privacy.android.app.lollipop.FileStorageActivityLollipop;
import mega.privacy.android.app.lollipop.LoginActivityLollipop;
import mega.privacy.android.app.lollipop.ManagerActivityLollipop;
import mega.privacy.android.app.lollipop.adapters.MegaChatFullScreenImageAdapter;
import mega.privacy.android.app.lollipop.controllers.ChatController;
import nz.mega.sdk.MegaApiAndroid;
import nz.mega.sdk.MegaApiJava;
import nz.mega.sdk.MegaChatApi;
import nz.mega.sdk.MegaChatApiAndroid;
import nz.mega.sdk.MegaChatMessage;
import nz.mega.sdk.MegaContactRequest;
import nz.mega.sdk.MegaError;
import nz.mega.sdk.MegaEvent;
import nz.mega.sdk.MegaGlobalListenerInterface;
import nz.mega.sdk.MegaNode;
import nz.mega.sdk.MegaNodeList;
import nz.mega.sdk.MegaRequest;
import nz.mega.sdk.MegaRequestListenerInterface;
import nz.mega.sdk.MegaUser;
import nz.mega.sdk.MegaUserAlert;

import static android.graphics.Color.*;
import static mega.privacy.android.app.utils.Constants.*;
import static mega.privacy.android.app.utils.FileUtils.*;
import static mega.privacy.android.app.utils.LogUtil.*;
import static mega.privacy.android.app.utils.MegaApiUtils.*;
import static mega.privacy.android.app.utils.Util.*;

public class ChatFullScreenImageViewer extends DownloadableActivity implements OnPageChangeListener, MegaRequestListenerInterface, MegaGlobalListenerInterface, DraggableView.DraggableListener {
	private static final long ANIMATION_DURATION = 400L;
	boolean fromChatSavedInstance = false;
	int[] screenPosition;
	int mLeftDelta;
	int mTopDelta;
	float mWidthScale;
	float mHeightScale;
	public DraggableView draggableView;
	public static int screenHeight;
	int screenWidth;
	RelativeLayout relativeImageViewerLayout;
	ImageView ivShadow;
	private Handler handler;

	private DisplayMetrics outMetrics;

	private boolean aBshown = true;

	ProgressDialog statusDialog;
	private android.support.v7.app.AlertDialog downloadConfirmationDialog;

	float scaleText;
	AppBarLayout appBarLayout;
	Toolbar tB;
	ActionBar aB;

	private MenuItem downloadIcon;
	private MenuItem importIcon;
	private MenuItem saveForOfflineIcon;
	private MenuItem removeIcon;

	private MegaChatFullScreenImageAdapter adapterMega;
	private int positionG;
	private ArrayList<Long> imageHandles;
	private RelativeLayout fragmentContainer;
	private TextView fileNameTextView;
	private RelativeLayout bottomLayout;
	private ExtendedViewPager viewPager;

	static ChatFullScreenImageViewer fullScreenImageViewer;
    private MegaApiAndroid megaApi;
	MegaChatApiAndroid megaChatApi;

    private ArrayList<String> paths;
	MegaNode nodeToImport;

	long [] messageIds;
	long chatId = -1;

	ArrayList<MegaChatMessage> messages;

	DatabaseHandler dbH = null;
	MegaPreferences prefs = null;

	ArrayList<Long> handleListM = new ArrayList<Long>();

	boolean isDeleteDialogShow = false;

	ChatController chatC;

	@Override
	public void onDestroy(){
		if(megaApi != null)
		{
			megaApi.removeRequestListener(this);
		}

		super.onDestroy();
	}

	@Override
	public boolean onCreateOptionsMenu(Menu menu) {
		logDebug("onCreateOptionsMenu");

		MenuInflater inflater = getMenuInflater();
		inflater.inflate(R.menu.activity_chat_full_screen_image_viewer, menu);

		downloadIcon = menu.findItem(R.id.chat_full_image_viewer_download);
		importIcon = menu.findItem(R.id.chat_full_image_viewer_import);
		saveForOfflineIcon = menu.findItem(R.id.chat_full_image_viewer_save_for_offline);
        saveForOfflineIcon.setIcon(mutateIconSecondary(this, R.drawable.ic_b_save_offline, R.color.white));
		removeIcon = menu.findItem(R.id.chat_full_image_viewer_remove);

//		Drawable drawable = importIcon.getIcon();
//		if (drawable != null) {
//			// If we don't mutate the drawable, then all drawable's with this id will have a color
//			// filter applied to it.
//			drawable.mutate();
//			drawable.setColorFilter(Color.WHITE, PorterDuff.Mode.SRC_ATOP);
//			drawable.setAlpha(255);
//		}

		return super.onCreateOptionsMenu(menu);
	}

	@Override
	public boolean onPrepareOptionsMenu(Menu menu) {
		logDebug("onPrepareOptionsMenu");

		MegaNode node = null;

		if(!messages.isEmpty()){
			if(messages.get(positionG).getMegaNodeList()!=null && messages.get(positionG).getMegaNodeList().size()>0){
				node = messages.get(positionG).getMegaNodeList().get(0);
			}
		}

        if(megaApi==null || !isOnline(this)){
            downloadIcon.setVisible(false);
            importIcon.setVisible(false);
            saveForOfflineIcon.setVisible(false);

            if(MegaApiJava.userHandleToBase64(messages.get(positionG).getUserHandle()).equals(megaChatApi.getMyUserHandle()) && messages.get(positionG).isDeletable()) {
                removeIcon.setVisible(true);
            }
            else{
                removeIcon.setVisible(false);
            }
        }
        else if (node != null){
            downloadIcon.setVisible(true);
            if (chatC.isInAnonymousMode()) {
                importIcon.setVisible(false);
                saveForOfflineIcon.setVisible(false);
            }
            else {
                importIcon.setVisible(true);
                saveForOfflineIcon.setVisible(true);
            }

            if (messages.get(positionG).getUserHandle()==megaChatApi.getMyUserHandle() && messages.get(positionG).isDeletable()) {
                removeIcon.setVisible(true);
            }
            else {
                removeIcon.setVisible(false);
            }
        }
        else {
            downloadIcon.setVisible(false);
            importIcon.setVisible(false);
            saveForOfflineIcon.setVisible(false);
            removeIcon.setVisible(false);
        }

		return super.onPrepareOptionsMenu(menu);
	}

	@Override
	public void onRequestPermissionsResult(int requestCode, String[] permissions, int[] grantResults) {
		logDebug("onRequestPermissionsResult");
		super.onRequestPermissionsResult(requestCode, permissions, grantResults);
		switch(requestCode){
			case REQUEST_WRITE_STORAGE:{
				boolean hasStoragePermission = (ContextCompat.checkSelfPermission(this, Manifest.permission.WRITE_EXTERNAL_STORAGE) == PackageManager.PERMISSION_GRANTED);
				if (hasStoragePermission) {
					MegaNode node = messages.get(positionG).getMegaNodeList().get(0);
					chatC.prepareForChatDownload(node);
				}
				break;
			}
		}
	}

	@Override
	public boolean onOptionsItemSelected(MenuItem item) {
		logDebug("onOptionsItemSelected");
		int id = item.getItemId();
		switch (id) {
			case android.R.id.home: {
				onBackPressed();
				break;
			}
			case R.id.chat_full_image_viewer_download: {
				logDebug("Download option");
				MegaNode node = chatC.authorizeNodeIfPreview(messages.get(positionG).getMegaNodeList().get(0), megaChatApi.getChatRoom(chatId));
				if (Build.VERSION.SDK_INT >= Build.VERSION_CODES.M) {
					boolean hasStoragePermission = (ContextCompat.checkSelfPermission(this, Manifest.permission.WRITE_EXTERNAL_STORAGE) == PackageManager.PERMISSION_GRANTED);
					if (!hasStoragePermission) {
						ActivityCompat.requestPermissions(this,
								new String[]{Manifest.permission.WRITE_EXTERNAL_STORAGE},
								REQUEST_WRITE_STORAGE);
						handleListM.add(node.getHandle());
						break;
					}
				}
				chatC.prepareForChatDownload(node);

				break;
			}

			case R.id.chat_full_image_viewer_import: {
				logDebug("Import option");
				MegaNode node = chatC.authorizeNodeIfPreview(messages.get(positionG).getMegaNodeList().get(0), megaChatApi.getChatRoom(chatId));
				importNode(node);
				break;
			}
			case R.id.chat_full_image_viewer_save_for_offline: {
				logDebug("Save for offline option");
//				showSnackbar("Coming soon...");
				if (messages.get(positionG) != null){
					chatC.saveForOffline(messages.get(positionG).getMegaNodeList(), megaChatApi.getChatRoom(chatId));
				}
				break;
			}
			case R.id.chat_full_image_viewer_remove: {
				logDebug("Remove option");
				MegaChatMessage msg = messages.get(positionG);
				showConfirmationDeleteNode(chatId, msg);
				break;
			}

		}
		return super.onOptionsItemSelected(item);
	}



	@Override
	protected void onCreate(Bundle savedInstanceState) {
		logDebug("onCreate");
		super.onCreate(savedInstanceState);

		handler = new Handler();
		fullScreenImageViewer = this;

		chatC = new ChatController(this);

		Display display = getWindowManager().getDefaultDisplay();
		outMetrics = new DisplayMetrics ();
		display.getMetrics(outMetrics);
		screenHeight = outMetrics.heightPixels;
		screenWidth = outMetrics.widthPixels;
		float density  = getResources().getDisplayMetrics().density;

		float scaleW = getScaleW(outMetrics, density);
		float scaleH = getScaleH(outMetrics, density);
		if (scaleH < scaleW){
			scaleText = scaleH;
		}
		else{
			scaleText = scaleW;
		}
		if (savedInstanceState != null){
			isDeleteDialogShow = savedInstanceState.getBoolean("isDeleteDialogShow", false);
		}
		else {
			isDeleteDialogShow = false;
		}

		dbH = DatabaseHandler.getDbHandler(this);

		MegaApplication app = (MegaApplication)getApplication();

		if(isOnline(this)){
			megaApi = app.getMegaApi();

			if((megaApi==null||megaApi.getRootNode()==null) && !chatC.isInAnonymousMode()){
				logDebug("Refresh session - sdk");
				Intent intent = new Intent(this, LoginActivityLollipop.class);
				intent.putExtra(VISIBLE_FRAGMENT,  LOGIN_FRAGMENT);
				intent.setFlags(Intent.FLAG_ACTIVITY_CLEAR_TOP);
				startActivity(intent);
				finish();
				return;
			}
		}

		if (megaChatApi == null) {
			megaChatApi = ((MegaApplication) getApplication()).getMegaChatApi();
		}

<<<<<<< HEAD
			if(megaChatApi==null||megaChatApi.getInitState()== MegaChatApi.INIT_ERROR){
				logDebug("Refresh session - karere");
				Intent intent = new Intent(this, LoginActivityLollipop.class);
				intent.putExtra(VISIBLE_FRAGMENT,  LOGIN_FRAGMENT);
				intent.setFlags(Intent.FLAG_ACTIVITY_CLEAR_TOP);
				startActivity(intent);
				finish();
				return;
			}
=======
		if (megaChatApi == null || megaChatApi.getInitState() == MegaChatApi.INIT_ERROR) {
			logDebug("Refresh session - karere");
			Intent intent = new Intent(this, LoginActivityLollipop.class);
			intent.putExtra(VISIBLE_FRAGMENT, LOGIN_FRAGMENT);
			intent.setFlags(Intent.FLAG_ACTIVITY_CLEAR_TOP);
			startActivity(intent);
			finish();
			return;
>>>>>>> c55097b0
		}

		if(megaApi!=null){
			megaApi.addGlobalListener(this);
		}

		display = getWindowManager().getDefaultDisplay();
		outMetrics = new DisplayMetrics ();
	    display.getMetrics(outMetrics);

		setContentView(R.layout.activity_chat_full_screen_image_viewer);

		draggableView.setViewAnimator(new ExitViewAnimator());

		relativeImageViewerLayout = (RelativeLayout) findViewById(R.id.full_image_viewer_layout);
		fragmentContainer = (RelativeLayout) findViewById(R.id.chat_full_image_viewer_parent_layout);
		appBarLayout = (AppBarLayout) findViewById(R.id.app_bar);
		viewPager = (ExtendedViewPager) findViewById(R.id.image_viewer_pager);
		viewPager.addOnPageChangeListener(new ViewPager.SimpleOnPageChangeListener() {

			// optional
			@Override
			public void onPageScrolled(int position, float positionOffset, int positionOffsetPixels) { }

			// optional
			@Override
			public void onPageSelected(int position) {
				logDebug("Position: " + position);
				supportInvalidateOptionsMenu();
			}

			// optional
			@Override
			public void onPageScrollStateChanged(int state) { }
		});

		viewPager.setPageMargin(40);

		tB = findViewById(R.id.call_toolbar);
		if (tB == null) {
			logWarning("Tb is Null");
			return;
		}

		tB.setVisibility(View.VISIBLE);
		setSupportActionBar(tB);
		aB = getSupportActionBar();
		logDebug("aB.setHomeAsUpIndicator");
		aB.setHomeAsUpIndicator(R.drawable.ic_arrow_back_white);
		aB.setHomeButtonEnabled(true);
		aB.setDisplayHomeAsUpEnabled(true);
		aB.setTitle(" ");

		Intent intent = getIntent();
		positionG = intent.getIntExtra("position", 0);

		messageIds = intent.getLongArrayExtra("messageIds");
		chatId = intent.getLongExtra("chatId", -1);

		messages = new ArrayList<MegaChatMessage>();

		imageHandles = new ArrayList<Long>();
		paths = new ArrayList<String>();

		if(messageIds==null){
			return;
		}

		for(int j=0; j<messageIds.length; j++){
			MegaChatMessage message = megaChatApi.getMessage(chatId, messageIds[j]);
			if(message==null){
				message = megaChatApi.getMessageFromNodeHistory(chatId, messageIds[j]);
			}

			if(message!=null){
				MegaNodeList list = message.getMegaNodeList();
				if(list.size()==1){
					MegaNode node = list.get(0);
					if(MimeTypeList.typeForName(node.getName()).isImage()){
						messages.add(message);
					}
				}
				else{
					logWarning("Messages with more than one attachment - do not supported");
				}
			}
			else{
				logError("ERROR - the message is NULL");
			}
		}

		if(messages.size() == 0)
		{
			finish();
			return;
		}

		int imageNumber = 0;
		for (int i=0;i<messages.size();i++){
			MegaNode n = messages.get(i).getMegaNodeList().get(0);
			if (MimeTypeList.typeForName(n.getName()).isImage()){
				imageHandles.add(n.getHandle());
				if (i == positionG){
					positionG = imageNumber;
				}
				imageNumber++;
			}
		}

		if(positionG >= imageHandles.size())
		{
			positionG = 0;
		}

		adapterMega = new MegaChatFullScreenImageAdapter(this, fullScreenImageViewer,messages, megaApi);

		viewPager.setAdapter(adapterMega);

		viewPager.setCurrentItem(positionG);

		viewPager.setOnPageChangeListener(this);

		bottomLayout = (RelativeLayout) findViewById(R.id.chat_image_viewer_layout_bottom);
		fileNameTextView = (TextView) findViewById(R.id.chat_full_image_viewer_file_name);
		if(getResources().getConfiguration().orientation == Configuration.ORIENTATION_LANDSCAPE){
			fileNameTextView.setMaxWidth(scaleWidthPx(300, outMetrics));
		}
		else{
			fileNameTextView.setMaxWidth(scaleWidthPx(300, outMetrics));
		}
		fileNameTextView.setText(messages.get(positionG).getMegaNodeList().get(0).getName());

		if (isDeleteDialogShow && chatId != -1 && messages.get(positionG) != null) {
			showConfirmationDeleteNode(chatId, messages.get(positionG));
		}

		if (savedInstanceState == null && adapterMega!= null){
			ViewTreeObserver observer = viewPager.getViewTreeObserver();
			observer.addOnPreDrawListener(new ViewTreeObserver.OnPreDrawListener() {
				@Override
				public boolean onPreDraw() {

					viewPager.getViewTreeObserver().removeOnPreDrawListener(this);
					int[] location = new int[2];
					viewPager.getLocationOnScreen(location);

					if (screenPosition != null){
						mLeftDelta = screenPosition[0] - (screenPosition[2]/2) - location[0];
						mTopDelta = screenPosition[1] - (screenPosition[3]/2) - location[1];

						mWidthScale = (float) screenPosition[2] / viewPager.getWidth();
						mHeightScale = (float) screenPosition[3] / viewPager.getHeight();
					}
					else {
						mLeftDelta = (screenWidth/2) - location[0];
						mTopDelta = (screenHeight/2) - location[1];

						mWidthScale = (float) (screenWidth/4) / viewPager.getWidth();
						mHeightScale = (float) (screenHeight/4) / viewPager.getHeight();
					}

					runEnterAnimation();

					return true;
				}
			});
		}
		else {
			fromChatSavedInstance = true;
		}
	}

	public void runEnterAnimation() {
		logDebug("runEnterAnimation");
		if (aB != null && aB.isShowing()) {
			if(tB != null) {
				tB.animate().translationY(-220).setDuration(0)
						.withEndAction(new Runnable() {
							@Override
							public void run() {
								aB.hide();
							}
						}).start();
				bottomLayout.animate().translationY(220).setDuration(0).start();
			} else {
				aB.hide();
			}
		}

		fragmentContainer.setBackgroundColor(TRANSPARENT);
		relativeImageViewerLayout.setBackgroundColor(TRANSPARENT);
		appBarLayout.setBackgroundColor(TRANSPARENT);
		if (Build.VERSION.SDK_INT >= Build.VERSION_CODES.LOLLIPOP) {
			fragmentContainer.setElevation(0);
			relativeImageViewerLayout.setElevation(0);
			appBarLayout.setElevation(0);

		}

		viewPager.setPivotX(0);
		viewPager.setPivotY(0);
		viewPager.setScaleX(mWidthScale);
		viewPager.setScaleY(mHeightScale);
		viewPager.setTranslationX(mLeftDelta);
		viewPager.setTranslationY(mTopDelta);

		ivShadow.setAlpha(0);

		viewPager.animate().setDuration(ANIMATION_DURATION).scaleX(1).scaleY(1).translationX(0).translationY(0).setInterpolator(new DecelerateInterpolator()).withEndAction(new Runnable() {
			@Override
			public void run() {
				showActionBar();
				fragmentContainer.setBackgroundColor(BLACK);
				relativeImageViewerLayout.setBackgroundColor(BLACK);
				appBarLayout.setBackgroundColor(BLACK);
			}
		});

		ivShadow.animate().setDuration(ANIMATION_DURATION).alpha(1);
	}

	@Override
	public void onPageSelected(int position) {
		return;
	}

	@Override
	public void onPageScrolled(int position, float positionOffset, int positionOffsetPixels) {
		return;
	}

	@Override
	public void onPageScrollStateChanged(int state) {

		if (state == ViewPager.SCROLL_STATE_IDLE){
			if (viewPager.getCurrentItem() != positionG){
				int oldPosition = positionG;
				int newPosition = viewPager.getCurrentItem();
				positionG = newPosition;

				try{
					TouchImageView tIV = (TouchImageView) adapterMega.getVisibleImage(oldPosition);
					if (tIV != null){
						tIV.setZoom(1);
					}
				}catch(Exception e){}
				fileNameTextView.setText(messages.get(positionG).getMegaNodeList().get(0).getName());
			}
		}
	}

	public void askSizeConfirmationBeforeChatDownload(String parentPath, ArrayList<MegaNode> nodeList, long size){
		logDebug("Size: " + size);

		final String parentPathC = parentPath;
		final ArrayList<MegaNode> nodeListC = nodeList;
		final long sizeC = size;

		android.support.v7.app.AlertDialog.Builder builder = new android.support.v7.app.AlertDialog.Builder(this, R.style.AppCompatAlertDialogStyle);
		LinearLayout confirmationLayout = new LinearLayout(this);
		confirmationLayout.setOrientation(LinearLayout.VERTICAL);
		LinearLayout.LayoutParams params = new LinearLayout.LayoutParams(LinearLayout.LayoutParams.MATCH_PARENT, LinearLayout.LayoutParams.WRAP_CONTENT);
		params.setMargins(scaleWidthPx(20, outMetrics), scaleHeightPx(10, outMetrics), scaleWidthPx(17, outMetrics), 0);

		final CheckBox dontShowAgain =new CheckBox(this);
		dontShowAgain.setText(getString(R.string.checkbox_not_show_again));
		dontShowAgain.setTextColor(ContextCompat.getColor(this, R.color.text_secondary));

		confirmationLayout.addView(dontShowAgain, params);

		builder.setView(confirmationLayout);

		builder.setMessage(getString(R.string.alert_larger_file, getSizeString(sizeC)));
		builder.setPositiveButton(getString(R.string.general_save_to_device),
				new DialogInterface.OnClickListener() {
					public void onClick(DialogInterface dialog, int whichButton) {
						if(dontShowAgain.isChecked()){
							dbH.setAttrAskSizeDownload("false");
						}
						chatC.download(parentPathC, nodeListC);
					}
				});
		builder.setNegativeButton(getString(android.R.string.cancel), new DialogInterface.OnClickListener() {
			public void onClick(DialogInterface dialog, int whichButton) {
				if(dontShowAgain.isChecked()){
					dbH.setAttrAskSizeDownload("false");
				}
			}
		});

		downloadConfirmationDialog = builder.create();
		downloadConfirmationDialog.show();
	}
	

	public void importNode(MegaNode node){
		logDebug("Node Handle: " + node.getHandle());

		nodeToImport = node;
		Intent intent = new Intent(this, FileExplorerActivityLollipop.class);
		intent.setAction(FileExplorerActivityLollipop.ACTION_PICK_IMPORT_FOLDER);
		startActivityForResult(intent, REQUEST_CODE_SELECT_IMPORT_FOLDER);
	}

	@Override
	public void onSaveInstanceState (Bundle savedInstanceState){
		super.onSaveInstanceState(savedInstanceState);
		if (getIntent() != null) {
			getIntent().putExtra("position", positionG);
		}
		savedInstanceState.putBoolean("aBshown", adapterMega.isaBshown());
		savedInstanceState.putBoolean("overflowVisible", adapterMega.isMenuVisible());
		savedInstanceState.putBoolean("isDeleteDialogShow", isDeleteDialogShow);
	}
	
	@Override
	public void onRestoreInstanceState (Bundle savedInstanceState){
		super.onRestoreInstanceState(savedInstanceState);

		aBshown = savedInstanceState.getBoolean("aBshown");
		adapterMega.setaBshown(aBshown);
	}

	
	@Override
	public void onRequestStart(MegaApiJava api, MegaRequest request) {
		logDebug("onRequestStart: " + request.getRequestString());
	}

	@SuppressLint("NewApi")
	@Override
	public void onRequestFinish(MegaApiJava api, MegaRequest request, MegaError e) {

		logDebug("onRequestFinish: " + e.getErrorCode());
		if(request.getType() == MegaRequest.TYPE_COPY){
			if (e.getErrorCode() != MegaError.API_OK) {

				logWarning("e.getErrorCode() != MegaError.API_OK");

				if(e.getErrorCode()==MegaError.API_EOVERQUOTA){
					logWarning("OVERQUOTA ERROR: "+e.getErrorCode());
					Intent intent = new Intent(this, ManagerActivityLollipop.class);
					intent.setAction(ACTION_OVERQUOTA_STORAGE);
					startActivity(intent);
					finish();
				}
				else if(e.getErrorCode()==MegaError.API_EGOINGOVERQUOTA){
					logWarning("OVERQUOTA ERROR: "+e.getErrorCode());
					Intent intent = new Intent(this, ManagerActivityLollipop.class);
					intent.setAction(ACTION_PRE_OVERQUOTA_STORAGE);
					startActivity(intent);
					finish();
				}
				else if(e.getErrorCode()==MegaError.API_ENOENT){
					showSnackbar(SNACKBAR_TYPE, getResources().getQuantityString(R.plurals.messages_forwarded_error_not_available, 1, 1));
				}
				else
				{
					showSnackbar(SNACKBAR_TYPE, getString(R.string.import_success_error));
				}

			}else{
				showSnackbar(SNACKBAR_TYPE, getString(R.string.import_success_message));
			}
		}
	}

	@Override
	public void onRequestTemporaryError(MegaApiJava api, MegaRequest request,
			MegaError e) {
		logWarning("onRequestTemporaryError: " + request.getRequestString());
	}

	public void showConfirmationDeleteNode(final long chatId, final MegaChatMessage message){
		logDebug("showConfirmationDeleteNode");

		DialogInterface.OnClickListener dialogClickListener = new DialogInterface.OnClickListener() {
			@Override
			public void onClick(DialogInterface dialog, int which) {
				switch (which){
					case DialogInterface.BUTTON_POSITIVE:
						chatC.deleteMessage(message, chatId);
						isDeleteDialogShow = false;
						finish();
						break;

					case DialogInterface.BUTTON_NEGATIVE:
						//No button clicked
						isDeleteDialogShow = false;
						break;
				}
			}
		};

		android.support.v7.app.AlertDialog.Builder builder;
		if (Build.VERSION.SDK_INT >= Build.VERSION_CODES.HONEYCOMB) {
			builder = new android.support.v7.app.AlertDialog.Builder(this, R.style.AppCompatAlertDialogStyle);
		}
		else{
			builder = new android.support.v7.app.AlertDialog.Builder(this);
		}

		builder.setMessage(R.string.confirmation_delete_one_attachment);

		builder.setPositiveButton(R.string.context_remove, dialogClickListener)
				.setNegativeButton(R.string.general_cancel, dialogClickListener).show();

		isDeleteDialogShow = true;

		builder.setOnDismissListener(new DialogInterface.OnDismissListener() {
			@Override
			public void onDismiss(DialogInterface dialog) {
				isDeleteDialogShow = false;
			}
		});
	}

    private Uri extractUri(Intent intent, int resultCode) {
        if (intent == null) {
            logWarning("extractUri: result intent is null");
            if (resultCode != Activity.RESULT_OK) {
<<<<<<< HEAD
                showSnackBar(this, SNACKBAR_TYPE, getString(R.string.download_requires_permission), -1);
            } else {
                showSnackBar(this, SNACKBAR_TYPE, getString(R.string.no_external_SD_card_detected), -1);
=======
                showSnackbar(SNACKBAR_TYPE, getString(R.string.download_requires_permission));
            } else {
                showSnackbar(SNACKBAR_TYPE, getString(R.string.no_external_SD_card_detected));
>>>>>>> c55097b0
            }
            return null;
        }
        return intent.getData();
    }

	@Override
	protected void onActivityResult(int requestCode, int resultCode, Intent intent) {
		if (intent == null) {
			return;
		}
		if (requestCode == REQUEST_CODE_SELECT_LOCAL_FOLDER && resultCode == RESULT_OK) {
			logDebug("Local folder selected");
			String parentPath = intent.getStringExtra(FileStorageActivityLollipop.EXTRA_PATH);
			chatC.prepareForDownload(intent, parentPath);
		} else if (requestCode == REQUEST_CODE_TREE) {
            onRequestSDCardWritePermission(intent, resultCode, true, null);
        }
		else if (requestCode == REQUEST_CODE_SELECT_IMPORT_FOLDER && resultCode == RESULT_OK) {
			logDebug("REQUEST_CODE_SELECT_IMPORT_FOLDER OK");

			if(!isOnline(this)||megaApi==null) {
				try{
					statusDialog.dismiss();
				} catch(Exception ex) {}

				showSnackbar(SNACKBAR_TYPE, getString(R.string.error_server_connection_problem));
				return;
			}

			final long toHandle = intent.getLongExtra("IMPORT_TO", 0);

			MegaNode target = null;
			target = megaApi.getNodeByHandle(toHandle);
			if(target == null){
				target = megaApi.getRootNode();
			}
			logDebug("TARGET HANDLE: " + target.getHandle());
			if (nodeToImport != null) {
				logDebug("DOCUMENT HANDLE: " + nodeToImport.getHandle());
				if (target != null) {
					megaApi.copyNode(nodeToImport, target, this);
				} else {
					logError("TARGET: null");
					showSnackbar(SNACKBAR_TYPE, getString(R.string.import_success_error));
				}
			}
			else{
				logError("DOCUMENT: null");
				showSnackbar(SNACKBAR_TYPE, getString(R.string.import_success_error));
			}

		}
	}
	

	@Override
	public void onRequestUpdate(MegaApiJava api, MegaRequest request) {}
	
	public void downloadTo(String parentPath, String url, long size, long [] hashes){

		if(!isOnline(this)||megaApi==null) {
			try{
				statusDialog.dismiss();
			} catch(Exception ex) {};

			showSnackbar(SNACKBAR_TYPE, getString(R.string.error_server_connection_problem));
			return;
		}

		if (Build.VERSION.SDK_INT >= Build.VERSION_CODES.M) {
			boolean hasStoragePermission = (ContextCompat.checkSelfPermission(this, Manifest.permission.WRITE_EXTERNAL_STORAGE) == PackageManager.PERMISSION_GRANTED);
			if (!hasStoragePermission) {
				ActivityCompat.requestPermissions(this,
		                new String[]{Manifest.permission.WRITE_EXTERNAL_STORAGE},
						REQUEST_WRITE_STORAGE);
			}
		}
		
		double availableFreeSpace = Double.MAX_VALUE;
		try{
			StatFs stat = new StatFs(parentPath);
			availableFreeSpace = (double)stat.getAvailableBlocks() * (double)stat.getBlockSize();
		}
		catch(Exception ex){}
		
		
		if (hashes == null){
			if(url != null) {
				if(availableFreeSpace < size) {
					showSnackbar(NOT_SPACE_SNACKBAR_TYPE, null);
					return;
				}
				
				Intent service = new Intent(this, DownloadService.class);
				service.putExtra(DownloadService.EXTRA_URL, url);
				service.putExtra(DownloadService.EXTRA_SIZE, size);
				service.putExtra(DownloadService.EXTRA_PATH, parentPath);
				service.putExtra(DownloadService.EXTRA_FOLDER_LINK, false);
				startService(service);
			}
		}
		else{
			if(hashes.length == 1){
				MegaNode tempNode = megaApi.getNodeByHandle(hashes[0]);
				if((tempNode != null) && tempNode.getType() == MegaNode.TYPE_FILE){
					logDebug("ISFILE");
					String localPath = getLocalFile(this, tempNode.getName(), tempNode.getSize(), parentPath);
					if(localPath != null){	
						try { 
							copyFile(new File(localPath), new File(parentPath, tempNode.getName()));
						}
						catch(Exception e) {}

						try {

							Intent viewIntent = new Intent(Intent.ACTION_VIEW);
							if (Build.VERSION.SDK_INT >= Build.VERSION_CODES.N) {
								viewIntent.setDataAndType(FileProvider.getUriForFile(this, "mega.privacy.android.app.providers.fileprovider", new File(localPath)), MimeTypeList.typeForName(tempNode.getName()).getType());
							} else {
								viewIntent.setDataAndType(Uri.fromFile(new File(localPath)), MimeTypeList.typeForName(tempNode.getName()).getType());
							}
							viewIntent.addFlags(Intent.FLAG_GRANT_READ_URI_PERMISSION);
							if (isIntentAvailable(this, viewIntent))
								startActivity(viewIntent);
							else {
								Intent intentShare = new Intent(Intent.ACTION_SEND);
								if (Build.VERSION.SDK_INT >= Build.VERSION_CODES.N) {
									intentShare.setDataAndType(FileProvider.getUriForFile(this, "mega.privacy.android.app.providers.fileprovider", new File(localPath)), MimeTypeList.typeForName(tempNode.getName()).getType());
								} else {
									intentShare.setDataAndType(Uri.fromFile(new File(localPath)), MimeTypeList.typeForName(tempNode.getName()).getType());
								}
								intentShare.addFlags(Intent.FLAG_GRANT_READ_URI_PERMISSION);
								if (isIntentAvailable(this, intentShare))
									startActivity(intentShare);
								String message = getString(R.string.general_already_downloaded) + ": " + localPath;
								showSnackbar(SNACKBAR_TYPE, message);
							}
						}
						catch (Exception e){
							String message = getString(R.string.general_already_downloaded) + ": " + localPath;
							showSnackbar(SNACKBAR_TYPE, message);
						}
						return;
					}
				}
			}
			
			for (long hash : hashes) {
				MegaNode node = megaApi.getNodeByHandle(hash);
				if(node != null){
					Map<MegaNode, String> dlFiles = new HashMap<MegaNode, String>();
					if (node.getType() == MegaNode.TYPE_FOLDER) {
//						getDlList(dlFiles, node, new File(parentPath, new String(node.getName())));
					} else {
						dlFiles.put(node, parentPath);
					}
					
					for (MegaNode document : dlFiles.keySet()) {
						
						String path = dlFiles.get(document);
						
						if(availableFreeSpace < document.getSize()){
							showSnackbar(NOT_SPACE_SNACKBAR_TYPE, null);
							continue;
						}
						
						Intent service = new Intent(this, DownloadService.class);
						service.putExtra(DownloadService.EXTRA_HASH, document.getHandle());
						service.putExtra(DownloadService.EXTRA_URL, url);
						service.putExtra(DownloadService.EXTRA_SIZE, document.getSize());
						service.putExtra(DownloadService.EXTRA_PATH, path);
						service.putExtra(DownloadService.EXTRA_FOLDER_LINK, false);
						startService(service);
					}
				}
				else if(url != null) {
					if(availableFreeSpace < size) {
						showSnackbar(NOT_SPACE_SNACKBAR_TYPE, null);
						continue;
					}
					
					Intent service = new Intent(this, DownloadService.class);
					service.putExtra(DownloadService.EXTRA_HASH, hash);
					service.putExtra(DownloadService.EXTRA_URL, url);
					service.putExtra(DownloadService.EXTRA_SIZE, size);
					service.putExtra(DownloadService.EXTRA_PATH, parentPath);
					service.putExtra(DownloadService.EXTRA_FOLDER_LINK, false);
					startService(service);
				}
				else {
					logWarning("Node not found");
				}
			}
		}
	}

	public void showSnackbar(int type, String s){
		showSnackbar(type, fragmentContainer, s);
	}

	public void touchImage() {
		logDebug("touchImage");
		if(aB.isShowing()){
			hideActionBar();
		}else{
			showActionBar();
		}
	}

	protected void hideActionBar(){
		if (aB != null && aB.isShowing()) {
			if(tB != null) {
				tB.animate().translationY(-220).setDuration(ANIMATION_DURATION)
						.withEndAction(new Runnable() {
							@Override
							public void run() {
								aB.hide();
							}
						}).start();
				bottomLayout.animate().translationY(220).setDuration(ANIMATION_DURATION).start();
				getWindow().addFlags(WindowManager.LayoutParams.FLAG_FULLSCREEN);
			} else {
				aB.hide();
			}
		}
	}
	protected void showActionBar(){
		if (aB != null && !aB.isShowing()) {
			aB.show();
			if(tB != null) {
				tB.animate().translationY(0).setDuration(ANIMATION_DURATION).start();
				bottomLayout.animate().translationY(0).setDuration(ANIMATION_DURATION).start();
				getWindow().clearFlags(WindowManager.LayoutParams.FLAG_FULLSCREEN);
			}

		}
	}
	@Override
	public void onUsersUpdate(MegaApiJava api, ArrayList<MegaUser> users) {}

	@Override
	public void onUserAlertsUpdate(MegaApiJava api, ArrayList<MegaUserAlert> userAlerts) {
		logDebug("onUserAlertsUpdate");
	}

	@Override
	public void onNodesUpdate(MegaApiJava api, ArrayList<MegaNode> nodeList) {}

	@Override
	public void onReloadNeeded(MegaApiJava api) {}

	@Override
	public void onAccountUpdate(MegaApiJava api) {}

	@Override
	public void onEvent(MegaApiJava api, MegaEvent event) {

	}

	@Override
	public void onContactRequestsUpdate(MegaApiJava api, ArrayList<MegaContactRequest> requests) {}

	@Override
	public void setContentView(int layoutResID) {
		super.setContentView(getContainer());
		View view = LayoutInflater.from(this).inflate(layoutResID, null);
		draggableView.addView(view);
	}

	private View getContainer() {
		RelativeLayout container = new RelativeLayout(this);
		draggableView = new DraggableView(this);
		if (getIntent() != null) {
			screenPosition = getIntent().getIntArrayExtra("screenPosition");
			draggableView.setScreenPosition(screenPosition);
		}
		draggableView.setDraggableListener(this);
		ivShadow = new ImageView(this);
		ivShadow.setBackgroundColor(ContextCompat.getColor(this, R.color.black_p50));
		LinearLayout.LayoutParams params = new LinearLayout.LayoutParams(LinearLayout.LayoutParams.MATCH_PARENT, LinearLayout.LayoutParams.MATCH_PARENT);
		container.addView(ivShadow, params);
		container.addView(draggableView);
		return container;
	}

	@Override
	public void onViewPositionChanged(float fractionScreen) {

	}

	@Override
	public void onDragActivated(boolean activated) {
		logDebug("activated: " + activated);

		if (activated) {
			if (aB != null && aB.isShowing()) {
				if(tB != null) {
					tB.animate().translationY(-220).setDuration(0)
							.withEndAction(new Runnable() {
								@Override
								public void run() {
									aB.hide();
								}
							}).start();
					bottomLayout.animate().translationY(220).setDuration(0).start();
				} else {
					aB.hide();
				}
			}
			fragmentContainer.setBackgroundColor(TRANSPARENT);
			relativeImageViewerLayout.setBackgroundColor(TRANSPARENT);
			appBarLayout.setBackgroundColor(TRANSPARENT);
			if (Build.VERSION.SDK_INT >= Build.VERSION_CODES.LOLLIPOP) {
				fragmentContainer.setElevation(0);
				relativeImageViewerLayout.setElevation(0);
				appBarLayout.setElevation(0);

			}
			if (fromChatSavedInstance) {
				draggableView.setCurrentView(null);
			}
			else {
				draggableView.setCurrentView(adapterMega.getVisibleImage(positionG));
			}
		}
		else {
			handler.postDelayed(new Runnable() {
				@Override
				public void run() {
//					showActionBar();
					fragmentContainer.setBackgroundColor(BLACK);
					relativeImageViewerLayout.setBackgroundColor(BLACK);
					appBarLayout.setBackgroundColor(BLACK);
				}
			}, 300);
		}
	}
}<|MERGE_RESOLUTION|>--- conflicted
+++ resolved
@@ -354,17 +354,6 @@
 			megaChatApi = ((MegaApplication) getApplication()).getMegaChatApi();
 		}
 
-<<<<<<< HEAD
-			if(megaChatApi==null||megaChatApi.getInitState()== MegaChatApi.INIT_ERROR){
-				logDebug("Refresh session - karere");
-				Intent intent = new Intent(this, LoginActivityLollipop.class);
-				intent.putExtra(VISIBLE_FRAGMENT,  LOGIN_FRAGMENT);
-				intent.setFlags(Intent.FLAG_ACTIVITY_CLEAR_TOP);
-				startActivity(intent);
-				finish();
-				return;
-			}
-=======
 		if (megaChatApi == null || megaChatApi.getInitState() == MegaChatApi.INIT_ERROR) {
 			logDebug("Refresh session - karere");
 			Intent intent = new Intent(this, LoginActivityLollipop.class);
@@ -373,7 +362,6 @@
 			startActivity(intent);
 			finish();
 			return;
->>>>>>> c55097b0
 		}
 
 		if(megaApi!=null){
@@ -795,15 +783,9 @@
         if (intent == null) {
             logWarning("extractUri: result intent is null");
             if (resultCode != Activity.RESULT_OK) {
-<<<<<<< HEAD
-                showSnackBar(this, SNACKBAR_TYPE, getString(R.string.download_requires_permission), -1);
-            } else {
-                showSnackBar(this, SNACKBAR_TYPE, getString(R.string.no_external_SD_card_detected), -1);
-=======
                 showSnackbar(SNACKBAR_TYPE, getString(R.string.download_requires_permission));
             } else {
                 showSnackbar(SNACKBAR_TYPE, getString(R.string.no_external_SD_card_detected));
->>>>>>> c55097b0
             }
             return null;
         }
