package mega.privacy.android.app.presentation.meeting

import android.content.Intent
import android.os.Bundle
import android.view.View
import android.widget.Button
import android.widget.TextView
import androidx.activity.compose.setContent
import androidx.activity.result.ActivityResultLauncher
import androidx.activity.result.contract.ActivityResultContracts
import androidx.activity.viewModels
import androidx.appcompat.app.AlertDialog
import androidx.compose.runtime.Composable
import androidx.compose.runtime.collectAsState
import androidx.compose.runtime.getValue
import androidx.lifecycle.Lifecycle
import androidx.lifecycle.lifecycleScope
import androidx.lifecycle.repeatOnLifecycle
import com.google.android.material.dialog.MaterialAlertDialogBuilder
import dagger.hilt.android.AndroidEntryPoint
import kotlinx.coroutines.launch
import mega.privacy.android.app.MegaApplication
import mega.privacy.android.app.R
import mega.privacy.android.app.activities.ManageChatHistoryActivity
import mega.privacy.android.app.activities.PasscodeActivity
import mega.privacy.android.app.activities.contract.ChatExplorerActivityContract
import mega.privacy.android.app.components.attacher.MegaAttacher
import mega.privacy.android.app.interfaces.ActivityLauncher
import mega.privacy.android.app.interfaces.SnackbarShower
import mega.privacy.android.app.main.AddContactActivity
import mega.privacy.android.app.main.InviteContactActivity
import mega.privacy.android.app.main.megachat.NodeAttachmentHistoryActivity
import mega.privacy.android.app.modalbottomsheet.ModalBottomSheetUtil.isBottomSheetDialogShown
import mega.privacy.android.app.presentation.chat.dialog.ManageMeetingLinkBottomSheetDialogFragment
import mega.privacy.android.app.presentation.extensions.changeStatusBarColor
import mega.privacy.android.app.presentation.extensions.isDarkMode
import mega.privacy.android.app.presentation.meeting.model.ScheduledMeetingInfoAction
import mega.privacy.android.app.presentation.meeting.view.ScheduledMeetingInfoView
import mega.privacy.android.app.presentation.security.PasscodeCheck
import mega.privacy.android.app.utils.ChatUtil.createMuteNotificationsAlertDialogOfAChat
import mega.privacy.android.app.utils.Constants
import mega.privacy.android.app.utils.Constants.CHAT_ID
import mega.privacy.android.app.utils.Constants.INTENT_EXTRA_KEY_CHAT
import mega.privacy.android.app.utils.Constants.INTENT_EXTRA_KEY_CHAT_ID
import mega.privacy.android.app.utils.Constants.INTENT_EXTRA_KEY_CONTACT_TYPE
import mega.privacy.android.app.utils.Constants.INTENT_EXTRA_KEY_TOOL_BAR_TITLE
import mega.privacy.android.app.utils.Constants.SCHEDULED_MEETING_ID
import mega.privacy.android.app.utils.StringResourcesUtils
import mega.privacy.android.domain.entity.ThemeMode
import mega.privacy.android.domain.usecase.GetThemeMode
import mega.privacy.android.presentation.theme.AndroidTheme
import nz.mega.sdk.MegaChatApiJava.MEGACHAT_INVALID_HANDLE
import timber.log.Timber
import javax.inject.Inject

/**
 * Activity which shows scheduled meeting info screen.
 *
 * @property passCodeFacade [PasscodeCheck]
 * @property getThemeMode   [GetThemeMode]
 * @property addContactLauncher
 * @property sendToChatLauncher
 */
@AndroidEntryPoint
class ScheduledMeetingInfoActivity : PasscodeActivity(), SnackbarShower {

    @Inject
    lateinit var passCodeFacade: PasscodeCheck

    @Inject
    lateinit var getThemeMode: GetThemeMode

    private val viewModel by viewModels<ScheduledMeetingInfoViewModel>()

    private lateinit var addContactLauncher: ActivityResultLauncher<Intent?>
    private lateinit var sendToChatLauncher: ActivityResultLauncher<Unit?>

    private var bottomSheetDialogFragment: ManageMeetingLinkBottomSheetDialogFragment? = null

    private var nodeAttacher: MegaAttacher? = null

    /**
     * Perform Activity initialization
     */
    override fun onCreate(savedInstanceState: Bundle?) {
        super.onCreate(savedInstanceState)

        lifecycleScope.launch {
            repeatOnLifecycle(Lifecycle.State.RESUMED) {
<<<<<<< HEAD
                viewModel.state.collect { (chatId, _, finish, openAddContact, timestampDnd, _, meetingLink) ->
=======
                viewModel.state.collect { (chatId, _, finish, inviteParticipantAction, dndSecond, _, meetingLink, _, openSendToChat) ->
>>>>>>> b2d8c967
                    if (finish) {
                        Timber.d("Finish activity")
                        finish()
                    }

                    if (chatRoomId != chatId) {
                        chatRoomId = chatId
                    }

                    enabledChatNotification = dndSecond == null

                    if (link != meetingLink) {
                        link = meetingLink
                    }

                    if (openSendToChat) {
                        viewModel.openSendToChat(false)
                        sendToChatLauncher.launch(Unit)
                    }

                    openAddContact?.let { shouldOpen ->
                        if (shouldOpen) {
                            viewModel.removeAddContact()
                            Timber.d("Open Invite participants screen")
                            addContactLauncher.launch(Intent(this@ScheduledMeetingInfoActivity,
                                AddContactActivity::class.java)
                                .putExtra(INTENT_EXTRA_KEY_CONTACT_TYPE,
                                    Constants.CONTACT_TYPE_MEGA)
                                .putExtra(INTENT_EXTRA_KEY_CHAT, true)
                                .putExtra(INTENT_EXTRA_KEY_CHAT_ID, chatId)
                                .putExtra(INTENT_EXTRA_KEY_TOOL_BAR_TITLE,
                                    StringResourcesUtils.getString(R.string.add_participants_menu_item))
                            )
                        }
                    }
                }
            }
        }

        viewModel.setChatId(newChatId = intent.getLongExtra(CHAT_ID, MEGACHAT_INVALID_HANDLE),
            newScheduledMeetingId = intent.getLongExtra(SCHEDULED_MEETING_ID,
                MEGACHAT_INVALID_HANDLE))

        setContent { ScheduledMeetingInfoView() }

        addContactLauncher =
            registerForActivityResult(ActivityResultContracts.StartActivityForResult()) { result ->
                if (result.resultCode == RESULT_OK) {
                    result.data?.getStringArrayListExtra(AddContactActivity.EXTRA_CONTACTS)
                        ?.let { contactsData ->
                            viewModel.inviteToChat(contactsData)
                        }
                } else {
                    Timber.e("Error adding participants")
                }
            }

        sendToChatLauncher = registerForActivityResult(ChatExplorerActivityContract()) { data ->
            if (data != null) {
                viewModel.sendToChat(data) { intent ->
                    handleActivityResult(intent)
                }
            }
        }
    }

    /**
     * Finishes the send to chat action.
     *
     * @param data Intent containing the info to send.
     */
    private fun handleActivityResult(data: Intent?) {
        nodeAttacher = MegaAttacher(this as ActivityLauncher)
        nodeAttacher?.handleActivityResult(
            Constants.REQUEST_CODE_SELECT_CHAT,
            RESULT_OK,
            data,
            this@ScheduledMeetingInfoActivity as SnackbarShower
        )
    }

    /**
     * Shows panel to get the chat link
     */
    private fun showGetChatLinkPanel() {
        if (link.isNullOrEmpty() || bottomSheetDialogFragment.isBottomSheetDialogShown()) {
            return
        }
        bottomSheetDialogFragment = ManageMeetingLinkBottomSheetDialogFragment()
        (bottomSheetDialogFragment as ManageMeetingLinkBottomSheetDialogFragment)

        bottomSheetDialogFragment?.show(supportFragmentManager, bottomSheetDialogFragment?.tag)
    }

    /**
     * Open shared files
     */
    private fun openSharedFiles() {
        val intent =
            Intent(this@ScheduledMeetingInfoActivity, NodeAttachmentHistoryActivity::class.java)
        intent.putExtra("chatId", chatRoomId)
        startActivity(intent)
    }

    /**
     * Enable or disable chat notifications if there is internet connection, shows an error if not.
     */
    private fun onChatNotificationsTap() {
        if (enabledChatNotification) {
            createMuteNotificationsAlertDialogOfAChat(this@ScheduledMeetingInfoActivity,
                chatRoomId)
        } else {
            MegaApplication.getPushNotificationSettingManagement().controlMuteNotificationsOfAChat(
                this@ScheduledMeetingInfoActivity,
                Constants.NOTIFICATIONS_ENABLED,
                chatRoomId)
        }
    }

    /**
     * Shows dialog to confirm making the chat private
     */
    private fun showConfirmationPrivateChatDialog() {
        Timber.d("Show Enable encryption key rotation dialog")
        var dialog: AlertDialog? = null
        val dialogBuilder =
            MaterialAlertDialogBuilder(this, R.style.ThemeOverlay_Mega_MaterialAlertDialog)

        val dialogView = this.layoutInflater.inflate(R.layout.dialog_chat_link_options, null)
        dialogBuilder.setView(dialogView)

        val actionButton = dialogView.findViewById<Button>(R.id.chat_link_button_action)
        actionButton.text = getString(R.string.general_enable)
        actionButton.setOnClickListener {
            dialog?.dismiss()
            viewModel.enableEncryptedKeyRotation()
        }

        val title = dialogView.findViewById<TextView>(R.id.chat_link_title)
        title.text = getString(R.string.make_chat_private_option)

        val text = dialogView.findViewById<TextView>(R.id.text_chat_link)
        text.text = getString(R.string.context_make_private_chat_warning_text)

        val secondText = dialogView.findViewById<TextView>(R.id.second_text_chat_link)
        secondText.visibility = View.GONE
        dialog = dialogBuilder.create()
        dialog.show()
    }

    /**
     * Open manage chat history
     */
    private fun openManageChatHistory() {
        val intentManageChat = Intent(this@ScheduledMeetingInfoActivity,
            ManageChatHistoryActivity::class.java)
        intentManageChat.putExtra(CHAT_ID, chatRoomId)
        intentManageChat.putExtra(Constants.IS_FROM_CONTACTS, true)
        startActivity(intentManageChat)
    }

    /**
     * Open invite contacts
     */
    private fun openInviteContact() {
        startActivity(Intent(this@ScheduledMeetingInfoActivity, InviteContactActivity::class.java))
    }

    @Composable
    private fun ScheduledMeetingInfoView() {
        val themeMode by getThemeMode().collectAsState(initial = ThemeMode.System)
        val isDark = themeMode.isDarkMode()
        val uiState by viewModel.state.collectAsState()
        AndroidTheme(isDark = isDark) {
            ScheduledMeetingInfoView(state = uiState,
                onButtonClicked = ::onActionTap,
                onEditClicked = { viewModel::onEditTap },
                onAddParticipantsClicked = { viewModel.onInviteParticipantsTap() },
                onSeeMoreOrLessClicked = { viewModel.onSeeMoreOrLessTap() },
                onLeaveGroupClicked = { viewModel.onLeaveGroupTap() },
                onParticipantClicked = { viewModel::onParticipantTap },
                onScrollChange = { scrolled -> this.changeStatusBarColor(scrolled, isDark) },
                onBackPressed = { finish() },
                onDismiss = { viewModel.dismissDialog() },
                onLeaveGroupDialog = { viewModel.leaveChat() },
                onInviteParticipantsDialog = {
                    openInviteContact()
                    viewModel.dismissDialog()
                },
                onSnackbarShown = viewModel::snackbarShown)
        }
    }

    /**
     * Tap in a button action
     */
    private fun onActionTap(action: ScheduledMeetingInfoAction) {
        when (action) {
            ScheduledMeetingInfoAction.MeetingLink -> viewModel.onMeetingLinkTap()
            ScheduledMeetingInfoAction.ShareMeetingLink -> showGetChatLinkPanel()
            ScheduledMeetingInfoAction.ChatNotifications -> onChatNotificationsTap()
            ScheduledMeetingInfoAction.AllowNonHostAddParticipants -> viewModel.onAllowAddParticipantsTap()
            ScheduledMeetingInfoAction.ShareFiles -> openSharedFiles()
            ScheduledMeetingInfoAction.ManageChatHistory -> openManageChatHistory()
            ScheduledMeetingInfoAction.EnableEncryptedKeyRotation -> showConfirmationPrivateChatDialog()
            ScheduledMeetingInfoAction.EnabledEncryptedKeyRotation -> {}
        }
    }

    /**
     * onDestroy
     */
    override fun onDestroy() {
        nodeAttacher = null
        super.onDestroy()
    }

    companion object {
        private var chatRoomId: Long = MEGACHAT_INVALID_HANDLE
        private var enabledChatNotification: Boolean = false
        private var link: String? = null
    }
}<|MERGE_RESOLUTION|>--- conflicted
+++ resolved
@@ -87,11 +87,7 @@
 
         lifecycleScope.launch {
             repeatOnLifecycle(Lifecycle.State.RESUMED) {
-<<<<<<< HEAD
-                viewModel.state.collect { (chatId, _, finish, openAddContact, timestampDnd, _, meetingLink) ->
-=======
-                viewModel.state.collect { (chatId, _, finish, inviteParticipantAction, dndSecond, _, meetingLink, _, openSendToChat) ->
->>>>>>> b2d8c967
+                viewModel.state.collect { (chatId, _, finish, openAddContact, dndSecond, _, meetingLink, _, openSendToChat) ->
                     if (finish) {
                         Timber.d("Finish activity")
                         finish()
