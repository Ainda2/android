package mega.privacy.android.app.lollipop;

import android.app.ActivityManager;
import android.content.Context;
import android.content.Intent;
import android.content.res.Configuration;
import android.content.res.Resources;
import android.net.Uri;
import android.os.Build;
import android.os.Bundle;
import android.os.Environment;
import android.os.Handler;
import android.support.design.widget.CoordinatorLayout;
import android.support.design.widget.FloatingActionButton;
import android.support.v4.content.FileProvider;
import android.support.v7.app.AppCompatActivity;
import android.support.v7.view.ActionMode;
import android.support.v7.widget.DefaultItemAnimator;
import android.support.v7.widget.LinearLayoutManager;
import android.support.v7.widget.RecyclerView;
import android.text.Html;
import android.text.Spanned;
import android.util.TypedValue;
import android.view.LayoutInflater;
import android.view.Menu;
import android.view.MenuInflater;
import android.view.MenuItem;
import android.view.View;
import android.view.ViewGroup;
import android.widget.ImageView;
import android.widget.TextView;
import android.widget.Toast;

import java.io.BufferedReader;
import java.io.File;
import java.io.FileInputStream;
import java.io.IOException;
import java.io.InputStream;
import java.io.InputStreamReader;
import java.util.ArrayList;
import java.util.List;
import java.util.Stack;

import mega.privacy.android.app.MimeTypeList;
import mega.privacy.android.app.R;
import mega.privacy.android.app.components.SimpleDividerItemDecoration;
import mega.privacy.android.app.lollipop.adapters.MegaNodeAdapter;
import mega.privacy.android.app.lollipop.controllers.NodeController;
import mega.privacy.android.app.lollipop.listeners.FabButtonListener;
import nz.mega.sdk.MegaError;
import nz.mega.sdk.MegaNode;
import nz.mega.sdk.MegaShare;

import static mega.privacy.android.app.utils.Constants.*;
import static mega.privacy.android.app.utils.FileUtils.*;
import static mega.privacy.android.app.utils.LogUtil.*;
import static mega.privacy.android.app.utils.MegaApiUtils.*;
import static mega.privacy.android.app.utils.Util.*;


public class ContactFileListFragmentLollipop extends ContactFileBaseFragment {

	public static ImageView imageDrag;
    private ActionMode actionMode;
	CoordinatorLayout mainLayout;
	RecyclerView listView;
	LinearLayoutManager mLayoutManager;
	ImageView emptyImageView;
	TextView emptyTextView;
	FloatingActionButton fab;
	Stack<Long> parentHandleStack = new Stack<>();
    int currNodePosition = -1;

    private final static String PARENT_HANDLE_STACK = "parentHandleStack";
    public void setCurrNodePosition(int currNodePosition) {
        this.currNodePosition = currNodePosition;
    }

	Handler handler;

	public void activateActionMode(){
		logDebug("activateActionMode");
		if (!adapter.isMultipleSelect()){
			adapter.setMultipleSelect(true);
			actionMode = ((AppCompatActivity)context).startSupportActionMode(new ActionBarCallBack());
		}
	}

	public void updateScrollPosition(int position) {
		logDebug("Position: " + position);
		if (adapter != null && mLayoutManager != null){
			mLayoutManager.scrollToPosition(position);
		}
	}


	public ImageView getImageDrag(int position) {
		logDebug("Position: " + position);
		if (adapter != null && mLayoutManager != null) {
			View v = mLayoutManager.findViewByPosition(position);
			if (v != null) {
				return (ImageView) v.findViewById(R.id.file_list_thumbnail);
			}
		}

		return null;
	}

	private class ActionBarCallBack implements ActionMode.Callback {

		@Override
		public boolean onActionItemClicked(ActionMode mode, MenuItem item) {
			List<MegaNode> documents = adapter.getSelectedNodes();

			switch (item.getItemId()) {
				case R.id.cab_menu_download: {
					ArrayList<Long> handleList = new ArrayList<Long>();
					for (int i = 0; i < documents.size(); i++) {
						handleList.add(documents.get(i).getHandle());
					}

					((ContactFileListActivityLollipop)context).onFileClick(handleList);
					break;
				}
				case R.id.cab_menu_copy: {
					ArrayList<Long> handleList = new ArrayList<Long>();
					for (int i = 0; i < documents.size(); i++) {
						handleList.add(documents.get(i).getHandle());
					}

					((ContactFileListActivityLollipop)context).showCopyLollipop(handleList);
					break;
				}
				case R.id.cab_menu_select_all:{
					selectAll();
					break;
				}
				case R.id.cab_menu_unselect_all:{
					clearSelections();
					break;
				}
				case R.id.cab_menu_leave_multiple_share: {
					ArrayList<Long> handleList = new ArrayList<Long>();
					for (int i=0;i<documents.size();i++){
						handleList.add(documents.get(i).getHandle());
					}

					((ContactFileListActivityLollipop) context).showConfirmationLeaveIncomingShare(handleList);
                    break;
				}
                case R.id.cab_menu_trash: {
                    ArrayList<Long> handleList = new ArrayList<Long>();
                    for (int i=0;i<documents.size();i++){
                        handleList.add(documents.get(i).getHandle());
                    }
                    ((ContactFileListActivityLollipop)(context)).askConfirmationMoveToRubbish(handleList);
                    break;
                }
				case R.id.cab_menu_rename: {
					MegaNode aux = documents.get(0);
					((ContactFileListActivityLollipop) context).showRenameDialog(aux, aux.getName());
					break;
				}
			}
//			//After click item, should quit action mode except select all.
//            if(item.getItemId() != R.id.cab_menu_select_all) {
//                actionMode.finish();
//                return true;
//            }
            return false;
		}

		@Override
		public boolean onCreateActionMode(ActionMode mode, Menu menu) {
			MenuInflater inflater = mode.getMenuInflater();
			inflater.inflate(R.menu.file_browser_action, menu);
			fab.setVisibility(View.GONE);
			changeStatusBarColorActionMode(context, ((ContactFileListActivityLollipop) context).getWindow(), handler, 1);
			checkScroll();
			return true;
		}

		@Override
		public void onDestroyActionMode(ActionMode arg0) {
			logDebug("onDestroyActionMode");
			clearSelections();
			adapter.setMultipleSelect(false);
			fab.setVisibility(View.VISIBLE);
			changeStatusBarColorActionMode(context, ((ContactFileListActivityLollipop) context).getWindow(), handler, 3);
			checkScroll();
		}

		@Override
		public boolean onPrepareActionMode(ActionMode mode, Menu menu) {
			List<MegaNode> selected = adapter.getSelectedNodes();
			boolean showRename = false;
			boolean showMove = false;
			boolean showTrash = false;

			// Rename
			if(selected.size() == 1){
				if ((megaApi.checkAccess(selected.get(0), MegaShare.ACCESS_FULL).getErrorCode() == MegaError.API_OK) || (megaApi.checkAccess(selected.get(0), MegaShare.ACCESS_READWRITE).getErrorCode() == MegaError.API_OK)) {
					showRename = true;
				}
			}

			if (selected.size() > 0) {
				if ((megaApi.checkAccess(selected.get(0), MegaShare.ACCESS_FULL).getErrorCode() == MegaError.API_OK) || (megaApi.checkAccess(selected.get(0), MegaShare.ACCESS_READWRITE).getErrorCode() == MegaError.API_OK)) {
					showMove = true;
				}
			}

			if (selected.size() != 0) {
				showMove = false;
				// Rename
				if(selected.size() == 1) {

					if((megaApi.checkAccess(selected.get(0), MegaShare.ACCESS_FULL).getErrorCode() == MegaError.API_OK)){
						showMove = true;
						showRename = true;
					}
					else if(megaApi.checkAccess(selected.get(0), MegaShare.ACCESS_READWRITE).getErrorCode() == MegaError.API_OK){
						showMove = false;
						showRename = false;
					}
				}
				else{
					showRename = false;
					showMove = false;
				}

				for(int i=0; i<selected.size();i++)	{
					if(megaApi.checkMove(selected.get(i), megaApi.getRubbishNode()).getErrorCode() != MegaError.API_OK)	{
						showMove = false;
						break;
					}
				}

				if(!((ContactFileListActivityLollipop)context).isEmptyParentHandleStack()){
					showTrash = true;
				}
				for(int i=0; i<selected.size(); i++){
					if((megaApi.checkAccess(selected.get(i), MegaShare.ACCESS_FULL).getErrorCode() != MegaError.API_OK)){
						showTrash = false;
						break;
					}
				}

				if(selected.size()==adapter.getItemCount()){
					menu.findItem(R.id.cab_menu_select_all).setVisible(false);
					menu.findItem(R.id.cab_menu_unselect_all).setVisible(true);
				}
				else{
					menu.findItem(R.id.cab_menu_select_all).setVisible(true);
					menu.findItem(R.id.cab_menu_unselect_all).setVisible(true);
				}
			}
			else{
				menu.findItem(R.id.cab_menu_select_all).setVisible(true);
				menu.findItem(R.id.cab_menu_unselect_all).setVisible(false);
			}

			menu.findItem(R.id.cab_menu_download).setVisible(true);
			menu.findItem(R.id.cab_menu_download).setShowAsAction(MenuItem.SHOW_AS_ACTION_ALWAYS);

			menu.findItem(R.id.cab_menu_leave_multiple_share).setVisible(true);
			menu.findItem(R.id.cab_menu_leave_multiple_share).setShowAsAction(MenuItem.SHOW_AS_ACTION_ALWAYS);

			menu.findItem(R.id.cab_menu_rename).setVisible(showRename);
			menu.findItem(R.id.cab_menu_copy).setVisible(true);

			menu.findItem(R.id.cab_menu_move).setVisible(showMove);
			menu.findItem(R.id.cab_menu_share_link).setVisible(false);
			menu.findItem(R.id.cab_menu_trash).setVisible(showTrash);

			return false;
		}

	}

	@Override
	public void onSaveInstanceState(Bundle outState) {
		super.onSaveInstanceState(outState);
		outState.putSerializable(PARENT_HANDLE_STACK, parentHandleStack);
	}

	@Override
	public void onActivityCreated(Bundle savedInstanceState) {
		super.onActivityCreated(savedInstanceState);
		if (savedInstanceState != null) {
			parentHandleStack = (Stack<Long>)(savedInstanceState.getSerializable(PARENT_HANDLE_STACK));
		}
	}
	@Override
	public void onDestroy() {
		super.onDestroy();
		if (handler != null) {
			handler.removeCallbacksAndMessages(null);
		}
	}

	@Override
	public View onCreateView(LayoutInflater inflater, ViewGroup container, Bundle savedInstanceState) {
		logDebug("onCreateView");
		View v = null;
		handler = new Handler();
		if (userEmail != null){
			v = inflater.inflate(R.layout.fragment_contact_file_list, container, false);

			mainLayout = (CoordinatorLayout) v.findViewById(R.id.contact_file_list_coordinator_layout);

			fab = (FloatingActionButton) v.findViewById(R.id.floating_button_contact_file_list);
			fab.setOnClickListener(new FabButtonListener(context));
			fab.setVisibility(View.GONE);

			contact = megaApi.getContact(userEmail);
			if(contact == null)
			{
				return null;
			}

			parentHandle = ((ContactFileListActivityLollipop) context).getParentHandle();
			if (parentHandle != -1) {
				MegaNode parentNode = megaApi.getNodeByHandle(parentHandle);
				contactNodes = megaApi.getChildren(parentNode, orderGetChildren);
				((ContactFileListActivityLollipop)context).setTitleActionBar(parentNode.getName());
			} else {
				contactNodes = megaApi.getInShares(contact);
			}

			listView = (RecyclerView) v.findViewById(R.id.contact_file_list_view_browser);
			listView.addItemDecoration(new SimpleDividerItemDecoration(context, outMetrics));
			mLayoutManager = new LinearLayoutManager(context);
			listView.setLayoutManager(mLayoutManager);
			listView.setItemAnimator(new DefaultItemAnimator());

			Resources res = getResources();
			int valuePaddingTop = (int) TypedValue.applyDimension(TypedValue.COMPLEX_UNIT_DIP, 8, res.getDisplayMetrics());
			int valuePaddingBottom = (int) TypedValue.applyDimension(TypedValue.COMPLEX_UNIT_DIP, 88, res.getDisplayMetrics());

			listView.setClipToPadding(false);
			listView.setPadding(0, valuePaddingTop, 0, valuePaddingBottom);
			listView.addOnScrollListener(new RecyclerView.OnScrollListener() {
				@Override
				public void onScrolled(RecyclerView recyclerView, int dx, int dy) {
					super.onScrolled(recyclerView, dx, dy);
					checkScroll();
				}
			});

			emptyImageView = (ImageView) v.findViewById(R.id.contact_file_list_empty_image);
			emptyTextView = (TextView) v.findViewById(R.id.contact_file_list_empty_text);
			if (contactNodes.size() != 0) {
				emptyImageView.setVisibility(View.GONE);
				emptyTextView.setVisibility(View.GONE);
				listView.setVisibility(View.VISIBLE);
			} else {
				emptyImageView.setVisibility(View.VISIBLE);
				emptyTextView.setVisibility(View.VISIBLE);
				listView.setVisibility(View.GONE);

				if(context.getResources().getConfiguration().orientation == Configuration.ORIENTATION_LANDSCAPE){
					emptyImageView.setImageResource(R.drawable.incoming_empty_landscape);
				}else{
					emptyImageView.setImageResource(R.drawable.incoming_shares_empty);
				}
				String textToShow = String.format(context.getString(R.string.context_empty_incoming));
				try{
					textToShow = textToShow.replace("[A]", "<font color=\'#000000\'>");
					textToShow = textToShow.replace("[/A]", "</font>");
					textToShow = textToShow.replace("[B]", "<font color=\'#7a7a7a\'>");
					textToShow = textToShow.replace("[/B]", "</font>");
				}
				catch (Exception e){}
				Spanned result = null;
				if (android.os.Build.VERSION.SDK_INT >= android.os.Build.VERSION_CODES.N) {
					result = Html.fromHtml(textToShow,Html.FROM_HTML_MODE_LEGACY);
				} else {
					result = Html.fromHtml(textToShow);
				}
				emptyTextView.setText(result);
			}

			if (adapter == null) {
<<<<<<< HEAD
				adapter = new MegaNodeAdapter(context, this, contactNodes, parentHandle,listView, aB,Constants.CONTACT_FILE_ADAPTER, MegaNodeAdapter.ITEM_VIEW_TYPE_LIST);
=======
				adapter = new MegaNodeAdapter(context, this, contactNodes, -1,listView, aB,CONTACT_FILE_ADAPTER, MegaNodeAdapter.ITEM_VIEW_TYPE_LIST);
>>>>>>> 393a7df3

			} else {
				adapter.setNodes(contactNodes);
				adapter.setParentHandle(parentHandle);
			}

			adapter.setMultipleSelect(false);

			listView.setAdapter(adapter);
		}
        if(currNodePosition != -1 && parentHandle == -1 ) {
            itemClick(currNodePosition,null,null);
        }
		showFabButton(megaApi.getNodeByHandle(parentHandle));
		return v;
	}

	public void checkScroll() {
		if (listView != null) {
			if ((listView.canScrollVertically(-1) && listView.getVisibility() == View.VISIBLE) || (adapter != null && adapter.isMultipleSelect())) {
				changeActionBarElevation(true);
			}
			else if ((adapter != null && !adapter.isMultipleSelect())) {
				changeActionBarElevation(false);
			}
		}
	}

	public void changeActionBarElevation(boolean whitElevation){
		if (aB == null) return;
		if (whitElevation) {
			aB.setElevation(px2dp(4, outMetrics));
		}
		else {
			aB.setElevation(0);
		}
	}

	public void showOptionsPanel(MegaNode sNode){
		logDebug("Node handle: " + sNode.getHandle());
		((ContactFileListActivityLollipop)context).showOptionsPanel(sNode);
	}

	public void setNodes(long parentHandle){
		if (megaApi.getNodeByHandle(parentHandle) == null){
			parentHandle = -1;
			this.parentHandle = -1;
			((ContactFileListActivityLollipop)context).setParentHandle(parentHandle);
			adapter.setParentHandle(parentHandle);

			setNodes(megaApi.getInShares(contact));
		}
		else{
			this.parentHandle = parentHandle;
			((ContactFileListActivityLollipop)context).setParentHandle(parentHandle);
			adapter.setParentHandle(parentHandle);
			setNodes(megaApi.getChildren(megaApi.getNodeByHandle(parentHandle), orderGetChildren));
		}
	}

	public void setNodes(ArrayList<MegaNode> nodes){
		this.contactNodes = nodes;
		if (adapter != null){
			adapter.setNodes(contactNodes);
			if (adapter.getItemCount() == 0){
				listView.setVisibility(View.GONE);
				emptyImageView.setVisibility(View.VISIBLE);
				emptyTextView.setVisibility(View.VISIBLE);
				if (megaApi.getRootNode().getHandle()==parentHandle) {
					emptyImageView.setImageResource(R.drawable.ic_empty_cloud_drive);
					emptyTextView.setText(R.string.file_browser_empty_cloud_drive);
				} else {

					if(context.getResources().getConfiguration().orientation == Configuration.ORIENTATION_LANDSCAPE){
						emptyImageView.setImageResource(R.drawable.incoming_empty_landscape);
					}else{
						emptyImageView.setImageResource(R.drawable.incoming_shares_empty);
					}
					String textToShow = String.format(context.getString(R.string.context_empty_incoming));
					try{
						textToShow = textToShow.replace("[A]", "<font color=\'#000000\'>");
						textToShow = textToShow.replace("[/A]", "</font>");
						textToShow = textToShow.replace("[B]", "<font color=\'#7a7a7a\'>");
						textToShow = textToShow.replace("[/B]", "</font>");
					}
					catch (Exception e){}
					Spanned result = null;
					if (android.os.Build.VERSION.SDK_INT >= android.os.Build.VERSION_CODES.N) {
						result = Html.fromHtml(textToShow,Html.FROM_HTML_MODE_LEGACY);
					} else {
						result = Html.fromHtml(textToShow);
					}
					emptyTextView.setText(result);
				}
			}
			else{
				listView.setVisibility(View.VISIBLE);
				emptyImageView.setVisibility(View.GONE);
				emptyTextView.setVisibility(View.GONE);
			}
		}
	}

	public void itemClick(int position, int[] screenPosition, ImageView imageView) {

		if (adapter.isMultipleSelect()){
			logDebug("Multiselect ON");
			adapter.toggleSelection(position);

			List<MegaNode> selectedNodes = adapter.getSelectedNodes();
			if (selectedNodes.size() > 0){
				updateActionModeTitle();
			}
		}
		else{
			if (contactNodes.get(position).isFolder()) {
				MegaNode n = contactNodes.get(position);

				int lastFirstVisiblePosition = 0;

				lastFirstVisiblePosition = mLayoutManager.findFirstCompletelyVisibleItemPosition();

				logDebug("Push to stack " + lastFirstVisiblePosition + " position");
				lastPositionStack.push(lastFirstVisiblePosition);

				((ContactFileListActivityLollipop)context).setTitleActionBar(n.getName());
				((ContactFileListActivityLollipop)context).supportInvalidateOptionsMenu();

				parentHandleStack.push(parentHandle);
				parentHandle = contactNodes.get(position).getHandle();
				adapter.setParentHandle(parentHandle);
				((ContactFileListActivityLollipop)context).setParentHandle(parentHandle);

				contactNodes = megaApi.getChildren(contactNodes.get(position));
				adapter.setNodes(contactNodes);
				listView.scrollToPosition(0);

				// If folder has no files
				if (adapter.getItemCount() == 0) {
					listView.setVisibility(View.GONE);
					emptyImageView.setVisibility(View.VISIBLE);
					emptyTextView.setVisibility(View.VISIBLE);
					//******
//					emptyImageView.setImageResource(R.drawable.ic_empty_folder);
//					emptyTextView.setText(R.string.file_browser_empty_folder);

					if(context.getResources().getConfiguration().orientation == Configuration.ORIENTATION_LANDSCAPE){
						emptyImageView.setImageResource(R.drawable.incoming_empty_landscape);
					}else{
						emptyImageView.setImageResource(R.drawable.incoming_shares_empty);
					}
					String textToShow = String.format(context.getString(R.string.context_empty_incoming));
					try{
						textToShow = textToShow.replace("[A]", "<font color=\'#000000\'>");
						textToShow = textToShow.replace("[/A]", "</font>");
						textToShow = textToShow.replace("[B]", "<font color=\'#7a7a7a\'>");
						textToShow = textToShow.replace("[/B]", "</font>");
					}
					catch (Exception e){}
					Spanned result = null;
					if (android.os.Build.VERSION.SDK_INT >= android.os.Build.VERSION_CODES.N) {
						result = Html.fromHtml(textToShow,Html.FROM_HTML_MODE_LEGACY);
					} else {
						result = Html.fromHtml(textToShow);
					}
					emptyTextView.setText(result);


				} else {
					listView.setVisibility(View.VISIBLE);
					emptyImageView.setVisibility(View.GONE);
					emptyTextView.setVisibility(View.GONE);
				}
				showFabButton(n);
			}
			else {
				if (MimeTypeList.typeForName(contactNodes.get(position).getName()).isImage()) {
					Intent intent = new Intent(context, FullScreenImageViewerLollipop.class);
					intent.putExtra("position", position);
					intent.putExtra("adapterType", CONTACT_FILE_ADAPTER);
					if (megaApi.getParentNode(contactNodes.get(position)).getType() == MegaNode.TYPE_ROOT) {
						intent.putExtra("parentNodeHandle", -1L);
					} else {
						intent.putExtra("parentNodeHandle", megaApi.getParentNode(contactNodes.get(position)).getHandle());
					}
					intent.putExtra("screenPosition", screenPosition);
					((ContactFileListActivityLollipop)context).startActivity(intent);
					((ContactFileListActivityLollipop) context).overridePendingTransition(0,0);
					imageDrag = imageView;
				}
				else if (MimeTypeList.typeForName(contactNodes.get(position).getName()).isVideoReproducible()	|| MimeTypeList.typeForName(contactNodes.get(position).getName()).isAudio()) {
					MegaNode file = contactNodes.get(position);
					String mimeType = MimeTypeList.typeForName(file.getName()).getType();
					logDebug("Node Handle: " + file.getHandle());

					//Intent mediaIntent = new Intent(Intent.ACTION_VIEW);
					Intent mediaIntent;
					boolean internalIntent;
					boolean opusFile = false;
					if (MimeTypeList.typeForName(file.getName()).isVideoNotSupported() || MimeTypeList.typeForName(file.getName()).isAudioNotSupported()){
						mediaIntent = new Intent(Intent.ACTION_VIEW);
						internalIntent = false;
						String[] s = file.getName().split("\\.");
						if (s != null && s.length > 1 && s[s.length-1].equals("opus")) {
							opusFile = true;
						}
					}
					else {
						internalIntent = true;
						mediaIntent = new Intent(context, AudioVideoPlayerLollipop.class);
					}
					mediaIntent.putExtra("position", position);
					mediaIntent.putExtra("adapterType", CONTACT_FILE_ADAPTER);
					if (megaApi.getParentNode(contactNodes.get(position)).getType() == MegaNode.TYPE_ROOT) {
						mediaIntent.putExtra("parentNodeHandle", -1L);
					} else {
						mediaIntent.putExtra("parentNodeHandle", megaApi.getParentNode(contactNodes.get(position)).getHandle());
					}
					mediaIntent.putExtra("orderGetChildren", orderGetChildren);
					mediaIntent.putExtra("screenPosition", screenPosition);
					mediaIntent.putExtra("HANDLE", file.getHandle());
					mediaIntent.putExtra("FILENAME", file.getName());
					mediaIntent.putExtra("adapterType", CONTACT_FILE_ADAPTER);
					imageDrag = imageView;
					boolean isOnMegaDownloads = false;
					String localPath = getLocalFile(context, file.getName(), file.getSize(), downloadLocationDefaultPath);
					File f = new File(downloadLocationDefaultPath, file.getName());
					if(f.exists() && (f.length() == file.getSize())){
						isOnMegaDownloads = true;
					}
					if (localPath != null && (isOnMegaDownloads || (megaApi.getFingerprint(file) != null && megaApi.getFingerprint(file).equals(megaApi.getFingerprint(localPath))))){
						File mediaFile = new File(localPath);
						//mediaIntent.setDataAndType(Uri.parse(localPath), mimeType);
						if (Build.VERSION.SDK_INT >= Build.VERSION_CODES.N && localPath.contains(Environment.getExternalStorageDirectory().getPath())) {
							mediaIntent.setDataAndType(FileProvider.getUriForFile(context, "mega.privacy.android.app.providers.fileprovider", mediaFile), MimeTypeList.typeForName(file.getName()).getType());
						}
						else{
							mediaIntent.setDataAndType(Uri.fromFile(mediaFile), MimeTypeList.typeForName(file.getName()).getType());
						}
						mediaIntent.addFlags(Intent.FLAG_GRANT_READ_URI_PERMISSION);
					}
					else {
						if (megaApi.httpServerIsRunning() == 0) {
							megaApi.httpServerStart();
						}

						ActivityManager.MemoryInfo mi = new ActivityManager.MemoryInfo();
						ActivityManager activityManager = (ActivityManager) context.getSystemService(Context.ACTIVITY_SERVICE);
						activityManager.getMemoryInfo(mi);

						if(mi.totalMem>BUFFER_COMP){
							logDebug("Total mem: " + mi.totalMem + " allocate 32 MB");
							megaApi.httpServerSetMaxBufferSize(MAX_BUFFER_32MB);
						}
						else{
							logDebug("Total mem: " + mi.totalMem + " allocate 16 MB");
							megaApi.httpServerSetMaxBufferSize(MAX_BUFFER_16MB);
						}

						String url = megaApi.httpServerGetLocalLink(file);
						mediaIntent.setDataAndType(Uri.parse(url), mimeType);
					}
					if (opusFile){
						mediaIntent.setDataAndType(mediaIntent.getData(), "audio/*");
					}
					if (internalIntent){
						startActivity(mediaIntent);
					}
					else {
						if (isIntentAvailable(context, mediaIntent)){
							startActivity(mediaIntent);
						}
						else{
							((ContactFileListActivityLollipop) context).showSnackbar(SNACKBAR_TYPE, context.getResources().getString(R.string.intent_not_available));
							adapter.notifyDataSetChanged();
							ArrayList<Long> handleList = new ArrayList<Long>();
							handleList.add(contactNodes.get(position).getHandle());
							((ContactFileListActivityLollipop)context).onFileClick(handleList);
						}
					}
					((ContactFileListActivityLollipop) context).overridePendingTransition(0,0);
				}else if (MimeTypeList.typeForName(contactNodes.get(position).getName()).isPdf()){
					MegaNode file = contactNodes.get(position);

					String mimeType = MimeTypeList.typeForName(file.getName()).getType();
					logDebug("NODE HANDLE: " + file.getHandle() + ", TYPE: " + mimeType);

					Intent pdfIntent = new Intent(context, PdfViewerActivityLollipop.class);
					pdfIntent.putExtra("inside", true);
					pdfIntent.putExtra("adapterType", CONTACT_FILE_ADAPTER);
					boolean isOnMegaDownloads = false;
					String localPath = getLocalFile(context, file.getName(), file.getSize(), downloadLocationDefaultPath);
					File f = new File(downloadLocationDefaultPath, file.getName());
					if(f.exists() && (f.length() == file.getSize())){
						isOnMegaDownloads = true;
					}
					if (localPath != null && (isOnMegaDownloads || (megaApi.getFingerprint(file) != null && megaApi.getFingerprint(file).equals(megaApi.getFingerprint(localPath))))){
						File mediaFile = new File(localPath);
						if (Build.VERSION.SDK_INT >= Build.VERSION_CODES.N	&& localPath.contains(Environment.getExternalStorageDirectory().getPath())) {
							pdfIntent.setDataAndType(FileProvider.getUriForFile(context, "mega.privacy.android.app.providers.fileprovider", mediaFile), MimeTypeList.typeForName(file.getName()).getType());
						}
						else{
							pdfIntent.setDataAndType(Uri.fromFile(mediaFile), MimeTypeList.typeForName(file.getName()).getType());
						}
						pdfIntent.addFlags(Intent.FLAG_GRANT_READ_URI_PERMISSION);
					}
					else {
						if (megaApi.httpServerIsRunning() == 0) {
							megaApi.httpServerStart();
						}

						ActivityManager.MemoryInfo mi = new ActivityManager.MemoryInfo();
						ActivityManager activityManager = (ActivityManager) context.getSystemService(Context.ACTIVITY_SERVICE);
						activityManager.getMemoryInfo(mi);

						if(mi.totalMem>BUFFER_COMP){
							logDebug("Total mem: " + mi.totalMem + " allocate 32 MB");
							megaApi.httpServerSetMaxBufferSize(MAX_BUFFER_32MB);
						}
						else{
							logDebug("Total mem: " + mi.totalMem + " allocate 16 MB");
							megaApi.httpServerSetMaxBufferSize(MAX_BUFFER_16MB);
						}

						String url = megaApi.httpServerGetLocalLink(file);
						pdfIntent.setDataAndType(Uri.parse(url), mimeType);
					}
					pdfIntent.putExtra("HANDLE", file.getHandle());
					pdfIntent.putExtra("screenPosition", screenPosition);
					imageDrag = imageView;
					if (isIntentAvailable(context, pdfIntent)){
						startActivity(pdfIntent);
					}
					else{
						Toast.makeText(context, context.getResources().getString(R.string.intent_not_available), Toast.LENGTH_LONG).show();

						ArrayList<Long> handleList = new ArrayList<Long>();
						handleList.add(contactNodes.get(position).getHandle());
						NodeController nC = new NodeController(context);
						nC.prepareForDownload(handleList, true);
					}
					((ContactFileListActivityLollipop) context).overridePendingTransition(0,0);
				}
				else if (MimeTypeList.typeForName(contactNodes.get(position).getName()).isURL()){
					logDebug("Is URL file");
					MegaNode file = contactNodes.get(position);

					boolean isOnMegaDownloads = false;
					String localPath = getLocalFile(context, file.getName(), file.getSize(), downloadLocationDefaultPath);
					File f = new File(downloadLocationDefaultPath, file.getName());
					if(f.exists() && (f.length() == file.getSize())){
						isOnMegaDownloads = true;
					}
					logDebug("isOnMegaDownloads: " + isOnMegaDownloads);
					if (localPath != null && (isOnMegaDownloads || (megaApi.getFingerprint(file) != null && megaApi.getFingerprint(file).equals(megaApi.getFingerprint(localPath))))){
						File mediaFile = new File(localPath);
						InputStream instream = null;

						try {
							// open the file for reading
							instream = new FileInputStream(f.getAbsolutePath());

							// if file the available for reading
							if (instream != null) {
								// prepare the file for reading
								InputStreamReader inputreader = new InputStreamReader(instream);
								BufferedReader buffreader = new BufferedReader(inputreader);

								String line1 = buffreader.readLine();
								if(line1!=null){
									String line2= buffreader.readLine();

									String url = line2.replace("URL=","");

									logDebug("Is URL - launch browser intent");
									Intent i = new Intent(Intent.ACTION_VIEW);
									i.setData(Uri.parse(url));
									startActivity(i);
								}
								else{
									logWarning("Not expected format: Exception on processing url file");
									Intent intent = new Intent(Intent.ACTION_VIEW);
									if (Build.VERSION.SDK_INT >= Build.VERSION_CODES.N) {
										intent.setDataAndType(FileProvider.getUriForFile(context, "mega.privacy.android.app.providers.fileprovider", f), "text/plain");
									} else {
										intent.setDataAndType(Uri.fromFile(f), "text/plain");
									}
									intent.addFlags(Intent.FLAG_GRANT_READ_URI_PERMISSION);

									if (isIntentAvailable(context, intent)){
										startActivity(intent);
									}
									else{
										ArrayList<Long> handleList = new ArrayList<Long>();
										handleList.add(contactNodes.get(position).getHandle());
										NodeController nC = new NodeController(context);
										nC.prepareForDownload(handleList, true);
									}
								}
							}
						} catch (Exception ex) {

							Intent intent = new Intent(Intent.ACTION_VIEW);
							if (Build.VERSION.SDK_INT >= Build.VERSION_CODES.N) {
								intent.setDataAndType(FileProvider.getUriForFile(context, "mega.privacy.android.app.providers.fileprovider", f), "text/plain");
							} else {
								intent.setDataAndType(Uri.fromFile(f), "text/plain");
							}
							intent.addFlags(Intent.FLAG_GRANT_READ_URI_PERMISSION);

							if (isIntentAvailable(context, intent)){
								startActivity(intent);
							}
							else{
								ArrayList<Long> handleList = new ArrayList<Long>();
								handleList.add(contactNodes.get(position).getHandle());
								NodeController nC = new NodeController(context);
								nC.prepareForDownload(handleList, true);
							}

						} finally {
							// close the file.
							try {
								instream.close();
							} catch (IOException e) {
								logError("EXCEPTION closing InputStream", e);
							}
						}
					}
					else {
						ArrayList<Long> handleList = new ArrayList<Long>();
						handleList.add(contactNodes.get(position).getHandle());
						((ContactFileListActivityLollipop)context).onFileClick(handleList);
					}
				}
				else {
					adapter.notifyDataSetChanged();
					ArrayList<Long> handleList = new ArrayList<Long>();
					handleList.add(contactNodes.get(position).getHandle());
					((ContactFileListActivityLollipop)context).onFileClick(handleList);
				}
			}
		}
	}

	public int onBackPressed() {
		logDebug("onBackPressed");

		parentHandle = adapter.getParentHandle();
		((ContactFileListActivityLollipop)context).setParentHandle(parentHandle);
		//If from ContactInfoActivityLollipop embeded list, retrun to ContactInfoActivityLollipop directly.
        if(currNodePosition != -1 && parentHandleStack.size() == 1) {
            return 0;
        }
		if (parentHandleStack.isEmpty()) {
			logDebug("return 0");
			fab.setVisibility(View.GONE);
			return 0;
		} else {
			parentHandle = parentHandleStack.pop();
			listView.setVisibility(View.VISIBLE);
			emptyImageView.setVisibility(View.GONE);
			emptyTextView.setVisibility(View.GONE);
			if (parentHandle == -1) {
				fab.setVisibility(View.GONE);
				contactNodes = megaApi.getInShares(contact);
				((ContactFileListActivityLollipop)context).setTitleActionBar(null);
				((ContactFileListActivityLollipop)context).supportInvalidateOptionsMenu();
				adapter.setNodes(contactNodes);
				int lastVisiblePosition = 0;
				if(!lastPositionStack.empty()){
					lastVisiblePosition = lastPositionStack.pop();
					logDebug("Pop of the stack " + lastVisiblePosition + " position");
				}
				logDebug("Scroll to " + lastVisiblePosition + " position");

				if(lastVisiblePosition>=0){
					mLayoutManager.scrollToPositionWithOffset(lastVisiblePosition, 0);
				}
				((ContactFileListActivityLollipop)context).setParentHandle(parentHandle);
				adapter.setParentHandle(parentHandle);
				logDebug("return 2");
				return 2;
			} else {
				contactNodes = megaApi.getChildren(megaApi.getNodeByHandle(parentHandle));
				((ContactFileListActivityLollipop)context).setTitleActionBar(megaApi.getNodeByHandle(parentHandle).getName());
				((ContactFileListActivityLollipop)context).supportInvalidateOptionsMenu();
				adapter.setNodes(contactNodes);
				int lastVisiblePosition = 0;
				if(!lastPositionStack.empty()){
					lastVisiblePosition = lastPositionStack.pop();
					logDebug("Pop of the stack " + lastVisiblePosition + " position");
				}
				logDebug("Scroll to " + lastVisiblePosition + " position");

				if(lastVisiblePosition>=0){
					mLayoutManager.scrollToPositionWithOffset(lastVisiblePosition, 0);
				}
				((ContactFileListActivityLollipop)context).setParentHandle(parentHandle);
				adapter.setParentHandle(parentHandle);
				showFabButton(megaApi.getNodeByHandle(parentHandle));
				logDebug("return 3");
				return 3;
			}
		}
	}

	public void setNodes(){
		contactNodes = megaApi.getChildren(megaApi.getNodeByHandle(parentHandle));
		adapter.setNodes(contactNodes);
		listView.invalidate();
	}

	public void selectAll(){
		if (adapter != null){
			if(adapter.isMultipleSelect()){
				adapter.selectAll();
			}
			else{
				adapter.setMultipleSelect(true);
				adapter.selectAll();

				actionMode = ((AppCompatActivity)context).startSupportActionMode(new ActionBarCallBack());
			}

			updateActionModeTitle();
		}
	}

	protected void updateActionModeTitle() {
		if (actionMode == null) {
			return;
		}
		List<MegaNode> documents = adapter.getSelectedNodes();
		int files = 0;
		int folders = 0;
		for (MegaNode document : documents) {
			if (document.isFile()) {
				files++;
			} else if (document.isFolder()) {
				folders++;
			}
		}
		Resources res = getResources();
		String title;
		int sum=files+folders;

		if (files == 0 && folders == 0) {
			title = Integer.toString(sum);
		} else if (files == 0) {
			title = Integer.toString(folders);
		} else if (folders == 0) {
			title = Integer.toString(files);
		} else {
			title = Integer.toString(sum);
		}
		actionMode.setTitle(title);
		try {
			actionMode.invalidate();
		} catch (NullPointerException e) {
			logError("Invalidate error", e);
			e.printStackTrace();
		}
		// actionMode.
	}

    public void clearSelections() {
        if(adapter != null && adapter.isMultipleSelect()){
            adapter.clearSelections();
        }
    }

	public void hideMultipleSelect() {
		logDebug("hideMultipleSelect");
		adapter.setMultipleSelect(false);
		if (actionMode != null) {
			actionMode.finish();
		}
	}

	public void notifyDataSetChanged(){
		if (adapter != null){
			adapter.notifyDataSetChanged();
		}
	}

	public void showFabButton(MegaNode node){
		logDebug("Node handle: " + node.getHandle());
		int accessLevel = megaApi.getAccess(node);

		if(accessLevel== MegaShare.ACCESS_READ){
			fab.setVisibility(View.GONE);
		}
		else{
			fab.setVisibility(View.VISIBLE);
		}
		((ContactFileListActivityLollipop) context).invalidateOptionsMenu();
	}

	public int getFabVisibility(){
		return fab.getVisibility();
	}

    public void setParentHandle(long parentHandle) {
        this.parentHandle = parentHandle;
        if (adapter != null){
            adapter.setParentHandle(parentHandle);
        }
    }

    public long getParentHandle() {
        return parentHandle;
    }

    public boolean isEmptyParentHandleStack() {
        return parentHandleStack.isEmpty();
    }


}<|MERGE_RESOLUTION|>--- conflicted
+++ resolved
@@ -382,11 +382,7 @@
 			}
 
 			if (adapter == null) {
-<<<<<<< HEAD
-				adapter = new MegaNodeAdapter(context, this, contactNodes, parentHandle,listView, aB,Constants.CONTACT_FILE_ADAPTER, MegaNodeAdapter.ITEM_VIEW_TYPE_LIST);
-=======
-				adapter = new MegaNodeAdapter(context, this, contactNodes, -1,listView, aB,CONTACT_FILE_ADAPTER, MegaNodeAdapter.ITEM_VIEW_TYPE_LIST);
->>>>>>> 393a7df3
+				adapter = new MegaNodeAdapter(context, this, contactNodes, parentHandle,listView, aB,CONTACT_FILE_ADAPTER, MegaNodeAdapter.ITEM_VIEW_TYPE_LIST);
 
 			} else {
 				adapter.setNodes(contactNodes);
