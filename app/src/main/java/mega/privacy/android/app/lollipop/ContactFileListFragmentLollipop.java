package mega.privacy.android.app.lollipop;

import android.app.Activity;
import android.app.ActivityManager;
import android.content.Context;
import android.content.Intent;
import android.content.res.Configuration;
import android.content.res.Resources;
import android.net.Uri;
import android.os.Build;
import android.os.Bundle;
import android.os.Environment;
import android.os.Handler;
import android.support.design.widget.CoordinatorLayout;
import android.support.design.widget.FloatingActionButton;
import android.support.v4.content.FileProvider;
import android.support.v7.app.AppCompatActivity;
import android.support.v7.view.ActionMode;
import android.support.v7.widget.DefaultItemAnimator;
import android.support.v7.widget.LinearLayoutManager;
import android.support.v7.widget.RecyclerView;
import android.text.Html;
import android.text.Spanned;
import android.util.DisplayMetrics;
import android.util.TypedValue;
import android.view.Display;
import android.view.LayoutInflater;
import android.view.Menu;
import android.view.MenuInflater;
import android.view.MenuItem;
import android.view.View;
import android.view.ViewGroup;
import android.widget.ImageView;
import android.widget.TextView;
import android.widget.Toast;

import java.io.BufferedReader;
import java.io.File;
import java.io.FileInputStream;
import java.io.IOException;
import java.io.InputStream;
import java.io.InputStreamReader;
import java.util.ArrayList;
import java.util.List;
import java.util.Stack;

import mega.privacy.android.app.MegaApplication;
import mega.privacy.android.app.MimeTypeList;
import mega.privacy.android.app.R;
import mega.privacy.android.app.components.SimpleDividerItemDecoration;
import mega.privacy.android.app.lollipop.adapters.MegaBrowserLollipopAdapter;
import mega.privacy.android.app.lollipop.controllers.NodeController;
import mega.privacy.android.app.lollipop.listeners.FabButtonListener;
import mega.privacy.android.app.utils.Constants;
import mega.privacy.android.app.utils.MegaApiUtils;
import mega.privacy.android.app.utils.Util;
import nz.mega.sdk.MegaError;
import nz.mega.sdk.MegaNode;
import nz.mega.sdk.MegaShare;


public class ContactFileListFragmentLollipop extends ContactFileBaseFragment {

	public static ImageView imageDrag;
    private ActionMode actionMode;
	CoordinatorLayout mainLayout;
	RecyclerView listView;
	LinearLayoutManager mLayoutManager;
	ImageView emptyImageView;
	TextView emptyTextView;
	MegaBrowserLollipopAdapter adapter;
	FloatingActionButton fab;
	Stack<Long> parentHandleStack = new Stack<Long>();
    int currNodePosition = -1;
    
    public void setCurrNodePosition(int currNodePosition) {
        this.currNodePosition = currNodePosition;
    }

	Handler handler;

	public void activateActionMode(){
		log("activateActionMode");
		if (!adapter.isMultipleSelect()){
			adapter.setMultipleSelect(true);
			actionMode = ((AppCompatActivity)context).startSupportActionMode(new ActionBarCallBack());
		}
	}

	public void updateScrollPosition(int position) {
		log("updateScrollPosition");
		if (adapter != null && mLayoutManager != null){
			mLayoutManager.scrollToPosition(position);
		}
	}


	public ImageView getImageDrag(int position) {
		log("getImageDrag");
		if (adapter != null && mLayoutManager != null) {
			View v = mLayoutManager.findViewByPosition(position);
			if (v != null) {
				return (ImageView) v.findViewById(R.id.file_list_thumbnail);
			}
		}

		return null;
	}

	private class ActionBarCallBack implements ActionMode.Callback {

		@Override
		public boolean onActionItemClicked(ActionMode mode, MenuItem item) {
			List<MegaNode> documents = adapter.getSelectedNodes();

			switch (item.getItemId()) {
				case R.id.cab_menu_download: {
					ArrayList<Long> handleList = new ArrayList<Long>();
					for (int i = 0; i < documents.size(); i++) {
						handleList.add(documents.get(i).getHandle());
					}

					((ContactFileListActivityLollipop)context).onFileClick(handleList);
					break;
				}
				case R.id.cab_menu_copy: {
					ArrayList<Long> handleList = new ArrayList<Long>();
					for (int i = 0; i < documents.size(); i++) {
						handleList.add(documents.get(i).getHandle());
					}

					((ContactFileListActivityLollipop)context).showCopyLollipop(handleList);
					break;
				}
				case R.id.cab_menu_select_all:{
					selectAll();
					break;
				}
				case R.id.cab_menu_unselect_all:{
					clearSelections();
					break;
				}
				case R.id.cab_menu_leave_multiple_share: {
					ArrayList<Long> handleList = new ArrayList<Long>();
					for (int i=0;i<documents.size();i++){
						handleList.add(documents.get(i).getHandle());
					}

					((ContactFileListActivityLollipop) context).showConfirmationLeaveIncomingShare(handleList);
                    break;
				}
                case R.id.cab_menu_trash: {
                    ArrayList<Long> handleList = new ArrayList<Long>();
                    for (int i=0;i<documents.size();i++){
                        handleList.add(documents.get(i).getHandle());
                    }
                    ((ContactFileListActivityLollipop)(context)).askConfirmationMoveToRubbish(handleList);
                    break;
                }
				case R.id.cab_menu_rename: {
					MegaNode aux = documents.get(0);
					((ContactFileListActivityLollipop) context).showRenameDialog(aux, aux.getName());
					break;
				}
			}
//			//After click item, should quit action mode except select all.
//            if(item.getItemId() != R.id.cab_menu_select_all) {
//                actionMode.finish();
//                return true;
//            }
            return false;
		}

		@Override
		public boolean onCreateActionMode(ActionMode mode, Menu menu) {
			MenuInflater inflater = mode.getMenuInflater();
			inflater.inflate(R.menu.file_browser_action, menu);
			fab.setVisibility(View.GONE);
			Util.changeStatusBarColorActionMode(context, ((ContactFileListActivityLollipop) context).getWindow(), handler, 1);
			return true;
		}

		@Override
		public void onDestroyActionMode(ActionMode arg0) {
			log("onDestroyActionMode");
			clearSelections();
			adapter.setMultipleSelect(false);
			fab.setVisibility(View.VISIBLE);
			Util.changeStatusBarColorActionMode(context, ((ContactFileListActivityLollipop) context).getWindow(), handler, 0);
		}

		@Override
		public boolean onPrepareActionMode(ActionMode mode, Menu menu) {
			List<MegaNode> selected = adapter.getSelectedNodes();
			boolean showRename = false;
			boolean showMove = false;
			boolean showTrash = false;
			
			// Rename
			if(selected.size() == 1){
				if ((megaApi.checkAccess(selected.get(0), MegaShare.ACCESS_FULL).getErrorCode() == MegaError.API_OK) || (megaApi.checkAccess(selected.get(0), MegaShare.ACCESS_READWRITE).getErrorCode() == MegaError.API_OK)) {
					showRename = true;
				}
			}

			if (selected.size() > 0) {
				if ((megaApi.checkAccess(selected.get(0), MegaShare.ACCESS_FULL).getErrorCode() == MegaError.API_OK) || (megaApi.checkAccess(selected.get(0), MegaShare.ACCESS_READWRITE).getErrorCode() == MegaError.API_OK)) {
					showMove = true;	
				}
			}
			
			if (selected.size() != 0) {
				showMove = false;
				// Rename
				if(selected.size() == 1) {
					
					if((megaApi.checkAccess(selected.get(0), MegaShare.ACCESS_FULL).getErrorCode() == MegaError.API_OK)){
						showMove = true;
						showRename = true;
					}
					else if(megaApi.checkAccess(selected.get(0), MegaShare.ACCESS_READWRITE).getErrorCode() == MegaError.API_OK){
						showMove = false;
						showRename = false;
					}		
				}
				else{
					showRename = false;
					showMove = false;
				}
				
				for(int i=0; i<selected.size();i++)	{
					if(megaApi.checkMove(selected.get(i), megaApi.getRubbishNode()).getErrorCode() != MegaError.API_OK)	{
						showMove = false;
						break;
					}
				}

				if(!((ContactFileListActivityLollipop)context).isEmptyParentHandleStack()){
					showTrash = true;
				}
				for(int i=0; i<selected.size(); i++){
					if((megaApi.checkAccess(selected.get(i), MegaShare.ACCESS_FULL).getErrorCode() != MegaError.API_OK)){
						showTrash = false;
						break;
					}
				}
				
				if(selected.size()==adapter.getItemCount()){
					menu.findItem(R.id.cab_menu_select_all).setVisible(false);
					menu.findItem(R.id.cab_menu_unselect_all).setVisible(true);			
				}
				else{
					menu.findItem(R.id.cab_menu_select_all).setVisible(true);
					menu.findItem(R.id.cab_menu_unselect_all).setVisible(true);	
				}	
			}
			else{
				menu.findItem(R.id.cab_menu_select_all).setVisible(true);
				menu.findItem(R.id.cab_menu_unselect_all).setVisible(false);
			}
			
			menu.findItem(R.id.cab_menu_download).setVisible(true);
			menu.findItem(R.id.cab_menu_download).setShowAsAction(MenuItem.SHOW_AS_ACTION_ALWAYS);

			menu.findItem(R.id.cab_menu_leave_multiple_share).setVisible(true);
			menu.findItem(R.id.cab_menu_leave_multiple_share).setShowAsAction(MenuItem.SHOW_AS_ACTION_ALWAYS);

			menu.findItem(R.id.cab_menu_rename).setVisible(showRename);
			menu.findItem(R.id.cab_menu_copy).setVisible(true);

			menu.findItem(R.id.cab_menu_move).setVisible(showMove);
			menu.findItem(R.id.cab_menu_share_link).setVisible(false);
			menu.findItem(R.id.cab_menu_trash).setVisible(showTrash);

			return false;
		}

	}

	@Override
<<<<<<< HEAD
	public void onCreate (Bundle savedInstanceState){
		if (megaApi == null){
			megaApi = ((MegaApplication) ((Activity)context).getApplication()).getMegaApi();
		}

		dbH = DatabaseHandler.getDbHandler(context);
		prefs = dbH.getPreferences();
		if (prefs != null){
			log("prefs != null");
			if (prefs.getStorageAskAlways() != null){
				if (!Boolean.parseBoolean(prefs.getStorageAskAlways())){
					log("askMe==false");
					if (prefs.getStorageDownloadLocation() != null){
						if (prefs.getStorageDownloadLocation().compareTo("") != 0){
							downloadLocationDefaultPath = prefs.getStorageDownloadLocation();
						}
					}
				}
			}
		}

		lastPositionStack = new Stack<>();
		handler = new Handler();
		super.onCreate(savedInstanceState);
		log("onCreate");
	}

	@Override
=======
>>>>>>> e57e5045
	public View onCreateView(LayoutInflater inflater, ViewGroup container, Bundle savedInstanceState) {
		log("onCreateView");
		View v = null;
		if (userEmail != null){
			v = inflater.inflate(R.layout.fragment_contact_file_list, container, false);

			mainLayout = (CoordinatorLayout) v.findViewById(R.id.contact_file_list_coordinator_layout);

			fab = (FloatingActionButton) v.findViewById(R.id.floating_button_contact_file_list);
			fab.setOnClickListener(new FabButtonListener(context));
			fab.setVisibility(View.GONE);

			contact = megaApi.getContact(userEmail);
			if(contact == null)
			{
				return null;
			}

			contactNodes = megaApi.getInShares(contact);

			
			listView = (RecyclerView) v.findViewById(R.id.contact_file_list_view_browser);
			listView.addItemDecoration(new SimpleDividerItemDecoration(context, outMetrics));
			mLayoutManager = new LinearLayoutManager(context);
			listView.setLayoutManager(mLayoutManager);
			listView.setItemAnimator(new DefaultItemAnimator());

			Resources res = getResources();
			int valuePaddingTop = (int) TypedValue.applyDimension(TypedValue.COMPLEX_UNIT_DIP, 8, res.getDisplayMetrics());
			int valuePaddingBottom = (int) TypedValue.applyDimension(TypedValue.COMPLEX_UNIT_DIP, 88, res.getDisplayMetrics());

			listView.setClipToPadding(false);
			listView.setPadding(0, valuePaddingTop, 0, valuePaddingBottom);

			emptyImageView = (ImageView) v.findViewById(R.id.contact_file_list_empty_image);
			emptyTextView = (TextView) v.findViewById(R.id.contact_file_list_empty_text);
			if (contactNodes.size() != 0) {
				emptyImageView.setVisibility(View.GONE);
				emptyTextView.setVisibility(View.GONE);
				listView.setVisibility(View.VISIBLE);
			} else {
				emptyImageView.setVisibility(View.VISIBLE);
				emptyTextView.setVisibility(View.VISIBLE);
				listView.setVisibility(View.GONE);

				if(context.getResources().getConfiguration().orientation == Configuration.ORIENTATION_LANDSCAPE){
					emptyImageView.setImageResource(R.drawable.incoming_empty_landscape);
				}else{
					emptyImageView.setImageResource(R.drawable.incoming_shares_empty);
				}
				String textToShow = String.format(context.getString(R.string.context_empty_contacts), getString(R.string.context_empty_incoming));
				try{
					textToShow = textToShow.replace("[A]", "<font color=\'#000000\'>");
					textToShow = textToShow.replace("[/A]", "</font>");
					textToShow = textToShow.replace("[B]", "<font color=\'#7a7a7a\'>");
					textToShow = textToShow.replace("[/B]", "</font>");
				}
				catch (Exception e){}
				Spanned result = null;
				if (android.os.Build.VERSION.SDK_INT >= android.os.Build.VERSION_CODES.N) {
					result = Html.fromHtml(textToShow,Html.FROM_HTML_MODE_LEGACY);
				} else {
					result = Html.fromHtml(textToShow);
				}
				emptyTextView.setText(result);
			}

			if (adapter == null) {
				adapter = new MegaBrowserLollipopAdapter(context, this, contactNodes, -1,listView, aB,Constants.CONTACT_FILE_ADAPTER, MegaBrowserLollipopAdapter.ITEM_VIEW_TYPE_LIST);

			} else {
				adapter.setNodes(contactNodes);
				adapter.setParentHandle(-1);
			}

			adapter.setMultipleSelect(false);

			listView.setAdapter(adapter);
		}
        if(currNodePosition != -1 ) {
            itemClick(currNodePosition,null,null);
        }
		return v;
	}
	
	public void showOptionsPanel(MegaNode sNode){
		log("showOptionsPanel");
		((ContactFileListActivityLollipop)context).showOptionsPanel(sNode);
	}

	public void setNodes(long parentHandle){
		if (megaApi.getNodeByHandle(parentHandle) == null){
			parentHandle = -1;
			this.parentHandle = -1;
			((ContactFileListActivityLollipop)context).setParentHandle(parentHandle);
			adapter.setParentHandle(parentHandle);

			setNodes(megaApi.getInShares(contact));
		}
		else{
			this.parentHandle = parentHandle;
			((ContactFileListActivityLollipop)context).setParentHandle(parentHandle);
			adapter.setParentHandle(parentHandle);
			setNodes(megaApi.getChildren(megaApi.getNodeByHandle(parentHandle), orderGetChildren));
		}
	}

	public void setNodes(ArrayList<MegaNode> nodes){
		this.contactNodes = nodes;
		if (adapter != null){
			adapter.setNodes(contactNodes);
			if (adapter.getItemCount() == 0){
				listView.setVisibility(View.GONE);
				emptyImageView.setVisibility(View.VISIBLE);
				emptyTextView.setVisibility(View.VISIBLE);
				if (megaApi.getRootNode().getHandle()==parentHandle) {
					emptyImageView.setImageResource(R.drawable.ic_empty_cloud_drive);
					emptyTextView.setText(R.string.file_browser_empty_cloud_drive);
				} else {

					if(context.getResources().getConfiguration().orientation == Configuration.ORIENTATION_LANDSCAPE){
						emptyImageView.setImageResource(R.drawable.incoming_empty_landscape);
					}else{
						emptyImageView.setImageResource(R.drawable.incoming_shares_empty);
					}
					String textToShow = String.format(context.getString(R.string.context_empty_contacts), getString(R.string.context_empty_incoming));
					try{
						textToShow = textToShow.replace("[A]", "<font color=\'#000000\'>");
						textToShow = textToShow.replace("[/A]", "</font>");
						textToShow = textToShow.replace("[B]", "<font color=\'#7a7a7a\'>");
						textToShow = textToShow.replace("[/B]", "</font>");
					}
					catch (Exception e){}
					Spanned result = null;
					if (android.os.Build.VERSION.SDK_INT >= android.os.Build.VERSION_CODES.N) {
						result = Html.fromHtml(textToShow,Html.FROM_HTML_MODE_LEGACY);
					} else {
						result = Html.fromHtml(textToShow);
					}
					emptyTextView.setText(result);
				}
			}
			else{
				listView.setVisibility(View.VISIBLE);
				emptyImageView.setVisibility(View.GONE);
				emptyTextView.setVisibility(View.GONE);
			}
		}
	}
<<<<<<< HEAD

	public void setUserEmail(String userEmail){
		this.userEmail = userEmail;
	}

	public String getUserEmail(){
		return this.userEmail;
	}

	@Override
	public void onAttach(Activity activity) {
		super.onAttach(activity);
		this.context = activity;
		aB = ((AppCompatActivity)activity).getSupportActionBar();
		if (aB != null){
			aB.show();
			((AppCompatActivity) context).invalidateOptionsMenu();
		}
	}

	@Override
	public void onAttach(Context context) {
		super.onAttach(context);
		this.context = context;
		aB = ((AppCompatActivity)context).getSupportActionBar();
		if (aB != null){
			aB.show();
			((AppCompatActivity) context).invalidateOptionsMenu();
		}
	}

	public String getDescription(ArrayList<MegaNode> nodes) {
		int numFolders = 0;
		int numFiles = 0;

		for (int i = 0; i < nodes.size(); i++) {
			MegaNode c = nodes.get(i);
			if (c.isFolder()) {
				numFolders++;
			} else {
				numFiles++;
			}
		}

		String info = "";
		if (numFolders > 0) {
			info = numFolders
					+ " "
					+ getResources().getQuantityString(
							R.plurals.general_num_folders, numFolders);
			if (numFiles > 0) {
				info = info
						+ ", "
						+ numFiles
						+ " "
						+ getResources().getQuantityString(
								R.plurals.general_num_files, numFiles);
			}
		} else {
			if (numFiles == 0) {
				info = numFiles
						+ " "
						+ getResources().getQuantityString(
								R.plurals.general_num_folders, numFolders);
			} else {
				info = numFiles
						+ " "
						+ getResources().getQuantityString(
								R.plurals.general_num_files, numFiles);
			}
		}

		return info;
	}

	public void setParentHandle(long parentHandle) {
		this.parentHandle = parentHandle;
		if (adapter != null){
			adapter.setParentHandle(parentHandle);
		}
	}

	public static void log(String log) {
		Util.log("ContactFileListFragmentLollipop", log);
	}

	@Override
	public void onDestroy(){

		super.onDestroy();
		handler.removeCallbacksAndMessages(null);
	}
=======
>>>>>>> e57e5045
	
	public void itemClick(int position, int[] screenPosition, ImageView imageView) {
		((MegaApplication) ((Activity)context).getApplication()).sendSignalPresenceActivity();

		if (adapter.isMultipleSelect()){
			log("multiselect ON");
			adapter.toggleSelection(position);

			List<MegaNode> selectedNodes = adapter.getSelectedNodes();
			if (selectedNodes.size() > 0){
				updateActionModeTitle();
			}
		}
		else{
			if (contactNodes.get(position).isFolder()) {
				MegaNode n = contactNodes.get(position);

				int lastFirstVisiblePosition = 0;

				lastFirstVisiblePosition = mLayoutManager.findFirstCompletelyVisibleItemPosition();

				log("Push to stack "+lastFirstVisiblePosition+" position");
				lastPositionStack.push(lastFirstVisiblePosition);

				((ContactFileListActivityLollipop)context).setTitleActionBar(n.getName());
				((ContactFileListActivityLollipop)context).supportInvalidateOptionsMenu();

				parentHandleStack.push(parentHandle);
				parentHandle = contactNodes.get(position).getHandle();
				adapter.setParentHandle(parentHandle);
				((ContactFileListActivityLollipop)context).setParentHandle(parentHandle);

				contactNodes = megaApi.getChildren(contactNodes.get(position));
				adapter.setNodes(contactNodes);
				listView.scrollToPosition(0);
				
				// If folder has no files
				if (adapter.getItemCount() == 0) {
					listView.setVisibility(View.GONE);
					emptyImageView.setVisibility(View.VISIBLE);
					emptyTextView.setVisibility(View.VISIBLE);
					//******
//					emptyImageView.setImageResource(R.drawable.ic_empty_folder);
//					emptyTextView.setText(R.string.file_browser_empty_folder);

					if(context.getResources().getConfiguration().orientation == Configuration.ORIENTATION_LANDSCAPE){
						emptyImageView.setImageResource(R.drawable.incoming_empty_landscape);
					}else{
						emptyImageView.setImageResource(R.drawable.incoming_shares_empty);
					}
					String textToShow = String.format(context.getString(R.string.context_empty_contacts), getString(R.string.context_empty_incoming));
					try{
						textToShow = textToShow.replace("[A]", "<font color=\'#000000\'>");
						textToShow = textToShow.replace("[/A]", "</font>");
						textToShow = textToShow.replace("[B]", "<font color=\'#7a7a7a\'>");
						textToShow = textToShow.replace("[/B]", "</font>");
					}
					catch (Exception e){}
					Spanned result = null;
					if (android.os.Build.VERSION.SDK_INT >= android.os.Build.VERSION_CODES.N) {
						result = Html.fromHtml(textToShow,Html.FROM_HTML_MODE_LEGACY);
					} else {
						result = Html.fromHtml(textToShow);
					}
					emptyTextView.setText(result);


				} else {
					listView.setVisibility(View.VISIBLE);
					emptyImageView.setVisibility(View.GONE);
					emptyTextView.setVisibility(View.GONE);
				}
				showFabButton(n);
			} 
			else {
				if (MimeTypeList.typeForName(contactNodes.get(position).getName()).isImage()) {
					Intent intent = new Intent(context, FullScreenImageViewerLollipop.class);
					intent.putExtra("position", position);
					intent.putExtra("adapterType", Constants.CONTACT_FILE_ADAPTER);
					if (megaApi.getParentNode(contactNodes.get(position)).getType() == MegaNode.TYPE_ROOT) {
						intent.putExtra("parentNodeHandle", -1L);
					} else {
						intent.putExtra("parentNodeHandle", megaApi.getParentNode(contactNodes.get(position)).getHandle());
					}
					intent.putExtra("screenPosition", screenPosition);
					((ContactFileListActivityLollipop)context).startActivity(intent);
					((ContactFileListActivityLollipop) context).overridePendingTransition(0,0);
					imageDrag = imageView;
				} 
				else if (MimeTypeList.typeForName(contactNodes.get(position).getName()).isVideoReproducible()	|| MimeTypeList.typeForName(contactNodes.get(position).getName()).isAudio()) {
					MegaNode file = contactNodes.get(position);
					String mimeType = MimeTypeList.typeForName(file.getName()).getType();
					log("FILENAME: " + file.getName());

					//Intent mediaIntent = new Intent(Intent.ACTION_VIEW);
					Intent mediaIntent;
					boolean internalIntent;
					boolean opusFile = false;
					if (MimeTypeList.typeForName(file.getName()).isVideoNotSupported() || MimeTypeList.typeForName(file.getName()).isAudioNotSupported()){
						mediaIntent = new Intent(Intent.ACTION_VIEW);
						internalIntent = false;
						String[] s = file.getName().split("\\.");
						if (s != null && s.length > 1 && s[s.length-1].equals("opus")) {
							opusFile = true;
						}
					}
					else {
						internalIntent = true;
						mediaIntent = new Intent(context, AudioVideoPlayerLollipop.class);
					}
					mediaIntent.putExtra("position", position);
					mediaIntent.putExtra("adapterType", Constants.CONTACT_FILE_ADAPTER);
					if (megaApi.getParentNode(contactNodes.get(position)).getType() == MegaNode.TYPE_ROOT) {
						mediaIntent.putExtra("parentNodeHandle", -1L);
					} else {
						mediaIntent.putExtra("parentNodeHandle", megaApi.getParentNode(contactNodes.get(position)).getHandle());
					}
					mediaIntent.putExtra("orderGetChildren", orderGetChildren);
					mediaIntent.putExtra("screenPosition", screenPosition);
					mediaIntent.putExtra("HANDLE", file.getHandle());
					mediaIntent.putExtra("FILENAME", file.getName());
					mediaIntent.putExtra("adapterType", Constants.CONTACT_FILE_ADAPTER);
					imageDrag = imageView;
					boolean isOnMegaDownloads = false;
					String localPath = Util.getLocalFile(context, file.getName(), file.getSize(), downloadLocationDefaultPath);
					File f = new File(downloadLocationDefaultPath, file.getName());
					if(f.exists() && (f.length() == file.getSize())){
						isOnMegaDownloads = true;
					}
					if (localPath != null && (isOnMegaDownloads || (megaApi.getFingerprint(file) != null && megaApi.getFingerprint(file).equals(megaApi.getFingerprint(localPath))))){
						File mediaFile = new File(localPath);
						//mediaIntent.setDataAndType(Uri.parse(localPath), mimeType);
						if (Build.VERSION.SDK_INT >= Build.VERSION_CODES.N && localPath.contains(Environment.getExternalStorageDirectory().getPath())) {
							mediaIntent.setDataAndType(FileProvider.getUriForFile(context, "mega.privacy.android.app.providers.fileprovider", mediaFile), MimeTypeList.typeForName(file.getName()).getType());
						}
						else{
							mediaIntent.setDataAndType(Uri.fromFile(mediaFile), MimeTypeList.typeForName(file.getName()).getType());
						}
						mediaIntent.addFlags(Intent.FLAG_GRANT_READ_URI_PERMISSION);
					}
					else {
						if (megaApi.httpServerIsRunning() == 0) {
							megaApi.httpServerStart();
						}

						ActivityManager.MemoryInfo mi = new ActivityManager.MemoryInfo();
						ActivityManager activityManager = (ActivityManager) context.getSystemService(Context.ACTIVITY_SERVICE);
						activityManager.getMemoryInfo(mi);

						if(mi.totalMem>Constants.BUFFER_COMP){
							log("Total mem: "+mi.totalMem+" allocate 32 MB");
							megaApi.httpServerSetMaxBufferSize(Constants.MAX_BUFFER_32MB);
						}
						else{
							log("Total mem: "+mi.totalMem+" allocate 16 MB");
							megaApi.httpServerSetMaxBufferSize(Constants.MAX_BUFFER_16MB);
						}

						String url = megaApi.httpServerGetLocalLink(file);
						mediaIntent.setDataAndType(Uri.parse(url), mimeType);
					}
					if (opusFile){
						mediaIntent.setDataAndType(mediaIntent.getData(), "audio/*");
					}
					if (internalIntent){
						startActivity(mediaIntent);
					}
					else {
						if (MegaApiUtils.isIntentAvailable(context, mediaIntent)){
							startActivity(mediaIntent);
						}
						else{
							((ContactFileListActivityLollipop) context).showSnackbar(context.getResources().getString(R.string.intent_not_available));
							adapter.notifyDataSetChanged();
							ArrayList<Long> handleList = new ArrayList<Long>();
							handleList.add(contactNodes.get(position).getHandle());
							((ContactFileListActivityLollipop)context).onFileClick(handleList);
						}
					}
					((ContactFileListActivityLollipop) context).overridePendingTransition(0,0);
				}else if (MimeTypeList.typeForName(contactNodes.get(position).getName()).isPdf()){
					MegaNode file = contactNodes.get(position);

					String mimeType = MimeTypeList.typeForName(file.getName()).getType();
					log("FILENAME: " + file.getName() + "TYPE: "+mimeType);

					Intent pdfIntent = new Intent(context, PdfViewerActivityLollipop.class);
					pdfIntent.putExtra("inside", true);
					pdfIntent.putExtra("adapterType", Constants.CONTACT_FILE_ADAPTER);
					boolean isOnMegaDownloads = false;
					String localPath = Util.getLocalFile(context, file.getName(), file.getSize(), downloadLocationDefaultPath);
					File f = new File(downloadLocationDefaultPath, file.getName());
					if(f.exists() && (f.length() == file.getSize())){
						isOnMegaDownloads = true;
					}
					if (localPath != null && (isOnMegaDownloads || (megaApi.getFingerprint(file) != null && megaApi.getFingerprint(file).equals(megaApi.getFingerprint(localPath))))){
						File mediaFile = new File(localPath);
						if (Build.VERSION.SDK_INT >= Build.VERSION_CODES.N	&& localPath.contains(Environment.getExternalStorageDirectory().getPath())) {
							pdfIntent.setDataAndType(FileProvider.getUriForFile(context, "mega.privacy.android.app.providers.fileprovider", mediaFile), MimeTypeList.typeForName(file.getName()).getType());
						}
						else{
							pdfIntent.setDataAndType(Uri.fromFile(mediaFile), MimeTypeList.typeForName(file.getName()).getType());
						}
						pdfIntent.addFlags(Intent.FLAG_GRANT_READ_URI_PERMISSION);
					}
					else {
						if (megaApi.httpServerIsRunning() == 0) {
							megaApi.httpServerStart();
						}

						ActivityManager.MemoryInfo mi = new ActivityManager.MemoryInfo();
						ActivityManager activityManager = (ActivityManager) context.getSystemService(Context.ACTIVITY_SERVICE);
						activityManager.getMemoryInfo(mi);

						if(mi.totalMem>Constants.BUFFER_COMP){
							log("Total mem: "+mi.totalMem+" allocate 32 MB");
							megaApi.httpServerSetMaxBufferSize(Constants.MAX_BUFFER_32MB);
						}
						else{
							log("Total mem: "+mi.totalMem+" allocate 16 MB");
							megaApi.httpServerSetMaxBufferSize(Constants.MAX_BUFFER_16MB);
						}

						String url = megaApi.httpServerGetLocalLink(file);
						pdfIntent.setDataAndType(Uri.parse(url), mimeType);
					}
					pdfIntent.putExtra("HANDLE", file.getHandle());
					pdfIntent.putExtra("screenPosition", screenPosition);
					imageDrag = imageView;
					if (MegaApiUtils.isIntentAvailable(context, pdfIntent)){
						startActivity(pdfIntent);
					}
					else{
						Toast.makeText(context, context.getResources().getString(R.string.intent_not_available), Toast.LENGTH_LONG).show();

						ArrayList<Long> handleList = new ArrayList<Long>();
						handleList.add(contactNodes.get(position).getHandle());
						NodeController nC = new NodeController(context);
						nC.prepareForDownload(handleList);
					}
					((ContactFileListActivityLollipop) context).overridePendingTransition(0,0);
				}
				else if (MimeTypeList.typeForName(contactNodes.get(position).getName()).isURL()){
					log("Is URL file");
					MegaNode file = contactNodes.get(position);

					boolean isOnMegaDownloads = false;
					String localPath = Util.getLocalFile(context, file.getName(), file.getSize(), downloadLocationDefaultPath);
					File f = new File(downloadLocationDefaultPath, file.getName());
					if(f.exists() && (f.length() == file.getSize())){
						isOnMegaDownloads = true;
					}
					log("isOnMegaDownloads: "+isOnMegaDownloads);
					if (localPath != null && (isOnMegaDownloads || (megaApi.getFingerprint(file) != null && megaApi.getFingerprint(file).equals(megaApi.getFingerprint(localPath))))){
						File mediaFile = new File(localPath);
						InputStream instream = null;

						try {
							// open the file for reading
							instream = new FileInputStream(f.getAbsolutePath());

							// if file the available for reading
							if (instream != null) {
								// prepare the file for reading
								InputStreamReader inputreader = new InputStreamReader(instream);
								BufferedReader buffreader = new BufferedReader(inputreader);

								String line1 = buffreader.readLine();
								if(line1!=null){
									String line2= buffreader.readLine();

									String url = line2.replace("URL=","");

									log("Is URL - launch browser intent");
									Intent i = new Intent(Intent.ACTION_VIEW);
									i.setData(Uri.parse(url));
									startActivity(i);
								}
								else{
									log("Not expected format: Exception on processing url file");
									Intent intent = new Intent(Intent.ACTION_VIEW);
									if (Build.VERSION.SDK_INT >= Build.VERSION_CODES.N) {
										intent.setDataAndType(FileProvider.getUriForFile(context, "mega.privacy.android.app.providers.fileprovider", f), "text/plain");
									} else {
										intent.setDataAndType(Uri.fromFile(f), "text/plain");
									}
									intent.addFlags(Intent.FLAG_GRANT_READ_URI_PERMISSION);

									if (MegaApiUtils.isIntentAvailable(context, intent)){
										startActivity(intent);
									}
									else{
										ArrayList<Long> handleList = new ArrayList<Long>();
										handleList.add(contactNodes.get(position).getHandle());
										NodeController nC = new NodeController(context);
										nC.prepareForDownload(handleList);
									}
								}
							}
						} catch (Exception ex) {

							Intent intent = new Intent(Intent.ACTION_VIEW);
							if (Build.VERSION.SDK_INT >= Build.VERSION_CODES.N) {
								intent.setDataAndType(FileProvider.getUriForFile(context, "mega.privacy.android.app.providers.fileprovider", f), "text/plain");
							} else {
								intent.setDataAndType(Uri.fromFile(f), "text/plain");
							}
							intent.addFlags(Intent.FLAG_GRANT_READ_URI_PERMISSION);

							if (MegaApiUtils.isIntentAvailable(context, intent)){
								startActivity(intent);
							}
							else{
								ArrayList<Long> handleList = new ArrayList<Long>();
								handleList.add(contactNodes.get(position).getHandle());
								NodeController nC = new NodeController(context);
								nC.prepareForDownload(handleList);
							}

						} finally {
							// close the file.
							try {
								instream.close();
							} catch (IOException e) {
								log("EXCEPTION closing InputStream");
							}
						}
					}
					else {
						ArrayList<Long> handleList = new ArrayList<Long>();
						handleList.add(contactNodes.get(position).getHandle());
						((ContactFileListActivityLollipop)context).onFileClick(handleList);
					}
				}
				else {
					adapter.notifyDataSetChanged();
					ArrayList<Long> handleList = new ArrayList<Long>();
					handleList.add(contactNodes.get(position).getHandle());
					((ContactFileListActivityLollipop)context).onFileClick(handleList);
				}
			}
		}
	}

	public int onBackPressed() {
		log("onBackPressed");
		((MegaApplication) ((Activity)context).getApplication()).sendSignalPresenceActivity();

		parentHandle = adapter.getParentHandle();
		((ContactFileListActivityLollipop)context).setParentHandle(parentHandle);
		//If from ContactInfoActivityLollipop embeded list, retrun to ContactInfoActivityLollipop directly.
        if(currNodePosition != -1 && parentHandleStack.size() == 1) {
            return 0;
        }
		if (parentHandleStack.isEmpty()) {
			log("return 0");
			fab.setVisibility(View.GONE);
			return 0;
		} else {
			parentHandle = parentHandleStack.pop();
			listView.setVisibility(View.VISIBLE);
			emptyImageView.setVisibility(View.GONE);
			emptyTextView.setVisibility(View.GONE);
			if (parentHandle == -1) {
				fab.setVisibility(View.GONE);
				contactNodes = megaApi.getInShares(contact);
				((ContactFileListActivityLollipop)context).setTitleActionBar(null);
				((ContactFileListActivityLollipop)context).supportInvalidateOptionsMenu();
				adapter.setNodes(contactNodes);
				int lastVisiblePosition = 0;
				if(!lastPositionStack.empty()){
					lastVisiblePosition = lastPositionStack.pop();
					log("Pop of the stack "+lastVisiblePosition+" position");
				}
				log("Scroll to "+lastVisiblePosition+" position");

				if(lastVisiblePosition>=0){
					mLayoutManager.scrollToPositionWithOffset(lastVisiblePosition, 0);
				}
				((ContactFileListActivityLollipop)context).setParentHandle(parentHandle);
				adapter.setParentHandle(parentHandle);
				log("return 2");
				return 2;
			} else {
				contactNodes = megaApi.getChildren(megaApi.getNodeByHandle(parentHandle));
				((ContactFileListActivityLollipop)context).setTitleActionBar(megaApi.getNodeByHandle(parentHandle).getName());
				((ContactFileListActivityLollipop)context).supportInvalidateOptionsMenu();
				adapter.setNodes(contactNodes);
				int lastVisiblePosition = 0;
				if(!lastPositionStack.empty()){
					lastVisiblePosition = lastPositionStack.pop();
					log("Pop of the stack "+lastVisiblePosition+" position");
				}
				log("Scroll to "+lastVisiblePosition+" position");

				if(lastVisiblePosition>=0){
					mLayoutManager.scrollToPositionWithOffset(lastVisiblePosition, 0);
				}
				((ContactFileListActivityLollipop)context).setParentHandle(parentHandle);
				adapter.setParentHandle(parentHandle);
				showFabButton(megaApi.getNodeByHandle(parentHandle));
				log("return 3");
				return 3;
			}
		}
	}

	public void setNodes(){
		contactNodes = megaApi.getChildren(megaApi.getNodeByHandle(parentHandle));
		adapter.setNodes(contactNodes);
		listView.invalidate();
	}

	public void selectAll(){
		if (adapter != null){
			if(adapter.isMultipleSelect()){
				adapter.selectAll();
			}
			else{
				adapter.setMultipleSelect(true);
				adapter.selectAll();
				
				actionMode = ((AppCompatActivity)context).startSupportActionMode(new ActionBarCallBack());
			}
			
			updateActionModeTitle();
		}
	}

	private void updateActionModeTitle() {
		if (actionMode == null) {
			return;
		}
		List<MegaNode> documents = adapter.getSelectedNodes();
		int files = 0;
		int folders = 0;
		for (MegaNode document : documents) {
			if (document.isFile()) {
				files++;
			} else if (document.isFolder()) {
				folders++;
			}
		}
		Resources res = getResources();
		String title;
		int sum=files+folders;

		if (files == 0 && folders == 0) {
			title = Integer.toString(sum);
		} else if (files == 0) {
			title = Integer.toString(folders);
		} else if (folders == 0) {
			title = Integer.toString(files);
		} else {
			title = Integer.toString(sum);
		}
		actionMode.setTitle(title);
		try {
			actionMode.invalidate();
		} catch (NullPointerException e) {
			e.printStackTrace();
			log("oninvalidate error");
		}
		// actionMode.
	}
    
    public void clearSelections() {
        if(adapter != null && adapter.isMultipleSelect()){
            adapter.clearSelections();
        }
    }
    
	public void hideMultipleSelect() {
		log("hideMultipleSelect");
		adapter.setMultipleSelect(false);
		if (actionMode != null) {
			actionMode.finish();
		}
	}

	public void notifyDataSetChanged(){		
		if (adapter != null){
			adapter.notifyDataSetChanged();
		}		
	}

	public void showFabButton(MegaNode node){
		log("showFabButton");
		int accessLevel = megaApi.getAccess(node);

		if(accessLevel== MegaShare.ACCESS_READ){
			fab.setVisibility(View.GONE);
		}
		else{
			fab.setVisibility(View.VISIBLE);
		}
		((ContactFileListActivityLollipop) context).invalidateOptionsMenu();
	}

	public int getFabVisibility(){
		return fab.getVisibility();
	}
    
    public void setParentHandle(long parentHandle) {
        this.parentHandle = parentHandle;
        if (adapter != null){
            adapter.setParentHandle(parentHandle);
        }
    }
    
    public long getParentHandle() {
        return parentHandle;
    }
    
    public boolean isEmptyParentHandleStack() {
        return parentHandleStack.isEmpty();
    }
	

}<|MERGE_RESOLUTION|>--- conflicted
+++ resolved
@@ -278,37 +278,6 @@
 	}
 
 	@Override
-<<<<<<< HEAD
-	public void onCreate (Bundle savedInstanceState){
-		if (megaApi == null){
-			megaApi = ((MegaApplication) ((Activity)context).getApplication()).getMegaApi();
-		}
-
-		dbH = DatabaseHandler.getDbHandler(context);
-		prefs = dbH.getPreferences();
-		if (prefs != null){
-			log("prefs != null");
-			if (prefs.getStorageAskAlways() != null){
-				if (!Boolean.parseBoolean(prefs.getStorageAskAlways())){
-					log("askMe==false");
-					if (prefs.getStorageDownloadLocation() != null){
-						if (prefs.getStorageDownloadLocation().compareTo("") != 0){
-							downloadLocationDefaultPath = prefs.getStorageDownloadLocation();
-						}
-					}
-				}
-			}
-		}
-
-		lastPositionStack = new Stack<>();
-		handler = new Handler();
-		super.onCreate(savedInstanceState);
-		log("onCreate");
-	}
-
-	@Override
-=======
->>>>>>> e57e5045
 	public View onCreateView(LayoutInflater inflater, ViewGroup container, Bundle savedInstanceState) {
 		log("onCreateView");
 		View v = null;
@@ -458,101 +427,6 @@
 			}
 		}
 	}
-<<<<<<< HEAD
-
-	public void setUserEmail(String userEmail){
-		this.userEmail = userEmail;
-	}
-
-	public String getUserEmail(){
-		return this.userEmail;
-	}
-
-	@Override
-	public void onAttach(Activity activity) {
-		super.onAttach(activity);
-		this.context = activity;
-		aB = ((AppCompatActivity)activity).getSupportActionBar();
-		if (aB != null){
-			aB.show();
-			((AppCompatActivity) context).invalidateOptionsMenu();
-		}
-	}
-
-	@Override
-	public void onAttach(Context context) {
-		super.onAttach(context);
-		this.context = context;
-		aB = ((AppCompatActivity)context).getSupportActionBar();
-		if (aB != null){
-			aB.show();
-			((AppCompatActivity) context).invalidateOptionsMenu();
-		}
-	}
-
-	public String getDescription(ArrayList<MegaNode> nodes) {
-		int numFolders = 0;
-		int numFiles = 0;
-
-		for (int i = 0; i < nodes.size(); i++) {
-			MegaNode c = nodes.get(i);
-			if (c.isFolder()) {
-				numFolders++;
-			} else {
-				numFiles++;
-			}
-		}
-
-		String info = "";
-		if (numFolders > 0) {
-			info = numFolders
-					+ " "
-					+ getResources().getQuantityString(
-							R.plurals.general_num_folders, numFolders);
-			if (numFiles > 0) {
-				info = info
-						+ ", "
-						+ numFiles
-						+ " "
-						+ getResources().getQuantityString(
-								R.plurals.general_num_files, numFiles);
-			}
-		} else {
-			if (numFiles == 0) {
-				info = numFiles
-						+ " "
-						+ getResources().getQuantityString(
-								R.plurals.general_num_folders, numFolders);
-			} else {
-				info = numFiles
-						+ " "
-						+ getResources().getQuantityString(
-								R.plurals.general_num_files, numFiles);
-			}
-		}
-
-		return info;
-	}
-
-	public void setParentHandle(long parentHandle) {
-		this.parentHandle = parentHandle;
-		if (adapter != null){
-			adapter.setParentHandle(parentHandle);
-		}
-	}
-
-	public static void log(String log) {
-		Util.log("ContactFileListFragmentLollipop", log);
-	}
-
-	@Override
-	public void onDestroy(){
-
-		super.onDestroy();
-		handler.removeCallbacksAndMessages(null);
-	}
-=======
->>>>>>> e57e5045
 	
 	public void itemClick(int position, int[] screenPosition, ImageView imageView) {
 		((MegaApplication) ((Activity)context).getApplication()).sendSignalPresenceActivity();
