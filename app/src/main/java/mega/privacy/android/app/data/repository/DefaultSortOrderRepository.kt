--- conflicted
+++ resolved
@@ -37,17 +37,15 @@
         sortOrderMapper(megaLocalStorageGateway.getLinksSortOrder())
     }
 
-<<<<<<< HEAD
     override suspend fun getOthersSortOrder(): SortOrder = withContext(ioDispatcher) {
         sortOrderMapper(megaLocalStorageGateway.getOthersSortOrder())
-=======
+    }
+
     override suspend fun getOfflineSortOrder(): SortOrder = withContext(ioDispatcher) {
         sortOrderMapper(megaLocalStorageGateway.getOfflineSortOrder())
     }
 
     override suspend fun setOfflineSortOrder(order: SortOrder) = withContext(ioDispatcher) {
         megaLocalStorageGateway.setOfflineSortOrder(sortOrderIntMapper(order))
->>>>>>> 54151942
     }
-
 }