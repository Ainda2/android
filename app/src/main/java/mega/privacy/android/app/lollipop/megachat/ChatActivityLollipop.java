--- conflicted
+++ resolved
@@ -3142,7 +3142,6 @@
     @Override
     public void onBackPressed() {
         retryConnectionsAndSignalPresence();
-<<<<<<< HEAD
         if (emojiKeyboard != null && emojiKeyboard.getEmojiKeyboardShown()) {
             emojiKeyboard.hideBothKeyboard(this);
         } else if (fileStorageLayout.isShown()) {
@@ -3153,23 +3152,6 @@
             }
             if (handlerKeyboard != null) {
                 handlerKeyboard.removeCallbacksAndMessages(null);
-=======
-
-        if (emojiKeyboard != null && emojiKeyboard.getEmojiKeyboardShown()) {
-            emojiKeyboard.hideBothKeyboard(this);
-        } else {
-            if (fileStorageLayout.isShown()) {
-                hideFileStorage();
-            } else {
-                if (handlerEmojiKeyboard != null) {
-                    handlerEmojiKeyboard.removeCallbacksAndMessages(null);
-                }
-                if (handlerKeyboard != null) {
-                    handlerKeyboard.removeCallbacksAndMessages(null);
-                }
-                closeChat(true);
-                ifAnonymousModeLogin(false);
->>>>>>> ce3da3c8
             }
             closeChat(true);
             ifAnonymousModeLogin(false);
