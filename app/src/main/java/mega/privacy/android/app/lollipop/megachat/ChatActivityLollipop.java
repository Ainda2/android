--- conflicted
+++ resolved
@@ -1438,8 +1438,6 @@
         }
     }
 
-<<<<<<< HEAD
-
     public void setBottomLayout(int show) {
         log("setBottomLayout");
 
@@ -1461,7 +1459,8 @@
             params.addRule(RelativeLayout.ABOVE, R.id.writing_container_layout_chat_layout);
             messagesContainerLayout.setLayoutParams(params);
         }
-=======
+    }
+
     public void setCustomSubtitle(){
         log("setCustomSubtitle");
 
@@ -1525,7 +1524,6 @@
         subtitleToobar.setText(adjustForLargeFont(customSubtitle.toString()));
         subtitleToobar.setVisibility(View.VISIBLE);
         iconStateToolbar.setVisibility(View.GONE);
->>>>>>> 237cdae8
     }
 
     public void setLastGreen(String date){
