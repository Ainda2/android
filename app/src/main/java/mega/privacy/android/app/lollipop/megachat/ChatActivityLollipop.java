package mega.privacy.android.app.lollipop.megachat;

import android.Manifest;
import android.animation.Animator;
import android.animation.AnimatorListenerAdapter;
import android.app.Activity;
import android.app.ActivityManager;
import android.app.ProgressDialog;
import android.content.BroadcastReceiver;
import android.content.Context;
import android.content.DialogInterface;
import android.content.Intent;
import android.content.IntentFilter;
import android.content.pm.PackageInfo;
import android.content.pm.PackageManager;
import android.content.res.Configuration;
import android.graphics.Bitmap;
import android.graphics.BitmapFactory;
import android.graphics.drawable.Drawable;
import android.location.Address;
import android.media.AudioFocusRequest;
import android.media.AudioManager;
import android.media.MediaRecorder;
import android.net.Uri;
import android.os.Build;
import android.os.Bundle;
import android.os.Environment;
import android.os.Handler;
import android.os.Looper;
import android.provider.MediaStore;
import android.text.Editable;
import android.text.Html;
import android.text.SpannableStringBuilder;
import android.text.Spanned;
import android.text.TextUtils;
import android.text.TextWatcher;
import android.util.Base64;
import android.util.DisplayMetrics;
import android.view.HapticFeedbackConstants;
import android.view.Menu;
import android.view.MenuInflater;
import android.view.MenuItem;
import android.view.View;
import android.view.Window;
import android.view.inputmethod.EditorInfo;
import android.widget.Button;
import android.widget.CheckBox;
import android.widget.Chronometer;
import android.widget.FrameLayout;
import android.widget.ImageButton;
import android.widget.ImageView;
import android.widget.LinearLayout;
import android.widget.RelativeLayout;
import android.widget.TextView;
import android.widget.Toast;

import androidx.appcompat.app.ActionBar;
import androidx.appcompat.app.AlertDialog;
import androidx.appcompat.view.ActionMode;
import androidx.appcompat.widget.Toolbar;
import androidx.coordinatorlayout.widget.CoordinatorLayout;
import androidx.core.app.ActivityCompat;
import androidx.core.content.ContextCompat;
import androidx.core.content.FileProvider;
import androidx.localbroadcastmanager.content.LocalBroadcastManager;
import androidx.recyclerview.widget.RecyclerView;
import androidx.recyclerview.widget.SimpleItemAnimator;

import com.google.android.material.bottomsheet.BottomSheetDialogFragment;
import com.google.firebase.iid.FirebaseInstanceId;

import java.io.File;
import java.io.FileInputStream;
import java.io.FileOutputStream;
import java.io.IOException;
import java.io.InputStream;
import java.io.OutputStream;
import java.text.SimpleDateFormat;
import java.util.ArrayList;
import java.util.Calendar;
import java.util.Collections;
import java.util.Date;
import java.util.List;
import java.util.ListIterator;
import java.util.TimeZone;

import mega.privacy.android.app.DatabaseHandler;
import mega.privacy.android.app.MegaApplication;
import mega.privacy.android.app.MimeTypeList;
import mega.privacy.android.app.R;
import mega.privacy.android.app.ShareInfo;
import mega.privacy.android.app.components.BubbleDrawable;
import mega.privacy.android.app.components.MarqueeTextView;
import mega.privacy.android.app.components.NpaLinearLayoutManager;
import mega.privacy.android.app.components.twemoji.EmojiEditText;
import mega.privacy.android.app.components.twemoji.EmojiKeyboard;
import mega.privacy.android.app.components.twemoji.EmojiManager;
import mega.privacy.android.app.components.twemoji.EmojiTextView;
import mega.privacy.android.app.components.twemoji.listeners.OnPlaceButtonListener;
import mega.privacy.android.app.components.voiceClip.OnBasketAnimationEnd;
import mega.privacy.android.app.components.voiceClip.OnRecordListener;
import mega.privacy.android.app.components.voiceClip.RecordButton;
import mega.privacy.android.app.components.voiceClip.RecordView;
import mega.privacy.android.app.fcm.KeepAliveService;
import mega.privacy.android.app.interfaces.OnProximitySensorListener;
import mega.privacy.android.app.interfaces.StoreDataBeforeForward;
import mega.privacy.android.app.listeners.CreateChatListener;
import mega.privacy.android.app.listeners.GetAttrUserListener;
import mega.privacy.android.app.listeners.GetPeerAttributesListener;
import mega.privacy.android.app.lollipop.AddContactActivityLollipop;
import mega.privacy.android.app.lollipop.AudioVideoPlayerLollipop;
import mega.privacy.android.app.lollipop.ContactInfoActivityLollipop;
import mega.privacy.android.app.lollipop.DownloadableActivity;
import mega.privacy.android.app.lollipop.FileLinkActivityLollipop;
import mega.privacy.android.app.lollipop.FileStorageActivityLollipop;
import mega.privacy.android.app.lollipop.FolderLinkActivityLollipop;
import mega.privacy.android.app.lollipop.LoginActivityLollipop;
import mega.privacy.android.app.lollipop.ManagerActivityLollipop;
import mega.privacy.android.app.lollipop.PdfViewerActivityLollipop;
import mega.privacy.android.app.lollipop.adapters.RotatableAdapter;
import mega.privacy.android.app.lollipop.controllers.ChatController;
import mega.privacy.android.app.lollipop.listeners.AudioFocusListener;
import mega.privacy.android.app.lollipop.listeners.ChatLinkInfoListener;
import mega.privacy.android.app.lollipop.listeners.MultipleForwardChatProcessor;
import mega.privacy.android.app.lollipop.listeners.MultipleGroupChatRequestListener;
import mega.privacy.android.app.lollipop.listeners.MultipleRequestListener;
import mega.privacy.android.app.lollipop.megachat.calls.ChatCallActivity;
import mega.privacy.android.app.lollipop.megachat.chatAdapters.MegaChatLollipopAdapter;
import mega.privacy.android.app.lollipop.tasks.FilePrepareTask;
import mega.privacy.android.app.modalbottomsheet.chatmodalbottomsheet.ReactionsBottomSheet;
import mega.privacy.android.app.modalbottomsheet.chatmodalbottomsheet.AttachmentUploadBottomSheetDialogFragment;
import mega.privacy.android.app.modalbottomsheet.chatmodalbottomsheet.InfoReactionsBottomSheet;
import mega.privacy.android.app.modalbottomsheet.chatmodalbottomsheet.GeneralChatMessageBottomSheet;
import mega.privacy.android.app.modalbottomsheet.chatmodalbottomsheet.MessageNotSentBottomSheetDialogFragment;
import mega.privacy.android.app.modalbottomsheet.chatmodalbottomsheet.PendingMessageBottomSheetDialogFragment;
import mega.privacy.android.app.modalbottomsheet.chatmodalbottomsheet.SendAttachmentChatBottomSheetDialogFragment;
import mega.privacy.android.app.utils.FileUtils;
import mega.privacy.android.app.utils.TimeUtils;
import nz.mega.sdk.MegaApiAndroid;
import nz.mega.sdk.MegaApiJava;
import nz.mega.sdk.MegaChatApi;
import nz.mega.sdk.MegaChatApiAndroid;
import nz.mega.sdk.MegaChatApiJava;
import nz.mega.sdk.MegaChatCall;
import nz.mega.sdk.MegaChatContainsMeta;
import nz.mega.sdk.MegaChatError;
import nz.mega.sdk.MegaChatGeolocation;
import nz.mega.sdk.MegaChatListItem;
import nz.mega.sdk.MegaChatListenerInterface;
import nz.mega.sdk.MegaChatMessage;
import nz.mega.sdk.MegaChatPeerList;
import nz.mega.sdk.MegaChatPresenceConfig;
import nz.mega.sdk.MegaChatRequest;
import nz.mega.sdk.MegaChatRequestListenerInterface;
import nz.mega.sdk.MegaChatRoom;
import nz.mega.sdk.MegaChatRoomListenerInterface;
import nz.mega.sdk.MegaContactRequest;
import nz.mega.sdk.MegaError;
import nz.mega.sdk.MegaHandleList;
import nz.mega.sdk.MegaNode;
import nz.mega.sdk.MegaNodeList;
import nz.mega.sdk.MegaRequest;
import nz.mega.sdk.MegaRequestListenerInterface;
import nz.mega.sdk.MegaTransfer;
import nz.mega.sdk.MegaUser;
import static mega.privacy.android.app.constants.BroadcastConstants.*;
import static mega.privacy.android.app.lollipop.AudioVideoPlayerLollipop.*;
import static mega.privacy.android.app.lollipop.megachat.AndroidMegaRichLinkMessage.*;
import static mega.privacy.android.app.lollipop.megachat.MapsActivity.*;
import static mega.privacy.android.app.modalbottomsheet.ModalBottomSheetUtil.*;
import static mega.privacy.android.app.utils.AlertsAndWarnings.showOverDiskQuotaPaywallWarning;
import static mega.privacy.android.app.utils.CacheFolderManager.*;
import static mega.privacy.android.app.utils.CallUtil.*;
import static mega.privacy.android.app.utils.ChatUtil.*;
import static mega.privacy.android.app.utils.Constants.*;
import static mega.privacy.android.app.utils.ContactUtil.*;
import static mega.privacy.android.app.utils.FileUtils.*;
import static mega.privacy.android.app.utils.LinksUtil.isMEGALinkAndRequiresTransferSession;
import static mega.privacy.android.app.utils.LogUtil.*;
import static mega.privacy.android.app.utils.MegaApiUtils.*;
import static mega.privacy.android.app.utils.MegaNodeUtil.*;
import static mega.privacy.android.app.utils.TextUtil.*;
import static mega.privacy.android.app.utils.StringResourcesUtils.getTranslatedErrorString;
import static mega.privacy.android.app.utils.TimeUtils.*;
import static mega.privacy.android.app.utils.Util.*;
import static mega.privacy.android.app.utils.TextUtil.*;
import static mega.privacy.android.app.constants.BroadcastConstants.*;
import static nz.mega.sdk.MegaApiJava.INVALID_HANDLE;
import static nz.mega.sdk.MegaApiJava.STORAGE_STATE_PAYWALL;
import static nz.mega.sdk.MegaChatApiJava.MEGACHAT_INVALID_HANDLE;

public class ChatActivityLollipop extends DownloadableActivity implements MegaChatRequestListenerInterface, MegaRequestListenerInterface, MegaChatListenerInterface, MegaChatRoomListenerInterface, View.OnClickListener, StoreDataBeforeForward<ArrayList<AndroidMegaChatMessage>> {

    private static final int MAX_NAMES_PARTICIPANTS = 3;

    public MegaChatLollipopAdapter.ViewHolderMessageChat holder_imageDrag;
    public int position_imageDrag = -1;
    private static final String PLAYING = "isAnyPlaying";
    private static final String ID_VOICE_CLIP_PLAYING = "idMessageVoicePlaying";
    private static final String PROGRESS_PLAYING = "progressVoicePlaying";
    private static final String MESSAGE_HANDLE_PLAYING = "messageHandleVoicePlaying";
    private static final String USER_HANDLE_PLAYING = "userHandleVoicePlaying";
    private static final String LAST_MESSAGE_SEEN = "LAST_MESSAGE_SEEN";
    private static final String GENERAL_UNREAD_COUNT = "GENERAL_UNREAD_COUNT";
    private static final String SELECTED_ITEMS = "selectedItems";
    private static final String JOINING_OR_LEAVING = "JOINING_OR_LEAVING";
    private static final String JOINING_OR_LEAVING_ACTION = "JOINING_OR_LEAVING_ACTION";
    private static final String OPENING_AND_JOINING_ACTION = "OPENING_AND_JOINING_ACTION";

    private final static int NUMBER_MESSAGES_TO_LOAD = 32;
    private final static int MAX_NUMBER_MESSAGES_TO_LOAD_NOT_SEEN = 256;
    private final static int NUMBER_MESSAGES_BEFORE_LOAD = 8;
    public static final int REPEAT_INTERVAL = 40;

    private final static int ROTATION_PORTRAIT = 0;
    private final static int ROTATION_LANDSCAPE = 1;
    private final static int ROTATION_REVERSE_PORTRAIT = 2;
    private final static int ROTATION_REVERSE_LANDSCAPE = 3;
    private final static int MAX_LINES_INPUT_TEXT = 5;
    private final static int TITLE_TOOLBAR_PORT = 140;
    private final static int TITLE_TOOLBAR_LAND = 250;
    private final static int TITLE_TOOLBAR_IND_PORT = 100;
    private final static int HINT_LAND = 550;
    private final static int HINT_PORT = 250;
    private final static boolean IS_LOW = true;
    private final static boolean IS_HIGH = false;

    public static int MEGA_FILE_LINK = 1;
    public static int MEGA_FOLDER_LINK = 2;
    public static int MEGA_CHAT_LINK = 3;

    private final static int SHOW_WRITING_LAYOUT = 1;
    private final static int SHOW_JOIN_LAYOUT = 2;
    private final static int SHOW_NOTHING_LAYOUT = 3;
    private final static  int SHOW_JOINING_OR_LEFTING_LAYOUT = 4;
    private final static int INITIAL_PRESENCE_STATUS = -55;
    private final static int RECORD_BUTTON_SEND = 1;
    private final static int RECORD_BUTTON_ACTIVATED = 2;
    private final static int RECORD_BUTTON_DEACTIVATED = 3;

    private final static int PADDING_BUBBLE = 25;
    private final static int CORNER_RADIUS_BUBBLE = 30;
    private final static int MAX_WIDTH_BUBBLE = 350;
    private final static int MARGIN_BUTTON_DEACTIVATED = 48;
    private final static int MARGIN_BUTTON_ACTIVATED = 24;
    private final static int MARGIN_BOTTOM = 80;
    private final static int DURATION_BUBBLE = 4000;
    private int MIN_FIRST_AMPLITUDE = 2;
    private int MIN_SECOND_AMPLITUDE;
    private int MIN_THIRD_AMPLITUDE;
    private int MIN_FOURTH_AMPLITUDE;
    private int MIN_FIFTH_AMPLITUDE;
    private int MIN_SIXTH_AMPLITUDE;
    private final static int NOT_SOUND = 0;
    private final static int FIRST_RANGE = 1;
    private final static int SECOND_RANGE = 2;
    private final static int THIRD_RANGE = 3;
    private final static int FOURTH_RANGE = 4;
    private final static int FIFTH_RANGE = 5;
    private final static int SIXTH_RANGE = 6;
    private final static int WIDTH_BAR = 8;

    private final static int TYPE_MESSAGE_JUMP_TO_LEAST = 0;
    private final static int TYPE_MESSAGE_NEW_MESSAGE = 1;

    private int currentRecordButtonState;
    private String mOutputFilePath;
    private int keyboardHeight;
    private int marginBottomDeactivated;
    private int marginBottomActivated;
    private boolean newVisibility;
    private boolean getMoreHistory;
    private int minutesLastGreen = INVALID_VALUE;
    private boolean isLoadingHistory;
    private AlertDialog errorOpenChatDialog;
    private long numberToLoad;
    private ArrayList<Integer> recoveredSelectedPositions = null;

    private androidx.appcompat.app.AlertDialog downloadConfirmationDialog;
    private AlertDialog chatAlertDialog;

    ProgressDialog dialog;
    ProgressDialog statusDialog;

    boolean retryHistory = false;

    private long lastIdMsgSeen = MEGACHAT_INVALID_HANDLE;
    private long generalUnreadCount;
    private boolean lastSeenReceived;
    private int positionToScroll = INVALID_VALUE;
    private int positionNewMessagesLayout = INVALID_VALUE;

    MegaApiAndroid megaApi;
    MegaChatApiAndroid megaChatApi;

    Handler handlerReceive;
    Handler handlerSend;
    Handler handlerKeyboard;
    Handler handlerEmojiKeyboard;

    private TextView emptyTextView;
    private ImageView emptyImageView;
    private RelativeLayout emptyLayout;

    boolean pendingMessagesLoaded = false;

    public boolean activityVisible = false;
    boolean setAsRead = false;

    boolean isOpeningChat = true;
    public int selectedPosition = INVALID_POSITION;
    public long selectedMessageId = -1;
    MegaChatRoom chatRoom;

    public long idChat;

    boolean noMoreNoSentMessages = false;

    public int showRichLinkWarning = RICH_WARNING_TRUE;

    private BadgeDrawerArrowDrawable badgeDrawable;

    ChatController chatC;
    boolean scrollingUp = false;

    long myUserHandle;

    ActionBar aB;
    Toolbar tB;
    RelativeLayout toolbarElementsInside;

    private EmojiTextView titleToolbar;
    private MarqueeTextView individualSubtitleToobar;
    private EmojiTextView groupalSubtitleToolbar;
    private LinearLayout subtitleCall;
    private TextView subtitleChronoCall;
    private LinearLayout participantsLayout;
    private TextView participantsText;
    ImageView iconStateToolbar;

    ImageView privateIconToolbar;

    boolean editingMessage = false;
    MegaChatMessage messageToEdit = null;

    CoordinatorLayout fragmentContainer;
    RelativeLayout writingContainerLayout;
    RelativeLayout writingLayout;

    RelativeLayout joinChatLinkLayout;
    Button joinButton;

    private RelativeLayout joiningLeavingLayout;
    private TextView joiningLeavingText;

    RelativeLayout chatRelativeLayout;
    RelativeLayout userTypingLayout;
    TextView userTypingText;
    boolean sendIsTyping=true;
    long userTypingTimeStamp = -1;
    private ImageButton keyboardTwemojiButton;
    ImageButton mediaButton;
    ImageButton pickFileStorageButton;
    ImageButton pickAttachButton;

    private EmojiKeyboard emojiKeyboard;
    private RelativeLayout rLKeyboardTwemojiButton;

    RelativeLayout rLMediaButton;
    RelativeLayout rLPickFileStorageButton;
    RelativeLayout rLPickAttachButton;

    RelativeLayout callInProgressLayout;
    TextView callInProgressText;
    Chronometer callInProgressChrono;

    boolean startVideo = false;

    private EmojiEditText textChat;
    ImageButton sendIcon;
    RelativeLayout messagesContainerLayout;

    RelativeLayout observersLayout;
    TextView observersNumberText;

    RecyclerView listView;
    NpaLinearLayoutManager mLayoutManager;

    ChatActivityLollipop chatActivity;

    private MenuItem importIcon;
    private MenuItem callMenuItem;
    private MenuItem videoMenuItem;
    private MenuItem selectMenuItem;
    private MenuItem inviteMenuItem;
    private MenuItem clearHistoryMenuItem;
    private MenuItem contactInfoMenuItem;
    private MenuItem leaveMenuItem;
    private MenuItem archiveMenuItem;

    String intentAction;
    MegaChatLollipopAdapter adapter;
    int stateHistory;

    DatabaseHandler dbH = null;

    FrameLayout fragmentContainerFileStorage;
    RelativeLayout fileStorageLayout;
    private ChatFileStorageFragment fileStorageF;

    private ArrayList<AndroidMegaChatMessage> messages = new ArrayList<>();
    private ArrayList<AndroidMegaChatMessage> bufferMessages = new ArrayList<>();
    private ArrayList<AndroidMegaChatMessage> bufferSending = new ArrayList<>();
    private ArrayList<MessageVoiceClip> messagesPlaying = new ArrayList<>();
    private ArrayList<RemovedMessage> removedMessages = new ArrayList<>();

    RelativeLayout messageJumpLayout;
    TextView messageJumpText;
    boolean isHideJump = false;
    int typeMessageJump = 0;
    boolean visibilityMessageJump=false;
    boolean isTurn = false;
    Handler handler;

    private AlertDialog locationDialog;
    private boolean isLocationDialogShown = false;
    private RelativeLayout inputTextLayout;
    private LinearLayout separatorOptions;

    /*Voice clips*/
    private String outputFileVoiceNotes = null;
    private String outputFileName = "";
    private RelativeLayout recordLayout;
    private RelativeLayout recordButtonLayout;
    private RecordButton recordButton;
    private MediaRecorder myAudioRecorder = null;
    private LinearLayout bubbleLayout;
    private TextView bubbleText;
    private RecordView recordView;
    private FrameLayout fragmentVoiceClip;
    private RelativeLayout voiceClipLayout;
    private boolean isShareLinkDialogDismissed = false;
    private RelativeLayout recordingLayout;
    private TextView recordingChrono;
    private RelativeLayout firstBar, secondBar, thirdBar, fourthBar, fifthBar, sixthBar;
    private int currentAmplitude = -1;
    private Handler handlerVisualizer = new Handler();

    private ActionMode actionMode;

    private AppRTCAudioManager rtcAudioManager = null;
    private boolean speakerWasActivated = true;

    // Data being stored when My Chat Files folder does not exist
    private ArrayList<AndroidMegaChatMessage> preservedMessagesSelected;
    private ArrayList<MegaChatMessage> preservedMsgSelected;
    private ArrayList<MegaChatMessage> preservedMsgToImport;
    private boolean isForwardingFromNC;

    private ArrayList<Intent> preservedIntents = new ArrayList<>();
    private boolean isWaitingForMoreFiles;
    private boolean isAskingForMyChatFiles;
    // The flag to indicate whether forwarding message is on going
    private boolean isForwardingMessage = false;

    private BottomSheetDialogFragment bottomSheetDialogFragment;

    private MegaNode myChatFilesFolder;
    private TextUtils.TruncateAt typeEllipsize = TextUtils.TruncateAt.END;

    private boolean joiningOrLeaving;
    private String joiningOrLeavingAction;
    private boolean openingAndJoining;

    private AudioFocusRequest request;
    private AudioManager mAudioManager;
    private AudioFocusListener audioFocusListener;

    @Override
    public void storedUnhandledData(ArrayList<AndroidMegaChatMessage> preservedData) {
        this.preservedMessagesSelected = preservedData;
    }

    @Override
    public void handleStoredData() {
        if (preservedMessagesSelected != null && !preservedMessagesSelected.isEmpty()) {
            forwardMessages(preservedMessagesSelected);
            preservedMessagesSelected = null;
        } else if (preservedMsgSelected != null && !preservedMsgSelected.isEmpty()) {
            chatC.proceedWithForward(myChatFilesFolder, preservedMsgSelected, preservedMsgToImport, idChat);
            isForwardingFromNC = false;
            preservedMsgSelected = null;
            preservedMsgToImport = null;
        }
    }

    @Override
    public void storedUnhandledData(ArrayList<MegaChatMessage> messagesSelected, ArrayList<MegaChatMessage> messagesToImport) {
        isForwardingFromNC = true;
        preservedMsgSelected = messagesSelected;
        preservedMsgToImport = messagesToImport;
        preservedMessagesSelected = null;
    }

    /**
     * Method for finding out if the selected message is deleted.
     *
     * @param messageSelected The message selected.
     * @return True if it's removed. False, otherwise.
     */
    public boolean hasMessagesRemoved(MegaChatMessage messageSelected) {
        if (removedMessages != null && !removedMessages.isEmpty()) {
            for (int i = 0; i < removedMessages.size(); i++) {
                if (messageSelected.getMsgId() == removedMessages.get(i).msgId) {
                    return true;
                }
            }
        }

        return false;
    }

    private class UserTyping {
        MegaChatParticipant participantTyping;
        long timeStampTyping;

        public UserTyping(MegaChatParticipant participantTyping) {
            this.participantTyping = participantTyping;
        }

        public MegaChatParticipant getParticipantTyping() {
            return participantTyping;
        }

        public void setParticipantTyping(MegaChatParticipant participantTyping) {
            this.participantTyping = participantTyping;
        }

        public long getTimeStampTyping() {
            return timeStampTyping;
        }

        public void setTimeStampTyping(long timeStampTyping) {
            this.timeStampTyping = timeStampTyping;
        }
    }

    private BroadcastReceiver voiceclipDownloadedReceiver = new BroadcastReceiver() {
        @Override
        public void onReceive(Context context, Intent intent) {
            if (intent != null) {
                long nodeHandle = intent.getLongExtra(EXTRA_NODE_HANDLE, 0);
                int resultTransfer = intent.getIntExtra(EXTRA_RESULT_TRANSFER,0);
                if(adapter!=null){
                    adapter.finishedVoiceClipDownload(nodeHandle, resultTransfer);
                }
            }
        }
    };

    private BroadcastReceiver dialogConnectReceiver = new BroadcastReceiver() {
        @Override
        public void onReceive(Context context, Intent intent) {
            logDebug("Network broadcast received on chatActivity!");
            if (intent != null){
                showConfirmationConnect();
            }
        }
    };

    private BroadcastReceiver chatArchivedReceiver = new BroadcastReceiver() {
        @Override
        public void onReceive(Context context, Intent intent) {
            if (intent == null) return;

            String title = intent.getStringExtra(CHAT_TITLE);
            sendBroadcastChatArchived(title);
        }
    };

    private BroadcastReceiver userNameReceiver = new BroadcastReceiver() {
        @Override
        public void onReceive(Context context, Intent intent) {
            if (intent == null || intent.getAction() == null
                || intent.getLongExtra(EXTRA_USER_HANDLE, INVALID_HANDLE) == INVALID_HANDLE) {
                return;
            }

            if (intent.getAction().equals(ACTION_UPDATE_NICKNAME)
                || intent.getAction().equals(ACTION_UPDATE_FIRST_NAME)
                || intent.getAction().equals(ACTION_UPDATE_LAST_NAME)) {
                updateUserNameInChat();
            }
        }
    };

    private BroadcastReceiver chatCallUpdateReceiver = new BroadcastReceiver() {
        @Override
        public void onReceive(Context context, Intent intent) {
            if (intent == null || intent.getAction() == null)
                return;

            long chatId = intent.getLongExtra(UPDATE_CHAT_CALL_ID, -1);
            if (chatId != getCurrentChatid()) {
                logWarning("Call different chat");
                return;
            }

            if (intent.getAction().equals(ACTION_CALL_STATUS_UPDATE)) {
                int callStatus = intent.getIntExtra(UPDATE_CALL_STATUS, -1);
                updateLayout(callStatus);

                switch (callStatus) {
                    case MegaChatCall.CALL_STATUS_IN_PROGRESS:
                        cancelRecording();
                        break;
                }
            }

            if (intent.getAction().equals(ACTION_CHANGE_LOCAL_AVFLAGS) || intent.getAction().equals(ACTION_CHANGE_COMPOSITION)) {
                usersWithVideo();
            }
        }
    };

    private BroadcastReceiver chatSessionUpdateReceiver = new BroadcastReceiver() {
        @Override
        public void onReceive(Context context, Intent intent) {
            if (intent == null || intent.getAction() == null)
                return;

            long chatId = intent.getLongExtra(UPDATE_CHAT_CALL_ID, -1);
            if (chatId != getCurrentChatid()) {
                logWarning("Call different chat");
                return;
            }

            if (intent.getAction().equals(ACTION_CHANGE_REMOTE_AVFLAGS)) {
                usersWithVideo();
            }
        }
    };

    private BroadcastReceiver leftChatReceiver = new BroadcastReceiver() {
        @Override
        public void onReceive(Context context, Intent intent) {
            if (intent == null || intent.getAction() == null)
                return;

            if (intent.getAction().equals(ACTION_LEFT_CHAT)) {
                long extraIdChat = intent.getLongExtra(CHAT_ID, MEGACHAT_INVALID_HANDLE);
                if (extraIdChat != MEGACHAT_INVALID_HANDLE) {
                    chatC.leaveChat(extraIdChat);
                    if (idChat == extraIdChat) {
                        setJoiningOrLeaving(getString(R.string.leaving_label));
                    }
                }
            }
        }
    };

    private BroadcastReceiver closeChatReceiver = new BroadcastReceiver() {
        @Override
        public void onReceive(Context context, Intent intent) {
            if (intent == null || intent.getAction() == null) return;

            if (intent.getAction().equals(ACTION_CLOSE_CHAT_AFTER_IMPORT)) {
                finish();
            }
        }
    };

    ArrayList<UserTyping> usersTyping;
    List<UserTyping> usersTypingSync;

    public void openMegaLink(String url, boolean isFile) {
        logDebug("url: " + url + ", isFile: " + isFile);
        Intent openLink;

        if (isFile) {
            openLink = new Intent(this, FileLinkActivityLollipop.class);
            openLink.setAction(ACTION_OPEN_MEGA_LINK);
        } else {
            openLink = new Intent(this, FolderLinkActivityLollipop.class);
            openLink.setAction(ACTION_OPEN_MEGA_FOLDER_LINK);
        }

        openLink.putExtra(OPENED_FROM_CHAT, true);
        openLink.setFlags(Intent.FLAG_ACTIVITY_CLEAR_TOP);
        openLink.setData(Uri.parse(url));
        startActivity(openLink);
    }

    public void showMessageInfo(int positionInAdapter){
        logDebug("showMessageInfo");
        int position = positionInAdapter-1;

        if(position<messages.size()) {
            AndroidMegaChatMessage androidM = messages.get(position);
            StringBuilder messageToShow = new StringBuilder("");
            String token = FirebaseInstanceId.getInstance().getToken();
            if(token!=null){
                messageToShow.append("FCM TOKEN: " +token);
            }
            messageToShow.append("\nCHAT ID: " + MegaApiJava.userHandleToBase64(idChat));
            messageToShow.append("\nMY USER HANDLE: " +MegaApiJava.userHandleToBase64(megaChatApi.getMyUserHandle()));
            if(androidM!=null){
                MegaChatMessage m = androidM.getMessage();
                if(m!=null){
                    messageToShow.append("\nMESSAGE TYPE: " +m.getType());
                    messageToShow.append("\nMESSAGE TIMESTAMP: " +m.getTimestamp());
                    messageToShow.append("\nMESSAGE USERHANDLE: " +MegaApiJava.userHandleToBase64(m.getUserHandle()));
                    messageToShow.append("\nMESSAGE ID: " +MegaApiJava.userHandleToBase64(m.getMsgId()));
                    messageToShow.append("\nMESSAGE TEMP ID: " +MegaApiJava.userHandleToBase64(m.getTempId()));
                }
            }
            Toast.makeText(this, messageToShow, Toast.LENGTH_SHORT).show();
        }
    }

    public void showGroupInfoActivity(){
        logDebug("showGroupInfoActivity");
        if(chatRoom.isGroup()){
            Intent i = new Intent(this, GroupChatInfoActivityLollipop.class);
            i.putExtra("handle", chatRoom.getChatId());
            this.startActivity(i);
        }else{
            Intent i = new Intent(this, ContactInfoActivityLollipop.class);
            i.putExtra("handle", chatRoom.getChatId());
            this.startActivity(i);
        }
    }

    @Override
    public void onCreate(Bundle savedInstanceState) {
        logDebug("onCreate");
        requestWindowFeature(Window.FEATURE_NO_TITLE);
        super.onCreate(savedInstanceState);

        if (megaApi == null) {
            megaApi = MegaApplication.getInstance().getMegaApi();
        }

        if (megaChatApi == null) {
            megaChatApi = MegaApplication.getInstance().getMegaChatApi();
        }

        if (megaChatApi == null || megaChatApi.getInitState() == MegaChatApi.INIT_ERROR || megaChatApi.getInitState() == MegaChatApi.INIT_NOT_DONE) {
            logDebug("Refresh session - karere");
            Intent intent = new Intent(this, LoginActivityLollipop.class);
            intent.putExtra(VISIBLE_FRAGMENT, LOGIN_FRAGMENT);
            intent.setFlags(Intent.FLAG_ACTIVITY_CLEAR_TOP);
            startActivity(intent);
            finish();
            return;
        }

        dbH = DatabaseHandler.getDbHandler(this);

        handler = new Handler();

        chatActivity = this;
        chatC = new ChatController(chatActivity);

        LocalBroadcastManager.getInstance(this).registerReceiver(dialogConnectReceiver, new IntentFilter(BROADCAST_ACTION_INTENT_CONNECTIVITY_CHANGE_DIALOG));
        LocalBroadcastManager.getInstance(this).registerReceiver(voiceclipDownloadedReceiver, new IntentFilter(BROADCAST_ACTION_INTENT_VOICE_CLIP_DOWNLOADED));

        IntentFilter contactUpdateFilter = new IntentFilter(BROADCAST_ACTION_INTENT_FILTER_CONTACT_UPDATE);
        contactUpdateFilter.addAction(ACTION_UPDATE_NICKNAME);
        contactUpdateFilter.addAction(ACTION_UPDATE_FIRST_NAME);
        contactUpdateFilter.addAction(ACTION_UPDATE_LAST_NAME);
        LocalBroadcastManager.getInstance(this).registerReceiver(userNameReceiver, contactUpdateFilter);

        LocalBroadcastManager.getInstance(this).registerReceiver(chatArchivedReceiver, new IntentFilter(BROADCAST_ACTION_INTENT_CHAT_ARCHIVED_GROUP));

        IntentFilter filterCall = new IntentFilter(BROADCAST_ACTION_INTENT_CALL_UPDATE);
        filterCall.addAction(ACTION_CALL_STATUS_UPDATE);
        filterCall.addAction(ACTION_CHANGE_LOCAL_AVFLAGS);
        filterCall.addAction(ACTION_CHANGE_COMPOSITION);
        LocalBroadcastManager.getInstance(this).registerReceiver(chatCallUpdateReceiver, filterCall);

        IntentFilter filterSession = new IntentFilter(BROADCAST_ACTION_INTENT_SESSION_UPDATE);
        filterSession.addAction(ACTION_CHANGE_REMOTE_AVFLAGS);
        LocalBroadcastManager.getInstance(this).registerReceiver(chatSessionUpdateReceiver, filterSession);

        IntentFilter leftChatFilter = new IntentFilter(BROADCAST_ACTION_INTENT_LEFT_CHAT);
        leftChatFilter.addAction(ACTION_LEFT_CHAT);
        registerReceiver(leftChatReceiver, leftChatFilter);

        registerReceiver(closeChatReceiver, new IntentFilter(ACTION_CLOSE_CHAT_AFTER_IMPORT));

        changeStatusBarColor(this, getWindow(), R.color.lollipop_dark_primary_color);

        mAudioManager = (AudioManager) getSystemService(Context.AUDIO_SERVICE);

        setContentView(R.layout.activity_chat);

        //Set toolbar
        tB = findViewById(R.id.toolbar_chat);

        setSupportActionBar(tB);
        aB = getSupportActionBar();
        aB.setDisplayHomeAsUpEnabled(true);
        aB.setDisplayShowHomeEnabled(true);
        aB.setTitle(null);
        aB.setSubtitle(null);
        tB.setOnClickListener(this);

        int range = 32000/6;
        MIN_SECOND_AMPLITUDE = range;
        MIN_THIRD_AMPLITUDE = range * SECOND_RANGE;
        MIN_FOURTH_AMPLITUDE = range * THIRD_RANGE;
        MIN_FIFTH_AMPLITUDE = range * FOURTH_RANGE;
        MIN_SIXTH_AMPLITUDE = range * FIFTH_RANGE;

        toolbarElementsInside = tB.findViewById(R.id.toolbar_elements_inside);
        titleToolbar = tB.findViewById(R.id.title_toolbar);
        iconStateToolbar = tB.findViewById(R.id.state_icon_toolbar);
        privateIconToolbar = tB.findViewById(R.id.private_icon_toolbar);

        individualSubtitleToobar = tB.findViewById(R.id.individual_subtitle_toolbar);
        groupalSubtitleToolbar = tB.findViewById(R.id.groupal_subtitle_toolbar);

        subtitleCall = tB.findViewById(R.id.subtitle_call);
        subtitleChronoCall = tB.findViewById(R.id.chrono_call);
        participantsLayout = tB.findViewById(R.id.ll_participants);
        participantsText = tB.findViewById(R.id.participants_text);

        textChat = findViewById(R.id.edit_text_chat);
        textChat.setVisibility(View.VISIBLE);
        textChat.setEnabled(true);

        emptyLayout = findViewById(R.id.empty_messages_layout);
        emptyTextView = findViewById(R.id.empty_text_chat_recent);
        emptyImageView = findViewById(R.id.empty_image_view_chat);

        fragmentContainer = findViewById(R.id.fragment_container_chat);
        writingContainerLayout = findViewById(R.id.writing_container_layout_chat_layout);
        inputTextLayout = findViewById(R.id.write_layout);
        separatorOptions = findViewById(R.id.separator_layout_options);

        titleToolbar.setText("");
        individualSubtitleToobar.setText("");
        individualSubtitleToobar.setVisibility(View.GONE);
        groupalSubtitleToolbar.setText("");
        setGroupalSubtitleToolbarVisibility(false);
        subtitleCall.setVisibility(View.GONE);
        subtitleChronoCall.setVisibility(View.GONE);
        participantsLayout.setVisibility(View.GONE);
        iconStateToolbar.setVisibility(View.GONE);
        privateIconToolbar.setVisibility(View.GONE);
<<<<<<< HEAD
        badgeDrawable = new BadgeDrawerArrowDrawable(getSupportActionBar().getThemedContext(),
                R.color.badge_background_secondary,
                R.color.badge_big_background_secondary, R.color.badge_text_color_secondary);
=======
        badgeDrawable = new BadgeDrawerArrowDrawable(getSupportActionBar().getThemedContext(), R.color.dark_primary_color);
>>>>>>> c2253eba
        updateNavigationToolbarIcon();


        joinChatLinkLayout = findViewById(R.id.join_chat_layout_chat_layout);
        joinButton = findViewById(R.id.join_button);
        joinButton.setOnClickListener(this);

        joiningLeavingLayout = findViewById(R.id.joining_leaving_layout_chat_layout);
        joiningLeavingText = findViewById(R.id.joining_leaving_text_chat_layout);

        messageJumpLayout = findViewById(R.id.message_jump_layout);
        messageJumpText = findViewById(R.id.message_jump_text);
        messageJumpLayout.setVisibility(View.GONE);
        writingLayout = findViewById(R.id.writing_linear_layout_chat);

        rLKeyboardTwemojiButton = findViewById(R.id.rl_keyboard_twemoji_chat);
        rLMediaButton = findViewById(R.id.rl_media_icon_chat);
        rLPickFileStorageButton = findViewById(R.id.rl_pick_file_storage_icon_chat);
        rLPickAttachButton = findViewById(R.id.rl_attach_icon_chat);

        keyboardTwemojiButton = findViewById(R.id.keyboard_twemoji_chat);
        mediaButton = findViewById(R.id.media_icon_chat);
        pickFileStorageButton = findViewById(R.id.pick_file_storage_icon_chat);
        pickAttachButton = findViewById(R.id.pick_attach_chat);

        keyboardHeight = getOutMetrics().heightPixels / 2 - getActionBarHeight(this, getResources());
        marginBottomDeactivated = px2dp(MARGIN_BUTTON_DEACTIVATED, getOutMetrics());
        marginBottomActivated = px2dp(MARGIN_BUTTON_ACTIVATED, getOutMetrics());

        callInProgressLayout = findViewById(R.id.call_in_progress_layout);
        callInProgressLayout.setVisibility(View.GONE);
        callInProgressText = findViewById(R.id.call_in_progress_text);
        callInProgressChrono = findViewById(R.id.call_in_progress_chrono);
        callInProgressChrono.setVisibility(View.GONE);

        /*Recording views*/
        recordingLayout = findViewById(R.id.recording_layout);
        recordingChrono = findViewById(R.id.recording_time);
        recordingChrono.setText(new SimpleDateFormat("mm:ss").format(0));
        firstBar = findViewById(R.id.first_bar);
        secondBar = findViewById(R.id.second_bar);
        thirdBar = findViewById(R.id.third_bar);
        fourthBar = findViewById(R.id.fourth_bar);
        fifthBar = findViewById(R.id.fifth_bar);
        sixthBar = findViewById(R.id.sixth_bar);

        initRecordingItems(IS_LOW);
        recordingLayout.setVisibility(View.GONE);

        enableButton(rLKeyboardTwemojiButton, keyboardTwemojiButton);
        enableButton(rLMediaButton, mediaButton);
        enableButton(rLPickAttachButton, pickAttachButton);
        enableButton(rLPickFileStorageButton, pickFileStorageButton);

        messageJumpLayout.setOnClickListener(this);

        fragmentContainerFileStorage = findViewById(R.id.fragment_container_file_storage);
        fileStorageLayout = findViewById(R.id.relative_layout_file_storage);
        fileStorageLayout.setVisibility(View.GONE);
        pickFileStorageButton.setImageResource(R.drawable.ic_b_select_image);

        chatRelativeLayout  = findViewById(R.id.relative_chat_layout);

        sendIcon = findViewById(R.id.send_message_icon_chat);
        sendIcon.setOnClickListener(this);
        sendIcon.setEnabled(true);

        //Voice clip elements
        voiceClipLayout =  findViewById(R.id.voice_clip_layout);
        fragmentVoiceClip = findViewById(R.id.fragment_voice_clip);
        recordLayout = findViewById(R.id.layout_button_layout);
        recordButtonLayout = findViewById(R.id.record_button_layout);
        recordButton = findViewById(R.id.record_button);
        recordButton.setEnabled(true);
        recordButton.setHapticFeedbackEnabled(true);
        recordView = findViewById(R.id.record_view);
        recordView.setVisibility(View.GONE);
        bubbleLayout = findViewById(R.id.bubble_layout);
        BubbleDrawable myBubble = new BubbleDrawable(BubbleDrawable.CENTER, ContextCompat.getColor(this,R.color.voice_clip_bubble));
        myBubble.setCornerRadius(CORNER_RADIUS_BUBBLE);
        myBubble.setPointerAlignment(BubbleDrawable.RIGHT);
        myBubble.setPadding(PADDING_BUBBLE, PADDING_BUBBLE, PADDING_BUBBLE, PADDING_BUBBLE);
        bubbleLayout.setBackground(myBubble);
        bubbleLayout.setVisibility(View.GONE);
        bubbleText = findViewById(R.id.bubble_text);
        bubbleText.setMaxWidth(px2dp(MAX_WIDTH_BUBBLE, getOutMetrics()));
        recordButton.setRecordView(recordView);
        myAudioRecorder = new MediaRecorder();
        showInputText();

        //Input text:
        handlerKeyboard = new Handler();
        handlerEmojiKeyboard = new Handler();

        emojiKeyboard = findViewById(R.id.emojiView);
        emojiKeyboard.initEmoji(this, textChat, keyboardTwemojiButton);
        emojiKeyboard.setListenerActivated(true);

        observersLayout = findViewById(R.id.observers_layout);
        observersNumberText = findViewById(R.id.observers_text);

        textChat.addTextChangedListener(new TextWatcher() {
            public void afterTextChanged(Editable s) { }

            public void beforeTextChanged(CharSequence s, int start, int count, int after) { }

            public void onTextChanged(CharSequence s, int start, int before, int count) {

                if (s != null && !s.toString().trim().isEmpty()) {
                    showSendIcon();
                } else {
                    refreshTextInput();
                }

                if (getCurrentFocus() == textChat) {
                    // is only executed if the EditText was directly changed by the user
                    if (sendIsTyping) {
                        sendIsTyping = false;
                        megaChatApi.sendTypingNotification(chatRoom.getChatId());

                        int interval = 4000;
                        Runnable runnable = new Runnable() {
                            public void run() {
                                sendIsTyping = true;
                            }
                        };
                        handlerSend = new Handler();
                        handlerSend.postDelayed(runnable, interval);
                    }

                    if (megaChatApi.isSignalActivityRequired()) {
                        megaChatApi.signalPresenceActivity();
                    }
                } else {
                    if (chatRoom != null) {
                        megaChatApi.sendStopTypingNotification(chatRoom.getChatId());
                    }
                }
            }
        });

        textChat.setOnTouchListener((v, event) -> {
            showLetterKB();
            return false;
        });

        textChat.setOnLongClickListener(v -> {
            showLetterKB();
            return false;
        });

        textChat.setOnEditorActionListener((v, actionId, event) -> {
            if (actionId == EditorInfo.IME_ACTION_DONE) {
                showLetterKB();
            }
            return false;
        });

        textChat.setMediaListener(path -> uploadPictureOrVoiceClip(path));

        /*
        *If the recording button (an arrow) is clicked, the recording will be sent to the chat
        */
        recordButton.setOnRecordClickListener(v -> {
            recordButton.performHapticFeedback(HapticFeedbackConstants.CONTEXT_CLICK);
            sendRecording();
        });

        /*
         *Events of the recording
         */
        recordView.setOnRecordListener(new OnRecordListener() {
            @Override
            public void onStart() {
                if (participatingInACall()) {
                    showSnackbar(SNACKBAR_TYPE, getApplicationContext().getString(R.string.not_allowed_recording_voice_clip), -1);
                    return;
                }
                if (!isAllowedToRecord()) return;
                audioFocusListener = new AudioFocusListener(ChatActivityLollipop.this);
                request = getRequest(audioFocusListener, AUDIOFOCUS_DEFAULT);
                if (getAudioFocus(mAudioManager, audioFocusListener, request, AUDIOFOCUS_DEFAULT, STREAM_MUSIC_DEFAULT)) {
                    prepareRecording();
                }
            }

            @Override
            public void onLessThanSecond() {
                if (!isAllowedToRecord()) return;
                showBubble();
            }

            @Override
            public void onCancel() {
                recordButton.performHapticFeedback(HapticFeedbackConstants.CONTEXT_CLICK);
                cancelRecording();
            }

            @Override
            public void onLock() {
                recordButtonStates(RECORD_BUTTON_SEND);
            }

            @Override
            public void onFinish(long recordTime) {
                recordButton.performHapticFeedback(HapticFeedbackConstants.CONTEXT_CLICK);
                sendRecording();
            }

            @Override
            public void finishedSound() {
                if (!isAllowedToRecord()) return;
                startRecording();
            }

            @Override
            public void changeTimer(CharSequence time) {
               if(recordingLayout != null && recordingChrono != null && recordingLayout.getVisibility() == View.VISIBLE){
                   recordingChrono.setText(time);
               }
            }
        });

        recordView.setOnBasketAnimationEndListener(new OnBasketAnimationEnd() {
            @Override
            public void onAnimationEnd() {
                recordButton.performHapticFeedback(HapticFeedbackConstants.CONTEXT_CLICK);
                cancelRecording();
            }

            @Override
            public void deactivateRecordButton() {
                hideChatOptions();
                recordView.setVisibility(View.VISIBLE);
                recordLayout.setVisibility(View.VISIBLE);
                recordButtonLayout.setVisibility(View.VISIBLE);
                recordButton.activateOnTouchListener(false);
                recordButtonDeactivated(true);
                placeRecordButton(RECORD_BUTTON_DEACTIVATED);
            }
        });


        emojiKeyboard.setOnPlaceButtonListener(() -> {
            if(sendIcon.getVisibility() != View.VISIBLE){
                recordLayout.setVisibility(View.VISIBLE);
                recordButtonLayout.setVisibility(View.VISIBLE);
            }
            recordView.setVisibility(View.INVISIBLE);
            recordButton.activateOnTouchListener(true);
            placeRecordButton(RECORD_BUTTON_DEACTIVATED);
        });

        messageJumpLayout.setOnClickListener(this);

        listView = findViewById(R.id.messages_chat_list_view);
        listView.setClipToPadding(false);

        listView.setNestedScrollingEnabled(false);
        ((SimpleItemAnimator) listView.getItemAnimator()).setSupportsChangeAnimations(false);

        mLayoutManager = new NpaLinearLayoutManager(this);
        mLayoutManager.setStackFromEnd(true);
        listView.setLayoutManager(mLayoutManager);

        listView.addOnScrollListener(new RecyclerView.OnScrollListener() {

            @Override
            public void onScrolled(RecyclerView recyclerView, int dx, int dy) {
                // Get the first visible item

                if(!messages.isEmpty()){
                    int lastPosition = messages.size()-1;
                    AndroidMegaChatMessage msg = messages.get(lastPosition);

                    while (!msg.isUploading() && msg.getMessage().getStatus() == MegaChatMessage.STATUS_SENDING_MANUAL) {
                        lastPosition--;
                        msg = messages.get(lastPosition);
                    }
                    if (lastPosition == (messages.size() - 1)) {
                        //Scroll to end
                        if ((messages.size() - 1) == (mLayoutManager.findLastVisibleItemPosition() - 1)) {
                            hideMessageJump();
                        } else if ((messages.size() - 1) > (mLayoutManager.findLastVisibleItemPosition() - 1)) {
                            if (newVisibility) {
                                showJumpMessage();
                            }
                        }
                    } else {
                        lastPosition++;
                        if (lastPosition == (mLayoutManager.findLastVisibleItemPosition() - 1)) {
                            hideMessageJump();
                        } else if (lastPosition != (mLayoutManager.findLastVisibleItemPosition() - 1)) {
                            if (newVisibility) {
                                showJumpMessage();
                            }
                        }
                    }


                }

                if (stateHistory != MegaChatApi.SOURCE_NONE) {
                    scrollingUp = dy > 0 ? true : false;

                    if (!scrollingUp && mLayoutManager.findFirstVisibleItemPosition() <= NUMBER_MESSAGES_BEFORE_LOAD && getMoreHistory) {
                        askForMoreMessages();
                        positionToScroll = INVALID_VALUE;
                    }
                }
            }
        });

        messagesContainerLayout = findViewById(R.id.message_container_chat_layout);

        userTypingLayout = findViewById(R.id.user_typing_layout);
        userTypingLayout.setVisibility(View.GONE);
        userTypingText = findViewById(R.id.user_typing_text);

        initAfterIntent(getIntent(), savedInstanceState);

        logDebug("FINISH on Create");
    }

    private boolean isAllowedToRecord() {
        logDebug("isAllowedToRecord ");
        if (participatingInACall()) return false;
        if (!checkPermissionsVoiceClip()) return false;
        return true;
    }

    private void showLetterKB() {
        hideFileStorage();
        if (emojiKeyboard == null || emojiKeyboard.getLetterKeyboardShown()) return;
        emojiKeyboard.showLetterKeyboard();
    }

    private void hideFileStorage() {
        if ((!fileStorageLayout.isShown())) return;
        showInputText();
        fileStorageLayout.setVisibility(View.GONE);
        pickFileStorageButton.setImageResource(R.drawable.ic_b_select_image);
        placeRecordButton(RECORD_BUTTON_DEACTIVATED);
        if (fileStorageF == null) return;
        fileStorageF.clearSelections();
        fileStorageF.hideMultipleSelect();
    }

    /*
     * Hide input text when file storage is shown
     */

    private void hideInputText(){
        inputTextLayout.setVisibility(View.GONE);
        separatorOptions.setVisibility(View.VISIBLE);
        voiceClipLayout.setVisibility(View.GONE);
       if(emojiKeyboard!=null)
        emojiKeyboard.hideKeyboardFromFileStorage();
    }

    /*
     * Show input text when file storage is hidden
     */

    private void showInputText(){
        inputTextLayout.setVisibility(View.VISIBLE);
        separatorOptions.setVisibility(View.GONE);
        voiceClipLayout.setVisibility(View.VISIBLE);

    }

    public void initAfterIntent(Intent newIntent, Bundle savedInstanceState){

        if (newIntent != null){
            logDebug("Intent is not null");
            intentAction = newIntent.getAction();
            if (intentAction != null){

                if (intentAction.equals(ACTION_OPEN_CHAT_LINK) || intentAction.equals(ACTION_JOIN_OPEN_CHAT_LINK)){
                    String link = newIntent.getDataString();
                    megaChatApi.openChatPreview(link, this);

                    if (intentAction.equals(ACTION_JOIN_OPEN_CHAT_LINK)) {
                        openingAndJoining = true;
                        setJoiningOrLeaving(getString(R.string.joining_label));
                    }
                } else {
                    long newIdChat = newIntent.getLongExtra("CHAT_ID", -1);

                    if(idChat != newIdChat){
                        megaChatApi.closeChatRoom(idChat, this);
                        idChat = newIdChat;
                    }
                    megaChatApi.addChatListener(this);
                    myUserHandle = megaChatApi.getMyUserHandle();

                    if(savedInstanceState!=null) {

                        logDebug("Bundle is NOT NULL");
                        selectedMessageId = savedInstanceState.getLong("selectedMessageId", -1);
                        logDebug("Handle of the message: " + selectedMessageId);
                        selectedPosition = savedInstanceState.getInt("selectedPosition", -1);
                        isHideJump = savedInstanceState.getBoolean("isHideJump",false);
                        typeMessageJump = savedInstanceState.getInt("typeMessageJump",-1);
                        visibilityMessageJump = savedInstanceState.getBoolean("visibilityMessageJump",false);
                        mOutputFilePath = savedInstanceState.getString("mOutputFilePath");
                        isShareLinkDialogDismissed = savedInstanceState.getBoolean("isShareLinkDialogDismissed", false);
                        isLocationDialogShown = savedInstanceState.getBoolean("isLocationDialogShown", false);
                        recoveredSelectedPositions = savedInstanceState.getIntegerArrayList(SELECTED_ITEMS);

                        if(visibilityMessageJump){
                            if(typeMessageJump == TYPE_MESSAGE_NEW_MESSAGE){
                                messageJumpText.setText(getResources().getString(R.string.message_new_messages));
                                messageJumpLayout.setVisibility(View.VISIBLE);
                            }else if(typeMessageJump == TYPE_MESSAGE_JUMP_TO_LEAST){
                                messageJumpText.setText(getResources().getString(R.string.message_jump_latest));
                                messageJumpLayout.setVisibility(View.VISIBLE);
                            }
                        }

                        lastIdMsgSeen = savedInstanceState.getLong(LAST_MESSAGE_SEEN, MEGACHAT_INVALID_HANDLE);
                        isTurn = lastIdMsgSeen != MEGACHAT_INVALID_HANDLE;

                        generalUnreadCount = savedInstanceState.getLong(GENERAL_UNREAD_COUNT, 0);

                        boolean isPlaying = savedInstanceState.getBoolean(PLAYING, false);
                        if (isPlaying) {
                            long idMessageVoicePlaying = savedInstanceState.getLong(ID_VOICE_CLIP_PLAYING, -1);
                            long messageHandleVoicePlaying = savedInstanceState.getLong(MESSAGE_HANDLE_PLAYING, -1);
                            long userHandleVoicePlaying = savedInstanceState.getLong(USER_HANDLE_PLAYING, -1);
                            int progressVoicePlaying = savedInstanceState.getInt(PROGRESS_PLAYING, 0);

                            if (!messagesPlaying.isEmpty()) {
                                for (MessageVoiceClip m : messagesPlaying) {
                                    m.getMediaPlayer().release();
                                    m.setMediaPlayer(null);
                                }
                                messagesPlaying.clear();
                            }

                            MessageVoiceClip messagePlaying = new MessageVoiceClip(idMessageVoicePlaying, userHandleVoicePlaying, messageHandleVoicePlaying);
                            messagePlaying.setProgress(progressVoicePlaying);
                            messagePlaying.setPlayingWhenTheScreenRotated(true);
                            messagesPlaying.add(messagePlaying);

                        }

                        joiningOrLeaving = savedInstanceState.getBoolean(JOINING_OR_LEAVING, false);
                        joiningOrLeavingAction = savedInstanceState.getString(JOINING_OR_LEAVING_ACTION);
                        openingAndJoining = savedInstanceState.getBoolean(OPENING_AND_JOINING_ACTION, false);
                    }

                    String text = null;
                    if (intentAction.equals(ACTION_CHAT_SHOW_MESSAGES)) {
                        logDebug("ACTION_CHAT_SHOW_MESSAGES");
                        isOpeningChat = true;

                        int errorCode = newIntent.getIntExtra("PUBLIC_LINK", 1);
                        if (savedInstanceState == null) {
                            text = newIntent.getStringExtra("showSnackbar");
                            if (text == null) {
                                if (errorCode != 1) {
                                    if (errorCode == MegaChatError.ERROR_OK) {
                                        text = getString(R.string.chat_link_copied_clipboard);
                                    }
                                    else {
                                        logDebug("initAfterIntent:publicLinkError:errorCode");
                                        text = getString(R.string.general_error) + ": " + errorCode;
                                    }
                                }
                            }
                        }
                        else if (errorCode != 1 && errorCode == MegaChatError.ERROR_OK && !isShareLinkDialogDismissed) {
                                text = getString(R.string.chat_link_copied_clipboard);
                        }
                    }
                    initAndShowChat(text);
                }
            }
        }
        else{
            logWarning("INTENT is NULL");
        }
    }

    private void initializeInputText() {
        hideKeyboard();
        setChatSubtitle();

        ChatItemPreferences prefs = dbH.findChatPreferencesByHandle(Long.toString(idChat));
        if (prefs != null) {
            String written = prefs.getWrittenText();
            if (!TextUtils.isEmpty(written)) {
                String editedMsgId = prefs.getEditedMsgId();
                editingMessage = !isTextEmpty(editedMsgId);
                messageToEdit = editingMessage ? megaChatApi.getMessage(idChat, Long.parseLong(editedMsgId)) : null;
                textChat.setText(written);
                showSendIcon();
                return;
            }
        } else {
            prefs = new ChatItemPreferences(Long.toString(idChat), Boolean.toString(true), "");
            dbH.setChatItemPreferences(prefs);
        }
        refreshTextInput();
    }

    private CharSequence transformEmojis(String textToTransform, float sizeText){
        CharSequence text = textToTransform == null ? "" : textToTransform;
        String resultText = converterShortCodes(text.toString());
        SpannableStringBuilder spannableStringBuilder = new SpannableStringBuilder(resultText);
        EmojiManager.getInstance().replaceWithImages(this, spannableStringBuilder, sizeText, sizeText);
        int maxWidth;
        if(isScreenInPortrait(this)){
            maxWidth = HINT_PORT;
        }else{
            maxWidth = HINT_LAND;
        }
        CharSequence textF = TextUtils.ellipsize(spannableStringBuilder, textChat.getPaint(), px2dp(maxWidth, getOutMetrics()), typeEllipsize);
        return textF;
    }

    private void refreshTextInput() {
        recordButtonStates(RECORD_BUTTON_DEACTIVATED);
        sendIcon.setVisibility(View.GONE);
        sendIcon.setEnabled(false);
        sendIcon.setImageDrawable(ContextCompat.getDrawable(chatActivity, R.drawable.ic_send_trans));
        if (chatRoom != null) {
            megaChatApi.sendStopTypingNotification(chatRoom.getChatId());
            String title;
            setSizeInputText(true);
            if (chatRoom.hasCustomTitle()) {
                title = getString(R.string.type_message_hint_with_customized_title, getTitleChat(chatRoom));
            } else {
                title = getString(R.string.type_message_hint_with_default_title, getTitleChat(chatRoom));
            }
            textChat.setHint(transformEmojis(title, textChat.getTextSize()));
        }
    }

    public void updateUserNameInChat() {
        if (chatRoom.isGroup()) {
            setChatSubtitle();
        }
        if (adapter != null) {
            adapter.notifyDataSetChanged();
        }
    }

    private void updateTitle() {
        initializeInputText();
        titleToolbar.setText(getTitleChat(chatRoom));
    }

    /**
     * Opens a new chat conversation, checking if the id is valid and if the ChatRoom exists.
     * If an error ocurred opening the chat, an error dialog is shown.
     *
     * @return True if the chat was successfully opened, false otherwise
     */
    private boolean initChat() {
        if (idChat == MEGACHAT_INVALID_HANDLE) {
            logError("Chat ID -1 error");
            return false;
        }

        //Recover chat
        logDebug("Recover chat with id: " + idChat);
        chatRoom = megaChatApi.getChatRoom(idChat);
        if (chatRoom == null) {
            logError("Chatroom is NULL - finish activity!!");
            finish();
        }

        if (adapter != null) {
            adapter.updateChatRoom(chatRoom);
        }

        megaChatApi.closeChatRoom(idChat, this);
        if (megaChatApi.openChatRoom(idChat, this)) {
            MegaApplication.setClosedChat(false);
            return true;
        }

        logError("Error openChatRoom");
        if (errorOpenChatDialog == null) {
            AlertDialog.Builder builder = new AlertDialog.Builder(this);
            builder.setTitle(getString(R.string.chat_error_open_title))
                    .setMessage(getString(R.string.chat_error_open_message))
                    .setPositiveButton(getString(R.string.general_ok), (dialog, whichButton) -> finish());
            errorOpenChatDialog = builder.create();
            errorOpenChatDialog.show();
        }

        return false;
    }

    /**
     * Opens a new chat conversation.
     * If it went well, shows the chat with the empty state and requests messages.
     *
     * @param textSnackbar  if there is a chat link involved in the action, it it indicates the "Copy chat link" dialog has to be shown.
     *                      If not, a simple Snackbar has to be shown with this text.
     */
    private void initAndShowChat(String textSnackbar) {
        if (!initChat()) {
            return;
        }

        initializeInputText();

        int chatConnection = megaChatApi.getChatConnectionState(idChat);
        logDebug("Chat connection (" + idChat + ") is: " + chatConnection);

        if (adapter == null) {
            createAdapter();
        } else {
            adapter.updateChatRoom(chatRoom);
            adapter.notifyDataSetChanged();
        }

        setPreviewersView();
        titleToolbar.setText(chatRoom.getTitle());
        setChatSubtitle();
        privateIconToolbar.setVisibility(chatRoom.isPublic() ? View.GONE : View.VISIBLE);
        isOpeningChat = true;

        String textToShowB = getString(R.string.chat_loading_messages);

        try {
            textToShowB = textToShowB.replace("[A]", "<font color=\'#7a7a7a\'>");
            textToShowB = textToShowB.replace("[/A]", "</font>");
            textToShowB = textToShowB.replace("[B]", "<font color=\'#000000\'>");
            textToShowB = textToShowB.replace("[/B]", "</font>");
        } catch (Exception e) {
            logWarning("Exception formatting string", e);
        }

        emptyScreen(getSpannedHtmlText(textToShowB).toString());

        if (!isTextEmpty(textSnackbar)) {
            String chatLink = getIntent().getStringExtra(CHAT_LINK_EXTRA);

            if (!isTextEmpty(chatLink) && !isShareLinkDialogDismissed) {
                showShareChatLinkDialog(this, chatRoom, chatLink);
            } else {
                showSnackbar(SNACKBAR_TYPE, textSnackbar, MEGACHAT_INVALID_HANDLE);
            }
        }

        loadHistory();
        logDebug("On create: stateHistory: " + stateHistory);
        if (isLocationDialogShown) {
            showSendLocationDialog();
        }
    }

    private void emptyScreen(String text){
        if (getResources().getConfiguration().orientation == Configuration.ORIENTATION_LANDSCAPE) {
            emptyImageView.setImageResource(R.drawable.chat_empty_landscape);
        } else {
            emptyImageView.setImageResource(R.drawable.ic_empty_chat_list);
        }

        emptyTextView.setText(text);
        emptyTextView.setVisibility(View.VISIBLE);
        emptyLayout.setVisibility(View.VISIBLE);

        chatRelativeLayout.setVisibility(View.GONE);
    }

    public void removeChatLink(){
        logDebug("removeChatLink");
        megaChatApi.removeChatLink(idChat, this);
    }

    /**
     * Requests to load for first time chat messages.
     * It controls if it is the real first time, or the device was rotated with the "isTurn" flag.
     */
    public void loadHistory() {
        long unreadCount = chatRoom.getUnreadCount();
        lastSeenReceived = unreadCount == 0;

        if (lastSeenReceived) {
            logDebug("loadMessages:unread is 0");

            if (!isTurn) {
                lastIdMsgSeen = MEGACHAT_INVALID_HANDLE;
                generalUnreadCount = 0;
            }
        } else {
            if (!isTurn) {
                lastIdMsgSeen = megaChatApi.getLastMessageSeenId(idChat);
                generalUnreadCount = unreadCount;
            } else {
                logDebug("Do not change lastSeenId --> rotating screen");
            }

            if (lastIdMsgSeen != -1) {
                logDebug("lastSeenId: " + lastIdMsgSeen);
            } else {
                logError("Error:InvalidLastMessage");
            }
        }

        askForMoreMessages();
    }

    /**
     * Sets the visibility of the groupalSubtitleToolbar view.
     * If it is visible some attributes of the layout should be updated due to the marquee behaviour.
     *
     * This method should be used always the visibility of groupalSubtitleToolbar
     * changes instead of change the visibility directly.
     *
     * @param visible   true if visible, false otherwise
     */
    private void setGroupalSubtitleToolbarVisibility(boolean visible) {
        groupalSubtitleToolbar.setVisibility(visible ? View.VISIBLE : View.GONE);

        if (visible) {
            groupalSubtitleToolbar.setSelected(true);
            groupalSubtitleToolbar.setHorizontallyScrolling(true);
            groupalSubtitleToolbar.setFocusable(true);
            groupalSubtitleToolbar.setEllipsize(TextUtils.TruncateAt.MARQUEE);
            groupalSubtitleToolbar.setMarqueeRepeatLimit(-1);
            groupalSubtitleToolbar.setSingleLine(true);
            groupalSubtitleToolbar.setHorizontallyScrolling(true);
        }
    }

    private void setSubtitleVisibility() {
        if(chatRoom == null){
            chatRoom = megaChatApi.getChatRoom(idChat);
        }

        if(chatRoom == null)
            return;

        boolean isGroup = chatRoom.isGroup();

        individualSubtitleToobar.setVisibility(isGroup ? View.GONE : View.VISIBLE);
        setGroupalSubtitleToolbarVisibility(isGroup);

        if (chatRoom.isGroup()) {
            iconStateToolbar.setVisibility(View.GONE);
        }

        subtitleCall.setVisibility(View.GONE);
    }

    private void setPreviewGroupalSubtitle() {
        long participants = chatRoom.getPeerCount();

        setGroupalSubtitleToolbarVisibility(participants > 0);
        if (participants > 0) {
            groupalSubtitleToolbar.setText(adjustForLargeFont(getString(R.string.number_of_participants, participants)));
        }
    }

    public void setChatSubtitle(){
        logDebug("setChatSubtitle");
        if(chatRoom==null){
            return;
        }
        int width;
        if(isScreenInPortrait(this)){
            if(chatRoom.isGroup()) {
                width = scaleWidthPx(TITLE_TOOLBAR_PORT, getOutMetrics());
            }else {
                width = scaleWidthPx(TITLE_TOOLBAR_IND_PORT, getOutMetrics());
            }
        }else{
            width = scaleWidthPx(TITLE_TOOLBAR_LAND, getOutMetrics());
        }
        titleToolbar.setMaxWidthEmojis(width);
        titleToolbar.setTypeEllipsize(TextUtils.TruncateAt.END);

        setSubtitleVisibility();

        if (chatC.isInAnonymousMode() && megaChatApi.getChatConnectionState(idChat)==MegaChatApi.CHAT_CONNECTION_ONLINE) {
            logDebug("Is preview");
            setPreviewGroupalSubtitle();
            tB.setOnClickListener(this);
            setBottomLayout(SHOW_JOIN_LAYOUT);

        }else if(megaChatApi.getConnectionState()!=MegaChatApi.CONNECTED||megaChatApi.getChatConnectionState(idChat)!=MegaChatApi.CHAT_CONNECTION_ONLINE) {
            logDebug("Chat not connected ConnectionState: " + megaChatApi.getConnectionState() + " ChatConnectionState: " + megaChatApi.getChatConnectionState(idChat));
            tB.setOnClickListener(this);
            if (chatRoom.isPreview()) {
                logDebug("Chat not connected: is preview");
                setPreviewGroupalSubtitle();
                setBottomLayout(SHOW_NOTHING_LAYOUT);
            } else {
                logDebug("Chat not connected: is not preview");
                if (chatRoom.isGroup()) {
                    groupalSubtitleToolbar.setText(adjustForLargeFont(getString(R.string.invalid_connection_state)));
                } else {
                    individualSubtitleToobar.setText(adjustForLargeFont(getString(R.string.invalid_connection_state)));
                }

                int permission = chatRoom.getOwnPrivilege();
                logDebug("Check permissions");
                if ((permission == MegaChatRoom.PRIV_RO) || (permission == MegaChatRoom.PRIV_RM)) {
                    setBottomLayout(SHOW_NOTHING_LAYOUT);
                } else {
                    setBottomLayout(SHOW_WRITING_LAYOUT);
                }
            }
        }else{
            logDebug("Karere connection state: " + megaChatApi.getConnectionState());
            logDebug("Chat connection state: " + megaChatApi.getChatConnectionState(idChat));

            int permission = chatRoom.getOwnPrivilege();
            if (chatRoom.isGroup()) {
                tB.setOnClickListener(this);
                if(chatRoom.isPreview()){
                    logDebug("Is preview");
                    setPreviewGroupalSubtitle();
                   setBottomLayout(openingAndJoining ? SHOW_JOINING_OR_LEFTING_LAYOUT : SHOW_JOIN_LAYOUT);
                }
                else {
                    logDebug("Check permissions group chat");
                    if (permission == MegaChatRoom.PRIV_RO) {
                        logDebug("Permission RO");
                        setBottomLayout(SHOW_NOTHING_LAYOUT);

                        if (chatRoom.isArchived()) {
                            logDebug("Chat is archived");
                            groupalSubtitleToolbar.setText(adjustForLargeFont(getString(R.string.archived_chat)));
                        } else {
                            groupalSubtitleToolbar.setText(adjustForLargeFont(getString(R.string.observer_permission_label_participants_panel)));
                        }
                    }else if (permission == MegaChatRoom.PRIV_RM) {
                        logDebug("Permission RM");
                        setBottomLayout(SHOW_NOTHING_LAYOUT);

                        if (chatRoom.isArchived()) {
                            logDebug("Chat is archived");
                            groupalSubtitleToolbar.setText(adjustForLargeFont(getString(R.string.archived_chat)));
                        }
                        else if (!chatRoom.isActive()) {
                            groupalSubtitleToolbar.setText(adjustForLargeFont(getString(R.string.inactive_chat)));
                        }
                        else {
                            groupalSubtitleToolbar.setText(null);
                            setGroupalSubtitleToolbarVisibility(false);
                        }
                    }
                    else{
                        logDebug("Permission: " + permission);

                        setBottomLayout(SHOW_WRITING_LAYOUT);

                        if(chatRoom.isArchived()){
                            logDebug("Chat is archived");
                            groupalSubtitleToolbar.setText(adjustForLargeFont(getString(R.string.archived_chat)));
                        }
                        else if(chatRoom.hasCustomTitle()){
                            setCustomSubtitle();
                        }
                        else{
                            long participantsLabel = chatRoom.getPeerCount()+1; //Add one to include me
                            groupalSubtitleToolbar.setText(adjustForLargeFont(getResources().getQuantityString(R.plurals.subtitle_of_group_chat, (int) participantsLabel, participantsLabel)));
                        }
                    }
                }
            }
            else{
                logDebug("Check permissions one to one chat");
                if(permission==MegaChatRoom.PRIV_RO) {
                    logDebug("Permission RO");

                    if(megaApi!=null){
                        if(megaApi.getRootNode()!=null){
                            long chatHandle = chatRoom.getChatId();
                            MegaChatRoom chat = megaChatApi.getChatRoom(chatHandle);
                            long userHandle = chat.getPeerHandle(0);
                            String userHandleEncoded = MegaApiAndroid.userHandleToBase64(userHandle);
                            MegaUser user = megaApi.getContact(userHandleEncoded);

                            if(user!=null && user.getVisibility() == MegaUser.VISIBILITY_VISIBLE){
                                tB.setOnClickListener(this);
                            }
                            else{
                                tB.setOnClickListener(null);
                            }
                        }
                    }
                    else{
                        tB.setOnClickListener(null);
                    }
                    setBottomLayout(SHOW_NOTHING_LAYOUT);

                    if(chatRoom.isArchived()){
                        logDebug("Chat is archived");
                        individualSubtitleToobar.setText(adjustForLargeFont(getString(R.string.archived_chat)));
                    }
                    else{
                        individualSubtitleToobar.setText(adjustForLargeFont(getString(R.string.observer_permission_label_participants_panel)));
                    }
                }
                else if(permission==MegaChatRoom.PRIV_RM) {
                    tB.setOnClickListener(this);

                    logDebug("Permission RM");
                    setBottomLayout(SHOW_NOTHING_LAYOUT);

                    if(chatRoom.isArchived()){
                        logDebug("Chat is archived");
                        individualSubtitleToobar.setText(adjustForLargeFont(getString(R.string.archived_chat)));
                    }
                    else if(!chatRoom.isActive()){
                        individualSubtitleToobar.setText(adjustForLargeFont(getString(R.string.inactive_chat)));
                    }
                    else{
                        individualSubtitleToobar.setText(null);
                        individualSubtitleToobar.setVisibility(View.GONE);
                    }
                }
                else{
                    tB.setOnClickListener(this);

                    long userHandle = chatRoom.getPeerHandle(0);
                    setStatus(userHandle);
                    setBottomLayout(SHOW_WRITING_LAYOUT);
                }
            }
        }
    }

    public void setBottomLayout(int show) {
        if (app.getStorageState() == STORAGE_STATE_PAYWALL) {
            show = SHOW_NOTHING_LAYOUT;
        } else if (joiningOrLeaving) {
            show = SHOW_JOINING_OR_LEFTING_LAYOUT;
        }

        RelativeLayout.LayoutParams params = (RelativeLayout.LayoutParams) messagesContainerLayout.getLayoutParams();

        switch (show) {
            case SHOW_JOINING_OR_LEFTING_LAYOUT:
                writingContainerLayout.setVisibility(View.GONE);
                joinChatLinkLayout.setVisibility(View.GONE);
                params.addRule(RelativeLayout.ABOVE, R.id.joining_leaving_layout_chat_layout);
                messagesContainerLayout.setLayoutParams(params);
                fragmentVoiceClip.setVisibility(View.GONE);
                joiningLeavingLayout.setVisibility(View.VISIBLE);
                joiningLeavingText.setText(joiningOrLeavingAction);
                break;

            case SHOW_JOIN_LAYOUT:
                writingContainerLayout.setVisibility(View.GONE);
                joinChatLinkLayout.setVisibility(View.VISIBLE);
                params.addRule(RelativeLayout.ABOVE, R.id.join_chat_layout_chat_layout);
                messagesContainerLayout.setLayoutParams(params);
                fragmentVoiceClip.setVisibility(View.GONE);
                joiningLeavingLayout.setVisibility(View.GONE);
                break;

            case SHOW_NOTHING_LAYOUT:
                writingContainerLayout.setVisibility(View.GONE);
                joinChatLinkLayout.setVisibility(View.GONE);
                fragmentVoiceClip.setVisibility(View.GONE);
                joiningLeavingLayout.setVisibility(View.GONE);
                break;

            default:
                writingContainerLayout.setVisibility(View.VISIBLE);
                joinChatLinkLayout.setVisibility(View.GONE);
                params.addRule(RelativeLayout.ABOVE, R.id.writing_container_layout_chat_layout);
                messagesContainerLayout.setLayoutParams(params);
                fragmentVoiceClip.setVisibility(View.VISIBLE);
                joiningLeavingLayout.setVisibility(View.GONE);
        }
    }

    /**
     * When the group chat has a custom title, the subtitle has to contain the participants' names.
     * It sets the custom subtitle. The subtitle would contain the participant's names following these rules:
     * - If the group has four or less participants: all their names.
     * - If the group has more than four participants: the names of the three first participants and X more,
     *      which "X" is the number of the rest of participants
     */
    private void setCustomSubtitle() {
        logDebug("setCustomSubtitle");

        long participantsCount = chatRoom.getPeerCount();

        if (participantsCount == 0 && !chatRoom.isPreview()) {
            groupalSubtitleToolbar.setText(R.string.bucket_word_me);
            return;
        }

        StringBuilder customSubtitle = new StringBuilder();

        for (int i = 0; i < participantsCount; i++) {
            if ((i == 1 || i == 2) && areMoreParticipants(i)) {
                customSubtitle.append(", ");
            }
            String participantName = chatC.getParticipantFullName(chatRoom.getPeerHandle(i));
            if (isTextEmpty(participantName)) {
                sendGetPeerAttributesRequest(participantsCount);
                return;
            } else if (i == 0 && !areMoreParticipants(i)) {
                if (!chatRoom.isPreview()) {
                    customSubtitle.append(participantName)
                            .append(", ").append(getString(R.string.bucket_word_me));
                    groupalSubtitleToolbar.setText(adjustForLargeFont(customSubtitle.toString()));
                } else {
                    groupalSubtitleToolbar.setText(adjustForLargeFont(participantName));
                }
            } else if (areMoreParticipantsThanMaxAllowed(i)) {
                String firstNames = customSubtitle.append(participantName).toString();
                groupalSubtitleToolbar.setText(adjustForLargeFont(getString(R.string.custom_subtitle_of_group_chat, firstNames, participantsCount - 2)));
                break;
            } else {
                customSubtitle.append(participantName);

                if (i == participantsCount - 1) {
                    if (!chatRoom.isPreview()) {
                        customSubtitle.append(", ").append(getString(R.string.bucket_word_me));
                    }

                    groupalSubtitleToolbar.setText(adjustForLargeFont(customSubtitle.toString()));
                }
            }
        }

        if (isTextEmpty(groupalSubtitleToolbar.getText().toString())) {
            groupalSubtitleToolbar.setText(null);
            setGroupalSubtitleToolbarVisibility(false);
        }
    }

    /**
     * Checks if there are more participants in the group chat after the current position.
     *
     * @param position  position to check
     * @return  True if there are more participants after the current position, false otherwise.
     */
    private boolean areMoreParticipants(long position) {
        return chatRoom.getPeerCount() > position;
    }

    /**
     * Checks if there only three participants in the group chat.
     *
     * @param position  position to check
     * @return  True if there are three participants, false otherwise.
     */
    private boolean areSameParticipantsAsMaxAllowed(long position) {
        return chatRoom.getPeerCount() == MAX_NAMES_PARTICIPANTS && position == 2;
    }

    /**
     * Checks if there are more than three participants in the group chat.
     *
     * @param position  position to check
     * @return True if there are more than three participants, false otherwise.
     */
    private boolean areMoreParticipantsThanMaxAllowed(long position) {
        return chatRoom.getPeerCount() > MAX_NAMES_PARTICIPANTS && position == 2;
    }

    /**
     * Requests the attributes of the participants when they unavailable.
     *
     * @param participantsCount number of participants in the group chat.
     */
    private void sendGetPeerAttributesRequest(long participantsCount) {
        MegaHandleList handleList = MegaHandleList.createInstance();

        for (int i = 0; i < participantsCount; i++) {
            handleList.addMegaHandle(chatRoom.getPeerHandle(i));

            if (areMoreParticipantsThanMaxAllowed(i) || areSameParticipantsAsMaxAllowed(i))
                break;
        }

        if (handleList.size() > 0) {
            megaChatApi.loadUserAttributes(chatRoom.getChatId(), handleList, new GetPeerAttributesListener(this));
        }
    }

    /**
     * Updates the custom subtitle when the request for load the participants' attributes finishes.
     *
     * @param chatId        identifier of the chat received in the request
     * @param handleList    list of the participants' handles
     */
    public void updateCustomSubtitle(long chatId, MegaHandleList handleList) {
        if (handleList == null || handleList.size() == 0
                || chatId != chatRoom.getChatId() || megaChatApi.getChatRoom(chatId) == null)
            return;

        chatRoom = megaChatApi.getChatRoom(chatId);

        for (int i = 0; i < handleList.size(); i++) {
            chatC.setNonContactAttributesInDB(handleList.get(i));
        }

        setCustomSubtitle();
    }

    public void setLastGreen(String date){
        individualSubtitleToobar.setText(date);
        individualSubtitleToobar.isMarqueeIsNecessary(this);
        if(subtitleCall.getVisibility()!=View.VISIBLE && groupalSubtitleToolbar.getVisibility()!=View.VISIBLE){
            individualSubtitleToobar.setVisibility(View.VISIBLE);
        }
    }

    public void requestLastGreen(int state){
        logDebug("State: " + state);

        if(chatRoom!=null && !chatRoom.isGroup() && !chatRoom.isArchived()){
            if(state == INITIAL_PRESENCE_STATUS){
                state = megaChatApi.getUserOnlineStatus(chatRoom.getPeerHandle(0));
            }

            if(state != MegaChatApi.STATUS_ONLINE && state != MegaChatApi.STATUS_BUSY && state != MegaChatApi.STATUS_INVALID){
                logDebug("Request last green for user");
                megaChatApi.requestLastGreen(chatRoom.getPeerHandle(0), this);
            }
        }
    }

    public void setStatus(long userHandle){

        iconStateToolbar.setVisibility(View.GONE);

        if(megaChatApi.getConnectionState()!=MegaChatApi.CONNECTED){
            logWarning("Chat not connected");
            individualSubtitleToobar.setText(adjustForLargeFont(getString(R.string.invalid_connection_state)));
        }
        else if(chatRoom.isArchived()){
            logDebug("Chat is archived");
            individualSubtitleToobar.setText(adjustForLargeFont(getString(R.string.archived_chat)));
        }
        else if(!chatRoom.isGroup()){
            int state = megaChatApi.getUserOnlineStatus(userHandle);

            if(state == MegaChatApi.STATUS_ONLINE){
                logDebug("This user is connected");
                individualSubtitleToobar.setText(adjustForLargeFont(getString(R.string.online_status)));
                iconStateToolbar.setVisibility(View.VISIBLE);
                iconStateToolbar.setImageDrawable(ContextCompat.getDrawable(this, R.drawable.ic_online));

            }
            else if(state == MegaChatApi.STATUS_AWAY){
                logDebug("This user is away");
                individualSubtitleToobar.setText(adjustForLargeFont(getString(R.string.away_status)));
                iconStateToolbar.setVisibility(View.VISIBLE);
                iconStateToolbar.setImageDrawable(ContextCompat.getDrawable(this, R.drawable.ic_away));

            }
            else if(state == MegaChatApi.STATUS_BUSY){
                logDebug("This user is busy");
                individualSubtitleToobar.setText(adjustForLargeFont(getString(R.string.busy_status)));
                iconStateToolbar.setVisibility(View.VISIBLE);
                iconStateToolbar.setImageDrawable(ContextCompat.getDrawable(this, R.drawable.ic_busy));

            }
            else if(state == MegaChatApi.STATUS_OFFLINE){
                logDebug("This user is offline");
                individualSubtitleToobar.setText(adjustForLargeFont(getString(R.string.offline_status)));
                iconStateToolbar.setVisibility(View.VISIBLE);
                iconStateToolbar.setImageDrawable(ContextCompat.getDrawable(this, R.drawable.ic_offline));

            }
            else if(state == MegaChatApi.STATUS_INVALID){
                logWarning("INVALID status: " + state);
                individualSubtitleToobar.setText(null);
                individualSubtitleToobar.setVisibility(View.GONE);
            }
            else{
                logDebug("This user status is: " + state);
                individualSubtitleToobar.setText(null);
                individualSubtitleToobar.setVisibility(View.GONE);
            }
        }
    }

    public int compareTime(AndroidMegaChatMessage message, AndroidMegaChatMessage previous){
        return compareTime(message.getMessage().getTimestamp(), previous.getMessage().getTimestamp());
    }

    public int compareTime(long timeStamp, AndroidMegaChatMessage previous){
        return compareTime(timeStamp, previous.getMessage().getTimestamp());
    }

    public int compareTime(long timeStamp, long previous){
        if(previous!=-1){

            Calendar cal = calculateDateFromTimestamp(timeStamp);
            Calendar previousCal =  calculateDateFromTimestamp(previous);

            TimeUtils tc = new TimeUtils(TIME);

            int result = tc.compare(cal, previousCal);
            logDebug("RESULTS compareTime: " + result);
            return result;
        }
        else{
            logWarning("return -1");
            return -1;
        }
    }

    public int compareDate(AndroidMegaChatMessage message, AndroidMegaChatMessage previous){
        return compareDate(message.getMessage().getTimestamp(), previous.getMessage().getTimestamp());
    }

    public int compareDate(long timeStamp, AndroidMegaChatMessage previous){
        return compareDate(timeStamp, previous.getMessage().getTimestamp());
    }

    public int compareDate(long timeStamp, long previous){
        logDebug("compareDate");

        if(previous!=-1){
            Calendar cal = calculateDateFromTimestamp(timeStamp);
            Calendar previousCal =  calculateDateFromTimestamp(previous);

            TimeUtils tc = new TimeUtils(DATE);

            int result = tc.compare(cal, previousCal);
            logDebug("RESULTS compareDate: "+result);
            return result;
        }
        else{
            logWarning("return -1");
            return -1;
        }
    }

    @Override
    public boolean onCreateOptionsMenu(Menu menu) {
        logDebug("onCreateOptionsMenuLollipop");
        // Inflate the menu items for use in the action bar
        MenuInflater inflater = getMenuInflater();
        inflater.inflate(R.menu.chat_action, menu);

        callMenuItem = menu.findItem(R.id.cab_menu_call_chat);
        videoMenuItem = menu.findItem(R.id.cab_menu_video_chat);
        selectMenuItem = menu.findItem(R.id.cab_menu_select_messages);
        inviteMenuItem = menu.findItem(R.id.cab_menu_invite_chat);
        clearHistoryMenuItem = menu.findItem(R.id.cab_menu_clear_history_chat);
        contactInfoMenuItem = menu.findItem(R.id.cab_menu_contact_info_chat);
        leaveMenuItem = menu.findItem(R.id.cab_menu_leave_chat);
        archiveMenuItem = menu.findItem(R.id.cab_menu_archive_chat);

        return super.onCreateOptionsMenu(menu);
    }

    @Override
    public boolean onPrepareOptionsMenu(Menu menu){
        logDebug("onPrepareOptionsMenu");

        if (chatRoom != null && !joiningOrLeaving) {
            checkSelectOption();
            callMenuItem.setEnabled(false);
            callMenuItem.setIcon(mutateIcon(this, R.drawable.ic_phone_white, R.color.white_50_opacity));
            if (chatRoom.isGroup()) {
                videoMenuItem.setVisible(false);
            }else{
                videoMenuItem.setEnabled(false);
                videoMenuItem.setIcon(mutateIcon(this, R.drawable.ic_videocam_white, R.color.white_50_opacity));
            }

            if(chatRoom.isPreview() || !isStatusConnected(this, idChat)) {
                leaveMenuItem.setVisible(false);
                clearHistoryMenuItem.setVisible(false);
                inviteMenuItem.setVisible(false);
                contactInfoMenuItem.setVisible(false);
                archiveMenuItem.setVisible(false);
            }else {

                if (megaChatApi != null && (megaChatApi.getNumCalls() <= 0 || (!participatingInACall() && !megaChatApi.hasCallInChatRoom(chatRoom.getChatId())))) {
                    if (!chatRoom.isGroup() || chatRoom.getPeerCount() > 0) {
                        callMenuItem.setEnabled(true);
                        callMenuItem.setIcon(mutateIcon(this, R.drawable.ic_phone_white, R.color.background_chat));
                    }

                    if (chatRoom.isGroup()) {
                        videoMenuItem.setVisible(false);
                    } else {
                        videoMenuItem.setEnabled(true);
                        videoMenuItem.setIcon(mutateIcon(this, R.drawable.ic_videocam_white, R.color.background_chat));
                    }
                }

                archiveMenuItem.setVisible(true);
                if(chatRoom.isArchived()){
                    archiveMenuItem.setTitle(getString(R.string.general_unarchive));
                }
                else{
                    archiveMenuItem.setTitle(getString(R.string.general_archive));
                }

                int permission = chatRoom.getOwnPrivilege();
                logDebug("Permission in the chat: " + permission);
                if (chatRoom.isGroup()) {

                    if (permission == MegaChatRoom.PRIV_MODERATOR) {

                        inviteMenuItem.setVisible(true);

                        int lastMessageIndex = messages.size() - 1;
                        if (lastMessageIndex >= 0) {
                            AndroidMegaChatMessage lastMessage = messages.get(lastMessageIndex);
                            if (!lastMessage.isUploading()) {
                                if (lastMessage.getMessage().getType() == MegaChatMessage.TYPE_TRUNCATE) {
                                    logDebug("Last message is TRUNCATE");
                                    clearHistoryMenuItem.setVisible(false);
                                } else {
                                    logDebug("Last message is NOT TRUNCATE");
                                    clearHistoryMenuItem.setVisible(true);
                                }
                            } else {
                                logDebug("Last message is UPLOADING");
                                clearHistoryMenuItem.setVisible(true);
                            }
                        }
                        else {
                            clearHistoryMenuItem.setVisible(false);
                        }

                        leaveMenuItem.setVisible(true);
                    } else if (permission == MegaChatRoom.PRIV_RM) {
                        logDebug("Group chat PRIV_RM");
                        leaveMenuItem.setVisible(false);
                        clearHistoryMenuItem.setVisible(false);
                        inviteMenuItem.setVisible(false);
                        callMenuItem.setVisible(false);
                        videoMenuItem.setVisible(false);
                    } else if (permission == MegaChatRoom.PRIV_RO) {
                        logDebug("Group chat PRIV_RO");
                        leaveMenuItem.setVisible(true);
                        clearHistoryMenuItem.setVisible(false);
                        inviteMenuItem.setVisible(false);
                        callMenuItem.setVisible(false);
                        videoMenuItem.setVisible(false);
                    } else if(permission == MegaChatRoom.PRIV_STANDARD){
                        logDebug("Group chat PRIV_STANDARD");
                        leaveMenuItem.setVisible(true);
                        clearHistoryMenuItem.setVisible(false);
                        inviteMenuItem.setVisible(false);
                    }else{
                        logDebug("Permission: " + permission);
                        leaveMenuItem.setVisible(true);
                        clearHistoryMenuItem.setVisible(false);
                        inviteMenuItem.setVisible(false);
                    }

                    contactInfoMenuItem.setTitle(getString(R.string.group_chat_info_label));
                    contactInfoMenuItem.setVisible(true);
                }
                else {
                    inviteMenuItem.setVisible(false);
                    if (permission == MegaChatRoom.PRIV_RO) {
                        clearHistoryMenuItem.setVisible(false);
                        contactInfoMenuItem.setVisible(false);
                        callMenuItem.setVisible(false);
                        videoMenuItem.setVisible(false);
                    } else {
                        clearHistoryMenuItem.setVisible(true);
                        contactInfoMenuItem.setTitle(getString(R.string.contact_properties_activity));
                        contactInfoMenuItem.setVisible(true);
                    }
                    leaveMenuItem.setVisible(false);
                }
            }

        }else{
            logWarning("Chatroom NULL on create menu");
            leaveMenuItem.setVisible(false);
            callMenuItem.setVisible(false);
            videoMenuItem.setVisible(false);
            selectMenuItem.setVisible(false);
            clearHistoryMenuItem.setVisible(false);
            inviteMenuItem.setVisible(false);
            contactInfoMenuItem.setVisible(false);
            archiveMenuItem.setVisible(false);
        }

        return super.onPrepareOptionsMenu(menu);
    }

    void ifAnonymousModeLogin(boolean pendingJoin) {
        if (chatC.isInAnonymousMode()) {
            Intent loginIntent = new Intent(this, LoginActivityLollipop.class);
            if (pendingJoin && getIntent() != null && getIntent().getDataString() != null) {
                loginIntent.putExtra(VISIBLE_FRAGMENT,  LOGIN_FRAGMENT);
                loginIntent.setAction(ACTION_JOIN_OPEN_CHAT_LINK);
                loginIntent.setData(Uri.parse(getIntent().getDataString()));
            } else {
                loginIntent.putExtra(VISIBLE_FRAGMENT,  TOUR_FRAGMENT);
            }

            loginIntent.setFlags(Intent.FLAG_ACTIVITY_REORDER_TO_FRONT);
            startActivity(loginIntent);
            app.setIsLoggingRunning(true);
        }

        closeChat(true);
        finish();
    }

    @Override
    public boolean onOptionsItemSelected(MenuItem item) {
        logDebug("onOptionsItemSelected");

        if (app.getStorageState() == STORAGE_STATE_PAYWALL &&
                (item.getItemId() == R.id.cab_menu_call_chat || item.getItemId() == R.id.cab_menu_video_chat)) {
            showOverDiskQuotaPaywallWarning();
            return false;
        }

        if (joiningOrLeaving && item.getItemId() != android.R.id.home) {
            return false;
        }

        switch (item.getItemId()) {
            // Respond to the action bar's Up/Home button
            case android.R.id.home: {
                if (emojiKeyboard != null) {
                    emojiKeyboard.hideBothKeyboard(this);
                }
                if (fileStorageLayout.isShown()) {
                    hideFileStorage();
                }
                if (handlerEmojiKeyboard != null) {
                    handlerEmojiKeyboard.removeCallbacksAndMessages(null);
                }
                if (handlerKeyboard != null) {
                    handlerKeyboard.removeCallbacksAndMessages(null);
                }
                ifAnonymousModeLogin(false);
                break;
            }
            case R.id.cab_menu_call_chat:{
                if(recordView.isRecordingNow() || canNotStartCall(this, chatRoom)) break;

                startVideo = false;
                if(checkPermissionsCall()){
                    startCall();
                }
                break;
            }
            case R.id.cab_menu_video_chat:{
                logDebug("cab_menu_video_chat");
                if(recordView.isRecordingNow() || canNotStartCall(this, chatRoom)) break;

                startVideo = true;
                if(checkPermissionsCall()){
                    startCall();
                }
                break;
            }
            case R.id.cab_menu_select_messages:
                activateActionMode();
                break;

            case R.id.cab_menu_invite_chat:
                if(recordView.isRecordingNow())
                    break;

                chooseAddParticipantDialog();
                break;

            case R.id.cab_menu_contact_info_chat:{
                if(recordView.isRecordingNow()) break;

                if(chatRoom.isGroup()){
                    Intent i = new Intent(this, GroupChatInfoActivityLollipop.class);
                    i.putExtra("handle", chatRoom.getChatId());
                    this.startActivity(i);
                }
                else{
                    Intent i = new Intent(this, ContactInfoActivityLollipop.class);
                    i.putExtra("handle", chatRoom.getChatId());
                    this.startActivity(i);
                }
                break;
            }
            case R.id.cab_menu_clear_history_chat:{
                if(recordView.isRecordingNow()) break;

                logDebug("Clear history selected!");
                showConfirmationClearChat(chatRoom);
                break;
            }
            case R.id.cab_menu_leave_chat:{
                if(recordView.isRecordingNow()) break;

                logDebug("Leave selected!");
                showConfirmationLeaveChat(chatRoom);
                break;
            }
            case R.id.cab_menu_archive_chat:{
                if(recordView.isRecordingNow()) break;

                logDebug("Archive/unarchive selected!");
                ChatController chatC = new ChatController(chatActivity);
                chatC.archiveChat(chatRoom);
                break;
            }
        }
        return super.onOptionsItemSelected(item);
    }

    /*
     *Prepare recording
     */
    private void prepareRecording() {
        recordView.playSound(TYPE_START_RECORD);
        stopReproductions();
    }


    /*
     * Start recording
     */
    public void startRecording(){
        long timeStamp = System.currentTimeMillis() / 1000;
        outputFileName = "/note_voice" + getVoiceClipName(timeStamp);
        File vcFile = buildVoiceClipFile(this, outputFileName);
        outputFileVoiceNotes = vcFile.getAbsolutePath();
        if (outputFileVoiceNotes == null) return;
        if (myAudioRecorder == null) myAudioRecorder = new MediaRecorder();
        try {
            myAudioRecorder.reset();
            myAudioRecorder.setAudioSource(MediaRecorder.AudioSource.MIC);
            myAudioRecorder.setOutputFormat(MediaRecorder.OutputFormat.MPEG_4);
            myAudioRecorder.setAudioEncoder(MediaRecorder.AudioEncoder.AAC);
            myAudioRecorder.setAudioEncodingBitRate(50000);
            myAudioRecorder.setAudioSamplingRate(44100);
            myAudioRecorder.setAudioChannels(1);
            myAudioRecorder.setOutputFile(outputFileVoiceNotes);
            myAudioRecorder.prepare();

        } catch (IOException e) {
            controlErrorRecording();
            e.printStackTrace();
            return;
        }
        myAudioRecorder.start();
        setRecordingNow(true);
        recordView.startRecordingTime();
        handlerVisualizer.post(updateVisualizer);
        initRecordingItems(IS_LOW);
        recordingLayout.setVisibility(View.VISIBLE);
    }

    private void initRecordingItems(boolean isLow){
        changeColor(firstBar, isLow);
        changeColor(secondBar, isLow);
        changeColor(thirdBar, isLow);
        changeColor(fourthBar, isLow);
        changeColor(fifthBar, isLow);
        changeColor(sixthBar, isLow);

    }

    public static String getVoiceClipName(long timestamp) {
        logDebug("timestamp: " + timestamp);
        //Get date time:
        try {
            Calendar calendar = Calendar.getInstance();
            TimeZone tz = TimeZone.getDefault();
            calendar.setTimeInMillis(timestamp * 1000L);
            calendar.add(Calendar.MILLISECOND, tz.getOffset(calendar.getTimeInMillis()));
            SimpleDateFormat sdf = new SimpleDateFormat("yyyyMMdd_HHmmss");
            return sdf.format(calendar.getTime()) + ".m4a";

        } catch (Exception e) {
            logError("Error getting the voice clip name", e);
        }

        return null;
    }

    private void controlErrorRecording() {
        destroyAudioRecorderElements();
        textChat.requestFocus();
    }

    private void hideRecordingLayout(){
        if(recordingLayout == null || recordingLayout.getVisibility() == View.GONE) return;
        recordingChrono.setText("00:00");
        recordingLayout.setVisibility(View.GONE);
    }

    private void destroyAudioRecorderElements(){
        abandonAudioFocus(audioFocusListener, mAudioManager, request);
        handlerVisualizer.removeCallbacks(updateVisualizer);

        hideRecordingLayout();
        outputFileVoiceNotes = null;
        outputFileName = null;
        setRecordingNow(false);

        if (myAudioRecorder == null) return;
        myAudioRecorder.reset();
        myAudioRecorder.release();
        myAudioRecorder = null;
    }

    /*
     * Cancel recording and reset the audio recorder
     */
    public void cancelRecording() {
        if (!isRecordingNow() || myAudioRecorder == null)
            return;

        hideRecordingLayout();
        handlerVisualizer.removeCallbacks(updateVisualizer);

        try {
            myAudioRecorder.stop();
            myAudioRecorder.reset();
            myAudioRecorder = null;
            abandonAudioFocus(audioFocusListener, mAudioManager, request);
            ChatController.deleteOwnVoiceClip(this, outputFileName);
            outputFileVoiceNotes = null;
            setRecordingNow(false);
            textChat.requestFocus();

        } catch (RuntimeException stopException) {
            logError("Error canceling a recording", stopException);
            ChatController.deleteOwnVoiceClip(this, outputFileName);
            controlErrorRecording();

        }
    }

    /*
     * Stop the Record and send it to the chat
     */
    private void sendRecording() {
        logDebug("sendRecording");

        if ((!recordView.isRecordingNow()) || (myAudioRecorder == null)) return;
        hideRecordingLayout();
        handlerVisualizer.removeCallbacks(updateVisualizer);

        try {
            myAudioRecorder.stop();
            recordView.playSound(TYPE_END_RECORD);
            abandonAudioFocus(audioFocusListener, mAudioManager, request);
            setRecordingNow(false);
            uploadPictureOrVoiceClip(outputFileVoiceNotes);
            outputFileVoiceNotes = null;
            textChat.requestFocus();
        } catch (RuntimeException ex) {
            controlErrorRecording();
        }
    }

    /*
     *Hide chat options while recording
     */
    private void hideChatOptions(){
        logDebug("hideChatOptions");
        textChat.setVisibility(View.INVISIBLE);
        sendIcon.setVisibility(View.GONE);
        disableButton(rLKeyboardTwemojiButton, keyboardTwemojiButton);
        disableButton(rLMediaButton, mediaButton);
        disableButton(rLPickAttachButton, pickAttachButton);
        disableButton(rLPickFileStorageButton, pickFileStorageButton);
    }

    private void disableButton(final  RelativeLayout layout, final  ImageButton button){
        logDebug("disableButton");
        layout.setOnClickListener(null);
        button.setOnClickListener(null);
        button.setVisibility(View.INVISIBLE);
    }

    /*
     *Show chat options when not being recorded
     */
    private void showChatOptions(){
        logDebug("showChatOptions");
        textChat.setVisibility(View.VISIBLE);
        enableButton(rLKeyboardTwemojiButton, keyboardTwemojiButton);
        enableButton(rLMediaButton, mediaButton);
        enableButton(rLPickAttachButton, pickAttachButton);
        enableButton(rLPickFileStorageButton, pickFileStorageButton);
    }

    private void enableButton(RelativeLayout layout, ImageButton button){
        logDebug("enableButton");
        layout.setOnClickListener(this);
        button.setOnClickListener(this);
        button.setVisibility(View.VISIBLE);
    }

    /**
     * Method that displays the send icon.
     */
    private void showSendIcon() {
        if(recordView.isRecordingNow())
            return;

        sendIcon.setEnabled(true);
        sendIcon.setImageDrawable(ContextCompat.getDrawable(chatActivity, R.drawable.ic_send_black));
        textChat.setHint(" ");
        setSizeInputText(false);
        sendIcon.setVisibility(View.VISIBLE);
        currentRecordButtonState = 0;
        recordLayout.setVisibility(View.GONE);
        recordButtonLayout.setVisibility(View.GONE);
    }

    /*
     *Record button deactivated or ready to send
     */
    private void recordButtonDeactivated(boolean isDeactivated) {
        if (textChat != null && textChat.getText() != null && !isTextEmpty(textChat.getText().toString()) && isDeactivated) {
            showSendIcon();
        } else {
            recordButtonLayout.setBackground(null);
            sendIcon.setVisibility(View.GONE);
            recordButton.setVisibility(View.VISIBLE);

            if(isDeactivated){
                recordButton.activateOnClickListener(false);
                recordButton.setImageDrawable(ContextCompat.getDrawable(this, R.drawable.ic_mic_vc_off));
                recordButton.setColorFilter(null);
                return;
            }

            recordButton.activateOnTouchListener(false);
            recordButton.activateOnClickListener(true);
            recordButton.setImageDrawable(ContextCompat.getDrawable(this, R.drawable.ic_send_white));
            recordButton.setColorFilter(ContextCompat.getColor(getApplicationContext(), R.color.accentColor));
        }
    }

    /*
     *Update the record button view depending on the state the recording is in
     */
    private void recordButtonStates(int recordButtonState){
        if (currentRecordButtonState == recordButtonState)
            return;

        currentRecordButtonState = recordButtonState;
        recordLayout.setVisibility(View.VISIBLE);
        recordButtonLayout.setVisibility(View.VISIBLE);
        if((currentRecordButtonState == RECORD_BUTTON_SEND) || (currentRecordButtonState == RECORD_BUTTON_ACTIVATED)){
            logDebug("SEND||ACTIVATED");
            recordView.setVisibility(View.VISIBLE);
            hideChatOptions();
            if(recordButtonState == RECORD_BUTTON_SEND){
                recordButtonDeactivated(false);
            }else{
                recordButtonLayout.setBackground(ContextCompat.getDrawable(this, R.drawable.recv_bg_mic));
                recordButton.activateOnTouchListener(true);
                recordButton.activateOnClickListener(false);
                recordButton.setImageDrawable(ContextCompat.getDrawable(this, R.drawable.ic_mic_vc_on));
                recordButton.setColorFilter(null);
            }

        }else if(currentRecordButtonState == RECORD_BUTTON_DEACTIVATED){
            logDebug("DESACTIVATED");
            showChatOptions();
            recordView.setVisibility(View.GONE);
            recordButton.activateOnTouchListener(true);
            recordButtonDeactivated(true);
        }
        placeRecordButton(currentRecordButtonState);
    }

    public void showBubble() {
        logDebug("showBubble");
        recordView.playSound(TYPE_ERROR_RECORD);
        bubbleLayout.setAlpha(1);
        bubbleLayout.setVisibility(View.VISIBLE);
        bubbleLayout.animate().alpha(0).setDuration(DURATION_BUBBLE);
        cancelRecording();
    }
    /*
    *Place the record button with the corresponding margins
    */
    public void placeRecordButton(int recordButtonState) {
        logDebug("recordButtonState: " + recordButtonState);
        int marginBottomVoicleLayout;
        recordView.recordButtonTranslation(recordButtonLayout,0,0);
        if(fileStorageLayout != null && fileStorageLayout.isShown() ||
                emojiKeyboard != null && emojiKeyboard.getEmojiKeyboardShown()) {
            marginBottomVoicleLayout = keyboardHeight + marginBottomDeactivated;
        }
        else {
            marginBottomVoicleLayout = marginBottomDeactivated;
        }

        int value = 0;
        int marginBottom = marginBottomVoicleLayout;
        int marginRight = 0;
        if(recordButtonState == RECORD_BUTTON_SEND || recordButtonState == RECORD_BUTTON_DEACTIVATED) {
            logDebug("SEND||DESACTIVATED");
            value = MARGIN_BUTTON_DEACTIVATED;
            if(recordButtonState == RECORD_BUTTON_DEACTIVATED) {
                logDebug("DESACTIVATED");
                marginRight = px2dp(14, getOutMetrics());
            }
        }
        else if(recordButtonState == RECORD_BUTTON_ACTIVATED) {
            logDebug("ACTIVATED");
            value = MARGIN_BOTTOM;
            if(fileStorageLayout != null && fileStorageLayout.isShown() ||
                    emojiKeyboard != null && emojiKeyboard.getEmojiKeyboardShown()) {
                marginBottom = keyboardHeight+marginBottomActivated;
            }
            else {
                marginBottom = marginBottomActivated;
            }
        }
        RelativeLayout.LayoutParams params = (RelativeLayout.LayoutParams) recordButtonLayout.getLayoutParams();
        params.height = px2dp(value, getOutMetrics());
        params.width = px2dp(value, getOutMetrics());
        params.addRule(RelativeLayout.ALIGN_PARENT_RIGHT);
        params.addRule(RelativeLayout.ALIGN_PARENT_BOTTOM);
        params.setMargins(0, 0, marginRight, marginBottom);
        recordButtonLayout.setLayoutParams(params);

        FrameLayout.LayoutParams paramsRecordView = (FrameLayout.LayoutParams) recordView.getLayoutParams();
        paramsRecordView.setMargins(0,0,0, marginBottomVoicleLayout);
        recordView.setLayoutParams(paramsRecordView);
    }

    public boolean isRecordingNow(){
        return recordView.isRecordingNow();
    }

    /*
     * Know if you're recording right now
     */
    public void setRecordingNow(boolean recordingNow) {
        if (recordView == null) return;

        recordView.setRecordingNow(recordingNow);
        if (recordView.isRecordingNow()) {
            recordButtonStates(RECORD_BUTTON_ACTIVATED);
            int screenRotation = getWindowManager().getDefaultDisplay().getRotation();
            switch (screenRotation) {
                case ROTATION_PORTRAIT: {
                    lockOrientationPortrait(this);
                    break;
                }
                case ROTATION_LANDSCAPE: {
                    lockOrientationLandscape(this);
                    break;
                }
                case ROTATION_REVERSE_PORTRAIT: {
                    lockOrientationReversePortrait(this);
                }
                case ROTATION_REVERSE_LANDSCAPE: {
                    lockOrientationReverseLandscape(this);
                    break;
                }
                default: {
                    unlockOrientation(this);
                    break;
                }
            }
            if (emojiKeyboard != null) emojiKeyboard.setListenerActivated(false);
            return;
        }

        unlockOrientation(this);
        recordButtonStates(RECORD_BUTTON_DEACTIVATED);
        if (emojiKeyboard != null) emojiKeyboard.setListenerActivated(true);
    }

    private void startCall(){
        stopReproductions();
        hideKeyboard();

        if (megaChatApi == null)
            return;

        MegaChatCall callInThisChat = megaChatApi.getChatCall(chatRoom.getChatId());

        if(callInThisChat != null){
            logDebug("There is a call in this chat");

            if (participatingInACall()) {
                long chatIdCallInProgress = getChatCallInProgress();
                if (chatIdCallInProgress == chatRoom.getChatId()) {
                    logDebug("I'm participating in the call of this chat");
                    returnCall(this);
                    return;
                }

                logDebug("I'm participating in another call from another chat");
                showConfirmationToJoinCall(chatRoom);
                return;
            }

            if (canNotJoinCall(this, callInThisChat, chatRoom)) return;

            if (callInThisChat.getStatus() == MegaChatCall.CALL_STATUS_RING_IN) {
                logDebug("The call in this chat is Ring in");
                MegaApplication.setSpeakerStatus(chatRoom.getChatId(), false);
                MegaApplication.setShowPinScreen(false);
                Intent intent = new Intent(this, ChatCallActivity.class);
                intent.addFlags(Intent.FLAG_ACTIVITY_CLEAR_TOP);
                intent.putExtra(CHAT_ID, idChat);
                startActivity(intent);
                return;
            }

            if (callInThisChat.getStatus() == MegaChatCall.CALL_STATUS_USER_NO_PRESENT) {
                logDebug("The call in this chat is In progress, but I do not participate");
                MegaApplication.setSpeakerStatus(chatRoom.getChatId(), startVideo);
                megaChatApi.startChatCall(idChat, startVideo, this);
            }
            return;

        }

        if (!participatingInACall()) {
            logDebug("There is not a call in this chat and I am NOT in another call");
            MegaApplication.setCallLayoutStatus(idChat, false);
            MegaApplication.setSpeakerStatus(chatRoom.getChatId(), startVideo);
            megaChatApi.startChatCall(idChat, startVideo, this);
        }else{
            logDebug("There is not a call in this chat and I am in another call");
        }

    }

    private boolean checkPermissions(String permission, int requestCode) {
        if (Build.VERSION.SDK_INT < Build.VERSION_CODES.M) {
            return true;
        }

        boolean hasPermission = (ContextCompat.checkSelfPermission(this, permission) == PackageManager.PERMISSION_GRANTED);

        if (!hasPermission) {
            ActivityCompat.requestPermissions(this, new String[]{permission}, requestCode);
            return false;
        }

        return true;
    }

    private boolean checkPermissionsVoiceClip() {
        logDebug("checkPermissionsVoiceClip()");
        return checkPermissions(Manifest.permission.RECORD_AUDIO, RECORD_VOICE_CLIP);
    }

    private boolean checkPermissionsCall() {
        logDebug("checkPermissionsCall");
        return checkPermissions(Manifest.permission.CAMERA, REQUEST_CAMERA)
                && checkPermissions(Manifest.permission.RECORD_AUDIO, RECORD_AUDIO);
    }

    private boolean checkPermissionsTakePicture() {
        logDebug("checkPermissionsTakePicture");
        return checkPermissions(Manifest.permission.CAMERA, REQUEST_CAMERA_TAKE_PICTURE)
                && checkPermissions(Manifest.permission.WRITE_EXTERNAL_STORAGE, REQUEST_WRITE_STORAGE_TAKE_PICTURE);
    }

    private boolean checkPermissionsReadStorage() {
        logDebug("checkPermissionsReadStorage");
        return checkPermissions(Manifest.permission.READ_EXTERNAL_STORAGE, REQUEST_READ_STORAGE);
    }

    private boolean checkPermissionWriteStorage(int code) {
        logDebug("checkPermissionsWriteStorage :" + code);
        return checkPermissions(Manifest.permission.WRITE_EXTERNAL_STORAGE, code);
    }

    @Override
    public void onRequestPermissionsResult(int requestCode, String[] permissions, int[] grantResults) {
        logDebug("onRequestPermissionsResult");
        super.onRequestPermissionsResult(requestCode, permissions, grantResults);
        if (grantResults.length == 0 || grantResults[0] != PackageManager.PERMISSION_GRANTED) return;
        switch (requestCode) {
            case REQUEST_WRITE_STORAGE: {
                logDebug("REQUEST_WRITE_STORAGE");
                //After storage authorization, resume unfinished download
                if (checkPermissionWriteStorage(REQUEST_WRITE_STORAGE)) {
                    ArrayList<MegaNodeList> list = new ArrayList<>();
                    if(preservedMessagesSelected != null && !preservedMessagesSelected.isEmpty()) {
                        for (int i = 0; i < preservedMessagesSelected.size(); i++) {
                            MegaNodeList megaNodeList = preservedMessagesSelected.get(i).getMessage().getMegaNodeList();
                            list.add(megaNodeList);
                        }

                        chatC.prepareForChatDownload(list);
                        preservedMessagesSelected = null;
                    }
                }
                break;
            }
            case REQUEST_WRITE_STORAGE_OFFLINE: {
                logDebug("REQUEST_WRITE_STORAGE");
                //After storage authorization, resume unfinished offline download
                if (checkPermissionWriteStorage(REQUEST_WRITE_STORAGE_OFFLINE)) {
                    chatC.saveForOfflineWithAndroidMessages(preservedMessagesSelected, chatRoom);
                    preservedMessagesSelected = null;
                }
                break;
            }
            case REQUEST_CAMERA:
            case RECORD_AUDIO:{
                logDebug("REQUEST_CAMERA || RECORD_AUDIO");
                if (checkPermissionsCall()) {
                    startCall();
                }
                break;
            }
            case REQUEST_CAMERA_TAKE_PICTURE:
            case REQUEST_WRITE_STORAGE_TAKE_PICTURE:{
                logDebug("REQUEST_CAMERA_TAKE_PICTURE || REQUEST_WRITE_STORAGE_TAKE_PICTURE");
                if (checkPermissionsTakePicture()) {
                    takePicture();
                }
                break;
            }
            case RECORD_VOICE_CLIP:
            case REQUEST_STORAGE_VOICE_CLIP:{
                logDebug("RECORD_VOICE_CLIP || REQUEST_STORAGE_VOICE_CLIP");
                if (checkPermissionsVoiceClip()) {
                   cancelRecording();
                }
                break;
            }
            case REQUEST_READ_STORAGE:{
                if (checkPermissionsReadStorage()) {
                    this.attachFromFileStorage();
                }
                break;
            }
            case LOCATION_PERMISSION_REQUEST_CODE: {
                if (ContextCompat.checkSelfPermission(this, Manifest.permission.ACCESS_FINE_LOCATION) == PackageManager.PERMISSION_GRANTED) {
                    Intent intent = new Intent(getApplicationContext(), MapsActivity.class);
                    intent.putExtra(EDITING_MESSAGE, editingMessage);
                    if (messageToEdit != null) {
                        intent.putExtra(MSG_ID, messageToEdit.getMsgId());
                    }
                    startActivityForResult(intent, REQUEST_CODE_SEND_LOCATION);
                }
                break;
            }
        }
    }

    public void chooseAddParticipantDialog(){
        logDebug("chooseAddContactDialog");

        if(megaApi!=null && megaApi.getRootNode()!=null){
            ArrayList<MegaUser> contacts = megaApi.getContacts();
            if(contacts==null){
                showSnackbar(SNACKBAR_TYPE, getString(R.string.no_contacts_invite), -1);
            }
            else {
                if(contacts.isEmpty()){
                    showSnackbar(SNACKBAR_TYPE, getString(R.string.no_contacts_invite), -1);
                }
                else{
                    Intent in = new Intent(this, AddContactActivityLollipop.class);
                    in.putExtra("contactType", CONTACT_TYPE_MEGA);
                    in.putExtra("chat", true);
                    in.putExtra("chatId", idChat);
                    in.putExtra("aBtitle", getString(R.string.add_participants_menu_item));
                    startActivityForResult(in, REQUEST_ADD_PARTICIPANTS);
                }
            }
        }
        else{
            logWarning("Online but not megaApi");
            showErrorAlertDialog(getString(R.string.error_server_connection_problem), false, this);
        }
    }

    public void chooseContactsDialog(){
        logDebug("chooseContactsDialog");

        if(megaApi!=null && megaApi.getRootNode()!=null){
            ArrayList<MegaUser> contacts = megaApi.getContacts();
            if(contacts==null){
                showSnackbar(SNACKBAR_TYPE, getString(R.string.no_contacts_invite), -1);
            }
            else {
                if(contacts.isEmpty()){
                    showSnackbar(SNACKBAR_TYPE, getString(R.string.no_contacts_invite), -1);
                }
                else{
                    Intent in = new Intent(this, AddContactActivityLollipop.class);
                    in.putExtra("contactType", CONTACT_TYPE_MEGA);
                    in.putExtra("chat", true);
                    in.putExtra("aBtitle", getString(R.string.send_contacts));
                    startActivityForResult(in, REQUEST_SEND_CONTACTS);
                }
            }
        }
        else{
            logWarning("Online but not megaApi");
            showErrorAlertDialog(getString(R.string.error_server_connection_problem), false, this);
        }
    }

    public void disablePinScreen(){
        logDebug("disablePinScreen");
        MegaApplication.setShowPinScreen(false);
    }

    public void showProgressForwarding(){
        logDebug("showProgressForwarding");

        statusDialog = new ProgressDialog(this);
        statusDialog.setMessage(getString(R.string.general_forwarding));
        statusDialog.show();
    }

    private void stopReproductions(){
        if(adapter!=null){
            adapter.stopAllReproductionsInProgress();
        }
    }

    public void forwardMessages(ArrayList<AndroidMegaChatMessage> messagesSelected){
        logDebug("forwardMessages");

        if (app.getStorageState() == STORAGE_STATE_PAYWALL) {
            showOverDiskQuotaPaywallWarning();
            return;
        }

        //Prevent trigger multiple forwarding messages screens in multiple clicks
        if (isForwardingMessage) {
            logDebug("Forwarding message is on going");
            return;
        }

        isForwardingMessage = true;
        storedUnhandledData(messagesSelected);
        checkIfIsNeededToAskForMyChatFilesFolder();
    }

    public void proceedWithAction() {
        if (isForwardingMessage) {
            stopReproductions();
            chatC.prepareAndroidMessagesToForward(preservedMessagesSelected, idChat);
        } else {
            startUploadService();
        }
    }

    @Override
    protected void onActivityResult(int requestCode, int resultCode, Intent intent) {
        logDebug("resultCode: " + resultCode);
        if (requestCode == REQUEST_ADD_PARTICIPANTS && resultCode == RESULT_OK) {
            if (intent == null) {
                logWarning("Return.....");
                return;
            }

            final ArrayList<String> contactsData = intent.getStringArrayListExtra(AddContactActivityLollipop.EXTRA_CONTACTS);
            MultipleGroupChatRequestListener multipleListener = null;

            if (contactsData != null) {

                if (contactsData.size() == 1) {
                    MegaUser user = megaApi.getContact(contactsData.get(0));
                    if (user != null) {
                        megaChatApi.inviteToChat(chatRoom.getChatId(), user.getHandle(), MegaChatPeerList.PRIV_STANDARD, this);
                    }
                } else {
                    logDebug("Add multiple participants " + contactsData.size());
                    multipleListener = new MultipleGroupChatRequestListener(this);
                    for (int i = 0; i < contactsData.size(); i++) {
                        MegaUser user = megaApi.getContact(contactsData.get(i));
                        if (user != null) {
                            megaChatApi.inviteToChat(chatRoom.getChatId(), user.getHandle(), MegaChatPeerList.PRIV_STANDARD, multipleListener);
                        }
                    }
                }
            }
        }
        else if (requestCode == REQUEST_CODE_SELECT_IMPORT_FOLDER && resultCode == RESULT_OK) {
            if(!isOnline(this) || megaApi==null) {
                removeProgressDialog();
                showSnackbar(SNACKBAR_TYPE, getString(R.string.error_server_connection_problem), -1);
                return;
            }

            final long toHandle = intent.getLongExtra("IMPORT_TO", 0);

            final long[] importMessagesHandles = intent.getLongArrayExtra("HANDLES_IMPORT_CHAT");

            importNodes(toHandle, importMessagesHandles);
        }
        else if (requestCode == REQUEST_SEND_CONTACTS && resultCode == RESULT_OK) {
            final ArrayList<String> contactsData = intent.getStringArrayListExtra(AddContactActivityLollipop.EXTRA_CONTACTS);
            if (contactsData != null) {
                MegaHandleList handleList = MegaHandleList.createInstance();
                for(int i=0; i<contactsData.size();i++){
                    MegaUser user = megaApi.getContact(contactsData.get(i));
                    if (user != null) {
                        handleList.addMegaHandle(user.getHandle());

                    }
                }
                retryContactAttachment(handleList);
            }
        }
        else if (requestCode == REQUEST_CODE_SELECT_FILE && resultCode == RESULT_OK) {
            if (intent == null) {
                logWarning("Return.....");
                return;
            }

            long handles[] = intent.getLongArrayExtra(NODE_HANDLES);
            logDebug("Number of files to send: " + handles.length);

            chatC.checkIfNodesAreMineAndAttachNodes(handles, idChat);
        }
        else if (requestCode == REQUEST_CODE_GET && resultCode == RESULT_OK) {
            if (intent == null) {
                logWarning("Return.....");
                return;
            }

            intent.setAction(Intent.ACTION_GET_CONTENT);
            FilePrepareTask filePrepareTask = new FilePrepareTask(this);
            filePrepareTask.execute(intent);
            ProgressDialog temp = null;
            try{
                temp = new ProgressDialog(this);
                temp.setMessage(getString(R.string.upload_prepare));
                temp.show();
            }
            catch(Exception e){
                return;
            }
            statusDialog = temp;
        }
        else if (requestCode == REQUEST_CODE_SELECT_CHAT) {
            isForwardingMessage = false;
            if (resultCode != RESULT_OK) return;
            if (!isOnline(this)) {
                removeProgressDialog();

                showSnackbar(SNACKBAR_TYPE, getString(R.string.error_server_connection_problem), -1);
                return;
            }

            showProgressForwarding();

            long[] idMessages = intent.getLongArrayExtra(ID_MESSAGES);
            if (idMessages != null) logDebug("Send " + idMessages.length + " messages");

            long[] chatHandles = intent.getLongArrayExtra(SELECTED_CHATS);
            if (chatHandles != null) logDebug("Send to " + chatHandles.length + " chats");

            long[] contactHandles = intent.getLongArrayExtra(SELECTED_USERS);
            if (contactHandles != null) logDebug("Send to " + contactHandles.length + " contacts");

            if(idMessages != null) {
                ArrayList<MegaChatRoom> chats = new ArrayList<>();
                ArrayList<MegaUser> users = new ArrayList<>();

                if (contactHandles != null && contactHandles.length > 0) {
                    for (int i = 0; i < contactHandles.length; i++) {
                        MegaUser user = megaApi.getContact(MegaApiAndroid.userHandleToBase64(contactHandles[i]));
                        if (user != null) {
                            users.add(user);
                        }
                    }
                    if (chatHandles != null && chatHandles.length > 0 ){
                        for (int i = 0; i < chatHandles.length; i++) {
                            MegaChatRoom chatRoom = megaChatApi.getChatRoom(chatHandles[i]);
                            if (chatRoom != null) {
                                chats.add(chatRoom);
                            }
                        }
                    }
                    CreateChatListener listener = new CreateChatListener(chats, users, idMessages, this, CreateChatListener.SEND_MESSAGES, idChat);

                    if(users != null && !users.isEmpty()) {
                        for (MegaUser user : users) {
                            MegaChatPeerList peers = MegaChatPeerList.createInstance();
                            peers.addPeer(user.getHandle(), MegaChatPeerList.PRIV_STANDARD);
                            megaChatApi.createChat(false, peers, listener);
                        }
                    }

                }else if (chatHandles != null && chatHandles.length > 0 ){
                    int countChat = chatHandles.length;
                    logDebug("Selected: " + countChat + " chats to send");

                    MultipleForwardChatProcessor forwardChatProcessor = new MultipleForwardChatProcessor(this, chatHandles, idMessages, idChat);
                    forwardChatProcessor.forward(chatRoom);
                }else{
                    logError("Error on sending to chat");
                }
            }
        }
        else if (requestCode == TAKE_PHOTO_CODE && resultCode == RESULT_OK) {
            if (resultCode == Activity.RESULT_OK) {
                logDebug("TAKE_PHOTO_CODE ");
                onCaptureImageResult();

            } else {
                logError("TAKE_PHOTO_CODE--->ERROR!");
            }

        } else if (requestCode == REQUEST_CODE_TREE) {
            onRequestSDCardWritePermission(intent, resultCode, true, null);
        }
        else if (requestCode == REQUEST_CODE_SEND_LOCATION && resultCode == RESULT_OK) {
            if (intent == null) {
                return;
            }
            byte[] byteArray = intent.getByteArrayExtra(SNAPSHOT);
            //
            if (byteArray == null) return;
            Bitmap snapshot = BitmapFactory.decodeByteArray(byteArray, 0, byteArray.length);
            String encodedSnapshot = Base64.encodeToString(byteArray, Base64.DEFAULT);
            logDebug("Info bitmap: " + snapshot.getByteCount() + " " + snapshot.getWidth() + " " + snapshot.getHeight());

            float latitude = (float) intent.getDoubleExtra(LATITUDE, 0);
            float longitude = (float) intent.getDoubleExtra(LONGITUDE, 0);
            editingMessage = intent.getBooleanExtra(EDITING_MESSAGE, false);
            if (editingMessage) {
                long msgId = intent.getLongExtra(MSG_ID, -1);
                if (msgId != -1) {
                    messageToEdit = megaChatApi.getMessage(idChat, msgId);
                }
            }

            if (editingMessage && messageToEdit != null) {
                logDebug("Edit Geolocation - tempId: " + messageToEdit.getTempId() +" id: " + messageToEdit.getMsgId());
                if (messageToEdit.getTempId() != -1) {
                    MegaChatMessage editedMsg = megaChatApi.editGeolocation(idChat, messageToEdit.getTempId(), longitude, latitude, encodedSnapshot);
                    modifyLocationReceived(new AndroidMegaChatMessage(editedMsg), true);
                }
                else if (messageToEdit.getMsgId() != -1) {
                    MegaChatMessage editedMsg = megaChatApi.editGeolocation(idChat, messageToEdit.getMsgId(), longitude, latitude, encodedSnapshot);
                    modifyLocationReceived(new AndroidMegaChatMessage(editedMsg), false);
                }
                editingMessage = false;
                messageToEdit = null;
            }
            else {
                logDebug("Send location [longLatitude]: " + latitude + " [longLongitude]: " + longitude);
                sendLocationMessage(longitude, latitude, encodedSnapshot);
            }
        } else if (requestCode == REQUEST_CODE_SELECT_LOCAL_FOLDER && resultCode == RESULT_OK) {
            logDebug("Local folder selected");
            String parentPath = intent.getStringExtra(FileStorageActivityLollipop.EXTRA_PATH);
            chatC.prepareForDownload(intent, parentPath);
        }
        else{
            logError("Error onActivityResult");
        }

        super.onActivityResult(requestCode, resultCode, intent);
    }

    public void importNodes(final long toHandle, final long[] importMessagesHandles){
        logDebug("importNode: " + toHandle +  " -> " + importMessagesHandles.length);
        statusDialog = new ProgressDialog(this);
        statusDialog.setMessage(getString(R.string.general_importing));
        statusDialog.show();

        MegaNode target = null;
        target = megaApi.getNodeByHandle(toHandle);
        if(target == null){
            target = megaApi.getRootNode();
        }
        logDebug("TARGET handle: " + target.getHandle());

        if(importMessagesHandles.length==1){
            for (int k = 0; k < importMessagesHandles.length; k++){
                MegaChatMessage message = megaChatApi.getMessage(idChat, importMessagesHandles[k]);
                if(message!=null){

                    MegaNodeList nodeList = message.getMegaNodeList();

                    for(int i=0;i<nodeList.size();i++){
                        MegaNode document = nodeList.get(i);
                        if (document != null) {
                            logDebug("DOCUMENT: " + document.getHandle());
                            document = chatC.authorizeNodeIfPreview(document, chatRoom);
                            if (target != null) {
//                            MegaNode autNode = megaApi.authorizeNode(document);

                                megaApi.copyNode(document, target, this);
                            } else {
                                logError("TARGET: null");
                               showSnackbar(SNACKBAR_TYPE, getString(R.string.import_success_error), -1);
                            }
                        }
                        else{
                            logError("DOCUMENT: null");
                            showSnackbar(SNACKBAR_TYPE, getString(R.string.import_success_error), -1);
                        }
                    }

                }
                else{
                    logError("MESSAGE is null");
                    showSnackbar(SNACKBAR_TYPE, getString(R.string.import_success_error), -1);
                }
            }
        }
        else {
            MultipleRequestListener listener = new MultipleRequestListener(MULTIPLE_CHAT_IMPORT, this);

            for (int k = 0; k < importMessagesHandles.length; k++){
                MegaChatMessage message = megaChatApi.getMessage(idChat, importMessagesHandles[k]);
                if(message!=null){

                    MegaNodeList nodeList = message.getMegaNodeList();

                    for(int i=0;i<nodeList.size();i++){
                        MegaNode document = nodeList.get(i);
                        if (document != null) {
                            logDebug("DOCUMENT: " + document.getHandle());
                            document = chatC.authorizeNodeIfPreview(document, chatRoom);
                            if (target != null) {
//                            MegaNode autNode = megaApi.authorizeNode(document);
                                megaApi.copyNode(document, target, listener);
                            } else {
                                logError("TARGET: null");
                            }
                        }
                        else{
                            logError("DOCUMENT: null");
                        }
                    }
                }
                else{
                    logError("MESSAGE is null");
                    showSnackbar(SNACKBAR_TYPE, getString(R.string.import_success_error), -1);
                }
            }
        }
    }

    public void retryNodeAttachment(long nodeHandle){
        megaChatApi.attachNode(idChat, nodeHandle, this);
    }

    public void retryContactAttachment(MegaHandleList handleList){
        logDebug("retryContactAttachment");
        MegaChatMessage contactMessage = megaChatApi.attachContacts(idChat, handleList);
        if(contactMessage!=null){
            AndroidMegaChatMessage androidMsgSent = new AndroidMegaChatMessage(contactMessage);
            sendMessageToUI(androidMsgSent);
        }
    }

    public void retryPendingMessage(long idMessage){
        logDebug("retryPendingMessage: " + idMessage);

        PendingMessageSingle pendMsg = dbH.findPendingMessageById(idMessage);

        if(pendMsg!=null){

            if(pendMsg.getNodeHandle()!=-1){
                removePendingMsg(idMessage);
                retryNodeAttachment(pendMsg.getNodeHandle());
            }
            else{
                logDebug("The file was not uploaded yet");

                ////Retry to send

                String filePath = pendMsg.getFilePath();

                File f = new File(filePath);
                if (!f.exists()) {
                    showSnackbar(SNACKBAR_TYPE, getResources().getQuantityString(R.plurals.messages_forwarded_error_not_available, 1, 1), -1);
                    return;
                }

                //Remove the old message from the UI and DB
                removePendingMsg(idMessage);

                Intent intent = new Intent(this, ChatUploadService.class);

                PendingMessageSingle pMsgSingle = new PendingMessageSingle();
                pMsgSingle.setChatId(idChat);
                long timestamp = System.currentTimeMillis()/1000;
                pMsgSingle.setUploadTimestamp(timestamp);

                String fingerprint = megaApi.getFingerprint(f.getAbsolutePath());

                pMsgSingle.setFilePath(f.getAbsolutePath());
                pMsgSingle.setName(f.getName());
                pMsgSingle.setFingerprint(fingerprint);

                long idMessageDb = dbH.addPendingMessage(pMsgSingle);
                pMsgSingle.setId(idMessageDb);
                if(idMessageDb!=-1){
                    intent.putExtra(ChatUploadService.EXTRA_ID_PEND_MSG, idMessageDb);

                    if(!isLoadingHistory){
                        AndroidMegaChatMessage newNodeAttachmentMsg = new AndroidMegaChatMessage(pMsgSingle, true);
                        sendMessageToUI(newNodeAttachmentMsg);
                    }

//                ArrayList<String> filePaths = newPendingMsg.getFilePaths();
//                filePaths.add("/home/jfjf.jpg");

                    intent.putExtra(ChatUploadService.EXTRA_CHAT_ID, idChat);

                    checkIfServiceCanStart(intent);
                }
                else{
                    logError("Error when adding pending msg to the database");
                }
            }
        }
        else{
            logError("Pending message does not exist");
            showSnackbar(SNACKBAR_TYPE, getResources().getQuantityString(R.plurals.messages_forwarded_error_not_available, 1, 1), -1);
        }
    }

    private void setSizeInputText(boolean isEmpty){
        textChat.setMinLines(1);
        if(isEmpty){
            textChat.setMaxLines(1);
        }else {
            int maxLines;
            if (textChat.getMaxLines() < MAX_LINES_INPUT_TEXT && textChat.getLineCount() == textChat.getMaxLines()) {
                maxLines = textChat.getLineCount() + 1;
            } else {
                maxLines = MAX_LINES_INPUT_TEXT;
            }
            textChat.setEllipsize(null);
            textChat.setMaxLines(maxLines);
        }
    }
    private void endCall(long chatHang){
        logDebug("chatHang: " + chatHang);
        if(megaChatApi!=null){
            megaChatApi.hangChatCall(chatHang, this);
        }
    }

    private void showConfirmationToJoinCall(final MegaChatRoom c){
        logDebug("showConfirmationToJoinCall");

        DialogInterface.OnClickListener dialogClickListener = new DialogInterface.OnClickListener() {
            @Override
            public void onClick(DialogInterface dialog, int which) {
                switch (which){
                    case DialogInterface.BUTTON_POSITIVE:
                        logDebug("END & JOIN");
                        //Find the call in progress:
                        if(megaChatApi!=null){
                            endCall(getChatCallInProgress());
                        }
                        break;

                    case DialogInterface.BUTTON_NEGATIVE:
                        //No button clicked
                        break;
                }
            }
        };

        androidx.appcompat.app.AlertDialog.Builder builder = new androidx.appcompat.app.AlertDialog.Builder(this, R.style.AppCompatAlertDialogStyle);
        String message= getResources().getString(R.string.text_join_call);
        builder.setTitle(R.string.title_join_call);
        builder.setMessage(message).setPositiveButton(getApplicationContext().getString(R.string.answer_call_incoming).toUpperCase(), dialogClickListener).setNegativeButton(R.string.general_cancel, dialogClickListener).show();
    }

    public void controlCamera(){
        stopReproductions();
        openCameraApp();
    }

    public void showConfirmationClearChat(final MegaChatRoom c){
        logDebug("showConfirmationClearChat");

        DialogInterface.OnClickListener dialogClickListener = new DialogInterface.OnClickListener() {
            @Override
            public void onClick(DialogInterface dialog, int which) {
                switch (which){
                    case DialogInterface.BUTTON_POSITIVE:
                        logDebug("Clear chat!");
                        stopReproductions();
                        chatC.clearHistory(c);
                        break;

                    case DialogInterface.BUTTON_NEGATIVE:
                        //No button clicked
                        break;
                }
            }
        };

        androidx.appcompat.app.AlertDialog.Builder builder;
        if (Build.VERSION.SDK_INT >= Build.VERSION_CODES.HONEYCOMB) {
            builder = new AlertDialog.Builder(this, R.style.AppCompatAlertDialogStyle);
        }
        else{
            builder = new AlertDialog.Builder(this);
        }
        String message= getResources().getString(R.string.confirmation_clear_group_chat);
        builder.setTitle(R.string.title_confirmation_clear_group_chat);
        builder.setMessage(message).setPositiveButton(R.string.general_clear, dialogClickListener)
                .setNegativeButton(R.string.general_cancel, dialogClickListener).show();
    }

    public void showConfirmationLeaveChat (final MegaChatRoom c){
        logDebug("showConfirmationLeaveChat");

        DialogInterface.OnClickListener dialogClickListener = new DialogInterface.OnClickListener() {
            @Override
            public void onClick(DialogInterface dialog, int which) {
                switch (which){
                    case DialogInterface.BUTTON_POSITIVE: {
                        stopReproductions();

                        setJoiningOrLeaving(getString(R.string.leaving_label));
                        ChatController chatC = new ChatController(chatActivity);
                        chatC.leaveChat(c);
                        break;
                    }
                    case DialogInterface.BUTTON_NEGATIVE:
                        //No button clicked
                        break;
                }
            }
        };

        androidx.appcompat.app.AlertDialog.Builder builder;
        if (Build.VERSION.SDK_INT >= Build.VERSION_CODES.HONEYCOMB) {
            builder = new AlertDialog.Builder(this, R.style.AppCompatAlertDialogStyle);
        }
        else{
            builder = new AlertDialog.Builder(this);
        }
        builder.setTitle(getResources().getString(R.string.title_confirmation_leave_group_chat));
        String message= getResources().getString(R.string.confirmation_leave_group_chat);
        builder.setMessage(message).setPositiveButton(R.string.general_leave, dialogClickListener)
                .setNegativeButton(R.string.general_cancel, dialogClickListener).show();
    }

    @Override
    public void onBackPressed() {
        logDebug("onBackPressed");
        retryConnectionsAndSignalPresence();
        if (emojiKeyboard != null && emojiKeyboard.getEmojiKeyboardShown()) {
            emojiKeyboard.hideBothKeyboard(this);
        } else if (fileStorageLayout.isShown()) {
            hideFileStorage();
        } else {
            if (handlerEmojiKeyboard != null) {
                handlerEmojiKeyboard.removeCallbacksAndMessages(null);
            }
            if (handlerKeyboard != null) {
                handlerKeyboard.removeCallbacksAndMessages(null);
            }
            ifAnonymousModeLogin(false);
        }
    }

    @Override
    public void onClick(View v) {
        logDebug("onClick");

        if (joiningOrLeaving && v.getId() != R.id.home)
            return;

        switch (v.getId()) {
            case R.id.home:{
                onBackPressed();
                break;
            }
            case R.id.call_in_progress_layout:{
                logDebug("call_in_progress_layout");
                startVideo = false;
                if(checkPermissionsCall()){
                    startCall();
                }
                break;
            }
            case R.id.send_message_icon_chat:{
                writingLayout.setClickable(false);
                String text = textChat.getText().toString();
                if(text.trim().isEmpty()) break;
                if (editingMessage) {
                    editMessage(text);
                    finishMultiselectionMode();
                    checkActionMode();
                } else {
                    sendMessage(text);
                }
                textChat.setText("", TextView.BufferType.EDITABLE);
                break;
            }
            case R.id.keyboard_twemoji_chat:
            case R.id.rl_keyboard_twemoji_chat:{
                logDebug("keyboard_icon_chat");
                hideFileStorage();
                if(emojiKeyboard==null) break;
                changeKeyboard(keyboardTwemojiButton);
                break;
            }

            case R.id.media_icon_chat:
            case R.id.rl_media_icon_chat: {
                logDebug("media_icon_chat");
                if (recordView.isRecordingNow()) break;
                hideKeyboard();
                if(isNecessaryDisableLocalCamera() != -1){
                    showConfirmationOpenCamera(this, ACTION_TAKE_PICTURE, false);
                    break;
                }
                controlCamera();
                break;
            }
            case R.id.pick_file_storage_icon_chat:
            case R.id.rl_pick_file_storage_icon_chat:{
                logDebug("file storage icon ");
                if (fileStorageLayout.isShown()) {
                    hideFileStorage();
                    if(emojiKeyboard != null) emojiKeyboard.changeKeyboardIcon(false);
                } else {
                    if ((emojiKeyboard != null) && (emojiKeyboard.getLetterKeyboardShown())) {
                        emojiKeyboard.hideBothKeyboard(this);
                        handlerEmojiKeyboard.postDelayed(new Runnable() {
                            @Override
                            public void run() {
                                if (Build.VERSION.SDK_INT >= Build.VERSION_CODES.M) {
                                    boolean hasStoragePermission = (ContextCompat.checkSelfPermission(chatActivity, Manifest.permission.READ_EXTERNAL_STORAGE) == PackageManager.PERMISSION_GRANTED);
                                    if (!hasStoragePermission) {
                                        ActivityCompat.requestPermissions(chatActivity, new String[]{Manifest.permission.READ_EXTERNAL_STORAGE}, REQUEST_READ_STORAGE);
                                    } else {
                                        chatActivity.attachFromFileStorage();
                                    }
                                } else {
                                    chatActivity.attachFromFileStorage();
                                }
                            }
                        }, 250);
                    } else {

                        if (emojiKeyboard != null) {
                            emojiKeyboard.hideBothKeyboard(this);
                        }

                        if (Build.VERSION.SDK_INT >= Build.VERSION_CODES.M) {
                            boolean hasStoragePermission = (ContextCompat.checkSelfPermission(this, Manifest.permission.READ_EXTERNAL_STORAGE) == PackageManager.PERMISSION_GRANTED);
                            if (!hasStoragePermission) {
                                ActivityCompat.requestPermissions(this, new String[]{Manifest.permission.READ_EXTERNAL_STORAGE}, REQUEST_READ_STORAGE);

                            } else {
                                this.attachFromFileStorage();
                            }
                        } else {
                            this.attachFromFileStorage();
                        }
                    }
                }
                break;
            }
            case R.id.toolbar_chat:{
                logDebug("toolbar_chat");
                if(recordView.isRecordingNow()) break;

                showGroupInfoActivity();
                break;
            }
            case R.id.message_jump_layout:{
                goToEnd();
                break;
            }
            case R.id.pick_attach_chat:
            case R.id.rl_attach_icon_chat: {
                logDebug("Show attach bottom sheet");
                hideKeyboard();
                showSendAttachmentBottomSheet();
                break;
            }
            case R.id.join_button:{
                if (chatC.isInAnonymousMode()) {
                    ifAnonymousModeLogin(true);
                } else {
                    setJoiningOrLeaving(getString(R.string.joining_label));
                    megaChatApi.autojoinPublicChat(idChat, this);
                }
                break;
            }
		}
    }

    public void sendLocation(){
        logDebug("sendLocation");
        if(MegaApplication.isEnabledGeoLocation()){
            getLocationPermission();
        }
        else{
            showSendLocationDialog();
        }
    }

    private void changeKeyboard(ImageButton btn){
        Drawable currentDrawable = btn.getDrawable();
        Drawable emojiDrawable = getResources().getDrawable(R.drawable.ic_emojicon);
        Drawable keyboardDrawable = getResources().getDrawable(R.drawable.ic_keyboard_white);
        if(areDrawablesIdentical(currentDrawable, emojiDrawable) && !emojiKeyboard.getEmojiKeyboardShown()){
            if(emojiKeyboard.getLetterKeyboardShown()){
                emojiKeyboard.hideLetterKeyboard();
                handlerKeyboard.postDelayed(new Runnable() {
                    @Override
                    public void run() {
                        emojiKeyboard.showEmojiKeyboard();
                    }
                },250);
            }else{
                emojiKeyboard.showEmojiKeyboard();
            }
        }else if(areDrawablesIdentical(currentDrawable, keyboardDrawable) && !emojiKeyboard.getLetterKeyboardShown()){
            emojiKeyboard.showLetterKeyboard();
        }
    }

    public void sendFromCloud(){
        attachFromCloud();
    }

    public void sendFromFileSystem(){
        attachPhotoVideo();
    }

    void getLocationPermission() {
        if (ContextCompat.checkSelfPermission(this, Manifest.permission.ACCESS_FINE_LOCATION) != PackageManager.PERMISSION_GRANTED) {
            ActivityCompat.requestPermissions(this, new String[]{Manifest.permission.ACCESS_FINE_LOCATION}, LOCATION_PERMISSION_REQUEST_CODE);
        }
        else {
            Intent intent =  new Intent(getApplicationContext(), MapsActivity.class);
            intent.putExtra(EDITING_MESSAGE, editingMessage);
            if (messageToEdit != null) {
                intent.putExtra(MSG_ID, messageToEdit.getMsgId());
            }
            startActivityForResult(intent, REQUEST_CODE_SEND_LOCATION);
        }
    }

    void showSendLocationDialog () {
        AlertDialog.Builder builder = new AlertDialog.Builder(this);
        builder.setTitle(R.string.title_activity_maps)
                .setMessage(R.string.explanation_send_location)
                .setPositiveButton(getString(R.string.button_continue),
                new DialogInterface.OnClickListener() {
                    public void onClick(DialogInterface dialog, int whichButton) {
                        //getLocationPermission();
                        megaApi.enableGeolocation(chatActivity);
                    }
                })
                .setNegativeButton(R.string.general_cancel,
                new DialogInterface.OnClickListener() {
                    @Override
                    public void onClick(DialogInterface dialog, int which) {
                        try {
                            locationDialog.dismiss();
                            isLocationDialogShown = false;
                        } catch (Exception e){}
                    }
                });

        locationDialog = builder.create();
        locationDialog.setCancelable(false);
        locationDialog.setCanceledOnTouchOutside(false);
        locationDialog.show();
        isLocationDialogShown = true;
    }

    public void attachFromFileStorage(){
        logDebug("attachFromFileStorage");
        fileStorageF = ChatFileStorageFragment.newInstance();
        getSupportFragmentManager().beginTransaction().replace(R.id.fragment_container_file_storage, fileStorageF,"fileStorageF").commitNowAllowingStateLoss();
        hideInputText();
        fileStorageLayout.setVisibility(View.VISIBLE);
        pickFileStorageButton.setImageResource(R.drawable.ic_g_select_image);
        placeRecordButton(RECORD_BUTTON_DEACTIVATED);
    }

    public void attachFromCloud(){
        logDebug("attachFromCloud");
        if(megaApi!=null && megaApi.getRootNode()!=null){
            ChatController chatC = new ChatController(this);
            chatC.pickFileToSend();
        }
        else{
            logWarning("Online but not megaApi");
            showErrorAlertDialog(getString(R.string.error_server_connection_problem), false, this);
        }
    }

    public void attachPhotoVideo(){
        logDebug("attachPhotoVideo");

        disablePinScreen();

        Intent intent = new Intent();
        intent.setAction(Intent.ACTION_OPEN_DOCUMENT);
        intent.setAction(Intent.ACTION_GET_CONTENT);
        intent.putExtra(Intent.EXTRA_ALLOW_MULTIPLE, true);
        intent.setType("*/*");

        startActivityForResult(Intent.createChooser(intent, null), REQUEST_CODE_GET);
    }

    public void sendMessage(String text){
        logDebug("sendMessage: ");
        MegaChatMessage msgSent = megaChatApi.sendMessage(idChat, text);
        AndroidMegaChatMessage androidMsgSent = new AndroidMegaChatMessage(msgSent);
        sendMessageToUI(androidMsgSent);
    }

    public void sendLocationMessage(float longLongitude, float longLatitude, String encodedSnapshot){
        logDebug("sendLocationMessage");
        MegaChatMessage locationMessage = megaChatApi.sendGeolocation(idChat, longLongitude, longLatitude, encodedSnapshot);
        if(locationMessage == null) return;
        AndroidMegaChatMessage androidMsgSent = new AndroidMegaChatMessage(locationMessage);
        sendMessageToUI(androidMsgSent);

    }

    public void hideNewMessagesLayout(){
        logDebug("hideNewMessagesLayout");

        int position = positionNewMessagesLayout;

        positionNewMessagesLayout = INVALID_VALUE;
        lastIdMsgSeen = MEGACHAT_INVALID_HANDLE;
        generalUnreadCount = 0;
        lastSeenReceived = true;
        newVisibility = false;

        if(adapter!=null){
            adapter.notifyItemChanged(position);
        }
    }

    public void openCameraApp(){
        logDebug("openCameraApp()");
        if(checkPermissionsTakePicture()){
            takePicture();
        }
    }

    public void sendMessageToUI(AndroidMegaChatMessage androidMsgSent){
        logDebug("sendMessageToUI");

        if(positionNewMessagesLayout!=-1){
            hideNewMessagesLayout();
        }

        int infoToShow = -1;

        int index = messages.size()-1;
        if(androidMsgSent!=null){
            if(androidMsgSent.isUploading()){
                logDebug("Is uploading: ");

            }else if(androidMsgSent.getMessage() != null) {
                logDebug("Sent message with id temp: " + androidMsgSent.getMessage().getTempId());
                logDebug("State of the message: " + androidMsgSent.getMessage().getStatus());
            }

            if(index==-1){
                //First element
                logDebug("First element!");
                messages.add(androidMsgSent);
                messages.get(0).setInfoToShow(AndroidMegaChatMessage.CHAT_ADAPTER_SHOW_ALL);
            }
            else{
                //Not first element - Find where to add in the queue
                logDebug("NOT First element!");

                AndroidMegaChatMessage msg = messages.get(index);
                if(!androidMsgSent.isUploading()){
                    while(msg.isUploading()){
                        index--;
                        if (index == -1) {
                            break;
                        }
                        msg = messages.get(index);
                    }
                }

                while (!msg.isUploading() && msg.getMessage().getStatus() == MegaChatMessage.STATUS_SENDING_MANUAL) {
                    index--;
                    if (index == -1) {
                        break;
                    }
                    msg = messages.get(index);
                }

                index++;
                logDebug("Add in position: " + index);
                messages.add(index, androidMsgSent);
                infoToShow = adjustInfoToShow(index);
            }

            if (adapter == null) {
                createAdapter();
            } else {
                adapter.addMessage(messages, index);
                mLayoutManager.scrollToPositionWithOffset(index, scaleHeightPx(infoToShow == AndroidMegaChatMessage.CHAT_ADAPTER_SHOW_ALL ? 50 : 20, getOutMetrics()));
            }
        }
        else{
            logError("Error sending message!");
        }
    }

    /**
     * Method for copying a message.
     *
     * @param message The message.
     * @return The copied text.
     */
    public String copyMessage(AndroidMegaChatMessage message) {
        return chatC.createSingleManagementString(message, chatRoom);
    }

    /**
     * Method for copying a text to the clipboard.
     *
     * @param text The text.
     */
    public void copyToClipboard(String text) {
        android.content.ClipboardManager clipboard = (android.content.ClipboardManager) getSystemService(Context.CLIPBOARD_SERVICE);
        android.content.ClipData clip = android.content.ClipData.newPlainText("Copied Text", text);
        clipboard.setPrimaryClip(clip);
        showSnackbar(SNACKBAR_TYPE, getString(R.string.messages_copied_clipboard), -1);
    }


    public void editMessage(ArrayList<AndroidMegaChatMessage> messagesSelected) {
        if (messagesSelected.isEmpty() || messagesSelected.get(0) == null)
            return;

        editingMessage = true;
        MegaChatMessage msg = messagesSelected.get(0).getMessage();
        MegaChatContainsMeta meta = msg.getContainsMeta();
        messageToEdit = msg;

        if (msg.getType() == MegaChatMessage.TYPE_CONTAINS_META && meta != null && meta.getType() == MegaChatContainsMeta.CONTAINS_META_GEOLOCATION) {
            sendLocation();
            finishMultiselectionMode();
            checkActionMode();
        } else {
            textChat.setText(messageToEdit.getContent());
            textChat.setSelection(textChat.getText().length());
        }
    }

    public void editMessage(String text) {
        if (messageToEdit.getContent().equals(text)) return;
        MegaChatMessage msgEdited = megaChatApi.editMessage(idChat,
                messageToEdit.getMsgId() != MEGACHAT_INVALID_HANDLE ? messageToEdit.getMsgId() : messageToEdit.getTempId(),
                text);

        if (msgEdited != null) {
            logDebug("Edited message: status: " + msgEdited.getStatus());
            AndroidMegaChatMessage androidMsgEdited = new AndroidMegaChatMessage(msgEdited);
            modifyMessageReceived(androidMsgEdited, false);
        } else {
            logWarning("Message cannot be edited!");
            showSnackbar(SNACKBAR_TYPE, getString(R.string.error_editing_message), MEGACHAT_INVALID_HANDLE);
        }
    }

    public void editMessageMS(String text, MegaChatMessage messageToEdit){
        logDebug("editMessageMS: ");
        MegaChatMessage msgEdited = null;

        if(messageToEdit.getMsgId()!=-1){
            msgEdited = megaChatApi.editMessage(idChat, messageToEdit.getMsgId(), text);
        }
        else{
            msgEdited = megaChatApi.editMessage(idChat, messageToEdit.getTempId(), text);
        }

        if(msgEdited!=null){
            logDebug("Edited message: status: " + msgEdited.getStatus());
            AndroidMegaChatMessage androidMsgEdited = new AndroidMegaChatMessage(msgEdited);
            modifyMessageReceived(androidMsgEdited, false);
        }
        else{
            logWarning("Message cannot be edited!");
            showSnackbar(SNACKBAR_TYPE, getString(R.string.error_editing_message), -1);
        }
    }

    public void showUploadPanel(){
        if (isBottomSheetDialogShown(bottomSheetDialogFragment)) return;

        bottomSheetDialogFragment = new AttachmentUploadBottomSheetDialogFragment();
        bottomSheetDialogFragment.show(getSupportFragmentManager(), bottomSheetDialogFragment.getTag());
    }

    public void activateActionMode(){
        if (!adapter.isMultipleSelect()) {
            adapter.setMultipleSelect(true);
            actionMode = startSupportActionMode(new ActionBarCallBack());
            updateActionModeTitle();
        }
    }

    private void reDoTheSelectionAfterRotation() {
        if (recoveredSelectedPositions == null || adapter == null)
            return;

        if (recoveredSelectedPositions.size() > 0) {
            activateActionMode();

            for (int position : recoveredSelectedPositions) {
                AndroidMegaChatMessage msg = adapter.getMessageAtMessagesPosition(position);
                if(msg != null) {
                    adapter.toggleSelection(msg.getMessage().getMsgId());
                }
            }
        }

        updateActionModeTitle();
    }

    public void activateActionModeWithItem(int positionInAdapter) {
        logDebug("activateActionModeWithItem");

        activateActionMode();
        if (adapter.isMultipleSelect()) {
            itemClick((positionInAdapter + 1), null);
        }
    }

    //Multiselect
    private class  ActionBarCallBack implements ActionMode.Callback {

        @Override
        public boolean onActionItemClicked(ActionMode mode, MenuItem item) {
            ArrayList<AndroidMegaChatMessage> messagesSelected = adapter.getSelectedMessages();

            if (app.getStorageState() == STORAGE_STATE_PAYWALL) {
                showOverDiskQuotaPaywallWarning();
                return false;
            }

            switch(item.getItemId()){
                case R.id.chat_cab_menu_edit:
                    logDebug("Edit text");
                    editMessage(messagesSelected);
                    break;

                case R.id.chat_cab_menu_forward:
                    logDebug("Forward message");
                    forwardMessages(messagesSelected);
                    break;

                case R.id.chat_cab_menu_copy:
                    finishMultiselectionMode();
                    String text = "";
                    if (messagesSelected.size() == 1) {
                        text = copyMessage(messagesSelected.get(0));
                    } else {
                        text = copyMessages(messagesSelected);
                    }
                    copyToClipboard(text);
                    break;
                case R.id.chat_cab_menu_delete:
                    finishMultiselectionMode();
                    //Delete
                    showConfirmationDeleteMessages(messagesSelected, chatRoom);
                    break;

                case R.id.chat_cab_menu_download:
                    logDebug("chat_cab_menu_download ");
                    finishMultiselectionMode();

                    if (!checkPermissionWriteStorage(REQUEST_WRITE_STORAGE)) {
                        preservedMessagesSelected = messagesSelected;
                        return false;
                    }
                    ArrayList<MegaNodeList> list = new ArrayList<>();
                    for (int i = 0; i < messagesSelected.size(); i++) {
                        MegaNodeList megaNodeList = messagesSelected.get(i).getMessage().getMegaNodeList();
                        list.add(megaNodeList);
                    }
                    chatC.prepareForChatDownload(list);
                    break;

                case R.id.chat_cab_menu_import:
                    finishMultiselectionMode();
                    chatC.importNodesFromAndroidMessages(messagesSelected);
                    break;

                case R.id.chat_cab_menu_offline:
                    finishMultiselectionMode();
                    if (!checkPermissionWriteStorage(REQUEST_WRITE_STORAGE_OFFLINE)) {
                        preservedMessagesSelected = messagesSelected;
                        return false;
                    }
                    chatC.saveForOfflineWithAndroidMessages(messagesSelected, chatRoom);
                    break;

            }
            return false;
        }

        public String copyMessages(ArrayList<AndroidMegaChatMessage> messagesSelected){
            logDebug("copyMessages");
            ChatController chatC = new ChatController(chatActivity);
            StringBuilder builder = new StringBuilder();

            for(int i=0;i<messagesSelected.size();i++){
                AndroidMegaChatMessage messageSelected = messagesSelected.get(i);
                builder.append("[");
                String timestamp = formatShortDateTime(messageSelected.getMessage().getTimestamp());
                builder.append(timestamp);
                builder.append("] ");
                String messageString = chatC.createManagementString(messageSelected, chatRoom);
                builder.append(messageString);
                builder.append("\n");
            }
            return builder.toString();
        }


        @Override
        public boolean onCreateActionMode(ActionMode mode, Menu menu) {
            logDebug("onCreateActionMode");

            MenuInflater inflater = mode.getMenuInflater();
            inflater.inflate(R.menu.messages_chat_action, menu);

            importIcon = menu.findItem(R.id.chat_cab_menu_import);
            menu.findItem(R.id.chat_cab_menu_offline).setIcon(mutateIconSecondary(chatActivity, R.drawable.ic_b_save_offline, R.color.white));

            changeStatusBarColorActionMode(chatActivity, getWindow(), handler, 1);
            return true;
        }

        @Override
        public void onDestroyActionMode(ActionMode arg0) {
            logDebug("onDestroyActionMode");
            adapter.setMultipleSelect(false);
            editingMessage = false;
            recoveredSelectedPositions = null;
            clearSelections();
            changeStatusBarColorActionMode(chatActivity, getWindow(), handler, 0);
        }

        @Override
        public boolean onPrepareActionMode(ActionMode mode, Menu menu) {
            logDebug("onPrepareActionMode");
            List<AndroidMegaChatMessage> selected = adapter.getSelectedMessages();
            if(selected.size() == 0){
                menu.findItem(R.id.chat_cab_menu_edit).setVisible(false);
                menu.findItem(R.id.chat_cab_menu_copy).setVisible(false);
                menu.findItem(R.id.chat_cab_menu_delete).setVisible(false);
                menu.findItem(R.id.chat_cab_menu_forward).setVisible(false);
                menu.findItem(R.id.chat_cab_menu_download).setVisible(false);
                menu.findItem(R.id.chat_cab_menu_offline).setVisible(false);
                importIcon.setVisible(false);

            }else {

                if((chatRoom.getOwnPrivilege()==MegaChatRoom.PRIV_RM||chatRoom.getOwnPrivilege()==MegaChatRoom.PRIV_RO) && !chatRoom.isPreview()){
                    logDebug("Chat without permissions || without preview");

                    boolean showCopy = true;
                    for(int i=0; i<selected.size();i++) {
                        MegaChatMessage msg = selected.get(i).getMessage();
                        if ((showCopy) && (msg.getType() == MegaChatMessage.TYPE_NODE_ATTACHMENT || msg.getType()  == MegaChatMessage.TYPE_CONTACT_ATTACHMENT || msg.getType()  == MegaChatMessage.TYPE_VOICE_CLIP || ((msg.getType() == MegaChatMessage.TYPE_CONTAINS_META) && (msg.getContainsMeta() != null) && (msg.getContainsMeta().getType() == MegaChatContainsMeta.CONTAINS_META_GEOLOCATION))) ) {
                            showCopy = false;
                        }
                    }
                    menu.findItem(R.id.chat_cab_menu_edit).setVisible(false);
                    menu.findItem(R.id.chat_cab_menu_copy).setVisible(showCopy);
                    menu.findItem(R.id.chat_cab_menu_delete).setVisible(false);
                    menu.findItem(R.id.chat_cab_menu_forward).setVisible(false);
                    menu.findItem(R.id.chat_cab_menu_download).setVisible(false);
                    menu.findItem(R.id.chat_cab_menu_offline).setVisible(false);
                    importIcon.setVisible(false);
                }
                else{
                    logDebug("Chat with permissions or preview");
                    if(isOnline(chatActivity) && !chatC.isInAnonymousMode()){
                        menu.findItem(R.id.chat_cab_menu_forward).setVisible(true);
                    }else{
                        menu.findItem(R.id.chat_cab_menu_forward).setVisible(false);
                    }

                    if (selected.size() == 1) {
                        if(hasMessagesRemoved(selected.get(0).getMessage())){
                            menu.findItem(R.id.chat_cab_menu_edit).setVisible(false);
                            menu.findItem(R.id.chat_cab_menu_copy).setVisible(false);
                            menu.findItem(R.id.chat_cab_menu_delete).setVisible(false);
                            menu.findItem(R.id.chat_cab_menu_forward).setVisible(false);
                            menu.findItem(R.id.chat_cab_menu_download).setVisible(false);
                            menu.findItem(R.id.chat_cab_menu_offline).setVisible(false);
                            importIcon.setVisible(false);

                        }else if(selected.get(0).isUploading()){
                            menu.findItem(R.id.chat_cab_menu_copy).setVisible(false);
                            menu.findItem(R.id.chat_cab_menu_delete).setVisible(false);
                            menu.findItem(R.id.chat_cab_menu_edit).setVisible(false);
                            menu.findItem(R.id.chat_cab_menu_forward).setVisible(false);
                            menu.findItem(R.id.chat_cab_menu_download).setVisible(false);
                            menu.findItem(R.id.chat_cab_menu_offline).setVisible(false);
                            importIcon.setVisible(false);

                        }else if(selected.get(0).getMessage().getType()==MegaChatMessage.TYPE_NODE_ATTACHMENT){
                            logDebug("TYPE_NODE_ATTACHMENT selected");
                            menu.findItem(R.id.chat_cab_menu_copy).setVisible(false);
                            menu.findItem(R.id.chat_cab_menu_edit).setVisible(false);

                            if(selected.get(0).getMessage().getUserHandle()==myUserHandle && selected.get(0).getMessage().isDeletable()){
                                logDebug("one message Message DELETABLE");
                                menu.findItem(R.id.chat_cab_menu_delete).setVisible(true);
                            }else{
                                menu.findItem(R.id.chat_cab_menu_delete).setVisible(false);
                            }

                            if(isOnline(chatActivity)){
                                menu.findItem(R.id.chat_cab_menu_download).setVisible(true);
                                if (chatC.isInAnonymousMode()) {
                                    menu.findItem(R.id.chat_cab_menu_offline).setVisible(false);
                                    importIcon.setVisible(false);
                                }
                                else {
                                    menu.findItem(R.id.chat_cab_menu_offline).setVisible(true);
                                    importIcon.setVisible(true);
                                }
                            }
                            else{
                                menu.findItem(R.id.chat_cab_menu_download).setVisible(false);
                                menu.findItem(R.id.chat_cab_menu_offline).setVisible(false);
                                importIcon.setVisible(false);
                            }
                        }
                        else if(selected.get(0).getMessage().getType()==MegaChatMessage.TYPE_CONTACT_ATTACHMENT){
                            logDebug("TYPE_CONTACT_ATTACHMENT selected");

                            menu.findItem(R.id.chat_cab_menu_copy).setVisible(false);
                            menu.findItem(R.id.chat_cab_menu_edit).setVisible(false);

                            if(selected.get(0).getMessage().getUserHandle()==myUserHandle && selected.get(0).getMessage().isDeletable()){
                                logDebug("one message Message DELETABLE");
                                menu.findItem(R.id.chat_cab_menu_delete).setVisible(true);
                            }
                            else{
                                logDebug("one message Message NOT DELETABLE");
                                menu.findItem(R.id.chat_cab_menu_delete).setVisible(false);
                            }

                            menu.findItem(R.id.chat_cab_menu_download).setVisible(false);
                            menu.findItem(R.id.chat_cab_menu_offline).setVisible(false);
                            importIcon.setVisible(false);
                        }
                        else if(selected.get(0).getMessage().getType()==MegaChatMessage.TYPE_VOICE_CLIP){
                            logDebug("TYPE_VOICE_CLIP selected");

                            menu.findItem(R.id.chat_cab_menu_copy).setVisible(false);
                            menu.findItem(R.id.chat_cab_menu_edit).setVisible(false);

                            if((selected.get(0).getMessage().getUserHandle()==myUserHandle) && (selected.get(0).getMessage().isDeletable())){
                                menu.findItem(R.id.chat_cab_menu_delete).setVisible(true);
                            }else{
                                menu.findItem(R.id.chat_cab_menu_delete).setVisible(false);
                            }
                            menu.findItem(R.id.chat_cab_menu_download).setVisible(false);
                            menu.findItem(R.id.chat_cab_menu_offline).setVisible(false);
                            importIcon.setVisible(false);

                        }
                        else{
                            logDebug("Other type: " + selected.get(0).getMessage().getType());

                            MegaChatMessage messageSelected= megaChatApi.getMessage(idChat, selected.get(0).getMessage().getMsgId());
                            if(messageSelected == null){
                                messageSelected = megaChatApi.getMessage(idChat, selected.get(0).getMessage().getTempId());
                                if(messageSelected == null){
                                    menu.findItem(R.id.chat_cab_menu_edit).setVisible(false);
                                    menu.findItem(R.id.chat_cab_menu_copy).setVisible(false);
                                    menu.findItem(R.id.chat_cab_menu_delete).setVisible(false);
                                    menu.findItem(R.id.chat_cab_menu_forward).setVisible(false);
                                    menu.findItem(R.id.chat_cab_menu_download).setVisible(false);
                                    menu.findItem(R.id.chat_cab_menu_offline).setVisible(false);
                                    importIcon.setVisible(false);
                                    return false;
                                }
                            }

                            if((messageSelected.getType() == MegaChatMessage.TYPE_CONTAINS_META) && (messageSelected.getContainsMeta()!=null && messageSelected.getContainsMeta().getType() == MegaChatContainsMeta.CONTAINS_META_GEOLOCATION)){
                                logDebug("TYPE_CONTAINS_META && CONTAINS_META_GEOLOCATION");
                                menu.findItem(R.id.chat_cab_menu_copy).setVisible(false);
                            }else{
                                menu.findItem(R.id.chat_cab_menu_copy).setVisible(true);
                            }

                            int type = selected.get(0).getMessage().getType();

                            if(messageSelected.getUserHandle()==myUserHandle){

                                if(messageSelected.isEditable()){
                                    logDebug("Message EDITABLE");
                                    menu.findItem(R.id.chat_cab_menu_edit).setVisible(true);
                                    menu.findItem(R.id.chat_cab_menu_delete).setVisible(true);
                                }
                                else{
                                    logDebug("Message NOT EDITABLE");
                                    menu.findItem(R.id.chat_cab_menu_edit).setVisible(false);
                                    menu.findItem(R.id.chat_cab_menu_delete).setVisible(false);
                                }

                                if (!isOnline(chatActivity) || type == MegaChatMessage.TYPE_TRUNCATE||type == MegaChatMessage.TYPE_ALTER_PARTICIPANTS||type == MegaChatMessage.TYPE_CHAT_TITLE||type == MegaChatMessage.TYPE_PRIV_CHANGE||type == MegaChatMessage.TYPE_CALL_ENDED||type == MegaChatMessage.TYPE_CALL_STARTED) {
                                    menu.findItem(R.id.chat_cab_menu_forward).setVisible(false);
                                }
                                else{
                                    menu.findItem(R.id.chat_cab_menu_forward).setVisible(true);
                                }
                            }
                            else{
                                menu.findItem(R.id.chat_cab_menu_edit).setVisible(false);
                                menu.findItem(R.id.chat_cab_menu_delete).setVisible(false);
                                importIcon.setVisible(false);

                                if (chatC.isInAnonymousMode() || !isOnline(chatActivity) || type == MegaChatMessage.TYPE_TRUNCATE||type == MegaChatMessage.TYPE_ALTER_PARTICIPANTS||type == MegaChatMessage.TYPE_CHAT_TITLE||type == MegaChatMessage.TYPE_PRIV_CHANGE||type == MegaChatMessage.TYPE_CALL_ENDED||type == MegaChatMessage.TYPE_CALL_STARTED) {
                                    menu.findItem(R.id.chat_cab_menu_forward).setVisible(false);
                                }
                                else{
                                    menu.findItem(R.id.chat_cab_menu_forward).setVisible(true);
                                }
                            }
                            menu.findItem(R.id.chat_cab_menu_download).setVisible(false);
                            menu.findItem(R.id.chat_cab_menu_offline).setVisible(false);
                            importIcon.setVisible(false);
                        }
                    }
                    else{
                        logDebug("Many items selected");
                        boolean isUploading = false;
                        boolean showDelete = true;
                        boolean showCopy = true;
                        boolean showForward = true;
                        boolean allNodeAttachments = true;
                        boolean isRemoved = false;

                        for(int i=0; i<selected.size();i++) {

                            if(hasMessagesRemoved(selected.get(i).getMessage())){
                                isRemoved = true;
                                break;
                            }

                            if (!isUploading) {
                                if (selected.get(i).isUploading()) {
                                    isUploading = true;
                                }
                            }

                            MegaChatMessage msg = selected.get(i).getMessage();

                            if ((showCopy) && (msg.getType() == MegaChatMessage.TYPE_NODE_ATTACHMENT || msg.getType()  == MegaChatMessage.TYPE_CONTACT_ATTACHMENT || msg.getType()  == MegaChatMessage.TYPE_VOICE_CLIP || ((msg.getType() == MegaChatMessage.TYPE_CONTAINS_META) && (msg.getContainsMeta() != null) && (msg.getContainsMeta().getType() == MegaChatContainsMeta.CONTAINS_META_GEOLOCATION))) ) {
                                showCopy = false;
                            }

                            if((showDelete) && ((msg.getUserHandle() != myUserHandle) || ((msg.getType() == MegaChatMessage.TYPE_NORMAL || msg.getType() == MegaChatMessage.TYPE_NODE_ATTACHMENT || msg.getType() == MegaChatMessage.TYPE_CONTACT_ATTACHMENT || msg.getType() == MegaChatMessage.TYPE_CONTAINS_META || msg.getType() == MegaChatMessage.TYPE_VOICE_CLIP) && (!(msg.isDeletable()))))){
                                showDelete = false;
                            }

                            if((showForward) &&(msg.getType() == MegaChatMessage.TYPE_TRUNCATE||msg.getType() == MegaChatMessage.TYPE_ALTER_PARTICIPANTS||msg.getType() == MegaChatMessage.TYPE_CHAT_TITLE||msg.getType() == MegaChatMessage.TYPE_PRIV_CHANGE||msg.getType() == MegaChatMessage.TYPE_CALL_ENDED||msg.getType() == MegaChatMessage.TYPE_CALL_STARTED)) {
                                showForward = false;
                            }

                            if ((allNodeAttachments) && (selected.get(i).getMessage().getType() != MegaChatMessage.TYPE_NODE_ATTACHMENT)){
                                allNodeAttachments = false;
                            }
                        }

                        if (isUploading || isRemoved) {
                            menu.findItem(R.id.chat_cab_menu_copy).setVisible(false);
                            menu.findItem(R.id.chat_cab_menu_delete).setVisible(false);
                            menu.findItem(R.id.chat_cab_menu_edit).setVisible(false);
                            menu.findItem(R.id.chat_cab_menu_forward).setVisible(false);
                            menu.findItem(R.id.chat_cab_menu_download).setVisible(false);
                            menu.findItem(R.id.chat_cab_menu_offline).setVisible(false);
                            importIcon.setVisible(false);
                        }
                        else {
                            if(allNodeAttachments && isOnline(chatActivity)){
                                menu.findItem(R.id.chat_cab_menu_download).setVisible(true);
                                if (chatC.isInAnonymousMode()){
                                    menu.findItem(R.id.chat_cab_menu_offline).setVisible(false);
                                    importIcon.setVisible(false);
                                }
                                else {
                                    menu.findItem(R.id.chat_cab_menu_offline).setVisible(true);
                                    importIcon.setVisible(true);
                                }
                            }
                            else{
                                menu.findItem(R.id.chat_cab_menu_download).setVisible(false);
                                menu.findItem(R.id.chat_cab_menu_offline).setVisible(false);
                                importIcon.setVisible(false);
                            }

                            menu.findItem(R.id.chat_cab_menu_edit).setVisible(false);
                            if (chatC.isInAnonymousMode()){
                                menu.findItem(R.id.chat_cab_menu_copy).setVisible(false);
                                menu.findItem(R.id.chat_cab_menu_delete).setVisible(false);
                            }
                            else {
                                menu.findItem(R.id.chat_cab_menu_copy).setVisible(showCopy);
                                menu.findItem(R.id.chat_cab_menu_delete).setVisible(showDelete);
                            }
                            if(isOnline(chatActivity) && !chatC.isInAnonymousMode()){
                                menu.findItem(R.id.chat_cab_menu_forward).setVisible(showForward);
                            }
                            else{
                                menu.findItem(R.id.chat_cab_menu_forward).setVisible(false);
                            }
                        }
                    }
                }
            }
            return false;
        }
    }

    public boolean showSelectMenuItem(){
        if (adapter != null){
            return adapter.isMultipleSelect();
        }
        return false;
    }

    public void showConfirmationDeleteMessages(final ArrayList<AndroidMegaChatMessage> messages, final MegaChatRoom chat){
        logDebug("showConfirmationDeleteMessages");

        DialogInterface.OnClickListener dialogClickListener = new DialogInterface.OnClickListener() {
            @Override
            public void onClick(DialogInterface dialog, int which) {
                switch (which){
                    case DialogInterface.BUTTON_POSITIVE:
                        stopReproductions();
                        ChatController cC = new ChatController(chatActivity);
                        cC.deleteAndroidMessages(messages, chat);
                        break;
                    case DialogInterface.BUTTON_NEGATIVE:
                        //No button clicked
                        break;
                }
            }
        };

        AlertDialog.Builder builder;
        if (Build.VERSION.SDK_INT >= Build.VERSION_CODES.HONEYCOMB) {
            builder = new AlertDialog.Builder(this, R.style.AppCompatAlertDialogStyle);
        }
        else{
            builder = new AlertDialog.Builder(this);
        }

        if(messages.size()==1){
            builder.setMessage(R.string.confirmation_delete_one_message);
        }
        else{
            builder.setMessage(R.string.confirmation_delete_several_messages);
        }
        builder.setPositiveButton(R.string.context_remove, dialogClickListener).setNegativeButton(R.string.general_cancel, dialogClickListener).show();
    }

    public void showConfirmationDeleteMessage(final long messageId, final long chatId){
        logDebug("showConfirmationDeleteMessage");

        DialogInterface.OnClickListener dialogClickListener = new DialogInterface.OnClickListener() {
            @Override
            public void onClick(DialogInterface dialog, int which) {
                switch (which){
                    case DialogInterface.BUTTON_POSITIVE:
                        ChatController cC = new ChatController(chatActivity);
                        cC.deleteMessageById(messageId, chatId);
                        break;
                    case DialogInterface.BUTTON_NEGATIVE:
                        //No button clicked
                        break;
                }
            }
        };

        AlertDialog.Builder builder;
        if (Build.VERSION.SDK_INT >= Build.VERSION_CODES.HONEYCOMB) {
            builder = new AlertDialog.Builder(this, R.style.AppCompatAlertDialogStyle);
        }
        else{
            builder = new AlertDialog.Builder(this);
        }

        builder.setMessage(R.string.confirmation_delete_one_message);
        builder.setPositiveButton(R.string.context_remove, dialogClickListener)
                .setNegativeButton(R.string.general_cancel, dialogClickListener).show();
    }

    /*
     * Clear all selected items
     */
    private void clearSelections() {
        if(adapter.isMultipleSelect()){
            adapter.clearSelections();
        }
        updateActionModeTitle();
    }

    public void updateActionModeTitle() {
        try {
            if (actionMode != null) {
                if (adapter.getSelectedItemCount() == 0) {
                    actionMode.setTitle(getString(R.string.select_message_title).toUpperCase());
                } else {
                    actionMode.setTitle(adapter.getSelectedItemCount() + "");
                }
                actionMode.invalidate();
            }
        } catch (Exception e) {
            e.printStackTrace();
            logError("Invalidate error", e);
        }
    }

    /*
     * Disable selection
     */
    public void hideMultipleSelect() {
        if (adapter != null) {
            adapter.setMultipleSelect(false);
        }

        if (actionMode != null) {
            actionMode.finish();
        }
    }

    public void finishMultiselectionMode() {
        clearSelections();
        hideMultipleSelect();
    }

    private void checkActionMode(){
        if (adapter.isMultipleSelect() && actionMode != null) {
            actionMode.invalidate();
        }else{
            editingMessage = false;
        }
    }

    public void selectAll() {
        if (adapter != null) {
            if (adapter.isMultipleSelect()) {
                adapter.selectAll();
            } else {
                adapter.setMultipleSelect(true);
                adapter.selectAll();

                actionMode = startSupportActionMode(new ActionBarCallBack());
            }

            new Handler(Looper.getMainLooper()).post(() -> updateActionModeTitle());
        }
    }

    /**
     * Method for displaying feedback dialogue in a message.
     *
     * @param chatId      The chat ID.
     * @param megaMessage The message.
     * @param reaction    The reaction.
     */
    public void openInfoReactionBottomSheet(long chatId, AndroidMegaChatMessage megaMessage, String reaction) {
        if (chatRoom.getChatId() != chatId)
            return;

        showReactionBottomSheet(megaMessage, messages.indexOf(megaMessage), reaction);
    }

    public void openReactionBottomSheet(long chatId, AndroidMegaChatMessage megaMessage) {
        if (chatRoom.getChatId() != chatId)
            return;

        int positionInMessages = messages.indexOf(megaMessage);
        showReactionBottomSheet(megaMessage, positionInMessages, null);
    }

    public void itemLongClick(int positionInAdapter) {
        int positionInMessages = positionInAdapter - 1;
        if (positionInMessages >= messages.size())
            return;

        AndroidMegaChatMessage m = messages.get(positionInMessages);
        if (adapter.isMultipleSelect() || m == null || m.isUploading() || m.getMessage().getStatus() == MegaChatMessage.STATUS_SERVER_REJECTED || m.getMessage().getStatus() == MegaChatMessage.STATUS_SENDING_MANUAL)
            return;

        int type = m.getMessage().getType();
        switch (type) {
            case MegaChatMessage.TYPE_NODE_ATTACHMENT:
            case MegaChatMessage.TYPE_CONTACT_ATTACHMENT:
            case MegaChatMessage.TYPE_VOICE_CLIP:
            case MegaChatMessage.TYPE_NORMAL:
                showGeneralChatMessageBottomSheet(m, positionInMessages);
                break;

            case MegaChatMessage.TYPE_CONTAINS_META:
                MegaChatContainsMeta meta = m.getMessage().getContainsMeta();
                if (meta == null || meta.getType() == MegaChatContainsMeta.CONTAINS_META_INVALID)
                    return;

                if (meta.getType() == MegaChatContainsMeta.CONTAINS_META_RICH_PREVIEW || meta.getType() == MegaChatContainsMeta.CONTAINS_META_GEOLOCATION) {
                    showGeneralChatMessageBottomSheet(m, positionInMessages);
                }
                break;
        }
    }

    private boolean isSelectableMessage(AndroidMegaChatMessage message) {
        if (message.getMessage().getStatus() == MegaChatMessage.STATUS_SERVER_REJECTED || message.getMessage().getStatus() == MegaChatMessage.STATUS_SENDING_MANUAL)
            return false;

        int type = message.getMessage().getType();
        switch (type) {
            case MegaChatMessage.TYPE_NODE_ATTACHMENT:
            case MegaChatMessage.TYPE_CONTACT_ATTACHMENT:
            case MegaChatMessage.TYPE_VOICE_CLIP:
            case MegaChatMessage.TYPE_NORMAL:
            case MegaChatMessage.TYPE_CONTAINS_META:
            case MegaChatMessage.TYPE_PUBLIC_HANDLE_CREATE:
            case MegaChatMessage.TYPE_PUBLIC_HANDLE_DELETE:
            case MegaChatMessage.TYPE_SET_PRIVATE_MODE:
                return true;
            default:
                return false;
        }
    }

    public void itemClick(int positionInAdapter, int [] screenPosition) {
        int positionInMessages = positionInAdapter-1;

        if(positionInMessages < messages.size()){
            AndroidMegaChatMessage m = messages.get(positionInMessages);

            if (adapter.isMultipleSelect()) {
                logDebug("isMultipleSelect");
                if (!m.isUploading()) {
                    logDebug("isMultipleSelect - iNOTsUploading");
                    if (m.getMessage() != null) {
                        MegaChatContainsMeta meta = m.getMessage().getContainsMeta();
                        if (meta != null && meta.getType() == MegaChatContainsMeta.CONTAINS_META_INVALID) {
                        }else{
                            logDebug("Message id: " + m.getMessage().getMsgId());
                            logDebug("Timestamp: " + m.getMessage().getTimestamp());
                            if (isSelectableMessage(m)) {
                                adapter.toggleSelection(m.getMessage().getMsgId());
                                List<AndroidMegaChatMessage> messages = adapter.getSelectedMessages();
                                if (!messages.isEmpty()) {
                                    updateActionModeTitle();
                                }
                            }
                        }
                    }
                }
            }else{
                if(m!=null){
                    if(m.isUploading()){
                        showUploadingAttachmentBottomSheet(m, positionInMessages);
                    }else{
                        if((m.getMessage().getStatus()==MegaChatMessage.STATUS_SERVER_REJECTED)||(m.getMessage().getStatus()==MegaChatMessage.STATUS_SENDING_MANUAL)){
                            if(m.getMessage().getUserHandle()==megaChatApi.getMyUserHandle()) {
                                if (!(m.getMessage().isManagementMessage())) {
                                    logDebug("selected message handle: " + m.getMessage().getTempId());
                                    logDebug("selected message rowId: " + m.getMessage().getRowId());
                                    if ((m.getMessage().getStatus() == MegaChatMessage.STATUS_SERVER_REJECTED) || (m.getMessage().getStatus() == MegaChatMessage.STATUS_SENDING_MANUAL)) {
                                        logDebug("show not sent message panel");
                                        showMsgNotSentPanel(m, positionInMessages);
                                    }
                                }
                            }
                        }
                        else{
                            if(m.getMessage().getType()==MegaChatMessage.TYPE_NODE_ATTACHMENT){
                                MegaNodeList nodeList = m.getMessage().getMegaNodeList();
                                if(nodeList.size()==1){
                                    MegaNode node = chatC.authorizeNodeIfPreview(nodeList.get(0), chatRoom);
                                    if (MimeTypeList.typeForName(node.getName()).isImage()){

                                        if(node.hasPreview()){
                                            logDebug("Show full screen viewer");
                                            showFullScreenViewer(m.getMessage().getMsgId(), screenPosition);
                                        }
                                        else{
                                            logDebug("Image without preview - show node attachment panel for one node");
                                            showGeneralChatMessageBottomSheet(m, positionInMessages);
                                        }
                                    }
                                    else if (MimeTypeList.typeForName(node.getName()).isVideoReproducible()||MimeTypeList.typeForName(node.getName()).isAudio()){
                                        logDebug("isFile:isVideoReproducibleOrIsAudio");
                                        String mimeType = MimeTypeList.typeForName(node.getName()).getType();
                                        logDebug("FILE HANDLE: " + node.getHandle() + " TYPE: " + mimeType);

                                        Intent mediaIntent;
                                        boolean internalIntent;
                                        boolean opusFile = false;
                                        if (MimeTypeList.typeForName(node.getName()).isVideoNotSupported() || MimeTypeList.typeForName(node.getName()).isAudioNotSupported()){
                                            mediaIntent = new Intent(Intent.ACTION_VIEW);
                                            internalIntent=false;
                                            String[] s = node.getName().split("\\.");
                                            if (s != null && s.length > 1 && s[s.length-1].equals("opus")) {
                                                opusFile = true;
                                            }
                                        }
                                        else {
                                            logDebug("setIntentToAudioVideoPlayer");
                                            mediaIntent = new Intent(this, AudioVideoPlayerLollipop.class);
                                            internalIntent=true;
                                        }
                                        logDebug("putExtra: screenPosition("+screenPosition+"), msgId("+m.getMessage().getMsgId()+"), chatId("+idChat+"), filename("+node.getName()+")");

                                        mediaIntent.putExtra("screenPosition", screenPosition);
                                        mediaIntent.putExtra("adapterType", FROM_CHAT);
                                        mediaIntent.putExtra(IS_PLAYLIST, false);
                                        mediaIntent.putExtra("msgId", m.getMessage().getMsgId());
                                        mediaIntent.putExtra("chatId", idChat);
                                        mediaIntent.putExtra("FILENAME", node.getName());

                                        String localPath = getLocalFile(this, node.getName(), node.getSize());

                                        if (localPath != null){
                                            logDebug("localPath != null");

                                            File mediaFile = new File(localPath);
                                            //mediaIntent.setDataAndType(Uri.parse(localPath), mimeType);
                                            if (Build.VERSION.SDK_INT >= Build.VERSION_CODES.N && localPath.contains(Environment.getExternalStorageDirectory().getPath())) {
                                                logDebug("FileProviderOption");
                                                Uri mediaFileUri = FileProvider.getUriForFile(this, "mega.privacy.android.app.providers.fileprovider", mediaFile);
                                                if(mediaFileUri==null){
                                                    logDebug("ERROR:NULLmediaFileUri");
                                                    showSnackbar(SNACKBAR_TYPE, getString(R.string.general_text_error), -1);
                                                }
                                                else{
                                                    mediaIntent.setDataAndType(mediaFileUri, MimeTypeList.typeForName(node.getName()).getType());
                                                }
                                            }else{
                                                Uri mediaFileUri = Uri.fromFile(mediaFile);
                                                if(mediaFileUri==null){
                                                    logError("ERROR:NULLmediaFileUri");
                                                    showSnackbar(SNACKBAR_TYPE, getString(R.string.general_text_error), -1);
                                                }
                                                else{
                                                    mediaIntent.setDataAndType(mediaFileUri, MimeTypeList.typeForName(node.getName()).getType());
                                                }
                                            }
                                            mediaIntent.addFlags(Intent.FLAG_GRANT_READ_URI_PERMISSION);
                                        }else {
                                            logDebug("localPathNULL");
                                            if (isOnline(this)){
                                                if (megaApi.httpServerIsRunning() == 0) {
                                                    logDebug("megaApi.httpServerIsRunning() == 0");
                                                    megaApi.httpServerStart();
                                                }
                                                else{
                                                    logWarning("ERROR:httpServerAlreadyRunning");
                                                }

                                                ActivityManager.MemoryInfo mi = new ActivityManager.MemoryInfo();
                                                ActivityManager activityManager = (ActivityManager) this.getSystemService(Context.ACTIVITY_SERVICE);
                                                activityManager.getMemoryInfo(mi);

                                                if(mi.totalMem>BUFFER_COMP){
                                                    logDebug("Total mem: " + mi.totalMem + " allocate 32 MB");
                                                    megaApi.httpServerSetMaxBufferSize(MAX_BUFFER_32MB);
                                                }else{
                                                    logDebug("Total mem: " + mi.totalMem + " allocate 16 MB");
                                                    megaApi.httpServerSetMaxBufferSize(MAX_BUFFER_16MB);
                                                }

                                                String url = megaApi.httpServerGetLocalLink(node);
                                                if(url!=null){
                                                    logDebug("URL generated: " + url);
                                                    Uri parsedUri = Uri.parse(url);
                                                    if(parsedUri!=null){
                                                        logDebug("parsedUri!=null ---> " + parsedUri);
                                                        mediaIntent.setDataAndType(parsedUri, mimeType);
                                                    }else{
                                                        logError("ERROR:httpServerGetLocalLink");
                                                        showSnackbar(SNACKBAR_TYPE, getString(R.string.general_text_error), -1);
                                                    }
                                                }else{
                                                    logError("ERROR:httpServerGetLocalLink");
                                                    showSnackbar(SNACKBAR_TYPE, getString(R.string.general_text_error), -1);
                                                }
                                            }
                                            else {
                                                showSnackbar(SNACKBAR_TYPE, getString(R.string.error_server_connection_problem)+". "+ getString(R.string.no_network_connection_on_play_file), -1);
                                            }
                                        }
                                        mediaIntent.putExtra("HANDLE", node.getHandle());
                                        if (opusFile){
                                            logDebug("opusFile ");
                                            mediaIntent.setDataAndType(mediaIntent.getData(), "audio/*");
                                        }
                                        if(internalIntent){
                                            startActivity(mediaIntent);
                                        }else{
                                            logDebug("externalIntent");
                                            if (isIntentAvailable(this, mediaIntent)){
                                                startActivity(mediaIntent);
                                            }else{
                                                logDebug("noAvailableIntent");
                                                showGeneralChatMessageBottomSheet(m, positionInMessages);
                                            }
                                        }
                                        overridePendingTransition(0,0);
                                        if (adapter != null) {
                                            adapter.setNodeAttachmentVisibility(false, holder_imageDrag, positionInMessages);
                                        }

                                    }else if (MimeTypeList.typeForName(node.getName()).isPdf()){

                                        logDebug("isFile:isPdf");
                                        String mimeType = MimeTypeList.typeForName(node.getName()).getType();
                                        logDebug("FILE HANDLE: " + node.getHandle() + " TYPE: " + mimeType);
                                        Intent pdfIntent = new Intent(this, PdfViewerActivityLollipop.class);
                                        pdfIntent.putExtra("inside", true);
                                        pdfIntent.putExtra("adapterType", FROM_CHAT);
                                        pdfIntent.putExtra("msgId", m.getMessage().getMsgId());
                                        pdfIntent.putExtra("chatId", idChat);

                                        String localPath = getLocalFile(this, node.getName(), node.getSize());

                                        if (localPath != null){
                                            File mediaFile = new File(localPath);
                                            if (Build.VERSION.SDK_INT >= Build.VERSION_CODES.N && localPath.contains(Environment.getExternalStorageDirectory().getPath())) {
                                                logDebug("FileProviderOption");
                                                Uri mediaFileUri = FileProvider.getUriForFile(this, "mega.privacy.android.app.providers.fileprovider", mediaFile);
                                                if(mediaFileUri==null){
                                                    logError("ERROR:NULLmediaFileUri");
                                                    showSnackbar(SNACKBAR_TYPE, getString(R.string.general_text_error), -1);
                                                }
                                                else{
                                                    pdfIntent.setDataAndType(mediaFileUri, MimeTypeList.typeForName(node.getName()).getType());
                                                }
                                            }
                                            else{
                                                Uri mediaFileUri = Uri.fromFile(mediaFile);
                                                if(mediaFileUri==null){
                                                    logError("ERROR:NULLmediaFileUri");
                                                    showSnackbar(SNACKBAR_TYPE, getString(R.string.general_text_error), -1);
                                                }
                                                else{
                                                    pdfIntent.setDataAndType(mediaFileUri, MimeTypeList.typeForName(node.getName()).getType());
                                                }
                                            }
                                            pdfIntent.addFlags(Intent.FLAG_GRANT_READ_URI_PERMISSION);
                                        }
                                        else {
                                            logWarning("localPathNULL");
                                            if (isOnline(this)){
                                                if (megaApi.httpServerIsRunning() == 0) {
                                                    megaApi.httpServerStart();
                                                }
                                                else{
                                                    logError("ERROR:httpServerAlreadyRunning");
                                                }
                                                ActivityManager.MemoryInfo mi = new ActivityManager.MemoryInfo();
                                                ActivityManager activityManager = (ActivityManager) this.getSystemService(Context.ACTIVITY_SERVICE);
                                                activityManager.getMemoryInfo(mi);
                                                if(mi.totalMem>BUFFER_COMP){
                                                    logDebug("Total mem: " + mi.totalMem + " allocate 32 MB");
                                                    megaApi.httpServerSetMaxBufferSize(MAX_BUFFER_32MB);
                                                }
                                                else{
                                                    logDebug("Total mem: " + mi.totalMem + " allocate 16 MB");
                                                    megaApi.httpServerSetMaxBufferSize(MAX_BUFFER_16MB);
                                                }
                                                String url = megaApi.httpServerGetLocalLink(node);
                                                if(url!=null){
                                                    logDebug("URL generated: " + url);
                                                    Uri parsedUri = Uri.parse(url);
                                                    if(parsedUri!=null){
                                                        pdfIntent.setDataAndType(parsedUri, mimeType);
                                                    }
                                                    else{
                                                        logError("ERROR:httpServerGetLocalLink");
                                                        showSnackbar(SNACKBAR_TYPE, getString(R.string.general_text_error), -1);
                                                    }
                                                }
                                                else{
                                                    logError("ERROR:httpServerGetLocalLink");
                                                    showSnackbar(SNACKBAR_TYPE, getString(R.string.general_text_error), -1);
                                                }
                                            }
                                            else {
                                                showSnackbar(SNACKBAR_TYPE, getString(R.string.error_server_connection_problem)+". "+ getString(R.string.no_network_connection_on_play_file), -1);
                                            }
                                        }
                                        pdfIntent.putExtra("HANDLE", node.getHandle());

                                        if (isIntentAvailable(this, pdfIntent)){
                                            startActivity(pdfIntent);
                                        }
                                        else{
                                            logWarning("noAvailableIntent");
                                            showGeneralChatMessageBottomSheet(m, positionInMessages);
                                        }
                                        overridePendingTransition(0,0);
                                    }
                                    else{
                                        logDebug("NOT Image, pdf, audio or video - show node attachment panel for one node");
                                        showGeneralChatMessageBottomSheet(m, positionInMessages);
                                    }
                                }
                                else{
                                    logDebug("show node attachment panel");
                                    showGeneralChatMessageBottomSheet(m, positionInMessages);
                                }
                            }
                            else if(m.getMessage().getType()==MegaChatMessage.TYPE_CONTACT_ATTACHMENT){
                                logDebug("TYPE_CONTACT_ATTACHMENT");
                                logDebug("show contact attachment panel");
                                if (isOnline(this)) {
                                    if (!chatC.isInAnonymousMode() && m != null) {
                                        if (m.getMessage().getUsersCount() == 1) {
                                            showGeneralChatMessageBottomSheet(m, positionInMessages);
                                        }else{
                                            showGeneralChatMessageBottomSheet(m, positionInMessages);
                                        }
                                    }
                                }
                                else{
                                    //No shown - is not possible to know is it already contact or not - megaApi not working
                                    showSnackbar(SNACKBAR_TYPE, getString(R.string.error_server_connection_problem), -1);
                                }
                            }
                            else if (m.getMessage().getType() == MegaChatMessage.TYPE_CONTAINS_META) {
                                logDebug("TYPE_CONTAINS_META");
                                MegaChatContainsMeta meta = m.getMessage().getContainsMeta();
                                if (meta == null || meta.getType() == MegaChatContainsMeta.CONTAINS_META_INVALID)
                                    return;
                                String url = null;
                                if (meta.getType() == MegaChatContainsMeta.CONTAINS_META_RICH_PREVIEW) {
                                    url = meta.getRichPreview().getUrl();

                                    if (isMEGALinkAndRequiresTransferSession(this, url)) {
                                        return;
                                    }
                                } else if (meta.getType() == MegaChatContainsMeta.CONTAINS_META_GEOLOCATION) {
                                    url = m.getMessage().getContent();
                                    MegaChatGeolocation location = meta.getGeolocation();
                                    if (location != null) {
                                        float latitude = location.getLatitude();
                                        float longitude = location.getLongitude();
                                        List<Address> addresses = getAddresses(this, latitude, longitude);
                                        if (addresses != null && !addresses.isEmpty()) {
                                            String address = addresses.get(0).getAddressLine(0);
                                            if (address != null) {
                                                url = "geo:" + latitude + "," + longitude + "?q=" + Uri.encode(address);
                                            }
                                        }
                                    }
                                }
                                if (url == null) return;
                                Intent browserIntent = new Intent(Intent.ACTION_VIEW, Uri.parse(url));
                                startActivity(browserIntent);

                            } else if(m.getMessage().getType() == MegaChatMessage.TYPE_NORMAL ){
                                logDebug("TYPE_NORMAL");
                                AndroidMegaRichLinkMessage richLinkMessage = m.getRichLinkMessage();

                                if(richLinkMessage == null){
                                    showGeneralChatMessageBottomSheet(m, positionInMessages);
                                }else{
                                    String url = richLinkMessage.getUrl();
                                    if (richLinkMessage.isChat()) {
                                        loadChatLink(url);
                                    } else {
                                        openMegaLink(url, richLinkMessage.getNode() != null ? richLinkMessage.getNode().isFile() : richLinkMessage.isFile());
                                    }
                                }

                            }
                        }
                    }
                }
            }
        }else{
            logDebug("DO NOTHING: Position (" + positionInMessages + ") is more than size in messages (size: " + messages.size() + ")");
        }
    }

    public void loadChatLink(String link){
        logDebug("loadChatLink: ");
        Intent intentOpenChat = new Intent(this, ChatActivityLollipop.class);
        intentOpenChat.setAction(ACTION_OPEN_CHAT_LINK);
        intentOpenChat.setData(Uri.parse(link));
        this.startActivity(intentOpenChat);
    }

    public void showFullScreenViewer(long msgId, int[] screenPosition){
        logDebug("showFullScreenViewer");
        int position = 0;
        boolean positionFound = false;
        List<Long> ids = new ArrayList<>();
        for(int i=0; i<messages.size();i++){
            AndroidMegaChatMessage androidMessage = messages.get(i);
            if(!androidMessage.isUploading()){
                MegaChatMessage msg = androidMessage.getMessage();

                if(msg.getType()==MegaChatMessage.TYPE_NODE_ATTACHMENT){
                    ids.add(msg.getMsgId());

                    if(msg.getMsgId()==msgId){
                        positionFound=true;
                    }
                    if(!positionFound){
                        MegaNodeList nodeList = msg.getMegaNodeList();
                        if(nodeList.size()==1){
                            MegaNode node = nodeList.get(0);
                            if(MimeTypeList.typeForName(node.getName()).isImage()){
                                position++;
                            }
                        }
                    }
                }
            }
        }

        Intent intent = new Intent(this, ChatFullScreenImageViewer.class);
        intent.putExtra("position", position);
        intent.putExtra("chatId", idChat);
        intent.putExtra("screenPosition", screenPosition);
        long[] array = new long[ids.size()];
        for(int i = 0; i < ids.size(); i++) {
            array[i] = ids.get(i);
        }
        intent.putExtra("messageIds", array);
        startActivity(intent);
        overridePendingTransition(0,0);
        if (adapter !=  null) {
            adapter.setNodeAttachmentVisibility(false, holder_imageDrag, position);
        }
    }

    @Override
    public void onChatRoomUpdate(MegaChatApiJava api, MegaChatRoom chat) {
        logDebug("onChatRoomUpdate!");
        this.chatRoom = chat;
        if (adapter != null) {
            adapter.updateChatRoom(chatRoom);
        }

        if(chat.hasChanged(MegaChatRoom.CHANGE_TYPE_CLOSED)){
            logDebug("CHANGE_TYPE_CLOSED for the chat: " + chat.getChatId());
            int permission = chat.getOwnPrivilege();
            logDebug("Permissions for the chat: " + permission);

            if(chat.isPreview()){
                if(permission==MegaChatRoom.PRIV_RM){
                    //Show alert to user
                    showSnackbar(SNACKBAR_TYPE, getString(R.string.alert_invalid_preview), -1);
                }
            }
            else{
                //Hide field to write
                joiningOrLeaving = false;
                setChatSubtitle();
                supportInvalidateOptionsMenu();
            }
        }
        else if(chat.hasChanged(MegaChatRoom.CHANGE_TYPE_STATUS)){
            logDebug("CHANGE_TYPE_STATUS for the chat: " + chat.getChatId());
            if(!(chatRoom.isGroup())){
                long userHandle = chatRoom.getPeerHandle(0);
                setStatus(userHandle);
            }
        }
        else if(chat.hasChanged(MegaChatRoom.CHANGE_TYPE_PARTICIPANTS)){
            logDebug("CHANGE_TYPE_PARTICIPANTS for the chat: " + chat.getChatId());
            setChatSubtitle();
        }
        else if(chat.hasChanged(MegaChatRoom.CHANGE_TYPE_OWN_PRIV)){
            logDebug("CHANGE_TYPE_OWN_PRIV for the chat: " + chat.getChatId());
            setChatSubtitle();
            supportInvalidateOptionsMenu();
        }
        else if(chat.hasChanged(MegaChatRoom.CHANGE_TYPE_TITLE)){
            updateTitle();
        }
        else if(chat.hasChanged(MegaChatRoom.CHANGE_TYPE_USER_STOP_TYPING)){
            logDebug("CHANGE_TYPE_USER_STOP_TYPING for the chat: " + chat.getChatId());

            long userHandleTyping = chat.getUserTyping();

            if(userHandleTyping==megaChatApi.getMyUserHandle()){
                return;
            }

            if(usersTypingSync==null){
                return;
            }

            //Find the item
            boolean found = false;
            for(UserTyping user : usersTypingSync) {
                if(user.getParticipantTyping().getHandle() == userHandleTyping) {
                    logDebug("Found user typing!");
                    usersTypingSync.remove(user);
                    found=true;
                    break;
                }
            }

            if(!found){
                logDebug("CHANGE_TYPE_USER_STOP_TYPING: Not found user typing");
            }
            else{
                updateUserTypingFromNotification();
            }

        }
        else if(chat.hasChanged(MegaChatRoom.CHANGE_TYPE_USER_TYPING)){
            logDebug("CHANGE_TYPE_USER_TYPING for the chat: " + chat.getChatId());
            if(chat!=null){

                long userHandleTyping = chat.getUserTyping();

                if(userHandleTyping==megaChatApi.getMyUserHandle()){
                    return;
                }

                if(usersTyping==null){
                    usersTyping = new ArrayList<>();
                    usersTypingSync = Collections.synchronizedList(usersTyping);
                }

                //Find if any notification arrives previously
                if(usersTypingSync.size()<=0){
                    logDebug("No more users writing");
                    MegaChatParticipant participantTyping = new MegaChatParticipant(userHandleTyping);
                    UserTyping currentUserTyping = new UserTyping(participantTyping);

                    String nameTyping = chatC.getParticipantFirstName(userHandleTyping);

                    logDebug("userHandleTyping: " + userHandleTyping);

                    if (isTextEmpty(nameTyping)) {
                        nameTyping = getString(R.string.transfer_unknown);
                    }

                    participantTyping.setFirstName(nameTyping);

                    userTypingTimeStamp = System.currentTimeMillis()/1000;
                    currentUserTyping.setTimeStampTyping(userTypingTimeStamp);

                    usersTypingSync.add(currentUserTyping);

                    String userTyping =  getResources().getQuantityString(R.plurals.user_typing, 1, toCDATA(usersTypingSync.get(0).getParticipantTyping().getFirstName()));
                    userTyping = userTyping.replace("[A]", "<font color=\'#8d8d94\'>");
                    userTyping = userTyping.replace("[/A]", "</font>");
                    userTypingText.setText(getSpannedHtmlText(userTyping));

                    userTypingLayout.setVisibility(View.VISIBLE);
                }
                else{
                    logDebug("More users writing or the same in different timestamp");

                    //Find the item
                    boolean found = false;
                    for(UserTyping user : usersTypingSync) {
                        if(user.getParticipantTyping().getHandle() == userHandleTyping) {
                            logDebug("Found user typing!");
                            userTypingTimeStamp = System.currentTimeMillis()/1000;
                            user.setTimeStampTyping(userTypingTimeStamp);
                            found=true;
                            break;
                        }
                    }

                    if(!found){
                        logDebug("It's a new user typing");
                        MegaChatParticipant participantTyping = new MegaChatParticipant(userHandleTyping);
                        UserTyping currentUserTyping = new UserTyping(participantTyping);

                        String nameTyping = chatC.getParticipantFirstName(userHandleTyping);
                        if (isTextEmpty(nameTyping)) {
                            nameTyping = getString(R.string.transfer_unknown);
                        }

                        participantTyping.setFirstName(nameTyping);

                        userTypingTimeStamp = System.currentTimeMillis()/1000;
                        currentUserTyping.setTimeStampTyping(userTypingTimeStamp);

                        usersTypingSync.add(currentUserTyping);

                        //Show the notification
                        String userTyping;
                        int size = usersTypingSync.size();
                        switch (size) {
                            case 1:
                                userTyping = getResources().getQuantityString(R.plurals.user_typing, 1, usersTypingSync.get(0).getParticipantTyping().getFirstName());
                                userTyping = toCDATA(userTyping);
                                break;

                            case 2:
                                userTyping = getResources().getQuantityString(R.plurals.user_typing, 2, usersTypingSync.get(0).getParticipantTyping().getFirstName() + ", " + usersTypingSync.get(1).getParticipantTyping().getFirstName());
                                userTyping = toCDATA(userTyping);
                                break;

                            default:
                                String names = usersTypingSync.get(0).getParticipantTyping().getFirstName() + ", " + usersTypingSync.get(1).getParticipantTyping().getFirstName();
                                userTyping = String.format(getString(R.string.more_users_typing), toCDATA(names));
                                break;
                        }

                        userTyping = userTyping.replace("[A]", "<font color=\'#8d8d94\'>");
                        userTyping = userTyping.replace("[/A]", "</font>");

                        userTypingText.setText(getSpannedHtmlText(userTyping));
                        userTypingLayout.setVisibility(View.VISIBLE);
                    }
                }

                int interval = 5000;
                IsTypingRunnable runnable = new IsTypingRunnable(userTypingTimeStamp, userHandleTyping);
                handlerReceive = new Handler();
                handlerReceive.postDelayed(runnable, interval);
            }
        }
        else if(chat.hasChanged(MegaChatRoom.CHANGE_TYPE_ARCHIVE)){
            logDebug("CHANGE_TYPE_ARCHIVE for the chat: " + chat.getChatId());
            setChatSubtitle();
        }
        else if(chat.hasChanged(MegaChatRoom.CHANGE_TYPE_CHAT_MODE)){
            logDebug("CHANGE_TYPE_CHAT_MODE for the chat: " + chat.getChatId());
        }
        else if(chat.hasChanged(MegaChatRoom.CHANGE_TYPE_UPDATE_PREVIEWERS)){
            logDebug("CHANGE_TYPE_UPDATE_PREVIEWERS for the chat: " + chat.getChatId());
            setPreviewersView();
        }
    }

    void setPreviewersView () {
        if(chatRoom.getNumPreviewers()>0){
            observersNumberText.setText(chatRoom.getNumPreviewers()+"");
            observersLayout.setVisibility(View.VISIBLE);
        }
        else{
            observersLayout.setVisibility(View.GONE);
        }
    }

    private class IsTypingRunnable implements Runnable{

        long timeStamp;
        long userHandleTyping;

        public IsTypingRunnable(long timeStamp, long userHandleTyping) {
            this.timeStamp = timeStamp;
            this.userHandleTyping = userHandleTyping;
        }

        @Override
        public void run() {
            logDebug("Run off notification typing");
            long timeNow = System.currentTimeMillis()/1000;
            if ((timeNow - timeStamp) > 4){
                logDebug("Remove user from the list");

                boolean found = false;
                for(UserTyping user : usersTypingSync) {
                    if(user.getTimeStampTyping() == timeStamp) {
                        if(user.getParticipantTyping().getHandle() == userHandleTyping) {
                            logDebug("Found user typing in runnable!");
                            usersTypingSync.remove(user);
                            found=true;
                            break;
                        }
                    }
                }

                if(!found){
                    logDebug("Not found user typing in runnable!");
                }

                updateUserTypingFromNotification();
            }
        }
    }

    public void updateUserTypingFromNotification(){
        logDebug("updateUserTypingFromNotification");

        int size = usersTypingSync.size();
        logDebug("Size of typing: " + size);
        switch (size){
            case 0:{
                userTypingLayout.setVisibility(View.GONE);
                break;
            }
            case 1:{
                String userTyping = getResources().getQuantityString(R.plurals.user_typing, 1, usersTypingSync.get(0).getParticipantTyping().getFirstName());
                userTyping = toCDATA(userTyping);
                userTyping = userTyping.replace("[A]", "<font color=\'#8d8d94\'>");
                userTyping = userTyping.replace("[/A]", "</font>");

                Spanned result = null;
                if (android.os.Build.VERSION.SDK_INT >= android.os.Build.VERSION_CODES.N) {
                    result = Html.fromHtml(userTyping,Html.FROM_HTML_MODE_LEGACY);
                } else {
                    result = Html.fromHtml(userTyping);
                }

                userTypingText.setText(result);
                break;
            }
            case 2:{
                String userTyping = getResources().getQuantityString(R.plurals.user_typing, 2, usersTypingSync.get(0).getParticipantTyping().getFirstName()+", "+usersTypingSync.get(1).getParticipantTyping().getFirstName());
                userTyping = toCDATA(userTyping);
                userTyping = userTyping.replace("[A]", "<font color=\'#8d8d94\'>");
                userTyping = userTyping.replace("[/A]", "</font>");

                Spanned result = null;
                if (android.os.Build.VERSION.SDK_INT >= android.os.Build.VERSION_CODES.N) {
                    result = Html.fromHtml(userTyping,Html.FROM_HTML_MODE_LEGACY);
                } else {
                    result = Html.fromHtml(userTyping);
                }

                userTypingText.setText(result);
                break;
            }
            default:{
                String names = usersTypingSync.get(0).getParticipantTyping().getFirstName()+", "+usersTypingSync.get(1).getParticipantTyping().getFirstName();
                String userTyping = String.format(getString(R.string.more_users_typing), toCDATA(names));

                userTyping = userTyping.replace("[A]", "<font color=\'#8d8d94\'>");
                userTyping = userTyping.replace("[/A]", "</font>");

                Spanned result = null;
                if (android.os.Build.VERSION.SDK_INT >= android.os.Build.VERSION_CODES.N) {
                    result = Html.fromHtml(userTyping,Html.FROM_HTML_MODE_LEGACY);
                } else {
                    result = Html.fromHtml(userTyping);
                }

                userTypingText.setText(result);
                break;
            }
        }
    }

    public void setRichLinkInfo(long msgId, AndroidMegaRichLinkMessage richLinkMessage){
        logDebug("setRichLinkInfo");

        int indexToChange = -1;
        ListIterator<AndroidMegaChatMessage> itr = messages.listIterator(messages.size());

        // Iterate in reverse.
        while(itr.hasPrevious()) {
            AndroidMegaChatMessage messageToCheck = itr.previous();

            if(!messageToCheck.isUploading()){
                if(messageToCheck.getMessage().getMsgId()==msgId){
                    indexToChange = itr.nextIndex();
                    logDebug("Found index to change: " + indexToChange);
                    break;
                }
            }
        }

        if(indexToChange!=-1){

            AndroidMegaChatMessage androidMsg = messages.get(indexToChange);

            androidMsg.setRichLinkMessage(richLinkMessage);

            try{
                if(adapter!=null){
                    adapter.notifyItemChanged(indexToChange+1);
                }
            }
            catch(IllegalStateException e){
                logError("IllegalStateException: do not update adapter", e);
            }

        }
        else{
            logError("Error, rich link message not found!!");
        }
    }

    public void setRichLinkImage(long msgId){
        logDebug("setRichLinkImage");

        int indexToChange = -1;
        ListIterator<AndroidMegaChatMessage> itr = messages.listIterator(messages.size());

        // Iterate in reverse.
        while(itr.hasPrevious()) {
            AndroidMegaChatMessage messageToCheck = itr.previous();

            if(!messageToCheck.isUploading()){
                if(messageToCheck.getMessage().getMsgId()==msgId){
                    indexToChange = itr.nextIndex();
                    logDebug("Found index to change: " + indexToChange);
                    break;
                }
            }
        }

        if(indexToChange!=-1){

            if(adapter!=null){
                adapter.notifyItemChanged(indexToChange+1);
            }
        }
        else{
            logError("Error, rich link message not found!!");
        }
    }

    public int checkMegaLink(MegaChatMessage msg){
        logDebug("checkMegaLink");

        //Check if it is a MEGA link
        if (msg.getType() != MegaChatMessage.TYPE_NORMAL || msg.getContent() == null) return -1;

        String link = extractMegaLink(msg.getContent());

        if (isChatLink(link)) {
            logDebug("isChatLink");
            ChatLinkInfoListener listener = new ChatLinkInfoListener(this, msg.getMsgId(), megaApi);
            megaChatApi.checkChatLink(link, listener);

            return MEGA_CHAT_LINK;
        }

        if (link == null || megaApi == null || megaApi.getRootNode() == null) return -1;

        logDebug("The link was found");

        ChatLinkInfoListener listener = null;
        if (isFileLink(link)) {
            logDebug("isFileLink");
            listener = new ChatLinkInfoListener(this, msg.getMsgId(), megaApi);
            megaApi.getPublicNode(link, listener);
            return MEGA_FILE_LINK;
        } else {
            logDebug("isFolderLink");

            MegaApiAndroid megaApiFolder = getLocalMegaApiFolder();
            listener = new ChatLinkInfoListener(this, msg.getMsgId(), megaApi, megaApiFolder);
            megaApiFolder.loginToFolder(link, listener);
            return MEGA_FOLDER_LINK;
        }
    }

    @Override
    public void onMessageLoaded(MegaChatApiJava api, MegaChatMessage msg) {

        if (msg != null) {
            logDebug("STATUS: " + msg.getStatus());
            logDebug("TEMP ID: " + msg.getTempId());
            logDebug("FINAL ID: " + msg.getMsgId());
            logDebug("TIMESTAMP: " + msg.getTimestamp());
            logDebug("TYPE: " + msg.getType());

            if(messages!=null){
                logDebug("Messages size: "+messages.size());
            }

            if(msg.isDeleted()){
                logDebug("DELETED MESSAGE!!!!");
                numberToLoad--;
                return;
            }

            if(msg.isEdited()){
                logDebug("EDITED MESSAGE!!!!");
            }

            if(msg.getType()==MegaChatMessage.TYPE_REVOKE_NODE_ATTACHMENT) {
                logDebug("TYPE_REVOKE_NODE_ATTACHMENT MESSAGE!!!!");
                numberToLoad--;
                return;
            }

            checkMegaLink(msg);

            if(msg.getType()==MegaChatMessage.TYPE_NODE_ATTACHMENT){
                logDebug("TYPE_NODE_ATTACHMENT MESSAGE!!!!");
            }

            if(msg.getStatus()==MegaChatMessage.STATUS_SERVER_REJECTED){
                logDebug("STATUS_SERVER_REJECTED " + msg.getStatus());
            }

            if(msg.getStatus()==MegaChatMessage.STATUS_SENDING_MANUAL){

                logDebug("STATUS_SENDING_MANUAL: Getting messages not sent!!!: " + msg.getStatus());
                AndroidMegaChatMessage androidMsg = new AndroidMegaChatMessage(msg);

                if(msg.isEdited()){
                    logDebug("MESSAGE EDITED");

                    if(!noMoreNoSentMessages){
                        logDebug("NOT noMoreNoSentMessages");
                        addInBufferSending(androidMsg);
                    }else{
                        logDebug("Try to recover the initial msg");
                        if(msg.getMsgId()!=-1){
                            MegaChatMessage notEdited = megaChatApi.getMessage(idChat, msg.getMsgId());
                            logDebug("Content not edited");
                            AndroidMegaChatMessage androidMsgNotEdited = new AndroidMegaChatMessage(notEdited);
                            int returnValue = modifyMessageReceived(androidMsgNotEdited, false);
                            if(returnValue!=-1){
                                logDebug("Message " + returnValue + " modified!");
                            }
                        }

                        appendMessageAnotherMS(androidMsg);
                    }
                }
                else{
                    logDebug("NOT MESSAGE EDITED");
                    int resultModify = -1;
                    if(msg.getUserHandle()==megaChatApi.getMyUserHandle()){
                        if(msg.getType()==MegaChatMessage.TYPE_NODE_ATTACHMENT){
                            logDebug("Modify my message and node attachment");

                            long idMsg =  dbH.findPendingMessageByIdTempKarere(msg.getTempId());
                            logDebug("The id of my pending message is: " + idMsg);
                            if(idMsg!=-1){
                                resultModify = modifyAttachmentReceived(androidMsg, idMsg);
                                dbH.removePendingMessageById(idMsg);
                                if(resultModify==-1){
                                    logDebug("Node attachment message not in list -> resultModify -1");
//                            AndroidMegaChatMessage msgToAppend = new AndroidMegaChatMessage(msg);
//                            appendMessagePosition(msgToAppend);
                                }
                                else{
                                    logDebug("Modify attachment");
                                    numberToLoad--;
                                    return;
                                }
                            }
                        }
                    }

                    int returnValue = modifyMessageReceived(androidMsg, true);
                    if(returnValue!=-1){
                        logDebug("Message " + returnValue + " modified!");
                        numberToLoad--;
                        return;
                    }
                    addInBufferSending(androidMsg);
                    if(!noMoreNoSentMessages){
                        logDebug("NOT noMoreNoSentMessages");
                    }
                }
            }
            else if(msg.getStatus()==MegaChatMessage.STATUS_SENDING){
                logDebug("SENDING: Getting messages not sent !!!-------------------------------------------------: "+msg.getStatus());
                AndroidMegaChatMessage androidMsg = new AndroidMegaChatMessage(msg);
                int returnValue = modifyMessageReceived(androidMsg, true);
                if(returnValue!=-1){
                    logDebug("Message " + returnValue + " modified!");
                    numberToLoad--;
                    return;
                }
                addInBufferSending(androidMsg);
                if(!noMoreNoSentMessages){
                    logDebug("NOT noMoreNoSentMessages");
                }
            }
            else{
                if(!noMoreNoSentMessages){
                    logDebug("First message with NORMAL status");
                    noMoreNoSentMessages=true;
                    if(!bufferSending.isEmpty()){
                        bufferMessages.addAll(bufferSending);
                        bufferSending.clear();
                    }
                }

                AndroidMegaChatMessage androidMsg = new AndroidMegaChatMessage(msg);

                if (lastIdMsgSeen != -1) {
                    if(lastIdMsgSeen ==msg.getMsgId()){
                        logDebug("Last message seen received!");
                        lastSeenReceived=true;
                        positionToScroll = 0;
                        logDebug("positionToScroll: " + positionToScroll);
                    }
                }
                else{
                    logDebug("lastMessageSeen is -1");
                    lastSeenReceived=true;
                }

//                megaChatApi.setMessageSeen(idChat, msg.getMsgId());

                if(positionToScroll>=0){
                    positionToScroll++;
                    logDebug("positionToScroll:increase: " + positionToScroll);
                }
                bufferMessages.add(androidMsg);
                logDebug("Size of buffer: " + bufferMessages.size());
                logDebug("Size of messages: " + messages.size());
            }
        }
        else{
            logDebug("NULLmsg:REACH FINAL HISTORY:stateHistory " + stateHistory);
            if (!bufferSending.isEmpty()) {
                bufferMessages.addAll(bufferSending);
                bufferSending.clear();
            }

            if (stateHistory == MegaChatApi.SOURCE_ERROR) {
                logDebug("SOURCE_ERROR: wait to CHAT ONLINE connection");
                retryHistory = true;
            } else if (thereAreNotMoreMessages()) {
                logDebug("SOURCE_NONE: there are no more messages");
                fullHistoryReceivedOnLoad();
            } else if (bufferMessages.size() == NUMBER_MESSAGES_TO_LOAD) {
                allMessagesRequestedAreLoaded();
            } else {
                long pendingMessagesCount = numberToLoad - bufferMessages.size();
                if (pendingMessagesCount > 0) {
                    logDebug("Fewer messages received (" + bufferMessages.size() + ") than asked (" + NUMBER_MESSAGES_TO_LOAD + "): ask for the rest of messages (" + pendingMessagesCount + ")");
                    askForMoreMessages(pendingMessagesCount);

                    if (thereAreNotMoreMessages()) {
                        logDebug("SOURCE_NONE: there are no more messages");
                        fullHistoryReceivedOnLoad();
                    }
                } else {
                    allMessagesRequestedAreLoaded();
                }
            }
        }
        logDebug("END onMessageLoaded - messages.size=" + messages.size());
    }

    private void allMessagesRequestedAreLoaded() {
        logDebug("All the messages asked are loaded");
        long messagesLoadedCount = bufferMessages.size() + messages.size();
        fullHistoryReceivedOnLoad();

        if (messagesLoadedCount < Math.abs(generalUnreadCount) && messagesLoadedCount < MAX_NUMBER_MESSAGES_TO_LOAD_NOT_SEEN) {
            askForMoreMessages();
        }
    }

    public boolean thereAreNotMoreMessages() {
        return stateHistory == MegaChatApi.SOURCE_NONE;
    }

    /**
     * Initiates fetching 32 messages more of the current ChatRoom.
     */
    private void askForMoreMessages() {
        askForMoreMessages(NUMBER_MESSAGES_TO_LOAD);
    }

    /**
     * Initiates fetching some messages more of the current ChatRoom.
     *
     * @param messagesCount number of messages to be fetched
     */
    private void askForMoreMessages(long messagesCount) {
        isLoadingHistory = true;
        numberToLoad = messagesCount;
        stateHistory = megaChatApi.loadMessages(idChat, (int) numberToLoad);
        getMoreHistory = false;
    }

    /**
     * Updates the loaded messages in the adapter when all the messages have been received.
     */
    public void fullHistoryReceivedOnLoad() {
        logDebug("fullHistoryReceivedOnLoad");

        isLoadingHistory = false;
        isOpeningChat = false;

        if (!bufferMessages.isEmpty()) {
            logDebug("Buffer size: " + bufferMessages.size());
            loadBufferMessages();

            if (lastSeenReceived && positionToScroll > 0 && positionToScroll < messages.size()) {
                logDebug("Last message seen received");
                //Find last message
                int positionLastMessage = -1;
                for (int i = messages.size() - 1; i >= 0; i--) {
                    AndroidMegaChatMessage androidMessage = messages.get(i);

                    if (!androidMessage.isUploading()) {
                        MegaChatMessage msg = androidMessage.getMessage();
                        if (msg.getMsgId() == lastIdMsgSeen) {
                            positionLastMessage = i;
                            break;
                        }
                    }
                }

                //Check if it has no my messages after
                positionLastMessage = positionLastMessage + 1;
                AndroidMegaChatMessage message = messages.get(positionLastMessage);

                while (message.getMessage().getUserHandle() == megaChatApi.getMyUserHandle()) {
                    lastIdMsgSeen = message.getMessage().getMsgId();
                    positionLastMessage = positionLastMessage + 1;
                    message = messages.get(positionLastMessage);
                }

                scrollToMessage(isTurn ? -1 : lastIdMsgSeen);
            }

            setLastMessageSeen();
        }

        logDebug("getMoreHistoryTRUE");
        getMoreHistory = true;

        //Load pending messages
        if(!pendingMessagesLoaded){
            pendingMessagesLoaded = true;
            loadPendingMessages();
            if(positionToScroll<=0){
                mLayoutManager.scrollToPosition(messages.size());
            }
        }

        chatRelativeLayout.setVisibility(View.VISIBLE);
        emptyLayout.setVisibility(View.GONE);
    }

    @Override
    public void onMessageReceived(MegaChatApiJava api, MegaChatMessage msg) {

        logDebug("CHAT CONNECTION STATE: " + api.getChatConnectionState(idChat));
        logDebug("STATUS: " + msg.getStatus());
        logDebug("TEMP ID: " + msg.getTempId());
        logDebug("FINAL ID: " + msg.getMsgId());
        logDebug("TIMESTAMP: " + msg.getTimestamp());
        logDebug("TYPE: " + msg.getType());

        if(msg.getType()==MegaChatMessage.TYPE_REVOKE_NODE_ATTACHMENT) {
            logDebug("TYPE_REVOKE_NODE_ATTACHMENT MESSAGE!!!!");
            return;
        }

        if(msg.getStatus()==MegaChatMessage.STATUS_SERVER_REJECTED){
            logDebug("STATUS_SERVER_REJECTED: " + msg.getStatus());
        }

        if(!msg.isManagementMessage()){
            logDebug("isNOTManagementMessage!");
            if(positionNewMessagesLayout!=-1){
                logDebug("Layout unread messages shown: " + generalUnreadCount);
                if(generalUnreadCount<0){
                    generalUnreadCount--;
                }
                else{
                    generalUnreadCount++;
                }

                if(adapter!=null){
                    adapter.notifyItemChanged(positionNewMessagesLayout);
                }
            }
        }
        else {
            int messageType = msg.getType();
            logDebug("Message type: " + messageType);

            switch (messageType) {
                case MegaChatMessage.TYPE_ALTER_PARTICIPANTS:{
                    if(msg.getUserHandle()==myUserHandle) {
                        logDebug("me alter participant");
                        hideNewMessagesLayout();
                    }
                    break;
                }
                case MegaChatMessage.TYPE_PRIV_CHANGE:{
                    if(msg.getUserHandle()==myUserHandle){
                        logDebug("I change a privilege");
                        hideNewMessagesLayout();
                    }
                    break;
                }
                case MegaChatMessage.TYPE_CHAT_TITLE:{
                    if(msg.getUserHandle()==myUserHandle) {
                        logDebug("I change the title");
                        hideNewMessagesLayout();
                    }
                    break;
                }
            }
        }

        if(setAsRead){
            markAsSeen(msg);
        }

        if(msg.getType()==MegaChatMessage.TYPE_CHAT_TITLE){
            String newTitle = msg.getContent();
            if(newTitle!=null){
                titleToolbar.setText(newTitle);
            }
        }
        else if(msg.getType()==MegaChatMessage.TYPE_TRUNCATE){
            invalidateOptionsMenu();
        }

        AndroidMegaChatMessage androidMsg = new AndroidMegaChatMessage(msg);
        appendMessagePosition(androidMsg);

        if(mLayoutManager.findLastCompletelyVisibleItemPosition()==messages.size()-1){
            logDebug("Do scroll to end");
            mLayoutManager.scrollToPosition(messages.size());
        }
        else{
            if(emojiKeyboard !=null){
                if((emojiKeyboard.getLetterKeyboardShown() || emojiKeyboard.getEmojiKeyboardShown())&&(messages.size()==1)){
                    mLayoutManager.scrollToPosition(messages.size());
                }
            }
            logDebug("DONT scroll to end");
            if(typeMessageJump !=  TYPE_MESSAGE_NEW_MESSAGE){
                messageJumpText.setText(getResources().getString(R.string.message_new_messages));
                typeMessageJump = TYPE_MESSAGE_NEW_MESSAGE;
            }

            if(messageJumpLayout.getVisibility() != View.VISIBLE){
                messageJumpText.setText(getResources().getString(R.string.message_new_messages));
                messageJumpLayout.setVisibility(View.VISIBLE);
            }
        }

        checkMegaLink(msg);

//        mLayoutManager.setStackFromEnd(true);
//        mLayoutManager.scrollToPosition(0);
    }
    public void sendToDownload(MegaNodeList nodelist){
        logDebug("sendToDownload");
        chatC.prepareForChatDownload(nodelist);
    }

    @Override
    public void onReactionUpdate(MegaChatApiJava api, long msgid, String reaction, int count) {
        MegaChatMessage message = api.getMessage(idChat, msgid);
        if (adapter == null || message == null) {
            logWarning("Message not found");
            return;
        }

        adapter.checkReactionUpdated(idChat, message, reaction, count);

        if (bottomSheetDialogFragment != null && bottomSheetDialogFragment.isAdded() && bottomSheetDialogFragment instanceof InfoReactionsBottomSheet) {
            ((InfoReactionsBottomSheet) bottomSheetDialogFragment).changeInReactionReceived(msgid, idChat, reaction, count);
        }
    }

    @Override
    public void onMessageUpdate(MegaChatApiJava api, MegaChatMessage msg) {
        logDebug("msgID "+ msg.getMsgId());
        logDebug("onMessageUpdate ");
        int resultModify = -1;
        if(msg.isDeleted()){
            if(adapter!=null){
                adapter.stopPlaying(msg.getMsgId());
            }
            deleteMessage(msg, false);
            return;
        }
        AndroidMegaChatMessage androidMsg = new AndroidMegaChatMessage(msg);

        if(msg.hasChanged(MegaChatMessage.CHANGE_TYPE_ACCESS)){
            logDebug("Change access of the message");
            logDebug("One attachment revoked, modify message");
            resultModify = modifyMessageReceived(androidMsg, false);
            if (resultModify == -1) {
                logDebug("Modify result is -1");
                int firstIndexShown = messages.get(0).getMessage().getMsgIndex();
                logDebug("The first index is: " + firstIndexShown + " the index of the updated message: " + msg.getMsgIndex());
                if (firstIndexShown <= msg.getMsgIndex()) {
                    logDebug("The message should be in the list");
                    if (msg.getType() == MegaChatMessage.TYPE_NODE_ATTACHMENT) {

                        logDebug("Node attachment message not in list -> append");
                        AndroidMegaChatMessage msgToAppend = new AndroidMegaChatMessage(msg);
                        reinsertNodeAttachmentNoRevoked(msgToAppend);
                    }
                } else {
                    if (messages.size() < NUMBER_MESSAGES_BEFORE_LOAD) {
                        logDebug("Show more message - add to the list");
                        if (msg.getType() == MegaChatMessage.TYPE_NODE_ATTACHMENT) {

                            logDebug("Node attachment message not in list -> append");
                            AndroidMegaChatMessage msgToAppend = new AndroidMegaChatMessage(msg);
                            reinsertNodeAttachmentNoRevoked(msgToAppend);
                        }
                    }
                }
            }
        }
        else if(msg.hasChanged(MegaChatMessage.CHANGE_TYPE_CONTENT)){
            logDebug("Change content of the message");

            if(msg.getType()==MegaChatMessage.TYPE_TRUNCATE){
                logDebug("TRUNCATE MESSAGE");
                clearHistory(androidMsg);
            }
            else{

                disableMultiselection();
                if(msg.isDeleted()){
                    logDebug("Message deleted!!");
                }
                checkMegaLink(msg);
                if (msg.getContainsMeta() != null && msg.getContainsMeta().getType() == MegaChatContainsMeta.CONTAINS_META_GEOLOCATION){
                    logDebug("CONTAINS_META_GEOLOCATION");
                }
                resultModify = modifyMessageReceived(androidMsg, false);
                logDebug("resultModify: " + resultModify);
            }
        }
        else if(msg.hasChanged(MegaChatMessage.CHANGE_TYPE_STATUS)){

            int statusMsg = msg.getStatus();
            logDebug("Status change: "+ statusMsg + "T emporal id: "+ msg.getTempId() + " Final id: "+ msg.getMsgId());

            if(msg.getUserHandle()==megaChatApi.getMyUserHandle()){
                if((msg.getType()==MegaChatMessage.TYPE_NODE_ATTACHMENT)||(msg.getType()==MegaChatMessage.TYPE_VOICE_CLIP)){
                    logDebug("Modify my message and node attachment");

                    long idMsg =  dbH.findPendingMessageByIdTempKarere(msg.getTempId());
                    logDebug("The id of my pending message is: " + idMsg);
                    if(idMsg!=-1){
                        resultModify = modifyAttachmentReceived(androidMsg, idMsg);
                        if(resultModify==-1){
                            logWarning("Node attachment message not in list -> resultModify -1");
//                            AndroidMegaChatMessage msgToAppend = new AndroidMegaChatMessage(msg);
//                            appendMessagePosition(msgToAppend);
                        }
                        else{
                            dbH.removePendingMessageById(idMsg);
                        }
                        return;
                    }
                }
            }

            if(msg.getStatus()==MegaChatMessage.STATUS_SEEN){
                logDebug("STATUS_SEEN");
            }
            else if(msg.getStatus()==MegaChatMessage.STATUS_SERVER_RECEIVED){
                logDebug("STATUS_SERVER_RECEIVED");

                if(msg.getType()==MegaChatMessage.TYPE_NORMAL){
                    if(msg.getUserHandle()==megaChatApi.getMyUserHandle()){
                        checkMegaLink(msg);
                    }
                }

                resultModify = modifyMessageReceived(androidMsg, true);
                logDebug("resultModify: " + resultModify);
            }
            else if(msg.getStatus()==MegaChatMessage.STATUS_SERVER_REJECTED){
                logDebug("STATUS_SERVER_REJECTED: " + msg.getStatus());
                deleteMessage(msg, true);
            }
            else{
                logDebug("Status: " + msg.getStatus());
                logDebug("Timestamp: " + msg.getTimestamp());

                resultModify = modifyMessageReceived(androidMsg, false);
                logDebug("resultModify: " + resultModify);
            }
        }
    }

    private void disableMultiselection(){
        if (adapter == null || !adapter.isMultipleSelect())
            return;

        finishMultiselectionMode();
    }

    @Override
    public void onHistoryReloaded(MegaChatApiJava api, MegaChatRoom chat) {
        logDebug("onHistoryReloaded");
        cleanBuffers();
        invalidateOptionsMenu();
        logDebug("Load new history");

        long unread = chatRoom.getUnreadCount();
        generalUnreadCount = unread;
        lastSeenReceived = unread == 0;

        if (unread == 0) {
            lastIdMsgSeen = MEGACHAT_INVALID_HANDLE;
            logDebug("loadMessages unread is 0");
        } else {
            lastIdMsgSeen = megaChatApi.getLastMessageSeenId(idChat);
            if (lastIdMsgSeen != -1) {
                logDebug("Id of last message seen: " + lastIdMsgSeen);
            } else {
                logError("Error the last message seen shouldn't be NULL");
            }
        }
    }

    public void deleteMessage(MegaChatMessage msg, boolean rejected){
        int indexToChange = -1;

        ListIterator<AndroidMegaChatMessage> itr = messages.listIterator(messages.size());

        // Iterate in reverse.
        while(itr.hasPrevious()) {
            AndroidMegaChatMessage messageToCheck = itr.previous();
            logDebug("Index: " + itr.nextIndex());

            if(!messageToCheck.isUploading()){
                if (rejected) {
                    if (messageToCheck.getMessage().getTempId() == msg.getTempId()) {
                        indexToChange = itr.nextIndex();
                        break;
                    }
                } else {
                    if (messageToCheck.getMessage().getMsgId() == msg.getMsgId()
                        || (msg.getTempId() != -1
                        && messageToCheck.getMessage().getTempId() == msg.getTempId())) {
                        indexToChange = itr.nextIndex();
                        break;
                    }
                }
            }
        }

        if(indexToChange!=-1) {
            messages.remove(indexToChange);
            logDebug("Removed index: " + indexToChange + " positionNewMessagesLayout: " + positionNewMessagesLayout + " messages size: " + messages.size());
            if (positionNewMessagesLayout <= indexToChange) {
                if (generalUnreadCount == 1 || generalUnreadCount == -1) {
                    logDebug("Reset generalUnread:Position where new messages layout is show: " + positionNewMessagesLayout);
                    generalUnreadCount = 0;
                    lastIdMsgSeen = -1;
                } else {
                    logDebug("Decrease generalUnread:Position where new messages layout is show: " + positionNewMessagesLayout);
                    generalUnreadCount--;
                }
                adapter.notifyItemChanged(positionNewMessagesLayout);
            }

            if(!messages.isEmpty()){
                //Update infoToShow of the next message also
                if (indexToChange == 0) {
                    messages.get(indexToChange).setInfoToShow(AndroidMegaChatMessage.CHAT_ADAPTER_SHOW_ALL);
                    //Check if there is more messages and update the following one
                    if(messages.size()>1){
                        adjustInfoToShow(indexToChange+1);
                        setShowAvatar(indexToChange+1);
                    }
                }
                else{
                    //Not first element
                    if (indexToChange == messages.size()) {
                        logDebug("The last message removed, do not check more messages");
                        setShowAvatar(indexToChange - 1);
                    } else {
                        adjustInfoToShow(indexToChange);
                        setShowAvatar(indexToChange);
                        setShowAvatar(indexToChange - 1);
                    }
                }
            }
            adapter.removeMessage(indexToChange + 1, messages);
            disableMultiselection();
        } else {
            logWarning("index to change not found");
        }
    }

    public int modifyAttachmentReceived(AndroidMegaChatMessage msg, long idPendMsg){
        logDebug("ID: " + msg.getMessage().getMsgId() + ", tempID: " + msg.getMessage().getTempId() + ", Status: " + msg.getMessage().getStatus());
        int indexToChange = -1;
        ListIterator<AndroidMegaChatMessage> itr = messages.listIterator(messages.size());

        // Iterate in reverse.
        while(itr.hasPrevious()) {
            AndroidMegaChatMessage messageToCheck = itr.previous();

            if(messageToCheck.getPendingMessage()!=null){
                logDebug("Pending ID: " + messageToCheck.getPendingMessage().getId() + ", other: "+ idPendMsg);
                logDebug("Pending ID: " + messageToCheck.getPendingMessage().getId() + ", other: "+ idPendMsg);
                if(messageToCheck.getPendingMessage().getId()==idPendMsg){
                    indexToChange = itr.nextIndex();
                    logDebug("Found index to change: " + indexToChange);
                    break;
                }
            }
        }

        if(indexToChange!=-1){

            logDebug("INDEX change, need to reorder");
            messages.remove(indexToChange);
            logDebug("Removed index: " + indexToChange);
            logDebug("Messages size: " + messages.size());
            adapter.removeMessage(indexToChange+1, messages);

            int scrollToP = appendMessagePosition(msg);
            if(scrollToP!=-1){
                if(msg.getMessage().getStatus()==MegaChatMessage.STATUS_SERVER_RECEIVED){
                    logDebug("Need to scroll to position: " + indexToChange);
                    final int indexToScroll = scrollToP+1;
                    mLayoutManager.scrollToPositionWithOffset(indexToScroll,scaleHeightPx(20, getOutMetrics()));

                }
            }
        }
        else{
            logError("Error, id pending message message not found!!");
        }
        logDebug("Index modified: " + indexToChange);
        return indexToChange;
    }


    public int modifyMessageReceived(AndroidMegaChatMessage msg, boolean checkTempId){
        logDebug("Msg ID: " + msg.getMessage().getMsgId());
        logDebug("Msg TEMP ID: " + msg.getMessage().getTempId());
        logDebug("Msg status: " + msg.getMessage().getStatus());
        int indexToChange = -1;
        ListIterator<AndroidMegaChatMessage> itr = messages.listIterator(messages.size());

        // Iterate in reverse.
        while(itr.hasPrevious()) {
            AndroidMegaChatMessage messageToCheck = itr.previous();
            logDebug("Index: " + itr.nextIndex());

            if(!messageToCheck.isUploading()){
                logDebug("Checking with Msg ID: " + messageToCheck.getMessage().getMsgId());
                logDebug("Checking with Msg TEMP ID: " + messageToCheck.getMessage().getTempId());

                if(checkTempId){
                    logDebug("Check temporal IDS");
                    if (messageToCheck.getMessage().getTempId() == msg.getMessage().getTempId()) {
                        logDebug("Modify received messafe with idTemp");
                        indexToChange = itr.nextIndex();
                        break;
                    }
                }
                else{
                    if (messageToCheck.getMessage().getMsgId() == msg.getMessage().getMsgId()) {
                        logDebug("modifyMessageReceived");
                        indexToChange = itr.nextIndex();
                        break;
                    }
                }
            }
            else{
                logDebug("This message is uploading");
            }
        }

        logDebug("Index to change = " + indexToChange);
        if(indexToChange==-1) return indexToChange;

        AndroidMegaChatMessage messageToUpdate = messages.get(indexToChange);
        if(messageToUpdate.getMessage().getMsgIndex()==msg.getMessage().getMsgIndex()){
            logDebug("The internal index not change");

            if(msg.getMessage().getStatus()==MegaChatMessage.STATUS_SENDING_MANUAL){
                logDebug("Modified a MANUAl SENDING msg");
                //Check the message to change is not the last one
                int lastI = messages.size()-1;
                if(indexToChange<lastI){
                    //Check if there is already any MANUAL_SENDING in the queue
                    AndroidMegaChatMessage previousMessage = messages.get(lastI);
                    if(previousMessage.isUploading()){
                        logDebug("Previous message is uploading");
                    }
                    else{
                        if(previousMessage.getMessage().getStatus()==MegaChatMessage.STATUS_SENDING_MANUAL){
                            logDebug("More MANUAL SENDING in queue");
                            logDebug("Removed index: " + indexToChange);
                            messages.remove(indexToChange);
                            appendMessageAnotherMS(msg);
                            adapter.notifyDataSetChanged();
                            return indexToChange;
                        }
                    }
                }
            }

            logDebug("Modified message keep going");
            messages.set(indexToChange, msg);

            //Update infoToShow also
            if (indexToChange == 0) {
                messages.get(indexToChange).setInfoToShow(AndroidMegaChatMessage.CHAT_ADAPTER_SHOW_ALL);
                messages.get(indexToChange).setShowAvatar(true);
            }
            else{
                //Not first element
                adjustInfoToShow(indexToChange);
                setShowAvatar(indexToChange);

                //Create adapter
                if (adapter == null) {
                    adapter = new MegaChatLollipopAdapter(this, chatRoom, messages,messagesPlaying, removedMessages,  listView);
                    adapter.setHasStableIds(true);
                    listView.setAdapter(adapter);
                } else {
                    adapter.modifyMessage(messages, indexToChange+1);
                }
            }
        }
        else{
            logDebug("INDEX change, need to reorder");
            messages.remove(indexToChange);
            logDebug("Removed index: " + indexToChange);
            logDebug("Messages size: " + messages.size());
            adapter.removeMessage(indexToChange+1, messages);
            int scrollToP = appendMessagePosition(msg);
            if(scrollToP!=-1){
                if(msg.getMessage().getStatus()==MegaChatMessage.STATUS_SERVER_RECEIVED){
                    mLayoutManager.scrollToPosition(scrollToP+1);
                }
            }
            logDebug("Messages size: " + messages.size());
        }

        return indexToChange;
    }

    public void modifyLocationReceived(AndroidMegaChatMessage editedMsg, boolean hasTempId){
        logDebug("Edited Msg ID: " + editedMsg.getMessage().getMsgId() + ", Old Msg ID: " + messageToEdit.getMsgId());
        logDebug("Edited Msg TEMP ID: " + editedMsg.getMessage().getTempId() + ", Old Msg TEMP ID: " + messageToEdit.getTempId());
        logDebug("Edited Msg status: " + editedMsg.getMessage().getStatus() + ", Old Msg status: " + messageToEdit.getStatus());
        int indexToChange = -1;
        ListIterator<AndroidMegaChatMessage> itr = messages.listIterator(messages.size());

        boolean editedMsgHasTempId = false;
        if (editedMsg.getMessage().getTempId() != -1) {
            editedMsgHasTempId = true;
        }

        // Iterate in reverse.
        while(itr.hasPrevious()) {
            AndroidMegaChatMessage messageToCheck = itr.previous();
            logDebug("Index: " + itr.nextIndex());

            if(!messageToCheck.isUploading()){
                logDebug("Checking with Msg ID: " + messageToCheck.getMessage().getMsgId() + " and Msg TEMP ID: " + messageToCheck.getMessage().getTempId());
                if (hasTempId) {
                    if (editedMsgHasTempId && messageToCheck.getMessage().getTempId() == editedMsg.getMessage().getTempId()) {
                        indexToChange = itr.nextIndex();
                        break;
                    }
                    else if (!editedMsgHasTempId && messageToCheck.getMessage().getTempId() == editedMsg.getMessage().getMsgId()){
                        indexToChange = itr.nextIndex();
                        break;
                    }
                }
                else {
                    if (editedMsgHasTempId && messageToCheck.getMessage().getMsgId() == editedMsg.getMessage().getTempId()) {
                        indexToChange = itr.nextIndex();
                        break;
                    }
                    else if (!editedMsgHasTempId && messageToCheck.getMessage().getMsgId() == editedMsg.getMessage().getMsgId()){
                        indexToChange = itr.nextIndex();
                        break;
                    }
                }
            }
            else{
                logDebug("This message is uploading");
            }
        }

        logDebug("Index to change = " + indexToChange);
        if(indexToChange!=-1){

            AndroidMegaChatMessage messageToUpdate = messages.get(indexToChange);
            if(messageToUpdate.getMessage().getMsgIndex()==editedMsg.getMessage().getMsgIndex()){
                logDebug("The internal index not change");

                if(editedMsg.getMessage().getStatus()==MegaChatMessage.STATUS_SENDING_MANUAL){
                    logDebug("Modified a MANUAl SENDING msg");
                    //Check the message to change is not the last one
                    int lastI = messages.size()-1;
                    if(indexToChange<lastI){
                        //Check if there is already any MANUAL_SENDING in the queue
                        AndroidMegaChatMessage previousMessage = messages.get(lastI);
                        if(previousMessage.isUploading()){
                            logDebug("Previous message is uploading");
                        }
                        else if(previousMessage.getMessage().getStatus()==MegaChatMessage.STATUS_SENDING_MANUAL){
                            logDebug("More MANUAL SENDING in queue");
                            logDebug("Removed index: " + indexToChange);
                            messages.remove(indexToChange);
                            appendMessageAnotherMS(editedMsg);
                            adapter.notifyDataSetChanged();
                        }
                    }
                }

                logDebug("Modified message keep going");
                messages.set(indexToChange, editedMsg);

                //Update infoToShow also
                if (indexToChange == 0) {
                    messages.get(indexToChange).setInfoToShow(AndroidMegaChatMessage.CHAT_ADAPTER_SHOW_ALL);
                    messages.get(indexToChange).setShowAvatar(true);
                }
                else{
                    //Not first element
                    adjustInfoToShow(indexToChange);
                    setShowAvatar(indexToChange);

                    //Create adapter
                    if (adapter == null) {
                        createAdapter();
                    } else {
                        adapter.modifyMessage(messages, indexToChange+1);
                    }
                }
            }
            else{
                logDebug("INDEX change, need to reorder");
                messages.remove(indexToChange);
                logDebug("Removed index: " + indexToChange);
                logDebug("Messages size: " + messages.size());
                adapter.removeMessage(indexToChange+1, messages);
                int scrollToP = appendMessagePosition(editedMsg);
                if(scrollToP!=-1 && editedMsg.getMessage().getStatus()==MegaChatMessage.STATUS_SERVER_RECEIVED){
                    mLayoutManager.scrollToPosition(scrollToP+1);
                }
                logDebug("Messages size: " + messages.size());
            }
        }
        else{
            logError("Error, id temp message not found!! indexToChange == -1");
        }
    }

    public void loadBufferMessages(){
        logDebug("loadBufferMessages");
        ListIterator<AndroidMegaChatMessage> itr = bufferMessages.listIterator();
        while (itr.hasNext()) {
            int currentIndex = itr.nextIndex();
            AndroidMegaChatMessage messageToShow = itr.next();
            loadMessage(messageToShow, currentIndex);
        }

        //Create adapter
        if(adapter==null){
           createAdapter();
        }
        else{
            adapter.loadPreviousMessages(messages, bufferMessages.size());

            logDebug("addMessage: " + messages.size());
            updateActionModeTitle();
            reDoTheSelectionAfterRotation();
            recoveredSelectedPositions = null;
        }

        logDebug("AFTER updateMessagesLoaded: " + messages.size() + " messages in list");

        bufferMessages.clear();
    }

    public void clearHistory(AndroidMegaChatMessage androidMsg){
        ListIterator<AndroidMegaChatMessage> itr = messages.listIterator(messages.size());

        int indexToChange=-1;
        // Iterate in reverse.
        while(itr.hasPrevious()) {
            AndroidMegaChatMessage messageToCheck = itr.previous();

            if(!messageToCheck.isUploading()){
                if(messageToCheck.getMessage().getStatus()!=MegaChatMessage.STATUS_SENDING){

                    indexToChange = itr.nextIndex();
                    logDebug("Found index of last sent and confirmed message: " + indexToChange);
                    break;
                }
            }
        }

//        indexToChange = 2;
        if(indexToChange != messages.size()-1){
            logDebug("Clear history of confirmed messages: " + indexToChange);

            List<AndroidMegaChatMessage> messagesCopy = new ArrayList<>(messages);
            messages.clear();
            messages.add(androidMsg);

            for(int i = indexToChange+1; i<messagesCopy.size();i++){
                messages.add(messagesCopy.get(i));
            }
        }
        else{
            logDebug("Clear all messages");
            messages.clear();
            messages.add(androidMsg);
        }

        removedMessages.clear();

        if(messages.size()==1){
            androidMsg.setInfoToShow(AndroidMegaChatMessage.CHAT_ADAPTER_SHOW_ALL);
        }
        else{
            for(int i=0; i<messages.size();i++){
                adjustInfoToShow(i);
            }
        }

        updateMessages();
    }

    /**
     * Method to control the visibility of the select option.
     */
    private void checkSelectOption() {
        if (selectMenuItem == null)
            return;

        boolean selectableMessages = false;
        if ((messages != null && chatRoom != null && !joiningOrLeaving && messages.size() > 0)) {
            for (AndroidMegaChatMessage msg : messages) {
                if (msg == null || msg.getMessage() == null) {
                    continue;
                }

                switch (msg.getMessage().getType()) {
                    case MegaChatMessage.TYPE_CONTAINS_META:
                    case MegaChatMessage.TYPE_NORMAL:
                    case MegaChatMessage.TYPE_NODE_ATTACHMENT:
                    case MegaChatMessage.TYPE_VOICE_CLIP:
                    case MegaChatMessage.TYPE_CONTACT_ATTACHMENT:
                        selectableMessages = true;
                        break;
                }
            }
        }
        selectMenuItem.setVisible(selectableMessages);
    }


    private void updateMessages(){
        checkSelectOption();
        adapter.setMessages(messages);
    }

    public void loadPendingMessages(){
        logDebug("loadPendingMessages");
        ArrayList<AndroidMegaChatMessage> pendMsgs = dbH.findPendingMessagesNotSent(idChat);
//        dbH.findPendingMessagesBySent(1);
        logDebug("Number of pending: " + pendMsgs.size());

        for(int i=0;i<pendMsgs.size();i++){
            AndroidMegaChatMessage pMsg = pendMsgs.get(i);
            if(pMsg!=null && pMsg.getPendingMessage()!=null){
                if(pMsg.getPendingMessage().getState()==PendingMessageSingle.STATE_PREPARING){
                    if(pMsg.getPendingMessage().getTransferTag()!=-1){
                        logDebug("STATE_PREPARING: Transfer tag: " + pMsg.getPendingMessage().getTransferTag());
                        if(megaApi!=null) {
                            MegaTransfer t = megaApi.getTransferByTag(pMsg.getPendingMessage().getTransferTag());
                            if(t!=null){
                                if(t.getState()==MegaTransfer.STATE_COMPLETED){
                                    dbH.updatePendingMessageOnTransferFinish(pMsg.getPendingMessage().getId(), "-1", PendingMessageSingle.STATE_SENT);
                                }
                                else if(t.getState()==MegaTransfer.STATE_CANCELLED){
                                    dbH.updatePendingMessageOnTransferFinish(pMsg.getPendingMessage().getId(), "-1", PendingMessageSingle.STATE_SENT);
                                }
                                else if(t.getState()==MegaTransfer.STATE_FAILED){
                                    dbH.updatePendingMessageOnTransferFinish(pMsg.getPendingMessage().getId(), "-1", PendingMessageSingle.STATE_ERROR_UPLOADING);
                                    pMsg.getPendingMessage().setState(PendingMessageSingle.STATE_ERROR_UPLOADING);
                                    appendMessagePosition(pMsg);
                                }
                                else{
                                    logDebug("STATE_PREPARING: Found transfer in progress for the message");
                                    appendMessagePosition(pMsg);
                                }
                            }
                            else{
                                logDebug("STATE_PREPARING: Mark message as error uploading - no transfer in progress");
                                dbH.updatePendingMessageOnTransferFinish(pMsg.getPendingMessage().getId(), "-1", PendingMessageSingle.STATE_ERROR_UPLOADING);
                                pMsg.getPendingMessage().setState(PendingMessageSingle.STATE_ERROR_UPLOADING);
                                appendMessagePosition(pMsg);
                            }
                        }
                    }
                }
                else if(pMsg.getPendingMessage().getState()==PendingMessageSingle.STATE_PREPARING_FROM_EXPLORER){
                    logDebug("STATE_PREPARING_FROM_EXPLORER: Convert to STATE_PREPARING");
                    dbH.updatePendingMessageOnTransferFinish(pMsg.getPendingMessage().getId(), "-1", PendingMessageSingle.STATE_PREPARING);
                    pMsg.getPendingMessage().setState(PendingMessageSingle.STATE_PREPARING);
                    appendMessagePosition(pMsg);
                }
                else if(pMsg.getPendingMessage().getState()==PendingMessageSingle.STATE_UPLOADING){
                    if(pMsg.getPendingMessage().getTransferTag()!=-1){
                        logDebug("STATE_UPLOADING: Transfer tag: " + pMsg.getPendingMessage().getTransferTag());
                        if(megaApi!=null){
                            MegaTransfer t = megaApi.getTransferByTag(pMsg.getPendingMessage().getTransferTag());
                            if(t!=null){
                                if(t.getState()==MegaTransfer.STATE_COMPLETED){
                                    dbH.updatePendingMessageOnTransferFinish(pMsg.getPendingMessage().getId(), "-1", PendingMessageSingle.STATE_SENT);
                                }
                                else if(t.getState()==MegaTransfer.STATE_CANCELLED){
                                    dbH.updatePendingMessageOnTransferFinish(pMsg.getPendingMessage().getId(), "-1", PendingMessageSingle.STATE_SENT);
                                }
                                else if(t.getState()==MegaTransfer.STATE_FAILED){
                                    dbH.updatePendingMessageOnTransferFinish(pMsg.getPendingMessage().getId(), "-1", PendingMessageSingle.STATE_ERROR_UPLOADING);
                                    pMsg.getPendingMessage().setState(PendingMessageSingle.STATE_ERROR_UPLOADING);
                                    appendMessagePosition(pMsg);
                                }
                                else{
                                    logDebug("STATE_UPLOADING: Found transfer in progress for the message");
                                    appendMessagePosition(pMsg);
                                }
                            }
                            else{
                                logDebug("STATE_UPLOADING: Mark message as error uploading - no transfer in progress");
                                dbH.updatePendingMessageOnTransferFinish(pMsg.getPendingMessage().getId(), "-1", PendingMessageSingle.STATE_ERROR_UPLOADING);
                                pMsg.getPendingMessage().setState(PendingMessageSingle.STATE_ERROR_UPLOADING);
                                appendMessagePosition(pMsg);
                            }
                        }
                    }
                }
                else{
                    appendMessagePosition(pMsg);
                }
            }
            else{
                logWarning("Null pending messages");
            }
        }
    }

    public void loadMessage(AndroidMegaChatMessage messageToShow, int currentIndex){
        messageToShow.setInfoToShow(AndroidMegaChatMessage.CHAT_ADAPTER_SHOW_ALL);
        messages.add(0,messageToShow);

        if(messages.size()>1) {
            adjustInfoToShow(1);
        }

        setShowAvatar(0);

    }

    public void appendMessageAnotherMS(AndroidMegaChatMessage msg){
        logDebug("appendMessageAnotherMS");
        messages.add(msg);
        int lastIndex = messages.size()-1;

        if(lastIndex==0){
            messages.get(lastIndex).setInfoToShow(AndroidMegaChatMessage.CHAT_ADAPTER_SHOW_ALL);
        }
        else{
            adjustInfoToShow(lastIndex);
        }

        //Create adapter
        if(adapter==null){
            logDebug("Create adapter");
            createAdapter();
        }else{

            if(lastIndex==0){
                logDebug("Arrives the first message of the chat");
                updateMessages();
            }
            else{
                adapter.addMessage(messages, lastIndex+1);
            }
        }
    }

    public int reinsertNodeAttachmentNoRevoked(AndroidMegaChatMessage msg){
        logDebug("reinsertNodeAttachmentNoRevoked");
        int lastIndex = messages.size()-1;
        logDebug("Last index: " + lastIndex);
        if(messages.size()==-1){
            msg.setInfoToShow(AndroidMegaChatMessage.CHAT_ADAPTER_SHOW_ALL);
            messages.add(msg);
        }
        else {
            logDebug("Finding where to append the message");
            while(messages.get(lastIndex).getMessage().getMsgIndex()>msg.getMessage().getMsgIndex()){
                logDebug("Last index: " + lastIndex);
                lastIndex--;
                if (lastIndex == -1) {
                    break;
                }
            }
            logDebug("Last index: " + lastIndex);
            lastIndex++;
            logDebug("Append in position: " + lastIndex);
            messages.add(lastIndex, msg);
            adjustInfoToShow(lastIndex);
            int nextIndex = lastIndex+1;
            if(nextIndex<=messages.size()-1){
                adjustInfoToShow(nextIndex);
            }
            int previousIndex = lastIndex-1;
            if(previousIndex>=0){
                adjustInfoToShow(previousIndex);
            }
        }

        //Create adapter
        if(adapter==null){
            logDebug("Create adapter");
            createAdapter();
        }else{
            if(lastIndex<0){
                logDebug("Arrives the first message of the chat");
                updateMessages();
            }
            else{
                adapter.addMessage(messages, lastIndex+1);
            }
        }
        return lastIndex;
    }

    public int appendMessagePosition(AndroidMegaChatMessage msg){
        logDebug("appendMessagePosition: " + messages.size() + " messages");
        int lastIndex = messages.size()-1;
        if(messages.size()==0){
            msg.setInfoToShow(AndroidMegaChatMessage.CHAT_ADAPTER_SHOW_ALL);
            msg.setShowAvatar(true);
            messages.add(msg);
        }else{
            logDebug("Finding where to append the message");

            if(msg.isUploading()){
                lastIndex++;
                logDebug("The message is uploading add to index: " + lastIndex + "with state: " + msg.getPendingMessage().getState());
            }else{
                logDebug("Status of message: " + msg.getMessage().getStatus());
                if(lastIndex>=0) {
                    while (messages.get(lastIndex).isUploading()) {
                        logDebug("One less index is uploading");
                        lastIndex--;
                        if(lastIndex==-1){
                            break;
                        }
                    }
                }
                if(lastIndex>=0) {
                    while (messages.get(lastIndex).getMessage().getStatus() == MegaChatMessage.STATUS_SENDING_MANUAL) {
                        logDebug("One less index is MANUAL SENDING");
                        lastIndex--;
                        if(lastIndex==-1){
                            break;
                        }
                    }
                }
                if(lastIndex>=0) {
                    if (msg.getMessage().getStatus() == MegaChatMessage.STATUS_SERVER_RECEIVED || msg.getMessage().getStatus() == MegaChatMessage.STATUS_NOT_SEEN) {
                        while (messages.get(lastIndex).getMessage().getStatus() == MegaChatMessage.STATUS_SENDING) {
                            logDebug("One less index");
                            lastIndex--;
                            if(lastIndex==-1){
                                break;
                            }
                        }
                    }
                }

                lastIndex++;
                logDebug("Append in position: " + lastIndex);
            }
            if(lastIndex>=0){
                messages.add(lastIndex, msg);
                adjustInfoToShow(lastIndex);
                msg.setShowAvatar(true);
                if(!messages.get(lastIndex).isUploading()){
                    int nextIndex = lastIndex+1;
                    if(nextIndex<messages.size()){
                        if(messages.get(nextIndex)!=null) {
                            if(messages.get(nextIndex).isUploading()){
                                adjustInfoToShow(nextIndex);
                            }
                        }
                    }
                }
                if(lastIndex>0){
                    setShowAvatar(lastIndex-1);
                }
            }
        }

        //Create adapter
        if(adapter==null){
            logDebug("Create adapter");
            createAdapter();
        }else{
            logDebug("Update adapter with last index: " + lastIndex);
            if(lastIndex<0){
                logDebug("Arrives the first message of the chat");
                updateMessages();
            }else{
                adapter.addMessage(messages, lastIndex+1);
                adapter.notifyItemChanged(lastIndex);
            }
        }
        return lastIndex;
    }

    public int adjustInfoToShow(int index) {
        logDebug("Index: " + index);

        AndroidMegaChatMessage msg = messages.get(index);

        long userHandleToCompare = -1;
        long previousUserHandleToCompare = -1;

        if(msg.isUploading()){
            userHandleToCompare = myUserHandle;
        }
        else{

            if ((msg.getMessage().getType() == MegaChatMessage.TYPE_PRIV_CHANGE) || (msg.getMessage().getType() == MegaChatMessage.TYPE_ALTER_PARTICIPANTS)) {
                userHandleToCompare = msg.getMessage().getHandleOfAction();
            } else {
                userHandleToCompare = msg.getMessage().getUserHandle();
            }
        }

        if(index==0){
            msg.setInfoToShow(AndroidMegaChatMessage.CHAT_ADAPTER_SHOW_ALL);
        }
        else{
            AndroidMegaChatMessage previousMessage = messages.get(index-1);

            if(previousMessage.isUploading()){

                logDebug("The previous message is uploading");
                if(msg.isUploading()){
                    logDebug("The message is also uploading");
                    if (compareDate(msg.getPendingMessage().getUploadTimestamp(), previousMessage.getPendingMessage().getUploadTimestamp()) == 0) {
                        //Same date
                        if (compareTime(msg.getPendingMessage().getUploadTimestamp(), previousMessage.getPendingMessage().getUploadTimestamp()) == 0) {
                            msg.setInfoToShow(AndroidMegaChatMessage.CHAT_ADAPTER_SHOW_NOTHING);
                        } else {
                            //Different minute
                            msg.setInfoToShow(AndroidMegaChatMessage.CHAT_ADAPTER_SHOW_TIME);
                        }
                    } else {
                        //Different date
                        msg.setInfoToShow(AndroidMegaChatMessage.CHAT_ADAPTER_SHOW_ALL);
                    }
                }
                else{
                    if (compareDate(msg.getMessage().getTimestamp(), previousMessage.getPendingMessage().getUploadTimestamp()) == 0) {
                        //Same date
                        if (compareTime(msg.getMessage().getTimestamp(), previousMessage.getPendingMessage().getUploadTimestamp()) == 0) {
                            msg.setInfoToShow(AndroidMegaChatMessage.CHAT_ADAPTER_SHOW_NOTHING);
                        } else {
                            //Different minute
                            msg.setInfoToShow(AndroidMegaChatMessage.CHAT_ADAPTER_SHOW_TIME);
                        }
                    } else {
                        //Different date
                        msg.setInfoToShow(AndroidMegaChatMessage.CHAT_ADAPTER_SHOW_ALL);
                    }
                }
            }
            else{
                logDebug("The previous message is NOT uploading");

                if (userHandleToCompare == myUserHandle) {
                    logDebug("MY message!!");
//                log("MY message!!: "+messageToShow.getContent());
                    if ((previousMessage.getMessage().getType() == MegaChatMessage.TYPE_PRIV_CHANGE) || (previousMessage.getMessage().getType() == MegaChatMessage.TYPE_ALTER_PARTICIPANTS)) {
                        previousUserHandleToCompare = previousMessage.getMessage().getHandleOfAction();
                    } else {
                        previousUserHandleToCompare = previousMessage.getMessage().getUserHandle();
                    }

//                    log("previous message: "+previousMessage.getContent());
                    if (previousUserHandleToCompare == myUserHandle) {
                        logDebug("Last message and previous is mine");
                        //The last two messages are mine
                        if(msg.isUploading()){
                            logDebug("The msg to append is uploading");
                            if (compareDate(msg.getPendingMessage().getUploadTimestamp(), previousMessage) == 0) {
                                //Same date
                                if (compareTime(msg.getPendingMessage().getUploadTimestamp(), previousMessage) == 0) {
                                    msg.setInfoToShow(AndroidMegaChatMessage.CHAT_ADAPTER_SHOW_NOTHING);
                                } else {
                                    //Different minute
                                    msg.setInfoToShow(AndroidMegaChatMessage.CHAT_ADAPTER_SHOW_TIME);
                                }
                            } else {
                                //Different date
                                msg.setInfoToShow(AndroidMegaChatMessage.CHAT_ADAPTER_SHOW_ALL);
                            }
                        }
                        else{
                            if (compareDate(msg, previousMessage) == 0) {
                                //Same date
                                if (compareTime(msg, previousMessage) == 0) {
                                    if ((msg.getMessage().isManagementMessage())) {
                                        msg.setInfoToShow(AndroidMegaChatMessage.CHAT_ADAPTER_SHOW_TIME);
                                    }
                                    else{
                                        msg.setInfoToShow(AndroidMegaChatMessage.CHAT_ADAPTER_SHOW_NOTHING);
                                    }
                                } else {
                                    //Different minute
                                    msg.setInfoToShow(AndroidMegaChatMessage.CHAT_ADAPTER_SHOW_TIME);
                                }
                            } else {
                                //Different date
                                msg.setInfoToShow(AndroidMegaChatMessage.CHAT_ADAPTER_SHOW_ALL);
                            }
                        }

                    } else {
                        //The last message is mine, the previous not
                        logDebug("Last message is mine, NOT previous");
                        if(msg.isUploading()) {
                            logDebug("The msg to append is uploading");
                            if (compareDate(msg.getPendingMessage().getUploadTimestamp(), previousMessage) == 0) {
                                msg.setInfoToShow(AndroidMegaChatMessage.CHAT_ADAPTER_SHOW_TIME);
                            } else {
                                //Different date
                                msg.setInfoToShow(AndroidMegaChatMessage.CHAT_ADAPTER_SHOW_ALL);
                            }
                        }
                        else{
                            if (compareDate(msg, previousMessage) == 0) {
                                msg.setInfoToShow(AndroidMegaChatMessage.CHAT_ADAPTER_SHOW_TIME);
                            } else {
                                //Different date
                                msg.setInfoToShow(AndroidMegaChatMessage.CHAT_ADAPTER_SHOW_ALL);
                            }
                        }
                    }

                } else {
                    logDebug("NOT MY message!! - CONTACT");
//                    log("previous message: "+previousMessage.getContent());

                    if ((previousMessage.getMessage().getType() == MegaChatMessage.TYPE_PRIV_CHANGE) || (previousMessage.getMessage().getType() == MegaChatMessage.TYPE_ALTER_PARTICIPANTS)) {
                        previousUserHandleToCompare = previousMessage.getMessage().getHandleOfAction();
                    } else {
                        previousUserHandleToCompare = previousMessage.getMessage().getUserHandle();
                    }

                    if (previousUserHandleToCompare == userHandleToCompare) {
                        //The last message is also a contact's message
                        if(msg.isUploading()) {
                            if (compareDate(msg.getPendingMessage().getUploadTimestamp(), previousMessage) == 0) {
                                //Same date
                                if (compareTime(msg.getPendingMessage().getUploadTimestamp(), previousMessage) == 0) {
                                    logDebug("Add with show nothing - same userHandle");
                                    msg.setInfoToShow(AndroidMegaChatMessage.CHAT_ADAPTER_SHOW_NOTHING);

                                } else {
                                    //Different minute
                                    msg.setInfoToShow(AndroidMegaChatMessage.CHAT_ADAPTER_SHOW_TIME);
                                }
                            } else {
                                //Different date
                                msg.setInfoToShow(AndroidMegaChatMessage.CHAT_ADAPTER_SHOW_ALL);
                            }
                        }
                        else{

                            if (compareDate(msg, previousMessage) == 0) {
                                //Same date
                                if (compareTime(msg, previousMessage) == 0) {
                                    if ((msg.getMessage().isManagementMessage())) {
                                        msg.setInfoToShow(AndroidMegaChatMessage.CHAT_ADAPTER_SHOW_TIME);
                                    }
                                    else{
                                        msg.setInfoToShow(AndroidMegaChatMessage.CHAT_ADAPTER_SHOW_NOTHING);
                                    }
                                } else {
                                    //Different minute
                                    msg.setInfoToShow(AndroidMegaChatMessage.CHAT_ADAPTER_SHOW_TIME);
                                }
                            } else {
                                //Different date
                                msg.setInfoToShow(AndroidMegaChatMessage.CHAT_ADAPTER_SHOW_ALL);
                            }
                        }

                    } else {
                        //The last message is from contact, the previous not
                        logDebug("Different user handle");
                        if(msg.isUploading()) {
                            if (compareDate(msg.getPendingMessage().getUploadTimestamp(), previousMessage) == 0) {
                                //Same date
                                if (compareTime(msg.getPendingMessage().getUploadTimestamp(), previousMessage) == 0) {
                                    if(previousUserHandleToCompare==myUserHandle){
                                        msg.setInfoToShow(AndroidMegaChatMessage.CHAT_ADAPTER_SHOW_TIME);
                                    }
                                    else{
                                        msg.setInfoToShow(AndroidMegaChatMessage.CHAT_ADAPTER_SHOW_NOTHING);
                                    }

                                } else {
                                    //Different minute
                                    msg.setInfoToShow(AndroidMegaChatMessage.CHAT_ADAPTER_SHOW_TIME);
                                }

                            } else {
                                //Different date
                                msg.setInfoToShow(AndroidMegaChatMessage.CHAT_ADAPTER_SHOW_ALL);
                            }
                        }
                        else{
                            if (compareDate(msg, previousMessage) == 0) {
                                if (compareTime(msg, previousMessage) == 0) {
                                    if(previousUserHandleToCompare==myUserHandle){
                                        msg.setInfoToShow(AndroidMegaChatMessage.CHAT_ADAPTER_SHOW_TIME);
                                    }
                                    else{
                                        if ((msg.getMessage().isManagementMessage())) {
                                            msg.setInfoToShow(AndroidMegaChatMessage.CHAT_ADAPTER_SHOW_TIME);
                                        }
                                        else{
                                            msg.setInfoToShow(AndroidMegaChatMessage.CHAT_ADAPTER_SHOW_TIME);
                                        }
                                    }

                                } else {
                                    //Different minute
                                    msg.setInfoToShow(AndroidMegaChatMessage.CHAT_ADAPTER_SHOW_TIME);
                                }

                            } else {
                                //Different date
                                msg.setInfoToShow(AndroidMegaChatMessage.CHAT_ADAPTER_SHOW_ALL);
                            }
                        }
                    }
                }

            }
        }
        return msg.getInfoToShow();
    }

    public void setShowAvatar(int index){
        logDebug("Index: " + index);

        AndroidMegaChatMessage msg = messages.get(index);

        long userHandleToCompare = -1;
        long previousUserHandleToCompare = -1;

        if(msg.isUploading()){
            msg.setShowAvatar(false);
            return;
        }

        if (userHandleToCompare == myUserHandle) {
            logDebug("MY message!!");
        }else{
            logDebug("Contact message");
            if ((msg.getMessage().getType() == MegaChatMessage.TYPE_PRIV_CHANGE) || (msg.getMessage().getType() == MegaChatMessage.TYPE_ALTER_PARTICIPANTS)) {
                userHandleToCompare = msg.getMessage().getHandleOfAction();
            } else {
                userHandleToCompare = msg.getMessage().getUserHandle();
            }
            logDebug("userHandleTocompare: " + userHandleToCompare);
            AndroidMegaChatMessage previousMessage = null;
            if(messages.size()-1 > index){
                previousMessage = messages.get(index + 1);
                if(previousMessage==null){
                    msg.setShowAvatar(true);
                    logWarning("Previous message is null");
                    return;
                }
                if(previousMessage.isUploading()){
                    msg.setShowAvatar(true);
                    logDebug("Previous is uploading");
                    return;
                }

                if((previousMessage.getMessage().getType() == MegaChatMessage.TYPE_PRIV_CHANGE) || (previousMessage.getMessage().getType() == MegaChatMessage.TYPE_ALTER_PARTICIPANTS)) {
                    previousUserHandleToCompare = previousMessage.getMessage().getHandleOfAction();
                }else{
                    previousUserHandleToCompare = previousMessage.getMessage().getUserHandle();
                }

                logDebug("previousUserHandleToCompare: " + previousUserHandleToCompare);

                if ((previousMessage.getMessage().getType() == MegaChatMessage.TYPE_CALL_ENDED) || (previousMessage.getMessage().getType() == MegaChatMessage.TYPE_CALL_STARTED) || (previousMessage.getMessage().getType() == MegaChatMessage.TYPE_PRIV_CHANGE) || (previousMessage.getMessage().getType() == MegaChatMessage.TYPE_ALTER_PARTICIPANTS) || (previousMessage.getMessage().getType() == MegaChatMessage.TYPE_CHAT_TITLE)) {
                    msg.setShowAvatar(true);
                    logDebug("Set: " + true);
                } else {
                    if (previousUserHandleToCompare == userHandleToCompare) {
                        msg.setShowAvatar(false);
                        logDebug("Set: " + false);
                    }else{
                        msg.setShowAvatar(true);
                        logDebug("Set: " + true);
                    }
                }
            }
            else{
                logWarning("No previous message");
                msg.setShowAvatar(true);
            }
        }
    }

    public void showMsgNotSentPanel(AndroidMegaChatMessage message, int position){
        logDebug("Position: " + position);

        selectedPosition = position;

        if (message == null || isBottomSheetDialogShown(bottomSheetDialogFragment)) return;

        selectedMessageId = message.getMessage().getRowId();
        logDebug("Temporal id of MS message: "+message.getMessage().getTempId());
        bottomSheetDialogFragment = new MessageNotSentBottomSheetDialogFragment();
        bottomSheetDialogFragment.show(getSupportFragmentManager(), bottomSheetDialogFragment.getTag());
    }

    public void showSendAttachmentBottomSheet(){
        logDebug("showSendAttachmentBottomSheet");

        if (isBottomSheetDialogShown(bottomSheetDialogFragment)) return;

        bottomSheetDialogFragment = new SendAttachmentChatBottomSheetDialogFragment();
        bottomSheetDialogFragment.show(getSupportFragmentManager(), bottomSheetDialogFragment.getTag());
    }

    public void showUploadingAttachmentBottomSheet(AndroidMegaChatMessage message, int position){
        logDebug("showUploadingAttachmentBottomSheet: "+position);
        selectedPosition = position;

        if (message == null || isBottomSheetDialogShown(bottomSheetDialogFragment)) return;

        selectedMessageId = message.getPendingMessage().getId();

        bottomSheetDialogFragment = new PendingMessageBottomSheetDialogFragment();
        bottomSheetDialogFragment.show(getSupportFragmentManager(), bottomSheetDialogFragment.getTag());
    }

    public void showReactionBottomSheet(AndroidMegaChatMessage message, int position, String reaction) {
        if (message == null || message.getMessage() == null)
            return;

        selectedPosition = position;
        hideBottomSheet();
        selectedMessageId = message.getMessage().getMsgId();

        if (reaction == null) {
            bottomSheetDialogFragment = new ReactionsBottomSheet();
            bottomSheetDialogFragment.show(getSupportFragmentManager(), bottomSheetDialogFragment.getTag());
        } else if (chatRoom != null && !chatRoom.isPreview() && chatRoom.getOwnPrivilege() != MegaChatRoom.PRIV_RM) {
            bottomSheetDialogFragment = new InfoReactionsBottomSheet(this, reaction);
            bottomSheetDialogFragment.show(getSupportFragmentManager(), bottomSheetDialogFragment.getTag());
        }
    }

    public void hideBottomSheet() {
        if (isBottomSheetDialogShown(bottomSheetDialogFragment)) {
            bottomSheetDialogFragment.dismissAllowingStateLoss();
        }
    }

    private void showGeneralChatMessageBottomSheet(AndroidMegaChatMessage message, int position) {
        selectedPosition = position;

        if (message == null || isBottomSheetDialogShown(bottomSheetDialogFragment)) return;

        selectedMessageId = message.getMessage().getMsgId();
        bottomSheetDialogFragment = new GeneralChatMessageBottomSheet();
        bottomSheetDialogFragment.show(getSupportFragmentManager(), bottomSheetDialogFragment.getTag());
    }

    public void removeMsgNotSent(){
        logDebug("Selected position: " + selectedPosition);
        messages.remove(selectedPosition);
        adapter.removeMessage(selectedPosition, messages);
    }

    public void updatingRemovedMessage(MegaChatMessage message) {
        for (int i = 0; i < messages.size(); i++) {
            MegaChatMessage messageToCompare = messages.get(i).getMessage();
            if (messageToCompare != null && messageToCompare.getTempId() == message.getTempId() && messageToCompare.getMsgId() == message.getMsgId()) {
                RemovedMessage msg = new RemovedMessage(messageToCompare.getTempId(), messageToCompare.getMsgId());
                removedMessages.add(msg);
                adapter.notifyItemChanged(i + 1);
            }
        }
    }

    public void removePendingMsg(long id){
        logDebug("Selected message ID: " + selectedMessageId);

        PendingMessageSingle pMsg = dbH.findPendingMessageById(id);
        if(pMsg!=null && pMsg.getState()==PendingMessageSingle.STATE_UPLOADING) {
            if (pMsg.getTransferTag() != -1) {
                logDebug("Transfer tag: " + pMsg.getTransferTag());
                if (megaApi != null) {
                    megaApi.cancelTransferByTag(pMsg.getTransferTag(), this);
                }
            }
        }

        if(pMsg!=null && pMsg.getState()!=PendingMessageSingle.STATE_SENT){
            try{
                dbH.removePendingMessageById(id);
                messages.remove(selectedPosition);
                adapter.removeMessage(selectedPosition, messages);
            }
            catch (IndexOutOfBoundsException e){
                logError("EXCEPTION", e);
            }
        }
        else{
            showSnackbar(SNACKBAR_TYPE, getString(R.string.error_message_already_sent), -1);
        }
    }

    public void showSnackbar(int type, String s, long idChat){
        showSnackbar(type, fragmentContainer, s, idChat);
    }

    public void removeProgressDialog(){
        if (statusDialog != null) {
            try {
                statusDialog.dismiss();
            } catch (Exception ex) {}
        }
    }

    public void startConversation(long handle){
        logDebug("Handle: " + handle);
        MegaChatRoom chat = megaChatApi.getChatRoomByUser(handle);
        MegaChatPeerList peers = MegaChatPeerList.createInstance();
        if(chat==null){
            logDebug("No chat, create it!");
            peers.addPeer(handle, MegaChatPeerList.PRIV_STANDARD);
            megaChatApi.createChat(false, peers, this);
        }
        else{
            logDebug("There is already a chat, open it!");
            Intent intentOpenChat = new Intent(this, ChatActivityLollipop.class);
            intentOpenChat.setAction(ACTION_CHAT_SHOW_MESSAGES);
            intentOpenChat.putExtra("CHAT_ID", chat.getChatId());
            this.startActivity(intentOpenChat);
        }
    }

    public void startGroupConversation(ArrayList<Long> userHandles){
        logDebug("startGroupConversation");

        MegaChatPeerList peers = MegaChatPeerList.createInstance();

        for(int i=0;i<userHandles.size();i++){
            long handle = userHandles.get(i);
            peers.addPeer(handle, MegaChatPeerList.PRIV_STANDARD);
        }
        megaChatApi.createChat(true, peers, this);
    }

    public void setMessages(ArrayList<AndroidMegaChatMessage> messages){
        if(dialog!=null){
            dialog.dismiss();
        }

        this.messages = messages;
        //Create adapter
        if (adapter == null) {
            createAdapter();
        } else {
            updateMessages();
        }
    }

    private void createAdapter() {
        //Create adapter
        adapter = new MegaChatLollipopAdapter(this, chatRoom, messages, messagesPlaying, removedMessages, listView);
        adapter.setHasStableIds(true);
        listView.setLayoutManager(mLayoutManager);
        listView.setAdapter(adapter);
        updateMessages();
    }

    public void updateReactionAdapter(MegaChatMessage msg, String reaction, int count) {
        adapter.checkReactionUpdated(idChat, msg, reaction, count);
    }

    @Override
    public void onRequestStart(MegaChatApiJava api, MegaChatRequest request) {

    }

    @Override
    public void onRequestUpdate(MegaChatApiJava api, MegaChatRequest request) {

    }

    @Override
    public void onRequestFinish(MegaChatApiJava api, MegaChatRequest request, MegaChatError e) {
        logDebug("onRequestFinish: " + request.getRequestString() + " " + request.getType());

        if(request.getType() == MegaChatRequest.TYPE_TRUNCATE_HISTORY){
            logDebug("Truncate history request finish!!!");
            if(e.getErrorCode()==MegaChatError.ERROR_OK){
                logDebug("Ok. Clear history done");
                showSnackbar(SNACKBAR_TYPE, getString(R.string.clear_history_success), -1);
                hideMessageJump();
            }else{
                logError("Error clearing history: " + e.getErrorString());
                showSnackbar(SNACKBAR_TYPE, getString(R.string.clear_history_error), -1);
            }
        } else if (request.getType() == MegaChatRequest.TYPE_HANG_CHAT_CALL) {
            if (e.getErrorCode() == MegaChatError.ERROR_OK) {
                logDebug("TYPE_HANG_CHAT_CALL finished with success  ---> answerChatCall chatid = " + idChat);
                if (megaChatApi == null) return;
                MegaChatCall call = megaChatApi.getChatCall(idChat);
                if (call == null) return;
                if (call.getStatus() == MegaChatCall.CALL_STATUS_RING_IN) {
                    MegaApplication.setSpeakerStatus(chatRoom.getChatId(), false);
                    megaChatApi.answerChatCall(idChat, false, this);

                } else if (call.getStatus() == MegaChatCall.CALL_STATUS_USER_NO_PRESENT) {
                    megaChatApi.startChatCall(idChat, false, this);
                }
            } else {
                logError("ERROR WHEN TYPE_HANG_CHAT_CALL e.getErrorCode(): " + e.getErrorString());
            }

        } else if (request.getType() == MegaChatRequest.TYPE_START_CHAT_CALL) {
            if (e.getErrorCode() == MegaChatError.ERROR_OK) {
                logDebug("TYPE_START_CHAT_CALL finished with success");
                //getFlag - Returns true if it is a video-audio call or false for audio call
            } else {
                logError("ERROR WHEN TYPE_START_CHAT_CALL e.getErrorCode(): " + e.getErrorString());
                showSnackbar(SNACKBAR_TYPE, getString(R.string.call_error), MEGACHAT_INVALID_HANDLE);
            }
        } else if (request.getType() == MegaChatRequest.TYPE_ANSWER_CHAT_CALL) {
            if (e.getErrorCode() == MegaChatError.ERROR_OK) {
                logDebug("TYPE_ANSWER_CHAT_CALL finished with success");
                //getFlag - Returns true if it is a video-audio call or false for audio call
            } else {
                logError("ERROR WHEN TYPE_ANSWER_CHAT_CALL e.getErrorCode(): " + e.getErrorString());
                if (e.getErrorCode() == MegaChatError.ERROR_TOOMANY) {
                    showSnackbar(SNACKBAR_TYPE, getString(R.string.call_error_too_many_participants), -1);
                } else {
                    showSnackbar(SNACKBAR_TYPE, getString(R.string.call_error), -1);
                }
            }

        }else if(request.getType() == MegaChatRequest.TYPE_REMOVE_FROM_CHATROOM){
            logDebug("Remove participant: " + request.getUserHandle() + " my user: " + megaChatApi.getMyUserHandle());

            if (request.getUserHandle() == INVALID_HANDLE) {
                joiningOrLeaving = false;
            }

            if(e.getErrorCode()==MegaChatError.ERROR_OK){
                logDebug("Participant removed OK");
                invalidateOptionsMenu();

            }
            else{
                logError("ERROR WHEN TYPE_REMOVE_FROM_CHATROOM " + e.getErrorString());
                showSnackbar(SNACKBAR_TYPE, getTranslatedErrorString(e), MEGACHAT_INVALID_HANDLE);
            }

        }else if(request.getType() == MegaChatRequest.TYPE_INVITE_TO_CHATROOM){
            logDebug("Request type: " + MegaChatRequest.TYPE_INVITE_TO_CHATROOM);
            if(e.getErrorCode()==MegaChatError.ERROR_OK){
                showSnackbar(SNACKBAR_TYPE, getString(R.string.add_participant_success), -1);
            }
            else{
                if(e.getErrorCode() == MegaChatError.ERROR_EXIST){
                    showSnackbar(SNACKBAR_TYPE, getString(R.string.add_participant_error_already_exists), -1);
                }
                else{
                    showSnackbar(SNACKBAR_TYPE, getString(R.string.add_participant_error), -1);
                }
            }

        }
        else if(request.getType() == MegaChatRequest.TYPE_ATTACH_NODE_MESSAGE){
            removeProgressDialog();

            disableMultiselection();

            if(e.getErrorCode()==MegaChatError.ERROR_OK){
                logDebug("File sent correctly");
                MegaNodeList nodeList = request.getMegaNodeList();

                for(int i = 0; i<nodeList.size();i++){
                    logDebug("Node handle: " + nodeList.get(i).getHandle());
                }
                AndroidMegaChatMessage androidMsgSent = new AndroidMegaChatMessage(request.getMegaChatMessage());
                sendMessageToUI(androidMsgSent);

            }else{
                logError("File NOT sent: " + e.getErrorCode() + "___" + e.getErrorString());
                showSnackbar(SNACKBAR_TYPE, getString(R.string.error_attaching_node_from_cloud), -1);
            }

        }else if(request.getType() == MegaChatRequest.TYPE_REVOKE_NODE_MESSAGE){
            if(e.getErrorCode()==MegaChatError.ERROR_OK){
                logDebug("Node revoked correctly, msg id: " + request.getMegaChatMessage().getMsgId());
            }
            else{
                logError("NOT revoked correctly");
                showSnackbar(SNACKBAR_TYPE, getString(R.string.error_revoking_node), -1);
            }

        }else if(request.getType() == MegaChatRequest.TYPE_CREATE_CHATROOM){
            logDebug("Create chat request finish!!!");
            if(e.getErrorCode()==MegaChatError.ERROR_OK){

                logDebug("Open new chat");
                Intent intent = new Intent(this, ChatActivityLollipop.class);
                intent.setAction(ACTION_CHAT_SHOW_MESSAGES);
                intent.putExtra("CHAT_ID", request.getChatHandle());
                this.startActivity(intent);
                finish();
            }
            else{
                logError("ERROR WHEN CREATING CHAT " + e.getErrorString());
                showSnackbar(SNACKBAR_TYPE, getString(R.string.create_chat_error), -1);
            }
        } else if (request.getType() == MegaChatRequest.TYPE_LOAD_PREVIEW) {
            if (e.getErrorCode() == MegaChatError.ERROR_OK || e.getErrorCode() == MegaChatError.ERROR_EXIST) {
                if (idChat != MEGACHAT_INVALID_HANDLE && megaChatApi.getChatRoom(idChat) != null) {
                    logDebug("Close previous chat");
                    megaChatApi.closeChatRoom(idChat, this);
                }

                idChat = request.getChatHandle();
                megaChatApi.addChatListener(this);
                
                if (idChat != MEGACHAT_INVALID_HANDLE) {
                    dbH.setLastPublicHandle(idChat);
                    dbH.setLastPublicHandleTimeStamp();
                    dbH.setLastPublicHandleType(MegaApiJava.AFFILIATE_TYPE_CHAT);
                }

                MegaApplication.setOpenChatId(idChat);

                if (e.getErrorCode() == MegaChatError.ERROR_OK && openingAndJoining) {
                    megaChatApi.autojoinPublicChat(idChat, this);
                    openingAndJoining = false;
                } else if (e.getErrorCode() == MegaChatError.ERROR_EXIST) {
                    if (megaChatApi.getChatRoom(idChat).isActive()) {
                        //I'm already participant
                        joiningOrLeaving = false;
                        openingAndJoining = false;
                    } else {
                        if (initChat()) {
                            //Chat successfully initialized, now can rejoin
                            setJoiningOrLeaving(getString(R.string.joining_label));
                            titleToolbar.setText(chatRoom.getTitle());
                            groupalSubtitleToolbar.setText(null);
                            setGroupalSubtitleToolbarVisibility(false);
                            if (adapter == null) {
                                createAdapter();
                            } else {
                                adapter.updateChatRoom(chatRoom);
                                adapter.notifyDataSetChanged();
                            }
                            megaChatApi.autorejoinPublicChat(idChat, request.getUserHandle(), this);
                        } else {
                            logWarning("Error opening chat before rejoin");
                        }
                        return;
                    }
                }

                initAndShowChat(null);
                supportInvalidateOptionsMenu();
            } else {
                String text;
                if (e.getErrorCode() == MegaChatError.ERROR_NOENT) {
                    text = getString(R.string.invalid_chat_link);
                } else {
                    showSnackbar(SNACKBAR_TYPE, getString(R.string.error_general_nodes), MEGACHAT_INVALID_HANDLE);
                    text = getString(R.string.error_chat_link);
                }

                emptyScreen(text);
            }
        } else if (request.getType() == MegaChatRequest.TYPE_AUTOJOIN_PUBLIC_CHAT) {
            joiningOrLeaving = false;

            if (e.getErrorCode() == MegaChatError.ERROR_OK) {
                if (request.getUserHandle() != MEGACHAT_INVALID_HANDLE) {
                    //Rejoin option
                    initializeInputText();
                    isOpeningChat = true;
                    loadHistory();
                } else {
                    //Join
                    setChatSubtitle();
                    setPreviewersView();
                }

                supportInvalidateOptionsMenu();
            } else {
                MegaChatRoom chatRoom = megaChatApi.getChatRoom(idChat);
                if (chatRoom != null && chatRoom.getOwnPrivilege() >= MegaChatRoom.PRIV_RO) {
                    logWarning("I'm already a participant");
                    return;
                }

                logError("ERROR WHEN JOINING CHAT " + e.getErrorCode() + " " + e.getErrorString());
                showSnackbar(SNACKBAR_TYPE, getString(R.string.error_general_nodes), MEGACHAT_INVALID_HANDLE);
            }
        } else if(request.getType() == MegaChatRequest.TYPE_LAST_GREEN){
            logDebug("TYPE_LAST_GREEN requested");

        }else if(request.getType() == MegaChatRequest.TYPE_ARCHIVE_CHATROOM){

            long chatHandle = request.getChatHandle();
            chatRoom = megaChatApi.getChatRoom(chatHandle);
            String chatTitle = getTitleChat(chatRoom);

            if(chatTitle==null){
                chatTitle = "";
            }
            else if(!chatTitle.isEmpty() && chatTitle.length()>60){
                chatTitle = chatTitle.substring(0,59)+"...";
            }

            if(!chatTitle.isEmpty() && chatRoom.isGroup() && !chatRoom.hasCustomTitle()){
                chatTitle = "\""+chatTitle+"\"";
            }

            supportInvalidateOptionsMenu();
            setChatSubtitle();

            if (!chatRoom.isArchived()) {
                requestLastGreen(INITIAL_PRESENCE_STATUS);
            }

            if(e.getErrorCode()==MegaChatError.ERROR_OK){

                if(request.getFlag()){
                    logDebug("Chat archived");
                    sendBroadcastChatArchived(chatTitle);
                }
                else{
                    logDebug("Chat unarchived");
                    showSnackbar(SNACKBAR_TYPE, getString(R.string.success_unarchive_chat, chatTitle), -1);
                }

            }else{
                if(request.getFlag()){
                    logError("ERROR WHEN ARCHIVING CHAT " + e.getErrorString());
                    showSnackbar(SNACKBAR_TYPE, getString(R.string.error_archive_chat, chatTitle), -1);
                }else{
                    logError("ERROR WHEN UNARCHIVING CHAT " + e.getErrorString());
                    showSnackbar(SNACKBAR_TYPE, getString(R.string.error_unarchive_chat, chatTitle), -1);
                }
            }
        }
        else if (request.getType() == MegaChatRequest.TYPE_CHAT_LINK_HANDLE) {
            if(request.getFlag() && request.getNumRetry()==0){
                logDebug("Removing chat link");
                if(e.getErrorCode()==MegaChatError.ERROR_OK){
                    showSnackbar(SNACKBAR_TYPE, getString(R.string.chat_link_deleted), -1);
                }
                else{
                    if (e.getErrorCode() == MegaChatError.ERROR_ARGS) {
                        logError("The chatroom isn't grupal or public");
                    }
                    else if (e.getErrorCode()==MegaChatError.ERROR_NOENT){
                        logError("The chatroom doesn't exist or the chatid is invalid");
                    }
                    else if(e.getErrorCode()==MegaChatError.ERROR_ACCESS){
                        logError("The chatroom doesn't have a topic or the caller isn't an operator");
                    }
                    else{
                        logError("Error TYPE_CHAT_LINK_HANDLE " + e.getErrorCode());
                    }
                    showSnackbar(SNACKBAR_TYPE, getString(R.string.general_error) + ": " + e.getErrorString(), -1);
                }
            }
        }
    }

    @Override
    public void onRequestTemporaryError(MegaChatApiJava api, MegaChatRequest request, MegaChatError e) {
        logWarning("onRequestTemporaryError");
    }

    @Override
    protected void onStop() {
        super.onStop();
    }

    private void cleanBuffers(){
        if(!bufferMessages.isEmpty()){
            bufferMessages.clear();
        }
        if(!messages.isEmpty()){
            messages.clear();
        }
        if(!removedMessages.isEmpty()){
            removedMessages.clear();
        }
    }

    @Override
    protected void onDestroy() {
        logDebug("onDestroy()");
        destroySpeakerAudioManger();
        cleanBuffers();
        if (handlerEmojiKeyboard != null){
            handlerEmojiKeyboard.removeCallbacksAndMessages(null);
        }
        if (handlerKeyboard != null) {
            handlerKeyboard.removeCallbacksAndMessages(null);
        }

        if (megaChatApi != null && idChat != -1) {
            megaChatApi.closeChatRoom(idChat, this);
            MegaApplication.setClosedChat(true);
            megaChatApi.removeChatListener(this);

            if (chatRoom != null && chatRoom.isPreview()) {
                megaChatApi.closeChatPreview(idChat);
            }
        }

        if (handler != null) {
            handler.removeCallbacksAndMessages(null);
        }

        if (handlerReceive != null) {
            handlerReceive.removeCallbacksAndMessages(null);
        }
        if (handlerSend != null) {
            handlerSend.removeCallbacksAndMessages(null);
        }

        hideCallInProgressLayout(null);

        destroyAudioRecorderElements();
        if(adapter!=null) {
            adapter.stopAllReproductionsInProgress();
            adapter.destroyVoiceElemnts();
        }

        LocalBroadcastManager.getInstance(this).unregisterReceiver(dialogConnectReceiver);
        LocalBroadcastManager.getInstance(this).unregisterReceiver(voiceclipDownloadedReceiver);
        LocalBroadcastManager.getInstance(this).unregisterReceiver(userNameReceiver);
        LocalBroadcastManager.getInstance(this).unregisterReceiver(chatArchivedReceiver);
        LocalBroadcastManager.getInstance(this).unregisterReceiver(chatCallUpdateReceiver);
        LocalBroadcastManager.getInstance(this).unregisterReceiver(chatSessionUpdateReceiver);
        unregisterReceiver(leftChatReceiver);
        unregisterReceiver(closeChatReceiver);

        if(megaApi != null) {
            megaApi.removeRequestListener(this);
        }


        super.onDestroy();
    }

    /**
     * Method for saving in the database if there was something written in the input text or if a message was being edited
     */
    private void saveInputText() {
        try {
            if (textChat != null) {
                String written = textChat.getText().toString();
                if (written != null) {
                    if (dbH == null) {
                        dbH = MegaApplication.getInstance().getDbH();
                    }
                    ChatItemPreferences prefs = dbH.findChatPreferencesByHandle(Long.toString(idChat));
                    String editedMessageId = editingMessage && messageToEdit != null ? Long.toString(messageToEdit.getMsgId()) : "";
                    if (prefs != null) {
                        prefs.setEditedMsgId(editedMessageId);
                        prefs.setWrittenText(written);
                        dbH.setWrittenTextItem(Long.toString(idChat), written, editedMessageId);
                    } else {
                        prefs = new ChatItemPreferences(Long.toString(idChat), Boolean.toString(true), written, editedMessageId);
                        dbH.setChatItemPreferences(prefs);
                    }
                }
            }
        } catch (Exception e) {
            logError("Written message not stored on DB", e);
        }
    }

    public void closeChat(boolean shouldLogout) {
        logDebug("closeChat");
        if (megaChatApi == null || chatRoom == null || idChat == MEGACHAT_INVALID_HANDLE) {
            return;
        }
        saveInputText();
        shouldLogout = chatC.isInAnonymousMode() && shouldLogout;

        megaChatApi.closeChatRoom(idChat, this);

        if (chatRoom.isPreview()) {
            megaChatApi.closeChatPreview(idChat);
        }

        MegaApplication.setClosedChat(true);
        megaChatApi.removeChatListener(this);

        if (shouldLogout) {
            megaChatApi.logout();
        }

        chatRoom = null;
        idChat = MEGACHAT_INVALID_HANDLE;
    }

    @Override
    protected void onNewIntent(Intent intent){
        logDebug("onNewIntent");
        hideKeyboard();
        if (intent != null){
            if (intent.getAction() != null){
                if(intent.getAction().equals(ACTION_UPDATE_ATTACHMENT)){
                    logDebug("Intent to update an attachment with error");

                    long idPendMsg = intent.getLongExtra("ID_MSG", -1);
                    if(idPendMsg!=-1){
                        int indexToChange = -1;
                        ListIterator<AndroidMegaChatMessage> itr = messages.listIterator(messages.size());

                        // Iterate in reverse.
                        while(itr.hasPrevious()) {
                            AndroidMegaChatMessage messageToCheck = itr.previous();

                            if(messageToCheck.isUploading()){
                                if(messageToCheck.getPendingMessage().getId()==idPendMsg){
                                    indexToChange = itr.nextIndex();
                                    logDebug("Found index to change: " + indexToChange);
                                    break;
                                }
                            }
                        }

                        if(indexToChange!=-1){
                            logDebug("Index modified: " + indexToChange);

                            PendingMessageSingle pendingMsg = null;
                            if(idPendMsg!=-1){
                                pendingMsg = dbH.findPendingMessageById(idPendMsg);

                                if(pendingMsg!=null){
                                    messages.get(indexToChange).setPendingMessage(pendingMsg);
                                    adapter.modifyMessage(messages, indexToChange+1);
                                }
                            }
                        }
                        else{
                            logError("Error, id pending message message not found!!");
                        }
                    }
                    else{
                        logError("Error. The idPendMsg is -1");
                    }

                    int isOverquota = intent.getIntExtra("IS_OVERQUOTA", 0);
                    if(isOverquota==1){
                        showOverquotaAlert(false);
                    }
                    else if (isOverquota==2){
                        showOverquotaAlert(true);
                    }

                    return;
                }else{
                    long newidChat = intent.getLongExtra("CHAT_ID", -1);
                    if(intent.getAction().equals(ACTION_CHAT_SHOW_MESSAGES) || intent.getAction().equals(ACTION_OPEN_CHAT_LINK) || idChat != newidChat) {
                        cleanBuffers();
                    }
                    if (messagesPlaying != null && !messagesPlaying.isEmpty()) {
                        for (MessageVoiceClip m : messagesPlaying) {
                            m.getMediaPlayer().release();
                            m.setMediaPlayer(null);
                        }
                        messagesPlaying.clear();
                    }

                    closeChat(false);
                    MegaApplication.setOpenChatId(-1);
                    initAfterIntent(intent, null);
                }

            }
        }
        super.onNewIntent(intent);
        setIntent(intent);
    }

    public MegaChatRoom getChatRoom() {
        return chatRoom;
    }

    public void setChatRoom(MegaChatRoom chatRoom) {
        this.chatRoom = chatRoom;
    }

    public void revoke(){
        logDebug("revoke");
        megaChatApi.revokeAttachmentMessage(idChat, selectedMessageId);
    }

    @Override
    public void onRequestStart(MegaApiJava api, MegaRequest request) {

    }

    @Override
    public void onRequestUpdate(MegaApiJava api, MegaRequest request) {

    }

    @Override
    public void onRequestFinish(MegaApiJava api, MegaRequest request, MegaError e) {
        removeProgressDialog();

        if (request.getType() == MegaRequest.TYPE_INVITE_CONTACT){
            logDebug("MegaRequest.TYPE_INVITE_CONTACT finished: " + request.getNumber());

            if(request.getNumber()== MegaContactRequest.INVITE_ACTION_REMIND){
                showSnackbar(SNACKBAR_TYPE, getString(R.string.context_contact_invitation_resent), -1);
            }
            else{
                if (e.getErrorCode() == MegaError.API_OK){
                    logDebug("OK INVITE CONTACT: " + request.getEmail());
                    if(request.getNumber()==MegaContactRequest.INVITE_ACTION_ADD)
                    {
                        showSnackbar(SNACKBAR_TYPE, getString(R.string.context_contact_request_sent, request.getEmail()), -1);
                    }
                }
                else{
                    logError("Code: " + e.getErrorString());
                    if(e.getErrorCode()==MegaError.API_EEXIST)
                    {
                        showSnackbar(SNACKBAR_TYPE, getString(R.string.context_contact_already_invited, request.getEmail()), -1);
                    }
                    else if(request.getNumber()==MegaContactRequest.INVITE_ACTION_ADD && e.getErrorCode()==MegaError.API_EARGS)
                    {
                        showSnackbar(SNACKBAR_TYPE, getString(R.string.error_own_email_as_contact), -1);
                    }
                    else{
                        showSnackbar(SNACKBAR_TYPE, getString(R.string.general_error), -1);
                    }
                    logError("ERROR: " + e.getErrorCode() + "___" + e.getErrorString());
                }
            }
        }
        else if(request.getType() == MegaRequest.TYPE_COPY){
            if (e.getErrorCode() != MegaError.API_OK) {

                logDebug("e.getErrorCode() != MegaError.API_OK");

                if(e.getErrorCode()==MegaError.API_EOVERQUOTA){
                    logWarning("OVERQUOTA ERROR: " + e.getErrorCode());
                    Intent intent = new Intent(this, ManagerActivityLollipop.class);
                    intent.setAction(ACTION_OVERQUOTA_STORAGE);
                    startActivity(intent);
                    finish();
                }
                else if(e.getErrorCode()==MegaError.API_EGOINGOVERQUOTA){
                    logWarning("OVERQUOTA ERROR: " + e.getErrorCode());
                    Intent intent = new Intent(this, ManagerActivityLollipop.class);
                    intent.setAction(ACTION_PRE_OVERQUOTA_STORAGE);
                    startActivity(intent);
                    finish();
                }
                else
                {
                    showSnackbar(SNACKBAR_TYPE, getString(R.string.import_success_error), -1);
                }

            }else{
                showSnackbar(SNACKBAR_TYPE, getString(R.string.import_success_message), -1);
            }
        }
        else if (request.getType() == MegaRequest.TYPE_CANCEL_TRANSFER){
            if (e.getErrorCode() != MegaError.API_OK) {
                logError("Error TYPE_CANCEL_TRANSFER: " + e.getErrorCode());
            }
            else{
                logDebug("Chat upload cancelled");
            }
        }
        else if (request.getType() == MegaRequest.TYPE_SET_ATTR_USER){
            if(request.getParamType()==MegaApiJava.USER_ATTR_GEOLOCATION){
                if(e.getErrorCode() == MegaError.API_OK){
                    logDebug("Attribute USER_ATTR_GEOLOCATION enabled");
                    MegaApplication.setEnabledGeoLocation(true);
                    getLocationPermission();
                }
                else{
                    logDebug("Attribute USER_ATTR_GEOLOCATION disabled");
                    MegaApplication.setEnabledGeoLocation(false);
                }
            }
        }
    }

    @Override
    public void onRequestTemporaryError(MegaApiJava api, MegaRequest request, MegaError e) {

    }

    protected MegaChatLollipopAdapter getAdapter() {
        return adapter;
    }

    @Override
    public void onSaveInstanceState(Bundle outState){
        super.onSaveInstanceState(outState);
        outState.putLong("idChat", idChat);
        outState.putLong("selectedMessageId", selectedMessageId);
        outState.putInt("selectedPosition", selectedPosition);
        outState.putInt("typeMessageJump",typeMessageJump);

        if(messageJumpLayout.getVisibility() == View.VISIBLE){
            visibilityMessageJump = true;
        }else{
            visibilityMessageJump = false;
        }
        outState.putBoolean("visibilityMessageJump",visibilityMessageJump);
        outState.putLong(LAST_MESSAGE_SEEN, lastIdMsgSeen);
        outState.putLong(GENERAL_UNREAD_COUNT, generalUnreadCount);
        outState.putBoolean("isHideJump",isHideJump);
        outState.putString("mOutputFilePath",mOutputFilePath);
        outState.putBoolean("isShareLinkDialogDismissed", isShareLinkDialogDismissed);

        if(adapter == null)
            return;


        RotatableAdapter currentAdapter = getAdapter();
        if(currentAdapter != null & adapter.isMultipleSelect()){
            ArrayList<Integer> selectedPositions= (ArrayList<Integer>) (currentAdapter.getSelectedItems());
            outState.putIntegerArrayList(SELECTED_ITEMS, selectedPositions);
        }

        MessageVoiceClip messageVoiceClip = adapter.getVoiceClipPlaying();
        if (messageVoiceClip != null) {
            outState.putBoolean(PLAYING, true);
            outState.putLong(ID_VOICE_CLIP_PLAYING, messageVoiceClip.getIdMessage());
            outState.putLong(MESSAGE_HANDLE_PLAYING, messageVoiceClip.getMessageHandle());
            outState.putLong(USER_HANDLE_PLAYING, messageVoiceClip.getUserHandle());
            outState.putInt(PROGRESS_PLAYING, messageVoiceClip.getProgress());
        } else {
            outState.putBoolean(PLAYING, false);

        }
        outState.putBoolean("isLocationDialogShown", isLocationDialogShown);
        outState.putBoolean(JOINING_OR_LEAVING, joiningOrLeaving);
        outState.putString(JOINING_OR_LEAVING_ACTION, joiningOrLeavingAction);
        outState.putBoolean(OPENING_AND_JOINING_ACTION, openingAndJoining);
    }

    public void askSizeConfirmationBeforeChatDownload(String parentPath, ArrayList<MegaNode> nodeList, long size){
        logDebug("askSizeConfirmationBeforeChatDownload");

        final String parentPathC = parentPath;
        final ArrayList<MegaNode> nodeListC = nodeList;
        final long sizeC = size;
        final ChatController chatC = new ChatController(this);

        androidx.appcompat.app.AlertDialog.Builder builder;
        if (Build.VERSION.SDK_INT >= Build.VERSION_CODES.HONEYCOMB) {
            builder = new AlertDialog.Builder(this, R.style.AppCompatAlertDialogStyle);
        }
        else{
            builder = new AlertDialog.Builder(this);
        }
        LinearLayout confirmationLayout = new LinearLayout(this);
        confirmationLayout.setOrientation(LinearLayout.VERTICAL);
        LinearLayout.LayoutParams params = new LinearLayout.LayoutParams(LinearLayout.LayoutParams.MATCH_PARENT, LinearLayout.LayoutParams.WRAP_CONTENT);
        params.setMargins(scaleWidthPx(20, getOutMetrics()), scaleHeightPx(10, getOutMetrics()), scaleWidthPx(17, getOutMetrics()), 0);

        final CheckBox dontShowAgain =new CheckBox(this);
        dontShowAgain.setText(getString(R.string.checkbox_not_show_again));
        dontShowAgain.setTextColor(ContextCompat.getColor(this, R.color.text_secondary));

        confirmationLayout.addView(dontShowAgain, params);

        builder.setView(confirmationLayout);

//				builder.setTitle(getString(R.string.confirmation_required));

        builder.setMessage(getString(R.string.alert_larger_file, getSizeString(sizeC)));
        builder.setPositiveButton(getString(R.string.general_save_to_device),
                new DialogInterface.OnClickListener() {
                    public void onClick(DialogInterface dialog, int whichButton) {
                        if(dontShowAgain.isChecked()){
                            dbH.setAttrAskSizeDownload("false");
                        }
                        chatC.download(parentPathC, nodeListC);
                    }
                });
        builder.setNegativeButton(getString(android.R.string.cancel), new DialogInterface.OnClickListener() {
            public void onClick(DialogInterface dialog, int whichButton) {
                if(dontShowAgain.isChecked()){
                    dbH.setAttrAskSizeDownload("false");
                }
            }
        });

        downloadConfirmationDialog = builder.create();
        downloadConfirmationDialog.show();
    }

    /*
	 * Handle processed upload intent
	 */
    public void onIntentProcessed(List<ShareInfo> infos) {
        logDebug("onIntentProcessedLollipop");

        if (infos == null) {
            showSnackbar(SNACKBAR_TYPE, getString(R.string.upload_can_not_open), -1);
        }
        else {
            logDebug("Launch chat upload with files " + infos.size());
            for (ShareInfo info : infos) {
                Intent intent = new Intent(this, ChatUploadService.class);

                PendingMessageSingle pMsgSingle = new PendingMessageSingle();
                pMsgSingle.setChatId(idChat);
                long timestamp = System.currentTimeMillis()/1000;
                pMsgSingle.setUploadTimestamp(timestamp);

                String fingerprint = megaApi.getFingerprint(info.getFileAbsolutePath());

                pMsgSingle.setFilePath(info.getFileAbsolutePath());
                pMsgSingle.setName(info.getTitle());
                pMsgSingle.setFingerprint(fingerprint);

                long idMessage = dbH.addPendingMessage(pMsgSingle);
                pMsgSingle.setId(idMessage);

                if(idMessage!=-1){
                    intent.putExtra(ChatUploadService.EXTRA_ID_PEND_MSG, idMessage);

                    logDebug("Size of the file: " + info.getSize());

                    AndroidMegaChatMessage newNodeAttachmentMsg = new AndroidMegaChatMessage(pMsgSingle, true);
                    sendMessageToUI(newNodeAttachmentMsg);

                    intent.putExtra(ChatUploadService.EXTRA_CHAT_ID, idChat);

                    checkIfServiceCanStart(intent);
                }
                else{
                    logError("Error when adding pending msg to the database");
                }

                removeProgressDialog();
            }
        }
    }

    public void openChatAfterForward(long chatHandle, String text){
        logDebug("openChatAfterForward");

        removeProgressDialog();

        if(chatHandle==idChat){
            logDebug("Chat already opened");

            disableMultiselection();

            if(text!=null){
                showSnackbar(SNACKBAR_TYPE, text, -1);
            }
        }
        else{
            if(chatHandle!=-1){
                logDebug("Open chat to forward messages");

                Intent intentOpenChat = new Intent(this, ManagerActivityLollipop.class);
                intentOpenChat.addFlags(Intent.FLAG_ACTIVITY_CLEAR_TOP);
                intentOpenChat.setAction(ACTION_CHAT_NOTIFICATION_MESSAGE);
                intentOpenChat.putExtra("CHAT_ID", chatHandle);
                if(text!=null){
                    intentOpenChat.putExtra("showSnackbar", text);
                }
                startActivity(intentOpenChat);
                closeChat(true);
                finish();
            }
            else{
                disableMultiselection();
                if(text!=null){
                    showSnackbar(SNACKBAR_TYPE, text, -1);
                }
            }
        }
    }

    public void markAsSeen(MegaChatMessage msg) {
        logDebug("markAsSeen");
        if (activityVisible) {
            if (msg.getStatus() != MegaChatMessage.STATUS_SEEN) {
                logDebug("Mark message: " + msg.getMsgId() + " as seen");
                megaChatApi.setMessageSeen(chatRoom.getChatId(), msg.getMsgId());
            }
        }
    }


   @Override
    public void onResume(){
        logDebug("onResume");
        super.onResume();
       stopService(new Intent(this, KeepAliveService.class));
        if(idChat!=-1 && chatRoom!=null) {

            setNodeAttachmentVisible();

            MegaApplication.setShowPinScreen(true);
            MegaApplication.setOpenChatId(idChat);
            supportInvalidateOptionsMenu();

            int chatConnection = megaChatApi.getChatConnectionState(idChat);
            logDebug("Chat connection (" + idChat+ ") is: " + chatConnection);
            if(chatConnection==MegaChatApi.CHAT_CONNECTION_ONLINE) {
                setAsRead = true;
                if(!chatRoom.isGroup()) {
                    requestLastGreen(INITIAL_PRESENCE_STATUS);
                }
            }
            else{
                setAsRead=false;
            }
            setChatSubtitle();
            if(emojiKeyboard!=null){
                emojiKeyboard.hideBothKeyboard(this);
            }
            //Update last seen position if different and there is unread messages
            //If the chat is being opened do not update, onLoad will do that

            //!isLoadingMessages
            if(!isOpeningChat) {
                logDebug("Chat is NOT loading history");
                if(lastSeenReceived == true && messages != null){

                    long unreadCount = chatRoom.getUnreadCount();
                    if (unreadCount != 0) {
                        lastIdMsgSeen = megaChatApi.getLastMessageSeenId(idChat);

                        //Find last message
                        int positionLastMessage = -1;
                        for(int i=messages.size()-1; i>=0;i--) {
                            AndroidMegaChatMessage androidMessage = messages.get(i);

                            if (!androidMessage.isUploading()) {
                                MegaChatMessage msg = androidMessage.getMessage();
                                if (msg.getMsgId() == lastIdMsgSeen) {
                                    positionLastMessage = i;
                                    break;
                                }
                            }
                        }

                        if(positionLastMessage==-1){
                            scrollToMessage(-1);

                        }
                        else{
                            //Check if it has no my messages after

                            if(positionLastMessage >= messages.size()-1){
                                logDebug("Nothing after, do not increment position");
                            }
                            else{
                                positionLastMessage = positionLastMessage + 1;
                            }

                            AndroidMegaChatMessage message = messages.get(positionLastMessage);
                            logDebug("Position lastMessage found: " + positionLastMessage + " messages.size: " + messages.size());

                            while(message.getMessage().getUserHandle()==megaChatApi.getMyUserHandle()){
                                lastIdMsgSeen = message.getMessage().getMsgId();
                                positionLastMessage = positionLastMessage + 1;
                                message = messages.get(positionLastMessage);
                            }

                            generalUnreadCount = unreadCount;

                            scrollToMessage(lastIdMsgSeen);
                        }
                    }
                    else{
                        if(generalUnreadCount!=0){
                            scrollToMessage(-1);
                        }
                    }
                }
                setLastMessageSeen();
            }
            else{
                logDebug("openingChat:doNotUpdateLastMessageSeen");
            }

            activityVisible = true;
            showCallLayout();
            if(aB != null && aB.getTitle() != null){
                titleToolbar.setText(adjustForLargeFont(titleToolbar.getText().toString()));
            }
            updateActionModeTitle();
        }
    }

    public void scrollToMessage(long lastId){
        for(int i=messages.size()-1; i>=0;i--) {
            AndroidMegaChatMessage androidMessage = messages.get(i);

            if (!androidMessage.isUploading()) {
                MegaChatMessage msg = androidMessage.getMessage();
                if (msg.getMsgId() == lastId) {
                    logDebug("Scroll to position: " + i);
                    mLayoutManager.scrollToPositionWithOffset(i+1,scaleHeightPx(30, getOutMetrics()));
                    break;
                }
            }
        }

    }

    public void setLastMessageSeen(){
        logDebug("setLastMessageSeen");

        if(messages!=null){
            if(!messages.isEmpty()){
                AndroidMegaChatMessage lastMessage = messages.get(messages.size()-1);
                int index = messages.size()-1;
                if((lastMessage!=null)&&(lastMessage.getMessage()!=null)){
                    if (!lastMessage.isUploading()) {
                        while (lastMessage.getMessage().getUserHandle() == megaChatApi.getMyUserHandle()) {
                            index--;
                            if (index == -1) {
                                break;
                            }
                            lastMessage = messages.get(index);
                        }

                        if (lastMessage.getMessage() != null && app.isActivityVisible()) {
                            boolean resultMarkAsSeen = megaChatApi.setMessageSeen(idChat, lastMessage.getMessage().getMsgId());
                            logDebug("Result setMessageSeen: " + resultMarkAsSeen);
                        }

                    } else {
                        while (lastMessage.isUploading() == true) {
                            index--;
                            if (index == -1) {
                                break;
                            }
                            lastMessage = messages.get(index);
                        }
                        if((lastMessage!=null)&&(lastMessage.getMessage()!=null)){

                            while (lastMessage.getMessage().getUserHandle() == megaChatApi.getMyUserHandle()) {
                                index--;
                                if (index == -1) {
                                    break;
                                }
                                lastMessage = messages.get(index);
                            }

                            if (lastMessage.getMessage() != null && app.isActivityVisible()) {
                                boolean resultMarkAsSeen = megaChatApi.setMessageSeen(idChat, lastMessage.getMessage().getMsgId());
                                logDebug("Result setMessageSeen: " + resultMarkAsSeen);
                            }
                        }
                    }
                }
                else{
                    logError("lastMessageNUll");
                }
            }
        }
    }

    @Override
    protected void onPause(){
        super.onPause();
        if (rtcAudioManager != null)
            rtcAudioManager.unregisterProximitySensor();

        destroyAudioRecorderElements();
        if(adapter!=null) {
            adapter.pausePlaybackInProgress();
        }
        hideKeyboard();
        activityVisible = false;
        MegaApplication.setOpenChatId(-1);
    }

    @Override
    public void onChatListItemUpdate(MegaChatApiJava api, MegaChatListItem item) {
        if(item.hasChanged(MegaChatListItem.CHANGE_TYPE_UNREAD_COUNT)) {
            updateNavigationToolbarIcon();
        }
    }

    public void updateNavigationToolbarIcon(){

        if (Build.VERSION.SDK_INT >= Build.VERSION_CODES.KITKAT) {

            if(!chatC.isInAnonymousMode()){
                int numberUnread = megaChatApi.getUnreadChats();

                if(numberUnread==0){
                    aB.setHomeAsUpIndicator(R.drawable.ic_arrow_back_white);
                }
                else{

                    badgeDrawable.setProgress(1.0f);

                    if(numberUnread>9){
                        badgeDrawable.setText("9+");
                    }
                    else{
                        badgeDrawable.setText(numberUnread+"");
                    }

                    aB.setHomeAsUpIndicator(badgeDrawable);
                }
            }
            else{
                aB.setHomeAsUpIndicator(R.drawable.ic_arrow_back_white);
            }
        }
        else{
            aB.setHomeAsUpIndicator(R.drawable.ic_arrow_back_white);
        }
    }

    @Override
    public void onChatInitStateUpdate(MegaChatApiJava api, int newState) {

    }

    @Override
    public void onChatPresenceConfigUpdate(MegaChatApiJava api, MegaChatPresenceConfig config) {

    }

    @Override
    public void onChatOnlineStatusUpdate(MegaChatApiJava api, long userHandle, int status, boolean inProgress) {
        logDebug("status: " + status + ", inProgress: " + inProgress);
        setChatSubtitle();
        requestLastGreen(status);
    }

    @Override
    public void onChatConnectionStateUpdate(MegaChatApiJava api, long chatid, int newState) {
        logDebug("Chat ID: "+ chatid + ". New State: " + newState);

        if (idChat == chatid) {
            if (newState == MegaChatApi.CHAT_CONNECTION_ONLINE) {
                logDebug("Chat is now ONLINE");
                setAsRead = true;
                setLastMessageSeen();

                if (stateHistory == MegaChatApi.SOURCE_ERROR && retryHistory) {
                    logWarning("SOURCE_ERROR:call to load history again");
                    retryHistory = false;
                    loadHistory();
                }

            } else {
                setAsRead = false;
            }
            setChatSubtitle();
            supportInvalidateOptionsMenu();
        }
    }

    @Override
    public void onChatPresenceLastGreen(MegaChatApiJava api, long userhandle, int lastGreen) {
        logDebug("userhandle: " + userhandle + ", lastGreen: " + lastGreen);
        if(!chatRoom.isGroup() && userhandle == chatRoom.getPeerHandle(0)){
            logDebug("Update last green");
            minutesLastGreen = lastGreen;

            int state = megaChatApi.getUserOnlineStatus(chatRoom.getPeerHandle(0));

            if(state != MegaChatApi.STATUS_ONLINE && state != MegaChatApi.STATUS_BUSY && state != MegaChatApi.STATUS_INVALID){
                String formattedDate = lastGreenDate(this, lastGreen);

                setLastGreen(formattedDate);

                logDebug("Date last green: " + formattedDate);
            }
        }
    }

    public void takePicture(){
        logDebug("takePicture");
        Intent intent = new Intent(MediaStore.ACTION_IMAGE_CAPTURE);
        if (intent.resolveActivity(getPackageManager()) != null) {
            File photoFile = createImageFile();
            Uri photoURI;
            if(photoFile != null){
                if (Build.VERSION.SDK_INT >= Build.VERSION_CODES.N) {
                    photoURI = FileProvider.getUriForFile(this, "mega.privacy.android.app.providers.fileprovider", photoFile);
                }
                else{
                    photoURI = Uri.fromFile(photoFile);
                }
                mOutputFilePath = photoFile.getAbsolutePath();
                if(mOutputFilePath!=null){
                    intent.setFlags(Intent.FLAG_GRANT_READ_URI_PERMISSION);
                    intent.setFlags(Intent.FLAG_GRANT_WRITE_URI_PERMISSION);
                    intent.putExtra(MediaStore.EXTRA_OUTPUT, photoURI);
                    startActivityForResult(intent, TAKE_PHOTO_CODE);
                }
            }
        }
    }


    public void uploadPictureOrVoiceClip(String path){
        if(path == null) return;

        File file;
        if (path.startsWith("content:")) {
            file = FileUtils.getFileFromContentUri(this, Uri.parse(path));
        } else if (isVoiceClip(path)) {
            file = buildVoiceClipFile(this, outputFileName);
            if (!isFileAvailable(file)) return;
        } else {
            file = new File(path);
            if (!MimeTypeList.typeForName(file.getAbsolutePath()).isImage()) return;
        }

        Intent intent = new Intent(this, ChatUploadService.class);
        PendingMessageSingle pMsgSingle = new PendingMessageSingle();
        pMsgSingle.setChatId(idChat);
        if(isVoiceClip(file.getAbsolutePath())){
            pMsgSingle.setType(TYPE_VOICE_CLIP);
            intent.putExtra(EXTRA_TRANSFER_TYPE, EXTRA_VOICE_CLIP);
        }

        long timestamp = System.currentTimeMillis()/1000;
        pMsgSingle.setUploadTimestamp(timestamp);

        String fingerprint = megaApi.getFingerprint(file.getAbsolutePath());
        pMsgSingle.setFilePath(file.getAbsolutePath());
        pMsgSingle.setName(file.getName());
        pMsgSingle.setFingerprint(fingerprint);
        long idMessage = dbH.addPendingMessage(pMsgSingle);
        pMsgSingle.setId(idMessage);

        if(idMessage == -1) return;

        logDebug("idMessage = " + idMessage);
        intent.putExtra(ChatUploadService.EXTRA_ID_PEND_MSG, idMessage);
        if(!isLoadingHistory){
            logDebug("sendMessageToUI");
            AndroidMegaChatMessage newNodeAttachmentMsg = new AndroidMegaChatMessage(pMsgSingle, true);
            sendMessageToUI(newNodeAttachmentMsg);
        }
        intent.putExtra(ChatUploadService.EXTRA_CHAT_ID, idChat);

        checkIfServiceCanStart(intent);
    }


    private void showOverquotaAlert(boolean prewarning){
        logDebug("prewarning: " + prewarning);

        AlertDialog.Builder builder = new AlertDialog.Builder(this);
        builder.setTitle(getString(R.string.overquota_alert_title));

        if(prewarning){
            builder.setMessage(getString(R.string.pre_overquota_alert_text));
        }
        else{
            builder.setMessage(getString(R.string.overquota_alert_text));
        }

        if(chatAlertDialog ==null){

            builder.setPositiveButton(getString(R.string.my_account_upgrade_pro), new android.content.DialogInterface.OnClickListener() {

                @Override
                public void onClick(DialogInterface dialog, int which) {
                    showUpgradeAccount();
                }
            });
            builder.setNegativeButton(getString(R.string.general_cancel), new android.content.DialogInterface.OnClickListener() {

                @Override
                public void onClick(DialogInterface dialog, int which) {
                    dialog.dismiss();
                    chatAlertDialog =null;
                }
            });

            chatAlertDialog = builder.create();
            chatAlertDialog.setCanceledOnTouchOutside(false);
        }

        chatAlertDialog.show();
    }

    public void showUpgradeAccount(){
        logDebug("showUpgradeAccount");
        Intent upgradeIntent = new Intent(this, ManagerActivityLollipop.class);
        upgradeIntent.setAction(ACTION_SHOW_UPGRADE_ACCOUNT);
        startActivity(upgradeIntent);
    }

    public void showJumpMessage(){
        if((!isHideJump)&&(typeMessageJump!=TYPE_MESSAGE_NEW_MESSAGE)){
            typeMessageJump = TYPE_MESSAGE_JUMP_TO_LEAST;
            messageJumpText.setText(getResources().getString(R.string.message_jump_latest));
            messageJumpLayout.setVisibility(View.VISIBLE);
        }
    }

    private void showCallInProgressLayout(String text, boolean shouldChronoShown, MegaChatCall call) {
        if (callInProgressText != null) {
            callInProgressText.setText(text);
        }

        if (shouldChronoShown) {
            startChronometers(call);
        } else {
            stopChronometers(call);
        }

        if (callInProgressLayout != null && callInProgressLayout.getVisibility() != View.VISIBLE) {
            callInProgressLayout.setAlpha(1);
            callInProgressLayout.setVisibility(View.VISIBLE);
            callInProgressLayout.setOnClickListener(this);
        }
    }

    /**
     * Method to start the chronometer related to the current call
     *
     * @param call The current call in progress.
     */
    private void startChronometers(MegaChatCall call) {
        if (callInProgressChrono == null) {
            return;
        }

        activateChrono(true, callInProgressChrono, call);
        callInProgressChrono.setOnChronometerTickListener(chronometer -> {
            if (subtitleChronoCall == null) {
                return;
            }

            subtitleChronoCall.setVisibility(View.VISIBLE);
            subtitleChronoCall.setText(chronometer.getText());
        });
    }

    /**
     * Method to stop the chronometer related to the current call
     *
     * @param call The current call in progress.
     */
    private void stopChronometers(MegaChatCall call) {
        if (callInProgressChrono != null) {
            activateChrono(false, callInProgressChrono, call);
            callInProgressChrono.setOnChronometerTickListener(null);
        }

        if (subtitleChronoCall != null) {
            subtitleChronoCall.setVisibility(View.GONE);
        }
    }

    private void hideCallInProgressLayout(MegaChatCall call) {
        invalidateOptionsMenu();
        stopChronometers(call);

        if (callInProgressLayout != null && callInProgressLayout.getVisibility() != View.GONE) {
            callInProgressLayout.setVisibility(View.GONE);
            callInProgressLayout.setOnClickListener(null);
            setSubtitleVisibility();
        }
    }

    private void updateLayout(int callStatus) {
        if (callStatus == MegaChatCall.CALL_STATUS_DESTROYED) {
            setSubtitleVisibility();
            MegaChatCall call = megaChatApi.getChatCall(idChat);
            hideCallInProgressLayout(call);
            return;
        }

        if (callStatus == MegaChatCall.CALL_STATUS_USER_NO_PRESENT && isAfterReconnecting(this, callInProgressLayout, callInProgressText)) {
            return;
        }

        if (callStatus == MegaChatCall.CALL_STATUS_RING_IN || callStatus == MegaChatCall.CALL_STATUS_RECONNECTING) {
            MegaApplication.setCallLayoutStatus(idChat, false);
        }

        showCallLayout();
    }

    private void showCallLayout() {
        if (megaChatApi == null || chatRoom == null)
            return;

        MegaChatCall call = megaChatApi.getChatCall(idChat);
        if (call == null || (call.getStatus() != MegaChatCall.CALL_STATUS_RECONNECTING && !isStatusConnected(this, idChat)))
            return;

        logDebug("Call status "+callStatusToString(call.getStatus()));
        switch (call.getStatus()){
            case MegaChatCall.CALL_STATUS_USER_NO_PRESENT:
            case MegaChatCall.CALL_STATUS_RING_IN:
                if (chatRoom.isGroup()) {
                    usersWithVideo();

                    long callerHandle = call.getCaller();
                    String textLayout;
                    String callerFullName = chatC.getParticipantFullName(callerHandle);
                    if (callerHandle != MEGACHAT_INVALID_HANDLE && !isTextEmpty(callerFullName)) {
                        textLayout = getString(R.string.join_call_layout_in_group_call, callerFullName);
                    } else {
                        textLayout = getString(R.string.join_call_layout);
                    }
                    tapToReturnLayout(call, textLayout);
                    break;
                }

                if (call.getStatus() == MegaChatCall.CALL_STATUS_RING_IN && app.getCallLayoutStatus(idChat)) {
                    tapToReturnLayout(call, getString(R.string.call_in_progress_layout));
                    break;
                }

                if(isAfterReconnecting(this, callInProgressLayout, callInProgressText))
                    break;

                hideCallInProgressLayout(call);
                break;

            case MegaChatCall.CALL_STATUS_REQUEST_SENT:
                if (MegaApplication.getCallLayoutStatus(idChat)) {
                    tapToReturnLayout(call, getString(R.string.call_in_progress_layout));
                    break;
                }

                hideCallInProgressLayout(call);
                break;

            case MegaChatCall.CALL_STATUS_RECONNECTING:
                subtitleChronoCall.setVisibility(View.GONE);
                callInProgressLayout.setBackgroundColor(ContextCompat.getColor(this, R.color.reconnecting_bar));
                showCallInProgressLayout(getString(R.string.reconnecting_message), false, call);
                callInProgressLayout.setOnClickListener(this);
                break;

            case MegaChatCall.CALL_STATUS_IN_PROGRESS:
                callInProgressLayout.setBackgroundColor(ContextCompat.getColor(this, R.color.accentColor));
                if(!isAfterReconnecting(this, callInProgressLayout, callInProgressText)){
                    updateCallInProgressLayout();
                    break;
                }

                callInProgressLayout.setOnClickListener(null);
                showCallInProgressLayout(getString(R.string.connected_message), false, call);
                callInProgressLayout.setAlpha(1);
                callInProgressLayout.setVisibility(View.VISIBLE);
                callInProgressLayout.animate()
                        .alpha(0f)
                        .setDuration(QUICK_INFO_ANIMATION)
                        .setListener(new AnimatorListenerAdapter() {
                            @Override
                            public void onAnimationEnd(Animator animation) {
                                callInProgressLayout.setVisibility(View.GONE);
                                updateCallInProgressLayout();
                            }
                        });
                break;

        }
    }

    private void tapToReturnLayout(MegaChatCall call, String text){
        callInProgressLayout.setBackgroundColor(ContextCompat.getColor(this, R.color.accentColor));
        showCallInProgressLayout(text, false, call);
        callInProgressLayout.setOnClickListener(this);
    }

    private void updateCallInProgressLayout(){
        MegaChatCall call = megaChatApi.getChatCall(idChat);
        if (call == null) return;
        showCallInProgressLayout(getString(R.string.call_in_progress_layout), true, call);
        callInProgressLayout.setOnClickListener(this);
        if (chatRoom != null && chatRoom.isGroup()) {
            subtitleCall.setVisibility(View.VISIBLE);
            individualSubtitleToobar.setVisibility(View.GONE);
            setGroupalSubtitleToolbarVisibility(false);
        }

        usersWithVideo();
        invalidateOptionsMenu();
    }

    public void usersWithVideo() {
        if (megaChatApi == null || chatRoom == null || !chatRoom.isGroup() || subtitleCall.getVisibility() != View.VISIBLE)
            return;

        MegaChatCall call = megaChatApi.getChatCall(idChat);
        if(call == null)
            return;

        int usersWithVideo = call.getNumParticipants(MegaChatCall.VIDEO);
        int totalVideosAllowed = megaChatApi.getMaxVideoCallParticipants();
        if (usersWithVideo <= 0 || totalVideosAllowed == 0) {
            participantsLayout.setVisibility(View.GONE);
            return;
        }
        participantsText.setText(usersWithVideo + "/" + totalVideosAllowed);
        participantsLayout.setVisibility(View.VISIBLE);
    }

    public void goToEnd(){
        logDebug("goToEnd()");
        int infoToShow = -1;
        if(!messages.isEmpty()){
            int index = messages.size()-1;

            AndroidMegaChatMessage msg = messages.get(index);

            while (!msg.isUploading() && msg.getMessage().getStatus() == MegaChatMessage.STATUS_SENDING_MANUAL) {
                index--;
                if (index == -1) {
                    break;
                }
                msg = messages.get(index);
            }

            if(index == (messages.size()-1)){
                //Scroll to end
                mLayoutManager.scrollToPositionWithOffset(index+1,scaleHeightPx(20, getOutMetrics()));
            }else{
                index++;
                infoToShow = adjustInfoToShow(index);
                if(infoToShow== AndroidMegaChatMessage.CHAT_ADAPTER_SHOW_ALL){
                    mLayoutManager.scrollToPositionWithOffset(index, scaleHeightPx(50, getOutMetrics()));
                }else{
                    mLayoutManager.scrollToPositionWithOffset(index, scaleHeightPx(20, getOutMetrics()));
                }
            }
        }
        hideMessageJump();
    }

    public void setNewVisibility(boolean vis){
        newVisibility = vis;
    }

    public void hideMessageJump(){
        isHideJump = true;
        visibilityMessageJump=false;
        if(messageJumpLayout.getVisibility() == View.VISIBLE){
            messageJumpLayout.animate()
                        .alpha(0.0f)
                        .setDuration(1000)
                        .withEndAction(new Runnable() {
                            @Override public void run() {
                                messageJumpLayout.setVisibility(View.GONE);
                                messageJumpLayout.setAlpha(1.0f);
                            }
                        })
                        .start();
        }
    }

    public MegaApiAndroid getLocalMegaApiFolder() {

        PackageManager m = getPackageManager();
        String s = getPackageName();
        PackageInfo p;
        String path = null;
        try {
            p = m.getPackageInfo(s, 0);
            path = p.applicationInfo.dataDir + "/";
        } catch (PackageManager.NameNotFoundException e) {
            e.printStackTrace();
        }

        MegaApiAndroid megaApiFolder = new MegaApiAndroid(MegaApplication.APP_KEY, MegaApplication.USER_AGENT, path);

        megaApiFolder.setDownloadMethod(MegaApiJava.TRANSFER_METHOD_AUTO_ALTERNATIVE);
        megaApiFolder.setUploadMethod(MegaApiJava.TRANSFER_METHOD_AUTO_ALTERNATIVE);

        return megaApiFolder;
    }

    public File createImageFile() {
        logDebug("createImageFile");
        String timeStamp = new SimpleDateFormat("yyyyMMdd_HHmmss").format(new Date());
        String imageFileName = "picture" + timeStamp + "_";
        File storageDir = getExternalFilesDir(null);
        if (!storageDir.exists()) {
            storageDir.mkdir();
        }
        return new File(storageDir, imageFileName + ".jpg");
    }

    private void onCaptureImageResult() {
        logDebug("onCaptureImageResult");
        if (mOutputFilePath != null) {
            File f = new File(mOutputFilePath);
            if(f!=null){
                try {
                    File publicFile = copyImageFile(f);
                    //Remove mOutputFilePath
                    if (f.exists()) {
                        if (f.isDirectory()) {
                            if(f.list().length <= 0){
                                f.delete();
                            }
                        }else{
                            f.delete();
                        }
                    }
                    if(publicFile!=null){
                        Uri finalUri = Uri.fromFile(publicFile);
                        galleryAddPic(finalUri);
                        uploadPictureOrVoiceClip(publicFile.getPath());
                    }

                } catch (IOException e) {
                    e.printStackTrace();
                }
            }

        }
    }

    public File copyImageFile(File fileToCopy) throws IOException {
        logDebug("copyImageFile");
        File storageDir = new File(Environment.getExternalStoragePublicDirectory(Environment.DIRECTORY_DCIM), "Camera");
        if (!storageDir.exists()) {
            storageDir.mkdir();
        }
        File copyFile = new File(storageDir, fileToCopy.getName());
        copyFile.createNewFile();
        copy(fileToCopy, copyFile);
        return copyFile;
    }

    public static void copy(File src, File dst) throws IOException {
        logDebug("copy");
        InputStream in = new FileInputStream(src);
        OutputStream out = new FileOutputStream(dst);
        byte[] buf = new byte[1024];
        int len;
        while ((len = in.read(buf)) > 0) {
            out.write(buf, 0, len);
        }
        in.close();
        out.close();
    }

    private void galleryAddPic(Uri contentUri) {
        logDebug("galleryAddPic");
        if(contentUri!=null){
            Intent mediaScanIntent = new Intent(Intent.ACTION_MEDIA_SCANNER_SCAN_FILE, contentUri);
            sendBroadcast(mediaScanIntent);
        }
    }

    public void hideKeyboard() {
        logDebug("hideKeyboard");
        hideFileStorage();
        if (emojiKeyboard == null) return;
        emojiKeyboard.hideBothKeyboard(this);
    }

    public void showConfirmationConnect(){
        logDebug("showConfirmationConnect");

        DialogInterface.OnClickListener dialogClickListener = new DialogInterface.OnClickListener() {
            @Override
            public void onClick(DialogInterface dialog, int which) {
                switch (which){
                    case DialogInterface.BUTTON_POSITIVE:
                        startConnection();
                        finish();
                        break;

                    case DialogInterface.BUTTON_NEGATIVE:
                        logDebug("BUTTON_NEGATIVE");
                        break;
                }
            }
        };

        AlertDialog.Builder builder = new AlertDialog.Builder(this);
        try {
            builder.setMessage(R.string.confirmation_to_reconnect).setPositiveButton(R.string.general_ok, dialogClickListener)
                    .setNegativeButton(R.string.general_cancel, dialogClickListener).show().setCanceledOnTouchOutside(false);
        }
        catch (Exception e){}
    }

    public void startConnection() {
        logDebug("Broadcast to ManagerActivity");
        Intent intent = new Intent(BROADCAST_ACTION_INTENT_CONNECTIVITY_CHANGE);
        intent.putExtra("actionType", START_RECONNECTION);
        LocalBroadcastManager.getInstance(getApplicationContext()).sendBroadcast(intent);
    }

    public int getDeviceDensity(){
        int screen = 0;
        switch (getResources().getDisplayMetrics().densityDpi) {
            case DisplayMetrics.DENSITY_LOW:
                screen = 1;
                break;
            case DisplayMetrics.DENSITY_MEDIUM:
                screen = 1;
                break;
            case DisplayMetrics.DENSITY_HIGH:
                screen = 1;
                break;
            case DisplayMetrics.DENSITY_XHIGH:
                screen = 0;
                break;
            case DisplayMetrics.DENSITY_XXHIGH:
                screen = 0;
                break;
            case DisplayMetrics.DENSITY_XXXHIGH:
                screen = 0;
                break;
            default:
                screen = 0;
        }
        return screen;
    }

    public void setNodeAttachmentVisible() {
        logDebug("setNodeAttachmentVisible");
        if (adapter != null && holder_imageDrag != null && position_imageDrag != -1) {
            adapter.setNodeAttachmentVisibility(true, holder_imageDrag, position_imageDrag);
            holder_imageDrag = null;
            position_imageDrag = -1;
        }
    }

    private void addInBufferSending(AndroidMegaChatMessage androidMsg){
        if(bufferSending.isEmpty()){
            bufferSending.add(0,androidMsg);
        }else{
            boolean isContained = false;
            for(int i=0; i<bufferSending.size(); i++){
                if((bufferSending.get(i).getMessage().getMsgId() == androidMsg.getMessage().getMsgId())&&(bufferSending.get(i).getMessage().getTempId() == androidMsg.getMessage().getTempId())){
                    isContained = true;
                    break;
                }
            }
            if(!isContained){
                bufferSending.add(0,androidMsg);
            }
        }
    }

    private void createSpeakerAudioManger(){
        if(rtcAudioManager != null) return;
        speakerWasActivated = true;
        rtcAudioManager = AppRTCAudioManager.create(this, speakerWasActivated, INVALID_STATE_CALL);
        rtcAudioManager.setOnProximitySensorListener(new OnProximitySensorListener() {
            @Override
            public void needToUpdate(boolean isNear) {
                if(!speakerWasActivated && !isNear){
                    adapter.pausePlaybackInProgress();
                }else if(speakerWasActivated && isNear){
                    speakerWasActivated = false;
                }
            }
        });
    }

    public void startProximitySensor(){
        logDebug("Starting proximity sensor");
        createSpeakerAudioManger();
        rtcAudioManager.startProximitySensor();
    }
    private void activateSpeaker(){
        if(!speakerWasActivated){
            speakerWasActivated = true;
        }
        if(rtcAudioManager != null){
            rtcAudioManager.updateSpeakerStatus(true, INVALID_STATE_CALL);
        }
    }

    public void stopProximitySensor(){
        if(rtcAudioManager == null) return;
        activateSpeaker();
        rtcAudioManager.unregisterProximitySensor();
        destroySpeakerAudioManger();
    }

    private void destroySpeakerAudioManger(){
        if (rtcAudioManager == null) return;
        try {
            rtcAudioManager.stop();
            rtcAudioManager = null;
        } catch (Exception e) {
            logError("Exception stopping speaker audio manager", e);
        }
    }


    public void setShareLinkDialogDismissed (boolean dismissed) {
        isShareLinkDialogDismissed = dismissed;
    }

    private void checkIfServiceCanStart(Intent intent) {
        preservedIntents.add(intent);
        if (!isAskingForMyChatFiles) {
            checkIfIsNeededToAskForMyChatFilesFolder();
        }
    }

    private void checkIfIsNeededToAskForMyChatFilesFolder() {
        if (existsMyChatFilesFolder()) {
            setMyChatFilesFolder(getMyChatFilesFolder());

            if (isForwardingFromNC()) {
                handleStoredData();
            } else {
                proceedWithAction();
            }
        } else {
            isAskingForMyChatFiles = true;
            megaApi.getMyChatFilesFolder(new GetAttrUserListener(this));
        }
    }

    public void startUploadService() {
        if (!isWaitingForMoreFiles && !preservedIntents.isEmpty()) {
            for (Intent intent : preservedIntents) {
                intent.putExtra(ChatUploadService.EXTRA_PARENT_NODE, myChatFilesFolder.serialize());
                startService(intent);
            }
            preservedIntents.clear();
        }
    }

    public void setMyChatFilesFolder(MegaNode myChatFilesFolder) {
        isAskingForMyChatFiles = false;
        this.myChatFilesFolder = myChatFilesFolder;
    }

    public boolean isForwardingFromNC() {
        return isForwardingFromNC;
    }

    private void sendBroadcastChatArchived(String chatTitle) {
        Intent intent = new Intent(BROADCAST_ACTION_INTENT_CHAT_ARCHIVED);
        intent.putExtra(CHAT_TITLE, chatTitle);
        LocalBroadcastManager.getInstance(this).sendBroadcast(intent);
        closeChat(true);
        finish();
    }

    public void setIsWaitingForMoreFiles (boolean isWaitingForMoreFiles) {
        this.isWaitingForMoreFiles = isWaitingForMoreFiles;
    }

    public long getCurrentChatid() {
        return idChat;
    }

    Runnable updateVisualizer = new Runnable() {
        @Override
        public void run() {
            if (recordView.isRecordingNow() && recordingLayout.getVisibility() == View.VISIBLE) {
                updateAmplitudeVisualizer(myAudioRecorder.getMaxAmplitude());
                handlerVisualizer.postDelayed(this, REPEAT_INTERVAL);
            }
        }
    };

    private void updateAmplitudeVisualizer(int newAmplitude) {
        if (currentAmplitude != -1 && getRangeAmplitude(currentAmplitude) == getRangeAmplitude(newAmplitude))
            return;
        currentAmplitude = newAmplitude;
        needToUpdateVisualizer(currentAmplitude);
    }

    private int getRangeAmplitude(int value) {
        if(value < MIN_FIRST_AMPLITUDE) return NOT_SOUND;
        if(value >= MIN_FIRST_AMPLITUDE && value < MIN_SECOND_AMPLITUDE) return FIRST_RANGE;
        if(value >= MIN_SECOND_AMPLITUDE && value < MIN_THIRD_AMPLITUDE) return SECOND_RANGE;
        if(value >= MIN_THIRD_AMPLITUDE && value < MIN_FOURTH_AMPLITUDE) return THIRD_RANGE;
        if(value >= MIN_FOURTH_AMPLITUDE && value < MIN_FIFTH_AMPLITUDE) return FOURTH_RANGE;
        if(value >= MIN_FIFTH_AMPLITUDE && value < MIN_SIXTH_AMPLITUDE) return FIFTH_RANGE;
        return SIXTH_RANGE;
    }

    private void changeColor(RelativeLayout bar, boolean isLow) {
        Drawable background;
        if(isLow){
            background = ContextCompat.getDrawable(this, R.drawable.recording_low);
        }else{
            background = ContextCompat.getDrawable(this, R.drawable.recording_high);
        }
        if (bar.getBackground() == background) return;
        bar.setBackground(background);
    }
    private void needToUpdateVisualizer(int currentAmplitude) {
        int resultRange = getRangeAmplitude(currentAmplitude);

        if (resultRange == NOT_SOUND) {
            initRecordingItems(IS_LOW);
            return;
        }
        if (resultRange == SIXTH_RANGE) {
            initRecordingItems(IS_HIGH);
            return;
        }
        changeColor(firstBar, IS_HIGH);
        changeColor(sixthBar, IS_LOW);

        if (resultRange > FIRST_RANGE) {
            changeColor(secondBar, IS_HIGH);
            if (resultRange > SECOND_RANGE) {
                changeColor(thirdBar, IS_HIGH);
                if (resultRange > THIRD_RANGE) {
                    changeColor(fourthBar, IS_HIGH);
                    if (resultRange > FOURTH_RANGE) {
                        changeColor(fifthBar, IS_HIGH);
                    } else {
                        changeColor(fifthBar, IS_LOW);
                    }
                } else {
                    changeColor(fourthBar, IS_LOW);
                    changeColor(fifthBar, IS_LOW);
                }
            } else {
                changeColor(thirdBar, IS_LOW);
                changeColor(fourthBar, IS_LOW);
                changeColor(fifthBar, IS_LOW);
            }
        } else {
            changeColor(secondBar, IS_LOW);
            changeColor(thirdBar, IS_LOW);
            changeColor(fourthBar, IS_LOW);
            changeColor(fifthBar, IS_LOW);
        }
    }

    public long getLastIdMsgSeen() {
        return lastIdMsgSeen;
    }

    public long getGeneralUnreadCount() {
        return generalUnreadCount;
    }

    public void setPositionNewMessagesLayout(int positionNewMessagesLayout) {
        this.positionNewMessagesLayout = positionNewMessagesLayout;
    }

    /**
     * Initializes the joining or leaving UI depending on the action received.
     *
     * @param action    String which indicates if the UI to set is the joining or leaving state.
     */
    private void setJoiningOrLeaving(String action) {
        joiningOrLeaving = true;
        joiningOrLeavingAction = action;
        joiningLeavingText.setText(action);
        setBottomLayout(SHOW_JOINING_OR_LEFTING_LAYOUT);
        invalidateOptionsMenu();
    }

    public void setLastIdMsgSeen(long lastIdMsgSeen) {
        this.lastIdMsgSeen = lastIdMsgSeen;
    }

    /**
     * Gets the position of an attachment message if it is visible and exists.
     *
     * @param handle The handle of the attachment.
     * @return The position of the message if it is visible and exists, INVALID_POSITION otherwise.
     */
    public int getPositionOfAttachmentMessageIfVisible(long handle) {
        if (mLayoutManager == null || adapter == null) {
            return INVALID_POSITION;
        }

        int firstVisiblePosition = mLayoutManager.findFirstVisibleItemPosition();
        if (firstVisiblePosition == INVALID_POSITION || firstVisiblePosition == 0) {
            firstVisiblePosition = 1;
        }

        int lastVisiblePosition = mLayoutManager.findLastVisibleItemPosition();
        if (lastVisiblePosition == INVALID_POSITION) {
            lastVisiblePosition = adapter.getItemCount() - 1;
        }

        for (int i = lastVisiblePosition; i >= firstVisiblePosition; i--) {
            AndroidMegaChatMessage msg = adapter.getMessageAtAdapterPosition(i);
            MegaChatMessage chatMessage = msg.getMessage();
            if (chatMessage != null
                    && chatMessage.getMegaNodeList() != null
                    && chatMessage.getMegaNodeList().get(0) != null
                    && chatMessage.getMegaNodeList().get(0).getHandle() == handle) {
                return i;
            }
        }

        return INVALID_POSITION;
    }
}<|MERGE_RESOLUTION|>--- conflicted
+++ resolved
@@ -849,13 +849,11 @@
         participantsLayout.setVisibility(View.GONE);
         iconStateToolbar.setVisibility(View.GONE);
         privateIconToolbar.setVisibility(View.GONE);
-<<<<<<< HEAD
+
         badgeDrawable = new BadgeDrawerArrowDrawable(getSupportActionBar().getThemedContext(),
                 R.color.badge_background_secondary,
                 R.color.badge_big_background_secondary, R.color.badge_text_color_secondary);
-=======
-        badgeDrawable = new BadgeDrawerArrowDrawable(getSupportActionBar().getThemedContext(), R.color.dark_primary_color);
->>>>>>> c2253eba
+
         updateNavigationToolbarIcon();
 
 
