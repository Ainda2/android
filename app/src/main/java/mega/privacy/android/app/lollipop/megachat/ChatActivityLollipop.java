--- conflicted
+++ resolved
@@ -581,15 +581,12 @@
                     case MegaChatCall.CALL_STATUS_IN_PROGRESS:
                         cancelRecording();
                         break;
-<<<<<<< HEAD
                     case MegaChatCall.CALL_STATUS_DESTROYED:
                         if (dialogCall != null) {
                             dialogCall.dismiss();
                         }
                         usersWithVideo();
                         break;
-=======
->>>>>>> edc3cb14
                 }
             }
 
