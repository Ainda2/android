--- conflicted
+++ resolved
@@ -334,17 +334,10 @@
     private MarqueeTextView individualSubtitleToobar;
     private EmojiTextView groupalSubtitleToolbar;
     private LinearLayout subtitleCall;
-<<<<<<< HEAD
     private Chronometer subtitleChronoCall;
     private LinearLayout participantsLayout;
     private TextView participantsText;
     private ImageView iconStateToolbar;
-=======
-    private TextView subtitleChronoCall;
-    private LinearLayout participantsLayout;
-    private TextView participantsText;
-    ImageView iconStateToolbar;
->>>>>>> 96a78f23
 
     private ImageView privateIconToolbar;
 
@@ -8495,21 +8488,13 @@
         if (callInProgressText != null) {
             callInProgressText.setText(text);
         }
-<<<<<<< HEAD
-=======
 
         if (shouldChronoShown) {
             startChronometers(call);
         } else {
             stopChronometers(call);
         }
->>>>>>> 96a78f23
-
-        if(call != null) {
-            chatIdBanner = call.getChatid();
-        }
-
-        activateChrono(chrono, callInProgressChrono, call);
+
         if (callInProgressLayout != null && callInProgressLayout.getVisibility() != View.VISIBLE) {
             callInProgressLayout.setAlpha(1);
             callInProgressLayout.setVisibility(View.VISIBLE);
@@ -8518,13 +8503,6 @@
     }
 
     /**
-<<<<<<< HEAD
-     * Method for hiding the current call bar.
-     *
-     * @param call The call.
-     */
-    private void hideCallBar(MegaChatCall call) {
-=======
      * Method to start the chronometer related to the current call
      *
      * @param call The current call in progress.
@@ -8548,8 +8526,12 @@
         subtitleChronoCall.setVisibility(View.GONE);
     }
 
-    private void hideCallInProgressLayout(MegaChatCall call) {
->>>>>>> 96a78f23
+    /**
+     * Method for hiding the current call bar.
+     *
+     * @param call The call.
+     */
+    private void hideCallBar(MegaChatCall call) {
         invalidateOptionsMenu();
         stopChronometers(call);
 
@@ -8721,11 +8703,7 @@
                 break;
 
             case MegaChatCall.CALL_STATUS_RECONNECTING:
-<<<<<<< HEAD
-                activateChrono(false, subtitleChronoCall, callInThisChat);
-=======
                 subtitleChronoCall.setVisibility(View.GONE);
->>>>>>> 96a78f23
                 callInProgressLayout.setBackgroundColor(ContextCompat.getColor(this, R.color.reconnecting_bar));
                 showCallInProgressLayout(getString(R.string.reconnecting_message), false, callInThisChat);
                 callInProgressLayout.setOnClickListener(this);
@@ -9048,7 +9026,7 @@
     private void createSpeakerAudioManger(){
         if(rtcAudioManager != null) return;
         speakerWasActivated = true;
-        rtcAudioManager = AppRTCAudioManager.create(this, speakerWasActivated, INVALID_STATE_CALL);
+        rtcAudioManager = AppRTCAudioManager.create(this, speakerWasActivated, INVALID_CALL_STATUS);
         rtcAudioManager.setOnProximitySensorListener(new OnProximitySensorListener() {
             @Override
             public void needToUpdate(boolean isNear) {
@@ -9071,7 +9049,7 @@
             speakerWasActivated = true;
         }
         if(rtcAudioManager != null){
-            rtcAudioManager.updateSpeakerStatus(true, INVALID_STATE_CALL);
+            rtcAudioManager.updateSpeakerStatus(true, INVALID_CALL_STATUS);
         }
     }
 
