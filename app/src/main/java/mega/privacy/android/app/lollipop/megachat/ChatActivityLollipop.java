--- conflicted
+++ resolved
@@ -162,11 +162,6 @@
 import static mega.privacy.android.app.utils.MegaApiUtils.*;
 import static mega.privacy.android.app.utils.TimeUtils.*;
 import static mega.privacy.android.app.utils.Util.*;
-<<<<<<< HEAD
-=======
-import static mega.privacy.android.app.lollipop.megachat.MapsActivity.*;
-
->>>>>>> 094d50ad
 
 public class ChatActivityLollipop extends PinActivityLollipop implements MegaChatCallListenerInterface, MegaChatRequestListenerInterface, MegaRequestListenerInterface, MegaChatListenerInterface, MegaChatRoomListenerInterface,  View.OnClickListener, MyChatFilesExisitListener<ArrayList<AndroidMegaChatMessage>> {
 
@@ -2707,19 +2702,7 @@
         }
         else if (requestCode == TAKE_PHOTO_CODE && resultCode == RESULT_OK) {
             if (resultCode == Activity.RESULT_OK) {
-<<<<<<< HEAD
-                log("TAKE_PHOTO_CODE ");
-//                String filePath = Environment.getExternalStorageDirectory().getAbsolutePath() + "/" + Util.temporalPicDIR + "/picture.jpg";
-//                File imgFile = new File(filePath);
-//                String name = Util.getPhotoSyncName(imgFile.lastModified(), imgFile.getAbsolutePath());
-//                String newPath = Environment.getExternalStorageDirectory().getAbsolutePath() + "/" + Util.temporalPicDIR + "/" + name;
-//                File newFile = new File(newPath);
-//                imgFile.renameTo(newFile);
-//                uploadPicture(newPath);
-
-=======
                 logDebug("TAKE_PHOTO_CODE ");
->>>>>>> 094d50ad
                 onCaptureImageResult();
 //                uploadPicture(finalUri);
 
@@ -3376,12 +3359,7 @@
     }
 
     public void sendMessage(String text){
-<<<<<<< HEAD
-        log("sendMessage: ");
-
-=======
         logDebug("sendMessage: ");
->>>>>>> 094d50ad
         MegaChatMessage msgSent = megaChatApi.sendMessage(idChat, text);
         AndroidMegaChatMessage androidMsgSent = new AndroidMegaChatMessage(msgSent);
         sendMessageToUI(androidMsgSent);
@@ -3545,7 +3523,7 @@
     }
 
     public void activateActionMode(){
-        log("activateActionMode");
+        logDebug("activateActionMode");
         if (!adapter.isMultipleSelect()){
             adapter.setMultipleSelect(true);
             actionMode = startSupportActionMode(new ActionBarCallBack());
@@ -4039,7 +4017,7 @@
      * Disable selection
      */
     public void hideMultipleSelect() {
-        log("hideMultipleSelect");
+        logDebug("hideMultipleSelect");
         adapter.setMultipleSelect(false);
         if (actionMode != null) {
             actionMode.finish();
@@ -4158,20 +4136,14 @@
                                         logDebug("putExtra: screenPosition("+screenPosition+"), msgId("+m.getMessage().getMsgId()+"), chatId("+idChat+"), filename("+node.getName()+")");
 
                                         mediaIntent.putExtra("screenPosition", screenPosition);
-<<<<<<< HEAD
-                                        mediaIntent.putExtra("adapterType", Constants.FROM_CHAT);
+                                        mediaIntent.putExtra("adapterType", FROM_CHAT);
                                         mediaIntent.putExtra(IS_PLAYLIST, false);
-=======
-                                        mediaIntent.putExtra("adapterType", FROM_CHAT);
-                                        mediaIntent.putExtra("isPlayList", false);
->>>>>>> 094d50ad
                                         mediaIntent.putExtra("msgId", m.getMessage().getMsgId());
                                         mediaIntent.putExtra("chatId", idChat);
                                         mediaIntent.putExtra("FILENAME", node.getName());
 
                                         String downloadLocationDefaultPath = getDownloadLocation(this);
                                         String localPath = getLocalFile(this, node.getName(), node.getSize(), downloadLocationDefaultPath);
-                                        log("localPath: "+localPath);
 
                                         File f = new File(downloadLocationDefaultPath, node.getName());
                                         boolean isOnMegaDownloads = false;
@@ -4983,12 +4955,8 @@
 
     @Override
     public void onMessageLoaded(MegaChatApiJava api, MegaChatMessage msg) {
-<<<<<<< HEAD
-        log("onMessageLoaded!------------------------");
-
-=======
         logDebug("onMessageLoaded");
->>>>>>> 094d50ad
+
         if(msg!=null){
             logDebug("STATUS: " + msg.getStatus());
             logDebug("TEMP ID: " + msg.getTempId());
@@ -5279,22 +5247,12 @@
 
     @Override
     public void onMessageReceived(MegaChatApiJava api, MegaChatMessage msg) {
-<<<<<<< HEAD
-        log("onMessageReceived!");
-        log("------------------------------------------"+api.getChatConnectionState(idChat));
-        log("STATUS: "+msg.getStatus());
-        log("TEMP ID: "+msg.getTempId());
-        log("FINAL ID: "+msg.getMsgId());
-        log("TIMESTAMP: "+msg.getTimestamp());
-        log("TYPE: "+msg.getType());
-=======
         logDebug("CHAT CONNECTION STATE: " + api.getChatConnectionState(idChat));
         logDebug("STATUS: " + msg.getStatus());
         logDebug("TEMP ID: " + msg.getTempId());
         logDebug("FINAL ID: " + msg.getMsgId());
         logDebug("TIMESTAMP: " + msg.getTimestamp());
         logDebug("TYPE: " + msg.getType());
->>>>>>> 094d50ad
 
         if(msg.getType()==MegaChatMessage.TYPE_REVOKE_NODE_ATTACHMENT) {
             logDebug("TYPE_REVOKE_NODE_ATTACHMENT MESSAGE!!!!");
@@ -5403,12 +5361,8 @@
 
     @Override
     public void onMessageUpdate(MegaChatApiJava api, MegaChatMessage msg) {
-<<<<<<< HEAD
-        log("onMessageUpdate!: "+ msg.getMsgId());
-
-=======
         logDebug("msgID "+ msg.getMsgId());
->>>>>>> 094d50ad
+
         int resultModify = -1;
         if(msg.isDeleted()){
             if(adapter!=null){
@@ -5607,19 +5561,6 @@
 
         if(indexToChange!=-1) {
             messages.remove(indexToChange);
-<<<<<<< HEAD
-            log("Removed index: " + indexToChange + " positionNewMessagesLayout: "+ positionNewMessagesLayout +" messages size: " + messages.size());
-//                adapter.notifyDataSetChanged();
-
-            if(positionNewMessagesLayout<=indexToChange){
-                if(generalUnreadCount==1 || generalUnreadCount==-1){
-                    log("Reset generalUnread:Position where new messages layout is show: " + positionNewMessagesLayout);
-                    generalUnreadCount = 0;
-                    lastIdMsgSeen = -1;
-                }
-                else{
-                    log("Decrease generalUnread:Position where new messages layout is show: " + positionNewMessagesLayout);
-=======
             logDebug("Removed index: " + indexToChange + " positionNewMessagesLayout: " + positionNewMessagesLayout + " messages size: " + messages.size());
             if (positionNewMessagesLayout <= indexToChange) {
                 if (generalUnreadCount == 1 || generalUnreadCount == -1) {
@@ -5628,7 +5569,6 @@
                     lastIdMsgSeen = -1;
                 } else {
                     logDebug("Decrease generalUnread:Position where new messages layout is show: " + positionNewMessagesLayout);
->>>>>>> 094d50ad
                     generalUnreadCount--;
                 }
                 adapter.notifyItemChanged(positionNewMessagesLayout);
@@ -5646,12 +5586,6 @@
                 }
                 else{
                     //Not first element
-<<<<<<< HEAD
-                    if(indexToChange==messages.size()){
-                        log("The last message removed, do not check more messages");
-                        setShowAvatar(indexToChange-1);
-                        return;
-=======
                     if (indexToChange == messages.size()) {
                         logDebug("The last message removed, do not check more messages");
                         setShowAvatar(indexToChange - 1);
@@ -5659,7 +5593,6 @@
                         adjustInfoToShow(indexToChange);
                         setShowAvatar(indexToChange);
                         setShowAvatar(indexToChange - 1);
->>>>>>> 094d50ad
                     }
 
                     adjustInfoToShow(indexToChange);
@@ -5668,18 +5601,9 @@
                 }
             }
 
-<<<<<<< HEAD
-            adapter.removeMessage(indexToChange+1, messages);
-        }
-        else{
-            log("index to change not found");
-=======
-
             adapter.removeMessage(indexToChange + 1, messages);
-            disableMultiselection();
         } else {
             logWarning("index to change not found");
->>>>>>> 094d50ad
         }
     }
 
@@ -8376,7 +8300,7 @@
 
 
     public void hideFileStorageSection(){
-        log("hideFileStorageSEctocioon");
+        logDebug("hideFileStorageSEctocioon");
         if (fileStorageF != null) {
             fileStorageF.clearSelections();
             fileStorageF.hideMultipleSelect();
