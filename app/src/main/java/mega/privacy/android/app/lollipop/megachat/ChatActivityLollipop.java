--- conflicted
+++ resolved
@@ -178,10 +178,7 @@
 import static mega.privacy.android.app.utils.ContactUtil.*;
 import static mega.privacy.android.app.utils.TextUtil.*;
 import static mega.privacy.android.app.constants.BroadcastConstants.*;
-<<<<<<< HEAD
-=======
 import static nz.mega.sdk.MegaChatApiJava.MEGACHAT_INVALID_HANDLE;
->>>>>>> 61f57a84
 
 public class ChatActivityLollipop extends DownloadableActivity implements MegaChatRequestListenerInterface, MegaRequestListenerInterface, MegaChatListenerInterface, MegaChatRoomListenerInterface, View.OnClickListener, StoreDataBeforeForward<ArrayList<AndroidMegaChatMessage>> {
 
@@ -570,12 +567,6 @@
                     case MegaChatCall.CALL_STATUS_IN_PROGRESS:
                         cancelRecording();
                         break;
-<<<<<<< HEAD
-=======
-                    case MegaChatCall.CALL_STATUS_DESTROYED:
-                        usersWithVideo();
-                        break;
->>>>>>> 61f57a84
                 }
             }
 
@@ -1366,32 +1357,11 @@
             adapter.notifyDataSetChanged();
         }
     }
-<<<<<<< HEAD
-
-    private void updateTitle() {
-        initializeInputText();
-        titleToolbar.setText(chatRoom.getTitle());
-    }
-
-    private void showChat(String textSnackbar){
-        if(idChat!=-1) {
-            //Recover chat
-            logDebug("Recover chat with id: " + idChat);
-            chatRoom = megaChatApi.getChatRoom(idChat);
-            if(chatRoom==null){
-                logError("Chatroom is NULL - finish activity!!");
-                finish();
-            }
-
-            megaChatApi.closeChatRoom(idChat, this);
-            boolean result = megaChatApi.openChatRoom(idChat, this);
-=======
 
     private void updateTitle() {
         initializeInputText();
         titleToolbar.setText(getTitleChat(chatRoom));
     }
->>>>>>> 61f57a84
 
     /**
      * Opens a new chat conversation, checking if the id is valid and if the ChatRoom exists.
@@ -1405,50 +1375,6 @@
             return false;
         }
 
-<<<<<<< HEAD
-            if(!result){
-                logError("Error on openChatRoom");
-                if(errorOpenChatDialog==null){
-                    androidx.appcompat.app.AlertDialog.Builder builder;
-                    if (Build.VERSION.SDK_INT >= Build.VERSION_CODES.HONEYCOMB) {
-                        builder = new AlertDialog.Builder(this, R.style.AppCompatAlertDialogStyle);
-                    }
-                    else{
-                        builder = new AlertDialog.Builder(this);
-                    }
-                    builder.setTitle(getString(R.string.chat_error_open_title));
-                    builder.setMessage(getString(R.string.chat_error_open_message));
-
-                    builder.setPositiveButton(getString(R.string.general_ok),
-                            new DialogInterface.OnClickListener() {
-                                public void onClick(DialogInterface dialog, int whichButton) {
-                                    finish();
-                                }
-                            }
-                    );
-                    errorOpenChatDialog = builder.create();
-                    errorOpenChatDialog.show();
-                }
-            }
-            else {
-                initializeInputText();
-                int chatConnection = megaChatApi.getChatConnectionState(idChat);
-                logDebug("Chat connection (" + idChat + ") is: " + chatConnection);
-                if (adapter == null) {
-                    createAdapter();
-                }else {
-                    adapter.notifyDataSetChanged();
-                }
-                setPreviewersView();
-                titleToolbar.setText(chatRoom.getTitle());
-                setChatSubtitle();
-                if (!chatRoom.isPublic()) {
-                    privateIconToolbar.setVisibility(View.VISIBLE);
-                }
-                else {
-                    privateIconToolbar.setVisibility(View.GONE);
-                }
-=======
         //Recover chat
         logDebug("Recover chat with id: " + idChat);
         chatRoom = megaChatApi.getChatRoom(idChat);
@@ -1486,7 +1412,6 @@
         if (!initChat()) {
             return;
         }
->>>>>>> 61f57a84
 
         initializeInputText();
 
@@ -3403,35 +3328,6 @@
                 .setNegativeButton(R.string.general_cancel, dialogClickListener).show();
     }
 
-<<<<<<< HEAD
-    public void showConfirmationRejoinChat(final long publicHandle){
-        logDebug("showConfirmationRejoinChat");
-
-        DialogInterface.OnClickListener dialogClickListener = new DialogInterface.OnClickListener() {
-            @Override
-            public void onClick(DialogInterface dialog, int which) {
-                switch (which){
-                    case DialogInterface.BUTTON_POSITIVE: {
-                        logDebug("Rejoin chat!: " + publicHandle);
-                        megaChatApi.autorejoinPublicChat(idChat, publicHandle, chatActivity);
-                        break;
-                    }
-                    case DialogInterface.BUTTON_NEGATIVE: {
-                        //No button clicked
-                        break;
-                    }
-                }
-            }
-        };
-
-        androidx.appcompat.app.AlertDialog.Builder builder = new androidx.appcompat.app.AlertDialog.Builder(this);
-        String message= getResources().getString(R.string.confirmation_rejoin_chat_link);
-        builder.setMessage(message).setPositiveButton(R.string.action_join, dialogClickListener)
-                .setNegativeButton(R.string.general_cancel, dialogClickListener).show();
-    }
-
-=======
->>>>>>> 61f57a84
     @Override
     public void onBackPressed() {
         logDebug("onBackPressed");
@@ -7264,17 +7160,11 @@
                     logDebug("Close previous chat");
                     megaChatApi.closeChatRoom(idChat, this);
                 }
-<<<<<<< HEAD
-                idChat = request.getChatHandle();
-                megaChatApi.addChatListener(this);
-                if (idChat != MegaChatApiAndroid.MEGACHAT_INVALID_HANDLE) {
-=======
 
                 idChat = request.getChatHandle();
                 megaChatApi.addChatListener(this);
                 
                 if (idChat != MEGACHAT_INVALID_HANDLE) {
->>>>>>> 61f57a84
                     dbH.setLastPublicHandle(idChat);
                     dbH.setLastPublicHandleTimeStamp();
                     dbH.setLastPublicHandleType(MegaApiJava.AFFILIATE_TYPE_CHAT);
@@ -8471,21 +8361,12 @@
 
     public void usersWithVideo() {
         if (megaChatApi == null || !isGroup() || subtitleCall.getVisibility() != View.VISIBLE)
-<<<<<<< HEAD
             return;
 
         MegaChatCall call = megaChatApi.getChatCall(idChat);
         if(call == null)
             return;
 
-=======
-            return;
-
-        MegaChatCall call = megaChatApi.getChatCall(idChat);
-        if(call == null)
-            return;
-
->>>>>>> 61f57a84
         int usersWithVideo = call.getNumParticipants(MegaChatCall.VIDEO);
         int totalVideosAllowed = megaChatApi.getMaxVideoCallParticipants();
         if (usersWithVideo <= 0 || totalVideosAllowed == 0) {
