package mega.privacy.android.app.lollipop.megachat;

import android.Manifest;
import android.animation.Animator;
import android.animation.AnimatorListenerAdapter;
import android.app.Activity;
import android.app.ActivityManager;
import android.app.ProgressDialog;
import android.content.BroadcastReceiver;
import android.content.Context;
import android.content.DialogInterface;
import android.content.Intent;
import android.content.IntentFilter;
import android.content.pm.PackageInfo;
import android.content.pm.PackageManager;
import android.content.res.Configuration;
import android.graphics.Bitmap;
import android.graphics.BitmapFactory;
import android.graphics.drawable.Drawable;
import android.location.Address;
import android.media.AudioFocusRequest;
import android.media.AudioManager;
import android.media.MediaRecorder;
import android.net.Uri;
import android.os.Build;
import android.os.Bundle;
import android.os.Environment;
import android.os.Handler;
import android.os.Looper;
import android.provider.MediaStore;
import com.google.android.material.bottomsheet.BottomSheetDialogFragment;
import androidx.coordinatorlayout.widget.CoordinatorLayout;
import androidx.core.app.ActivityCompat;
import androidx.core.content.ContextCompat;
import androidx.core.content.FileProvider;
import androidx.appcompat.app.ActionBar;
import androidx.appcompat.app.AlertDialog;
import androidx.appcompat.view.ActionMode;
import androidx.recyclerview.widget.RecyclerView;
import androidx.recyclerview.widget.SimpleItemAnimator;
import androidx.appcompat.widget.Toolbar;
import android.text.Editable;
import android.text.Html;
import android.text.SpannableStringBuilder;
import android.text.Spanned;
import android.text.TextUtils;
import android.text.TextWatcher;
import android.util.Base64;
import android.util.DisplayMetrics;
import android.view.HapticFeedbackConstants;
import android.view.KeyEvent;
import android.view.LayoutInflater;
import android.view.Menu;
import android.view.MenuInflater;
import android.view.MenuItem;
import android.view.View;
import android.view.Window;
import android.view.inputmethod.EditorInfo;
import android.widget.Button;
import android.widget.CheckBox;
import android.widget.Chronometer;
import android.widget.FrameLayout;
import android.widget.ImageButton;
import android.widget.ImageView;
import android.widget.LinearLayout;
import android.widget.RelativeLayout;
import android.widget.TextView;
import android.widget.Toast;

import com.google.firebase.iid.FirebaseInstanceId;

import java.io.File;
import java.io.FileInputStream;
import java.io.FileOutputStream;
import java.io.IOException;
import java.io.InputStream;
import java.io.OutputStream;
import java.text.SimpleDateFormat;
import java.util.ArrayList;
import java.util.Calendar;
import java.util.Collections;
import java.util.Date;
import java.util.List;
import java.util.ListIterator;
import java.util.TimeZone;

import mega.privacy.android.app.DatabaseHandler;
import mega.privacy.android.app.MegaApplication;
import mega.privacy.android.app.MimeTypeList;
import mega.privacy.android.app.R;
import mega.privacy.android.app.ShareInfo;
import mega.privacy.android.app.components.BubbleDrawable;
import mega.privacy.android.app.components.MarqueeTextView;
import mega.privacy.android.app.components.NpaLinearLayoutManager;
import mega.privacy.android.app.components.twemoji.EmojiEditText;
import mega.privacy.android.app.components.twemoji.EmojiKeyboard;
import mega.privacy.android.app.components.twemoji.EmojiManager;
import mega.privacy.android.app.components.twemoji.EmojiTextView;
import mega.privacy.android.app.components.twemoji.listeners.OnPlaceButtonListener;
import mega.privacy.android.app.components.voiceClip.OnBasketAnimationEnd;
import mega.privacy.android.app.components.voiceClip.OnRecordListener;
import mega.privacy.android.app.components.voiceClip.RecordButton;
import mega.privacy.android.app.components.voiceClip.RecordView;
import mega.privacy.android.app.fcm.ChatAdvancedNotificationBuilder;
import mega.privacy.android.app.fcm.KeepAliveService;
import mega.privacy.android.app.interfaces.OnProximitySensorListener;
import mega.privacy.android.app.interfaces.StoreDataBeforeForward;
import mega.privacy.android.app.listeners.CreateChatListener;
import mega.privacy.android.app.listeners.GetAttrUserListener;
import mega.privacy.android.app.listeners.GetPeerAttributesListener;
import mega.privacy.android.app.lollipop.AddContactActivityLollipop;
import mega.privacy.android.app.lollipop.AudioVideoPlayerLollipop;
import mega.privacy.android.app.lollipop.ContactInfoActivityLollipop;
import mega.privacy.android.app.lollipop.FileLinkActivityLollipop;
import mega.privacy.android.app.lollipop.FileStorageActivityLollipop;
import mega.privacy.android.app.lollipop.FolderLinkActivityLollipop;
import mega.privacy.android.app.lollipop.LoginActivityLollipop;
import mega.privacy.android.app.lollipop.ManagerActivityLollipop;
import mega.privacy.android.app.lollipop.PdfViewerActivityLollipop;
import mega.privacy.android.app.lollipop.PinActivityLollipop;
import mega.privacy.android.app.lollipop.adapters.RotatableAdapter;
import mega.privacy.android.app.lollipop.controllers.ChatController;
import mega.privacy.android.app.lollipop.listeners.AudioFocusListener;
import mega.privacy.android.app.lollipop.listeners.ChatLinkInfoListener;
import mega.privacy.android.app.lollipop.listeners.MultipleForwardChatProcessor;
import mega.privacy.android.app.lollipop.listeners.MultipleGroupChatRequestListener;
import mega.privacy.android.app.lollipop.listeners.MultipleRequestListener;
import mega.privacy.android.app.lollipop.megachat.calls.ChatCallActivity;
import mega.privacy.android.app.lollipop.megachat.chatAdapters.MegaChatLollipopAdapter;
import mega.privacy.android.app.lollipop.tasks.FilePrepareTask;
import mega.privacy.android.app.modalbottomsheet.chatmodalbottomsheet.ReactionsBottomSheet;
import mega.privacy.android.app.modalbottomsheet.chatmodalbottomsheet.AttachmentUploadBottomSheetDialogFragment;
import mega.privacy.android.app.modalbottomsheet.chatmodalbottomsheet.InfoReactionsBottomSheet;
import mega.privacy.android.app.modalbottomsheet.chatmodalbottomsheet.GeneralChatMessageBottomSheet;
import mega.privacy.android.app.modalbottomsheet.chatmodalbottomsheet.MessageNotSentBottomSheetDialogFragment;
import mega.privacy.android.app.modalbottomsheet.chatmodalbottomsheet.PendingMessageBottomSheetDialogFragment;
import mega.privacy.android.app.modalbottomsheet.chatmodalbottomsheet.SendAttachmentChatBottomSheetDialogFragment;
import mega.privacy.android.app.utils.TimeUtils;
import nz.mega.sdk.MegaApiAndroid;
import nz.mega.sdk.MegaApiJava;
import nz.mega.sdk.MegaChatApi;
import nz.mega.sdk.MegaChatApiAndroid;
import nz.mega.sdk.MegaChatApiJava;
import nz.mega.sdk.MegaChatCall;
import nz.mega.sdk.MegaChatContainsMeta;
import nz.mega.sdk.MegaChatError;
import nz.mega.sdk.MegaChatGeolocation;
import nz.mega.sdk.MegaChatListItem;
import nz.mega.sdk.MegaChatListenerInterface;
import nz.mega.sdk.MegaChatMessage;
import nz.mega.sdk.MegaChatPeerList;
import nz.mega.sdk.MegaChatPresenceConfig;
import nz.mega.sdk.MegaChatRequest;
import nz.mega.sdk.MegaChatRequestListenerInterface;
import nz.mega.sdk.MegaChatRoom;
import nz.mega.sdk.MegaChatRoomListenerInterface;
import nz.mega.sdk.MegaContactRequest;
import nz.mega.sdk.MegaError;
import nz.mega.sdk.MegaHandleList;
import nz.mega.sdk.MegaNode;
import nz.mega.sdk.MegaNodeList;
import nz.mega.sdk.MegaRequest;
import nz.mega.sdk.MegaRequestListenerInterface;
import nz.mega.sdk.MegaTransfer;
import nz.mega.sdk.MegaUser;
import static mega.privacy.android.app.constants.BroadcastConstants.*;
import static mega.privacy.android.app.lollipop.AudioVideoPlayerLollipop.*;
import static mega.privacy.android.app.lollipop.megachat.AndroidMegaRichLinkMessage.*;
import static mega.privacy.android.app.lollipop.megachat.MapsActivity.*;
import static mega.privacy.android.app.modalbottomsheet.ModalBottomSheetUtil.*;
import static mega.privacy.android.app.utils.AlertsAndWarnings.showOverDiskQuotaPaywallWarning;
import static mega.privacy.android.app.utils.CacheFolderManager.*;
import static mega.privacy.android.app.utils.CallUtil.*;
import static mega.privacy.android.app.utils.ChatUtil.*;
import static mega.privacy.android.app.utils.Constants.*;
import static mega.privacy.android.app.utils.FileUtil.*;
import static mega.privacy.android.app.utils.ContactUtil.*;
import static mega.privacy.android.app.utils.LinksUtil.isMEGALinkAndRequiresTransferSession;
import static mega.privacy.android.app.utils.LogUtil.*;
import static mega.privacy.android.app.utils.MegaApiUtils.*;
import static mega.privacy.android.app.utils.MegaNodeUtil.*;
import static mega.privacy.android.app.utils.TextUtil.*;
import static mega.privacy.android.app.utils.StringResourcesUtils.getTranslatedErrorString;
import static mega.privacy.android.app.utils.TimeUtils.*;
import static mega.privacy.android.app.utils.Util.*;
import static mega.privacy.android.app.utils.TextUtil.*;
import static mega.privacy.android.app.constants.BroadcastConstants.*;
import static nz.mega.sdk.MegaApiJava.INVALID_HANDLE;
import static nz.mega.sdk.MegaApiJava.STORAGE_STATE_PAYWALL;
import static nz.mega.sdk.MegaChatApiJava.MEGACHAT_INVALID_HANDLE;

public class ChatActivityLollipop extends PinActivityLollipop implements MegaChatRequestListenerInterface, MegaRequestListenerInterface, MegaChatListenerInterface, MegaChatRoomListenerInterface, View.OnClickListener, StoreDataBeforeForward<ArrayList<AndroidMegaChatMessage>> {

    private static final int MAX_NAMES_PARTICIPANTS = 3;

    public MegaChatLollipopAdapter.ViewHolderMessageChat holder_imageDrag;
    public int position_imageDrag = -1;
    private static final String PLAYING = "isAnyPlaying";
    private static final String ID_VOICE_CLIP_PLAYING = "idMessageVoicePlaying";
    private static final String PROGRESS_PLAYING = "progressVoicePlaying";
    private static final String MESSAGE_HANDLE_PLAYING = "messageHandleVoicePlaying";
    private static final String USER_HANDLE_PLAYING = "userHandleVoicePlaying";
    private final static String JOIN_CALL_DIALOG = "isJoinCallDialogShown";
    private static final String LAST_MESSAGE_SEEN = "LAST_MESSAGE_SEEN";
    private static final String GENERAL_UNREAD_COUNT = "GENERAL_UNREAD_COUNT";
    private static final String SELECTED_ITEMS = "selectedItems";
    private static final String JOINING_OR_LEAVING = "JOINING_OR_LEAVING";
    private static final String JOINING_OR_LEAVING_ACTION = "JOINING_OR_LEAVING_ACTION";
    private static final String OPENING_AND_JOINING_ACTION = "OPENING_AND_JOINING_ACTION";

    private final static int NUMBER_MESSAGES_TO_LOAD = 32;
    private final static int MAX_NUMBER_MESSAGES_TO_LOAD_NOT_SEEN = 256;
    private final static int NUMBER_MESSAGES_BEFORE_LOAD = 8;
    public static final int REPEAT_INTERVAL = 40;

    private final static int ROTATION_PORTRAIT = 0;
    private final static int ROTATION_LANDSCAPE = 1;
    private final static int ROTATION_REVERSE_PORTRAIT = 2;
    private final static int ROTATION_REVERSE_LANDSCAPE = 3;
    private final static int MAX_LINES_INPUT_TEXT = 5;
    private final static int TITLE_TOOLBAR_PORT = 140;
    private final static int TITLE_TOOLBAR_LAND = 250;
    private final static int TITLE_TOOLBAR_IND_PORT = 100;
    private final static int HINT_LAND = 550;
    private final static int HINT_PORT = 250;
    private final static boolean IS_LOW = true;
    private final static boolean IS_HIGH = false;

    public static int MEGA_FILE_LINK = 1;
    public static int MEGA_FOLDER_LINK = 2;
    public static int MEGA_CHAT_LINK = 3;

    private final static int SHOW_WRITING_LAYOUT = 1;
    private final static int SHOW_JOIN_LAYOUT = 2;
    private final static int SHOW_NOTHING_LAYOUT = 3;
    private final static  int SHOW_JOINING_OR_LEFTING_LAYOUT = 4;
    private final static int INITIAL_PRESENCE_STATUS = -55;
    private final static int RECORD_BUTTON_SEND = 1;
    private final static int RECORD_BUTTON_ACTIVATED = 2;
    private final static int RECORD_BUTTON_DEACTIVATED = 3;

    private final static int PADDING_BUBBLE = 25;
    private final static int CORNER_RADIUS_BUBBLE = 30;
    private final static int MAX_WIDTH_BUBBLE = 350;
    private final static int MARGIN_BUTTON_DEACTIVATED = 48;
    private final static int MARGIN_BUTTON_ACTIVATED = 24;
    private final static int MARGIN_BOTTOM = 80;
    private final static int DURATION_BUBBLE = 4000;
    private int MIN_FIRST_AMPLITUDE = 2;
    private int MIN_SECOND_AMPLITUDE;
    private int MIN_THIRD_AMPLITUDE;
    private int MIN_FOURTH_AMPLITUDE;
    private int MIN_FIFTH_AMPLITUDE;
    private int MIN_SIXTH_AMPLITUDE;
    private final static int NOT_SOUND = 0;
    private final static int FIRST_RANGE = 1;
    private final static int SECOND_RANGE = 2;
    private final static int THIRD_RANGE = 3;
    private final static int FOURTH_RANGE = 4;
    private final static int FIFTH_RANGE = 5;
    private final static int SIXTH_RANGE = 6;
    private final static int WIDTH_BAR = 8;

    private final static int TYPE_MESSAGE_JUMP_TO_LEAST = 0;
    private final static int TYPE_MESSAGE_NEW_MESSAGE = 1;

    private int currentRecordButtonState;
    private String mOutputFilePath;
    private int keyboardHeight;
    private int marginBottomDeactivated;
    private int marginBottomActivated;
    private boolean newVisibility;
    private boolean getMoreHistory;
    private int minutesLastGreen = INVALID_VALUE;
    private boolean isLoadingHistory;
    private AlertDialog errorOpenChatDialog;
    private long numberToLoad;
    private ArrayList<Integer> recoveredSelectedPositions = null;

    private androidx.appcompat.app.AlertDialog downloadConfirmationDialog;
    private AlertDialog chatAlertDialog;
    private android.app.AlertDialog dialogCall;

    ProgressDialog dialog;
    ProgressDialog statusDialog;

    boolean retryHistory = false;

    private long lastIdMsgSeen = MEGACHAT_INVALID_HANDLE;
    private long generalUnreadCount;
    private boolean lastSeenReceived;
    private int positionToScroll = INVALID_VALUE;
    private int positionNewMessagesLayout = INVALID_VALUE;

    MegaApiAndroid megaApi;
    MegaChatApiAndroid megaChatApi;

    Handler handlerReceive;
    Handler handlerSend;
    Handler handlerKeyboard;
    Handler handlerEmojiKeyboard;

    private TextView emptyTextView;
    private ImageView emptyImageView;
    private RelativeLayout emptyLayout;

    boolean pendingMessagesLoaded = false;

    public boolean activityVisible = false;
    boolean setAsRead = false;

    boolean isOpeningChat = true;
    public int selectedPosition = INVALID_POSITION;
    public long selectedMessageId = -1;
    MegaChatRoom chatRoom;

    public long idChat;

    boolean noMoreNoSentMessages = false;

    public int showRichLinkWarning = RICH_WARNING_TRUE;

    private BadgeDrawerArrowDrawable badgeDrawable;

    ChatController chatC;
    boolean scrollingUp = false;

    long myUserHandle;

    ActionBar aB;
    Toolbar tB;
    RelativeLayout toolbarElementsInside;

    private EmojiTextView titleToolbar;
    private MarqueeTextView individualSubtitleToobar;
    private EmojiTextView groupalSubtitleToolbar;
    private LinearLayout subtitleCall;
    private TextView subtitleChronoCall;
    private LinearLayout participantsLayout;
    private TextView participantsText;
    private ImageView iconStateToolbar;

    private ImageView privateIconToolbar;

    private boolean editingMessage = false;
    private MegaChatMessage messageToEdit = null;

    private CoordinatorLayout fragmentContainer;
    private RelativeLayout writingContainerLayout;
    private RelativeLayout writingLayout;

    private RelativeLayout joinChatLinkLayout;
    private Button joinButton;

    private RelativeLayout chatRelativeLayout;
    private RelativeLayout userTypingLayout;
    private TextView userTypingText;
    private RelativeLayout joiningLeavingLayout;
    private TextView joiningLeavingText;

    boolean sendIsTyping=true;
    long userTypingTimeStamp = -1;
    private ImageButton keyboardTwemojiButton;
    private ImageButton mediaButton;
    private ImageButton pickFileStorageButton;
    private ImageButton pickAttachButton;

    private EmojiKeyboard emojiKeyboard;
    private RelativeLayout rLKeyboardTwemojiButton;

    private RelativeLayout rLMediaButton;
    private RelativeLayout rLPickFileStorageButton;
    private RelativeLayout rLPickAttachButton;

    private RelativeLayout returnCallOnHoldButton;
    private ImageView returnCallOnHoldButtonIcon;
    private TextView returnCallOnHoldButtonText;

    private RelativeLayout callInProgressLayout;
    private long chatIdBanner;
    private TextView callInProgressText;
    private Chronometer callInProgressChrono;
    private boolean startVideo = false;

    private EmojiEditText textChat;
    ImageButton sendIcon;
    RelativeLayout messagesContainerLayout;

    RelativeLayout observersLayout;
    TextView observersNumberText;

    RecyclerView listView;
    NpaLinearLayoutManager mLayoutManager;

    ChatActivityLollipop chatActivity;

    private MenuItem importIcon;
    private MenuItem callMenuItem;
    private MenuItem videoMenuItem;
    private MenuItem selectMenuItem;
    private MenuItem inviteMenuItem;
    private MenuItem clearHistoryMenuItem;
    private MenuItem contactInfoMenuItem;
    private MenuItem leaveMenuItem;
    private MenuItem archiveMenuItem;

    String intentAction;
    MegaChatLollipopAdapter adapter;
    int stateHistory;

    DatabaseHandler dbH = null;

    FrameLayout fragmentContainerFileStorage;
    RelativeLayout fileStorageLayout;
    private ChatFileStorageFragment fileStorageF;

    private ArrayList<AndroidMegaChatMessage> messages = new ArrayList<>();
    private ArrayList<AndroidMegaChatMessage> bufferMessages = new ArrayList<>();
    private ArrayList<AndroidMegaChatMessage> bufferSending = new ArrayList<>();
    private ArrayList<MessageVoiceClip> messagesPlaying = new ArrayList<>();
    private ArrayList<RemovedMessage> removedMessages = new ArrayList<>();

    RelativeLayout messageJumpLayout;
    TextView messageJumpText;
    boolean isHideJump = false;
    int typeMessageJump = 0;
    boolean visibilityMessageJump=false;
    boolean isTurn = false;
    Handler handler;

    private AlertDialog locationDialog;
    private boolean isLocationDialogShown = false;
    private boolean isJoinCallDialogShown = false;
    private RelativeLayout inputTextLayout;
    private LinearLayout separatorOptions;

    /*Voice clips*/
    private String outputFileVoiceNotes = null;
    private String outputFileName = "";
    private RelativeLayout recordLayout;
    private RelativeLayout recordButtonLayout;
    private RecordButton recordButton;
    private MediaRecorder myAudioRecorder = null;
    private LinearLayout bubbleLayout;
    private TextView bubbleText;
    private RecordView recordView;
    private FrameLayout fragmentVoiceClip;
    private RelativeLayout voiceClipLayout;
    private boolean isShareLinkDialogDismissed = false;
    private RelativeLayout recordingLayout;
    private TextView recordingChrono;
    private RelativeLayout firstBar, secondBar, thirdBar, fourthBar, fifthBar, sixthBar;
    private int currentAmplitude = -1;
    private Handler handlerVisualizer = new Handler();

    private ActionMode actionMode;

    private AppRTCAudioManager rtcAudioManager = null;
    private boolean speakerWasActivated = true;

    // Data being stored when My Chat Files folder does not exist
    private ArrayList<AndroidMegaChatMessage> preservedMessagesSelected;
    private ArrayList<MegaChatMessage> preservedMsgSelected;
    private ArrayList<MegaChatMessage> preservedMsgToImport;
    private boolean isForwardingFromNC;

    private ArrayList<Intent> preservedIntents = new ArrayList<>();
    private boolean isWaitingForMoreFiles;
    private boolean isAskingForMyChatFiles;
    // The flag to indicate whether forwarding message is on going
    private boolean isForwardingMessage = false;

    private BottomSheetDialogFragment bottomSheetDialogFragment;

    private MegaNode myChatFilesFolder;
    private TextUtils.TruncateAt typeEllipsize = TextUtils.TruncateAt.END;

    private boolean joiningOrLeaving;
    private String joiningOrLeavingAction;
    private boolean openingAndJoining;

    private AudioFocusRequest request;
    private AudioManager mAudioManager;
    private AudioFocusListener audioFocusListener;

    @Override
    public void storedUnhandledData(ArrayList<AndroidMegaChatMessage> preservedData) {
        this.preservedMessagesSelected = preservedData;
    }

    @Override
    public void handleStoredData() {
        if (preservedMessagesSelected != null && !preservedMessagesSelected.isEmpty()) {
            forwardMessages(preservedMessagesSelected);
            preservedMessagesSelected = null;
        } else if (preservedMsgSelected != null && !preservedMsgSelected.isEmpty()) {
            chatC.proceedWithForward(myChatFilesFolder, preservedMsgSelected, preservedMsgToImport, idChat);
            isForwardingFromNC = false;
            preservedMsgSelected = null;
            preservedMsgToImport = null;
        }
    }

    @Override
    public void storedUnhandledData(ArrayList<MegaChatMessage> messagesSelected, ArrayList<MegaChatMessage> messagesToImport) {
        isForwardingFromNC = true;
        preservedMsgSelected = messagesSelected;
        preservedMsgToImport = messagesToImport;
        preservedMessagesSelected = null;
    }

    /**
     * Method for finding out if the selected message is deleted.
     *
     * @param messageSelected The message selected.
     * @return True if it's removed. False, otherwise.
     */
    public boolean hasMessagesRemoved(MegaChatMessage messageSelected) {
        if (removedMessages != null && !removedMessages.isEmpty()) {
            for (int i = 0; i < removedMessages.size(); i++) {
                if (messageSelected.getMsgId() == removedMessages.get(i).msgId) {
                    return true;
                }
            }
        }

        return false;
    }

    private class UserTyping {
        MegaChatParticipant participantTyping;
        long timeStampTyping;

        public UserTyping(MegaChatParticipant participantTyping) {
            this.participantTyping = participantTyping;
        }

        public MegaChatParticipant getParticipantTyping() {
            return participantTyping;
        }

        public void setParticipantTyping(MegaChatParticipant participantTyping) {
            this.participantTyping = participantTyping;
        }

        public long getTimeStampTyping() {
            return timeStampTyping;
        }

        public void setTimeStampTyping(long timeStampTyping) {
            this.timeStampTyping = timeStampTyping;
        }
    }

    private BroadcastReceiver voiceclipDownloadedReceiver = new BroadcastReceiver() {
        @Override
        public void onReceive(Context context, Intent intent) {
            if (intent != null) {
                long nodeHandle = intent.getLongExtra(EXTRA_NODE_HANDLE, 0);
                int resultTransfer = intent.getIntExtra(EXTRA_RESULT_TRANSFER,0);
                if(adapter!=null){
                    adapter.finishedVoiceClipDownload(nodeHandle, resultTransfer);
                }
            }
        }
    };

    private BroadcastReceiver dialogConnectReceiver = new BroadcastReceiver() {
        @Override
        public void onReceive(Context context, Intent intent) {
            logDebug("Network broadcast received on chatActivity!");
            if (intent != null){
                showConfirmationConnect();
            }
        }
    };

    private BroadcastReceiver chatArchivedReceiver = new BroadcastReceiver() {
        @Override
        public void onReceive(Context context, Intent intent) {
            if (intent == null) return;

            String title = intent.getStringExtra(CHAT_TITLE);
            sendBroadcastChatArchived(title);
        }
    };

    private BroadcastReceiver userNameReceiver = new BroadcastReceiver() {
        @Override
        public void onReceive(Context context, Intent intent) {
            if (intent == null || intent.getAction() == null
                || intent.getLongExtra(EXTRA_USER_HANDLE, INVALID_HANDLE) == INVALID_HANDLE) {
                return;
            }

            if (intent.getAction().equals(ACTION_UPDATE_NICKNAME)
                || intent.getAction().equals(ACTION_UPDATE_FIRST_NAME)
                || intent.getAction().equals(ACTION_UPDATE_LAST_NAME)) {
                updateUserNameInChat();
            }
        }
    };

    private BroadcastReceiver chatCallUpdateReceiver = new BroadcastReceiver() {
        @Override
        public void onReceive(Context context, Intent intent) {
            if (intent == null || intent.getAction() == null)
                return;

            long chatId = intent.getLongExtra(UPDATE_CHAT_CALL_ID, MEGACHAT_INVALID_HANDLE);
            if (chatId != getCurrentChatid()) {
                logDebug("Different chat");
                updateCallBar();
                return;
            }

            if (intent.getAction().equals(ACTION_CHANGE_CALL_ON_HOLD)) {
                updateCallBar();
            }

            if (intent.getAction().equals(ACTION_CALL_STATUS_UPDATE)) {

                int callStatus = intent.getIntExtra(UPDATE_CALL_STATUS, INVALID_CALL_STATUS);
                if (intent.getAction().equals(ACTION_CALL_STATUS_UPDATE) && callStatus >= MegaChatCall.CALL_STATUS_REQUEST_SENT) {
                    updateCallBar();
                }
                switch (callStatus) {
                    case MegaChatCall.CALL_STATUS_IN_PROGRESS:
                        cancelRecording();
                        break;

                    case MegaChatCall.CALL_STATUS_DESTROYED:
                        if (dialogCall != null) {
                            dialogCall.dismiss();
                        }
                        usersWithVideo();
                        break;
                }
            }

            if (intent.getAction().equals(ACTION_CHANGE_LOCAL_AVFLAGS) || intent.getAction().equals(ACTION_CHANGE_COMPOSITION)) {
                usersWithVideo();
            }
        }
    };

    private BroadcastReceiver chatSessionUpdateReceiver = new BroadcastReceiver() {
        @Override
        public void onReceive(Context context, Intent intent) {
            if (intent == null || intent.getAction() == null)
                return;

            long chatId = intent.getLongExtra(UPDATE_CHAT_CALL_ID, MEGACHAT_INVALID_HANDLE);
            if (chatId != getCurrentChatid()) {
                logWarning("Call different chat");
                return;
            }

            if (intent.getAction().equals(ACTION_CHANGE_REMOTE_AVFLAGS)) {
                usersWithVideo();
            }

            if (intent.getAction().equals(ACTION_CHANGE_SESSION_ON_HOLD)) {
                updateCallBar();
            }
        }
    };

    private BroadcastReceiver leftChatReceiver = new BroadcastReceiver() {
        @Override
        public void onReceive(Context context, Intent intent) {
            if (intent == null || intent.getAction() == null)
                return;

            if (intent.getAction().equals(ACTION_LEFT_CHAT)) {
                long extraIdChat = intent.getLongExtra(CHAT_ID, MEGACHAT_INVALID_HANDLE);
                if (extraIdChat != MEGACHAT_INVALID_HANDLE) {
                    chatC.leaveChat(extraIdChat);
                    if (idChat == extraIdChat) {
                        setJoiningOrLeaving(getString(R.string.leaving_label));
                    }
                }
            }
        }
    };

    private BroadcastReceiver closeChatReceiver = new BroadcastReceiver() {
        @Override
        public void onReceive(Context context, Intent intent) {
            if (intent == null || intent.getAction() == null) return;

            if (intent.getAction().equals(ACTION_CLOSE_CHAT_AFTER_IMPORT)
                    || intent.getAction().equals(ACTION_CLOSE_CHAT_AFTER_OPEN_TRANSFERS)) {
                finish();
            }
        }
    };

    ArrayList<UserTyping> usersTyping;
    List<UserTyping> usersTypingSync;

    public void openMegaLink(String url, boolean isFile) {
        logDebug("url: " + url + ", isFile: " + isFile);
        Intent openLink;

        if (isFile) {
            openLink = new Intent(this, FileLinkActivityLollipop.class);
            openLink.setAction(ACTION_OPEN_MEGA_LINK);
        } else {
            openLink = new Intent(this, FolderLinkActivityLollipop.class);
            openLink.setAction(ACTION_OPEN_MEGA_FOLDER_LINK);
        }

        openLink.putExtra(OPENED_FROM_CHAT, true);
        openLink.setFlags(Intent.FLAG_ACTIVITY_CLEAR_TOP);
        openLink.setData(Uri.parse(url));
        startActivity(openLink);
    }

    public void showMessageInfo(int positionInAdapter){
        logDebug("showMessageInfo");
        int position = positionInAdapter-1;

        if(position<messages.size()) {
            AndroidMegaChatMessage androidM = messages.get(position);
            StringBuilder messageToShow = new StringBuilder("");
            String token = FirebaseInstanceId.getInstance().getToken();
            if(token!=null){
                messageToShow.append("FCM TOKEN: " +token);
            }
            messageToShow.append("\nCHAT ID: " + MegaApiJava.userHandleToBase64(idChat));
            messageToShow.append("\nMY USER HANDLE: " +MegaApiJava.userHandleToBase64(megaChatApi.getMyUserHandle()));
            if(androidM!=null){
                MegaChatMessage m = androidM.getMessage();
                if(m!=null){
                    messageToShow.append("\nMESSAGE TYPE: " +m.getType());
                    messageToShow.append("\nMESSAGE TIMESTAMP: " +m.getTimestamp());
                    messageToShow.append("\nMESSAGE USERHANDLE: " +MegaApiJava.userHandleToBase64(m.getUserHandle()));
                    messageToShow.append("\nMESSAGE ID: " +MegaApiJava.userHandleToBase64(m.getMsgId()));
                    messageToShow.append("\nMESSAGE TEMP ID: " +MegaApiJava.userHandleToBase64(m.getTempId()));
                }
            }
            Toast.makeText(this, messageToShow, Toast.LENGTH_SHORT).show();
        }
    }

    public void showGroupInfoActivity(){
        logDebug("showGroupInfoActivity");
        if(chatRoom.isGroup()){
            Intent i = new Intent(this, GroupChatInfoActivityLollipop.class);
            i.putExtra("handle", chatRoom.getChatId());
            this.startActivity(i);
        }else{
            Intent i = new Intent(this, ContactInfoActivityLollipop.class);
            i.putExtra("handle", chatRoom.getChatId());
            this.startActivity(i);
        }
    }

    @Override
    public void onCreate(Bundle savedInstanceState) {
        logDebug("onCreate");
        requestWindowFeature(Window.FEATURE_NO_TITLE);
        super.onCreate(savedInstanceState);

        if (megaApi == null) {
            megaApi = MegaApplication.getInstance().getMegaApi();
        }

        if (megaChatApi == null) {
            megaChatApi = MegaApplication.getInstance().getMegaChatApi();
        }

        if (megaChatApi == null || megaChatApi.getInitState() == MegaChatApi.INIT_ERROR || megaChatApi.getInitState() == MegaChatApi.INIT_NOT_DONE) {
            logDebug("Refresh session - karere");
            Intent intent = new Intent(this, LoginActivityLollipop.class);
            intent.putExtra(VISIBLE_FRAGMENT, LOGIN_FRAGMENT);
            intent.setFlags(Intent.FLAG_ACTIVITY_CLEAR_TOP);
            startActivity(intent);
            finish();
            return;
        }

        dbH = DatabaseHandler.getDbHandler(this);

        handler = new Handler();

        chatActivity = this;
        chatC = new ChatController(chatActivity);

        registerReceiver(dialogConnectReceiver, new IntentFilter(BROADCAST_ACTION_INTENT_CONNECTIVITY_CHANGE_DIALOG));
        registerReceiver(voiceclipDownloadedReceiver, new IntentFilter(BROADCAST_ACTION_INTENT_VOICE_CLIP_DOWNLOADED));

        IntentFilter contactUpdateFilter = new IntentFilter(BROADCAST_ACTION_INTENT_FILTER_CONTACT_UPDATE);
        contactUpdateFilter.addAction(ACTION_UPDATE_NICKNAME);
        contactUpdateFilter.addAction(ACTION_UPDATE_FIRST_NAME);
        contactUpdateFilter.addAction(ACTION_UPDATE_LAST_NAME);
        registerReceiver(userNameReceiver, contactUpdateFilter);

        registerReceiver(chatArchivedReceiver, new IntentFilter(BROADCAST_ACTION_INTENT_CHAT_ARCHIVED_GROUP));

        IntentFilter filterCall = new IntentFilter(ACTION_CALL_STATUS_UPDATE);
        filterCall.addAction(ACTION_CHANGE_LOCAL_AVFLAGS);
        filterCall.addAction(ACTION_CHANGE_COMPOSITION);
<<<<<<< HEAD
        filterCall.addAction(ACTION_CHANGE_CALL_ON_HOLD);
=======
>>>>>>> 706de889
        registerReceiver(chatCallUpdateReceiver, filterCall);

        IntentFilter filterSession = new IntentFilter(ACTION_CHANGE_SESSION_ON_HOLD);
        filterSession.addAction(ACTION_CHANGE_REMOTE_AVFLAGS);
        registerReceiver(chatSessionUpdateReceiver, filterSession);

        IntentFilter leftChatFilter = new IntentFilter(BROADCAST_ACTION_INTENT_LEFT_CHAT);
        leftChatFilter.addAction(ACTION_LEFT_CHAT);
        registerReceiver(leftChatReceiver, leftChatFilter);

        IntentFilter closeChatFilter = new IntentFilter(ACTION_CLOSE_CHAT_AFTER_IMPORT);
        closeChatFilter.addAction(ACTION_CLOSE_CHAT_AFTER_OPEN_TRANSFERS);
        registerReceiver(closeChatReceiver, closeChatFilter);

        changeStatusBarColor(this, getWindow(), R.color.lollipop_dark_primary_color);

        mAudioManager = (AudioManager) getSystemService(Context.AUDIO_SERVICE);

        setContentView(R.layout.activity_chat);

        //Set toolbar
        tB = findViewById(R.id.toolbar_chat);

        setSupportActionBar(tB);
        aB = getSupportActionBar();
        aB.setDisplayHomeAsUpEnabled(true);
        aB.setDisplayShowHomeEnabled(true);
        aB.setTitle(null);
        aB.setSubtitle(null);
        tB.setOnClickListener(this);

        int range = 32000/6;
        MIN_SECOND_AMPLITUDE = range;
        MIN_THIRD_AMPLITUDE = range * SECOND_RANGE;
        MIN_FOURTH_AMPLITUDE = range * THIRD_RANGE;
        MIN_FIFTH_AMPLITUDE = range * FOURTH_RANGE;
        MIN_SIXTH_AMPLITUDE = range * FIFTH_RANGE;

        toolbarElementsInside = tB.findViewById(R.id.toolbar_elements_inside);
        titleToolbar = tB.findViewById(R.id.title_toolbar);
        iconStateToolbar = tB.findViewById(R.id.state_icon_toolbar);
        privateIconToolbar = tB.findViewById(R.id.private_icon_toolbar);

        individualSubtitleToobar = tB.findViewById(R.id.individual_subtitle_toolbar);
        groupalSubtitleToolbar = tB.findViewById(R.id.groupal_subtitle_toolbar);

        subtitleCall = tB.findViewById(R.id.subtitle_call);
        subtitleChronoCall = tB.findViewById(R.id.chrono_call);
        participantsLayout = tB.findViewById(R.id.ll_participants);
        participantsText = tB.findViewById(R.id.participants_text);

        textChat = findViewById(R.id.edit_text_chat);
        textChat.setVisibility(View.VISIBLE);
        textChat.setEnabled(true);

        emptyLayout = findViewById(R.id.empty_messages_layout);
        emptyTextView = findViewById(R.id.empty_text_chat_recent);
        emptyImageView = findViewById(R.id.empty_image_view_chat);

        fragmentContainer = findViewById(R.id.fragment_container_chat);
        writingContainerLayout = findViewById(R.id.writing_container_layout_chat_layout);
        inputTextLayout = findViewById(R.id.write_layout);
        separatorOptions = findViewById(R.id.separator_layout_options);

        titleToolbar.setText("");
        individualSubtitleToobar.setText("");
        individualSubtitleToobar.setVisibility(View.GONE);
        groupalSubtitleToolbar.setText("");
        setGroupalSubtitleToolbarVisibility(false);
        subtitleCall.setVisibility(View.GONE);
        subtitleChronoCall.setVisibility(View.GONE);
        participantsLayout.setVisibility(View.GONE);
        iconStateToolbar.setVisibility(View.GONE);
        privateIconToolbar.setVisibility(View.GONE);
        badgeDrawable = new BadgeDrawerArrowDrawable(getSupportActionBar().getThemedContext());
        updateNavigationToolbarIcon();


        joinChatLinkLayout = findViewById(R.id.join_chat_layout_chat_layout);
        joinButton = findViewById(R.id.join_button);
        joinButton.setOnClickListener(this);

        joiningLeavingLayout = findViewById(R.id.joining_leaving_layout_chat_layout);
        joiningLeavingText = findViewById(R.id.joining_leaving_text_chat_layout);

        messageJumpLayout = findViewById(R.id.message_jump_layout);
        messageJumpText = findViewById(R.id.message_jump_text);
        messageJumpLayout.setVisibility(View.GONE);
        writingLayout = findViewById(R.id.writing_linear_layout_chat);

        rLKeyboardTwemojiButton = findViewById(R.id.rl_keyboard_twemoji_chat);
        rLMediaButton = findViewById(R.id.rl_media_icon_chat);
        rLPickFileStorageButton = findViewById(R.id.rl_pick_file_storage_icon_chat);
        rLPickAttachButton = findViewById(R.id.rl_attach_icon_chat);

        keyboardTwemojiButton = findViewById(R.id.keyboard_twemoji_chat);
        mediaButton = findViewById(R.id.media_icon_chat);
        pickFileStorageButton = findViewById(R.id.pick_file_storage_icon_chat);
        pickAttachButton = findViewById(R.id.pick_attach_chat);

        keyboardHeight = getOutMetrics().heightPixels / 2 - getActionBarHeight(this, getResources());
        marginBottomDeactivated = px2dp(MARGIN_BUTTON_DEACTIVATED, getOutMetrics());
        marginBottomActivated = px2dp(MARGIN_BUTTON_ACTIVATED, getOutMetrics());

        callInProgressLayout = findViewById(R.id.call_in_progress_layout);
        callInProgressLayout.setVisibility(View.GONE);
        callInProgressText = findViewById(R.id.call_in_progress_text);
        callInProgressChrono = findViewById(R.id.call_in_progress_chrono);
        callInProgressChrono.setVisibility(View.GONE);

        returnCallOnHoldButton = findViewById(R.id.call_on_hold_layout);
        returnCallOnHoldButtonIcon = findViewById(R.id.call_on_hold_icon);
        returnCallOnHoldButtonText = findViewById(R.id.call_on_hold_text);

        returnCallOnHoldButton.setOnClickListener(this);
        returnCallOnHoldButton.setVisibility(View.GONE);

        /*Recording views*/
        recordingLayout = findViewById(R.id.recording_layout);
        recordingChrono = findViewById(R.id.recording_time);
        recordingChrono.setText(new SimpleDateFormat("mm:ss").format(0));
        firstBar = findViewById(R.id.first_bar);
        secondBar = findViewById(R.id.second_bar);
        thirdBar = findViewById(R.id.third_bar);
        fourthBar = findViewById(R.id.fourth_bar);
        fifthBar = findViewById(R.id.fifth_bar);
        sixthBar = findViewById(R.id.sixth_bar);

        initRecordingItems(IS_LOW);
        recordingLayout.setVisibility(View.GONE);

        enableButton(rLKeyboardTwemojiButton, keyboardTwemojiButton);
        enableButton(rLMediaButton, mediaButton);
        enableButton(rLPickAttachButton, pickAttachButton);
        enableButton(rLPickFileStorageButton, pickFileStorageButton);

        messageJumpLayout.setOnClickListener(this);

        fragmentContainerFileStorage = findViewById(R.id.fragment_container_file_storage);
        fileStorageLayout = findViewById(R.id.relative_layout_file_storage);
        fileStorageLayout.setVisibility(View.GONE);
        pickFileStorageButton.setImageResource(R.drawable.ic_b_select_image);

        chatRelativeLayout  = findViewById(R.id.relative_chat_layout);

        sendIcon = findViewById(R.id.send_message_icon_chat);
        sendIcon.setOnClickListener(this);
        sendIcon.setEnabled(true);

        //Voice clip elements
        voiceClipLayout =  findViewById(R.id.voice_clip_layout);
        fragmentVoiceClip = findViewById(R.id.fragment_voice_clip);
        recordLayout = findViewById(R.id.layout_button_layout);
        recordButtonLayout = findViewById(R.id.record_button_layout);
        recordButton = findViewById(R.id.record_button);
        recordButton.setEnabled(true);
        recordButton.setHapticFeedbackEnabled(true);
        recordView = findViewById(R.id.record_view);
        recordView.setVisibility(View.GONE);
        bubbleLayout = findViewById(R.id.bubble_layout);
        BubbleDrawable myBubble = new BubbleDrawable(BubbleDrawable.CENTER, ContextCompat.getColor(this,R.color.voice_clip_bubble));
        myBubble.setCornerRadius(CORNER_RADIUS_BUBBLE);
        myBubble.setPointerAlignment(BubbleDrawable.RIGHT);
        myBubble.setPadding(PADDING_BUBBLE, PADDING_BUBBLE, PADDING_BUBBLE, PADDING_BUBBLE);
        bubbleLayout.setBackground(myBubble);
        bubbleLayout.setVisibility(View.GONE);
        bubbleText = findViewById(R.id.bubble_text);
        bubbleText.setMaxWidth(px2dp(MAX_WIDTH_BUBBLE, getOutMetrics()));
        recordButton.setRecordView(recordView);
        myAudioRecorder = new MediaRecorder();
        showInputText();

        //Input text:
        handlerKeyboard = new Handler();
        handlerEmojiKeyboard = new Handler();

        emojiKeyboard = findViewById(R.id.emojiView);
        emojiKeyboard.initEmoji(this, textChat, keyboardTwemojiButton);
        emojiKeyboard.setListenerActivated(true);

        observersLayout = findViewById(R.id.observers_layout);
        observersNumberText = findViewById(R.id.observers_text);

        textChat.addTextChangedListener(new TextWatcher() {
            public void afterTextChanged(Editable s) { }

            public void beforeTextChanged(CharSequence s, int start, int count, int after) { }

            public void onTextChanged(CharSequence s, int start, int before, int count) {

                if (s != null && !s.toString().trim().isEmpty()) {
                    showSendIcon();
                } else {
                    refreshTextInput();
                }

                if (getCurrentFocus() == textChat) {
                    // is only executed if the EditText was directly changed by the user
                    if (sendIsTyping) {
                        sendIsTyping = false;
                        megaChatApi.sendTypingNotification(chatRoom.getChatId());

                        int interval = 4000;
                        Runnable runnable = new Runnable() {
                            public void run() {
                                sendIsTyping = true;
                            }
                        };
                        handlerSend = new Handler();
                        handlerSend.postDelayed(runnable, interval);
                    }

                    if (megaChatApi.isSignalActivityRequired()) {
                        megaChatApi.signalPresenceActivity();
                    }
                } else {
                    if (chatRoom != null) {
                        megaChatApi.sendStopTypingNotification(chatRoom.getChatId());
                    }
                }
            }
        });

        textChat.setOnTouchListener((v, event) -> {
            showLetterKB();
            return false;
        });

        textChat.setOnLongClickListener(v -> {
            showLetterKB();
            return false;
        });

        textChat.setOnEditorActionListener((v, actionId, event) -> {
            if (actionId == EditorInfo.IME_ACTION_DONE) {
                showLetterKB();
            }
            return false;
        });

        textChat.setMediaListener(path -> uploadPictureOrVoiceClip(path));

        /*
        *If the recording button (an arrow) is clicked, the recording will be sent to the chat
        */
        recordButton.setOnRecordClickListener(v -> {
            recordButton.performHapticFeedback(HapticFeedbackConstants.CONTEXT_CLICK);
            sendRecording();
        });

        /*
         *Events of the recording
         */
        recordView.setOnRecordListener(new OnRecordListener() {
            @Override
            public void onStart() {
                if (participatingInACall()) {
                    showSnackbar(SNACKBAR_TYPE, getApplicationContext().getString(R.string.not_allowed_recording_voice_clip), -1);
                    return;
                }
                if (!isAllowedToRecord()) return;
                audioFocusListener = new AudioFocusListener(ChatActivityLollipop.this);
                request = getRequest(audioFocusListener, AUDIOFOCUS_DEFAULT);
                if (getAudioFocus(mAudioManager, audioFocusListener, request, AUDIOFOCUS_DEFAULT, STREAM_MUSIC_DEFAULT)) {
                    prepareRecording();
                }
            }

            @Override
            public void onLessThanSecond() {
                if (!isAllowedToRecord()) return;
                showBubble();
            }

            @Override
            public void onCancel() {
                recordButton.performHapticFeedback(HapticFeedbackConstants.CONTEXT_CLICK);
                cancelRecording();
            }

            @Override
            public void onLock() {
                recordButtonStates(RECORD_BUTTON_SEND);
            }

            @Override
            public void onFinish(long recordTime) {
                recordButton.performHapticFeedback(HapticFeedbackConstants.CONTEXT_CLICK);
                sendRecording();
            }

            @Override
            public void finishedSound() {
                if (!isAllowedToRecord()) return;
                startRecording();
            }

            @Override
            public void changeTimer(CharSequence time) {
               if(recordingLayout != null && recordingChrono != null && recordingLayout.getVisibility() == View.VISIBLE){
                   recordingChrono.setText(time);
               }
            }
        });

        recordView.setOnBasketAnimationEndListener(new OnBasketAnimationEnd() {
            @Override
            public void onAnimationEnd() {
                recordButton.performHapticFeedback(HapticFeedbackConstants.CONTEXT_CLICK);
                cancelRecording();
            }

            @Override
            public void deactivateRecordButton() {
                hideChatOptions();
                recordView.setVisibility(View.VISIBLE);
                recordLayout.setVisibility(View.VISIBLE);
                recordButtonLayout.setVisibility(View.VISIBLE);
                recordButton.activateOnTouchListener(false);
                recordButtonDeactivated(true);
                placeRecordButton(RECORD_BUTTON_DEACTIVATED);
            }
        });


        emojiKeyboard.setOnPlaceButtonListener(() -> {
            if(sendIcon.getVisibility() != View.VISIBLE){
                recordLayout.setVisibility(View.VISIBLE);
                recordButtonLayout.setVisibility(View.VISIBLE);
            }
            recordView.setVisibility(View.INVISIBLE);
            recordButton.activateOnTouchListener(true);
            placeRecordButton(RECORD_BUTTON_DEACTIVATED);
        });

        messageJumpLayout.setOnClickListener(this);

        listView = findViewById(R.id.messages_chat_list_view);
        listView.setClipToPadding(false);

        listView.setNestedScrollingEnabled(false);
        ((SimpleItemAnimator) listView.getItemAnimator()).setSupportsChangeAnimations(false);

        mLayoutManager = new NpaLinearLayoutManager(this);
        mLayoutManager.setStackFromEnd(true);
        listView.setLayoutManager(mLayoutManager);

        listView.addOnScrollListener(new RecyclerView.OnScrollListener() {

            @Override
            public void onScrolled(RecyclerView recyclerView, int dx, int dy) {
                // Get the first visible item

                if(!messages.isEmpty()){
                    int lastPosition = messages.size()-1;
                    AndroidMegaChatMessage msg = messages.get(lastPosition);

                    while (!msg.isUploading() && msg.getMessage().getStatus() == MegaChatMessage.STATUS_SENDING_MANUAL) {
                        lastPosition--;
                        msg = messages.get(lastPosition);
                    }
                    if (lastPosition == (messages.size() - 1)) {
                        //Scroll to end
                        if ((messages.size() - 1) == (mLayoutManager.findLastVisibleItemPosition() - 1)) {
                            hideMessageJump();
                        } else if ((messages.size() - 1) > (mLayoutManager.findLastVisibleItemPosition() - 1)) {
                            if (newVisibility) {
                                showJumpMessage();
                            }
                        }
                    } else {
                        lastPosition++;
                        if (lastPosition == (mLayoutManager.findLastVisibleItemPosition() - 1)) {
                            hideMessageJump();
                        } else if (lastPosition != (mLayoutManager.findLastVisibleItemPosition() - 1)) {
                            if (newVisibility) {
                                showJumpMessage();
                            }
                        }
                    }


                }

                if (stateHistory != MegaChatApi.SOURCE_NONE) {
                    scrollingUp = dy > 0 ? true : false;

                    if (!scrollingUp && mLayoutManager.findFirstVisibleItemPosition() <= NUMBER_MESSAGES_BEFORE_LOAD && getMoreHistory) {
                        askForMoreMessages();
                        positionToScroll = INVALID_VALUE;
                    }
                }
            }
        });

        messagesContainerLayout = findViewById(R.id.message_container_chat_layout);

        userTypingLayout = findViewById(R.id.user_typing_layout);
        userTypingLayout.setVisibility(View.GONE);
        userTypingText = findViewById(R.id.user_typing_text);

        initAfterIntent(getIntent(), savedInstanceState);

        logDebug("FINISH on Create");
    }

    private boolean isAllowedToRecord() {
        logDebug("isAllowedToRecord ");
        if (participatingInACall()) return false;
        if (!checkPermissionsVoiceClip()) return false;
        return true;
    }

    private void showLetterKB() {
        hideFileStorage();
        if (emojiKeyboard == null || emojiKeyboard.getLetterKeyboardShown()) return;
        emojiKeyboard.showLetterKeyboard();
    }

    private void hideFileStorage() {
        if ((!fileStorageLayout.isShown())) return;
        showInputText();
        fileStorageLayout.setVisibility(View.GONE);
        pickFileStorageButton.setImageResource(R.drawable.ic_b_select_image);
        placeRecordButton(RECORD_BUTTON_DEACTIVATED);
        if (fileStorageF == null) return;
        fileStorageF.clearSelections();
        fileStorageF.hideMultipleSelect();
    }

    /*
     * Hide input text when file storage is shown
     */

    private void hideInputText(){
        inputTextLayout.setVisibility(View.GONE);
        separatorOptions.setVisibility(View.VISIBLE);
        voiceClipLayout.setVisibility(View.GONE);
       if(emojiKeyboard!=null)
        emojiKeyboard.hideKeyboardFromFileStorage();
    }

    /*
     * Show input text when file storage is hidden
     */

    private void showInputText(){
        inputTextLayout.setVisibility(View.VISIBLE);
        separatorOptions.setVisibility(View.GONE);
        voiceClipLayout.setVisibility(View.VISIBLE);

    }

    public void initAfterIntent(Intent newIntent, Bundle savedInstanceState){

        if (newIntent != null){
            logDebug("Intent is not null");
            intentAction = newIntent.getAction();
            if (intentAction != null){

                if (intentAction.equals(ACTION_OPEN_CHAT_LINK) || intentAction.equals(ACTION_JOIN_OPEN_CHAT_LINK)){
                    String link = newIntent.getDataString();
                    megaChatApi.openChatPreview(link, this);

                    if (intentAction.equals(ACTION_JOIN_OPEN_CHAT_LINK)) {
                        openingAndJoining = true;
                        setJoiningOrLeaving(getString(R.string.joining_label));
                    }
                } else {
                    long newIdChat = newIntent.getLongExtra("CHAT_ID", -1);

                    if(idChat != newIdChat){
                        megaChatApi.closeChatRoom(idChat, this);
                        idChat = newIdChat;
                    }
                    megaChatApi.addChatListener(this);
                    myUserHandle = megaChatApi.getMyUserHandle();

                    if(savedInstanceState!=null) {

                        logDebug("Bundle is NOT NULL");
                        selectedMessageId = savedInstanceState.getLong("selectedMessageId", -1);
                        logDebug("Handle of the message: " + selectedMessageId);
                        selectedPosition = savedInstanceState.getInt("selectedPosition", -1);
                        isHideJump = savedInstanceState.getBoolean("isHideJump",false);
                        typeMessageJump = savedInstanceState.getInt("typeMessageJump",-1);
                        visibilityMessageJump = savedInstanceState.getBoolean("visibilityMessageJump",false);
                        mOutputFilePath = savedInstanceState.getString("mOutputFilePath");
                        isShareLinkDialogDismissed = savedInstanceState.getBoolean("isShareLinkDialogDismissed", false);
                        isLocationDialogShown = savedInstanceState.getBoolean("isLocationDialogShown", false);
                        isJoinCallDialogShown = savedInstanceState.getBoolean(JOIN_CALL_DIALOG, false);
                        recoveredSelectedPositions = savedInstanceState.getIntegerArrayList(SELECTED_ITEMS);

                        if(visibilityMessageJump){
                            if(typeMessageJump == TYPE_MESSAGE_NEW_MESSAGE){
                                messageJumpText.setText(getResources().getString(R.string.message_new_messages));
                                messageJumpLayout.setVisibility(View.VISIBLE);
                            }else if(typeMessageJump == TYPE_MESSAGE_JUMP_TO_LEAST){
                                messageJumpText.setText(getResources().getString(R.string.message_jump_latest));
                                messageJumpLayout.setVisibility(View.VISIBLE);
                            }
                        }

                        lastIdMsgSeen = savedInstanceState.getLong(LAST_MESSAGE_SEEN, MEGACHAT_INVALID_HANDLE);
                        isTurn = lastIdMsgSeen != MEGACHAT_INVALID_HANDLE;

                        generalUnreadCount = savedInstanceState.getLong(GENERAL_UNREAD_COUNT, 0);

                        boolean isPlaying = savedInstanceState.getBoolean(PLAYING, false);
                        if (isPlaying) {
                            long idMessageVoicePlaying = savedInstanceState.getLong(ID_VOICE_CLIP_PLAYING, -1);
                            long messageHandleVoicePlaying = savedInstanceState.getLong(MESSAGE_HANDLE_PLAYING, -1);
                            long userHandleVoicePlaying = savedInstanceState.getLong(USER_HANDLE_PLAYING, -1);
                            int progressVoicePlaying = savedInstanceState.getInt(PROGRESS_PLAYING, 0);

                            if (!messagesPlaying.isEmpty()) {
                                for (MessageVoiceClip m : messagesPlaying) {
                                    m.getMediaPlayer().release();
                                    m.setMediaPlayer(null);
                                }
                                messagesPlaying.clear();
                            }

                            MessageVoiceClip messagePlaying = new MessageVoiceClip(idMessageVoicePlaying, userHandleVoicePlaying, messageHandleVoicePlaying);
                            messagePlaying.setProgress(progressVoicePlaying);
                            messagePlaying.setPlayingWhenTheScreenRotated(true);
                            messagesPlaying.add(messagePlaying);

                        }

                        joiningOrLeaving = savedInstanceState.getBoolean(JOINING_OR_LEAVING, false);
                        joiningOrLeavingAction = savedInstanceState.getString(JOINING_OR_LEAVING_ACTION);
                        openingAndJoining = savedInstanceState.getBoolean(OPENING_AND_JOINING_ACTION, false);
                    }

                    String text = null;
                    if (intentAction.equals(ACTION_CHAT_SHOW_MESSAGES)) {
                        logDebug("ACTION_CHAT_SHOW_MESSAGES");
                        isOpeningChat = true;

                        int errorCode = newIntent.getIntExtra("PUBLIC_LINK", 1);
                        if (savedInstanceState == null) {
                            text = newIntent.getStringExtra("showSnackbar");
                            if (text == null) {
                                if (errorCode != 1) {
                                    if (errorCode == MegaChatError.ERROR_OK) {
                                        text = getString(R.string.chat_link_copied_clipboard);
                                    }
                                    else {
                                        logDebug("initAfterIntent:publicLinkError:errorCode");
                                        text = getString(R.string.general_error) + ": " + errorCode;
                                    }
                                }
                            }
                        }
                        else if (errorCode != 1 && errorCode == MegaChatError.ERROR_OK && !isShareLinkDialogDismissed) {
                                text = getString(R.string.chat_link_copied_clipboard);
                        }
                    }
                    initAndShowChat(text);
                }
            }
        }
        else{
            logWarning("INTENT is NULL");
        }
    }

    private void initializeInputText() {
        hideKeyboard();
        setChatSubtitle();

        ChatItemPreferences prefs = dbH.findChatPreferencesByHandle(Long.toString(idChat));
        if (prefs != null) {
            String written = prefs.getWrittenText();
            if (!TextUtils.isEmpty(written)) {
                String editedMsgId = prefs.getEditedMsgId();
                editingMessage = !isTextEmpty(editedMsgId);
                messageToEdit = editingMessage ? megaChatApi.getMessage(idChat, Long.parseLong(editedMsgId)) : null;
                textChat.setText(written);
                showSendIcon();
                return;
            }
        } else {
            prefs = new ChatItemPreferences(Long.toString(idChat), Boolean.toString(true), "");
            dbH.setChatItemPreferences(prefs);
        }
        refreshTextInput();
    }

    private CharSequence transformEmojis(String textToTransform, float sizeText){
        CharSequence text = textToTransform == null ? "" : textToTransform;
        String resultText = converterShortCodes(text.toString());
        SpannableStringBuilder spannableStringBuilder = new SpannableStringBuilder(resultText);
        EmojiManager.getInstance().replaceWithImages(this, spannableStringBuilder, sizeText, sizeText);
        int maxWidth;
        if(isScreenInPortrait(this)){
            maxWidth = HINT_PORT;
        }else{
            maxWidth = HINT_LAND;
        }
        CharSequence textF = TextUtils.ellipsize(spannableStringBuilder, textChat.getPaint(), px2dp(maxWidth, getOutMetrics()), typeEllipsize);
        return textF;
    }

    private void refreshTextInput() {
        recordButtonStates(RECORD_BUTTON_DEACTIVATED);
        sendIcon.setVisibility(View.GONE);
        sendIcon.setEnabled(false);
        sendIcon.setImageDrawable(ContextCompat.getDrawable(chatActivity, R.drawable.ic_send_trans));
        if (chatRoom != null) {
            megaChatApi.sendStopTypingNotification(chatRoom.getChatId());
            String title;
            setSizeInputText(true);
            if (chatRoom.hasCustomTitle()) {
                title = getString(R.string.type_message_hint_with_customized_title, getTitleChat(chatRoom));
            } else {
                title = getString(R.string.type_message_hint_with_default_title, getTitleChat(chatRoom));
            }
            textChat.setHint(transformEmojis(title, textChat.getTextSize()));
        }
    }

    public void updateUserNameInChat() {
        if (chatRoom.isGroup()) {
            setChatSubtitle();
        }
        if (adapter != null) {
            adapter.notifyDataSetChanged();
        }
    }

    private void updateTitle() {
        initializeInputText();
        titleToolbar.setText(getTitleChat(chatRoom));
    }

    /**
     * Opens a new chat conversation, checking if the id is valid and if the ChatRoom exists.
     * If an error ocurred opening the chat, an error dialog is shown.
     *
     * @return True if the chat was successfully opened, false otherwise
     */
    private boolean initChat() {
        if (idChat == MEGACHAT_INVALID_HANDLE) {
            logError("Chat ID -1 error");
            return false;
        }

        //Recover chat
        logDebug("Recover chat with id: " + idChat);
        chatRoom = megaChatApi.getChatRoom(idChat);
        if (chatRoom == null) {
            logError("Chatroom is NULL - finish activity!!");
            finish();
        }

        if (adapter != null) {
            adapter.updateChatRoom(chatRoom);
        }

        megaChatApi.closeChatRoom(idChat, this);
        if (megaChatApi.openChatRoom(idChat, this)) {
            MegaApplication.setClosedChat(false);
            return true;
        }

        logError("Error openChatRoom");
        if (errorOpenChatDialog == null) {
            AlertDialog.Builder builder = new AlertDialog.Builder(this);
            builder.setTitle(getString(R.string.chat_error_open_title))
                    .setMessage(getString(R.string.chat_error_open_message))
                    .setPositiveButton(getString(R.string.general_ok), (dialog, whichButton) -> finish());
            errorOpenChatDialog = builder.create();
            errorOpenChatDialog.show();
        }

        return false;
    }

    /**
     * Opens a new chat conversation.
     * If it went well, shows the chat with the empty state and requests messages.
     *
     * @param textSnackbar  if there is a chat link involved in the action, it it indicates the "Copy chat link" dialog has to be shown.
     *                      If not, a simple Snackbar has to be shown with this text.
     */
    private void initAndShowChat(String textSnackbar) {
        if (!initChat()) {
            return;
        }

        initializeInputText();

        int chatConnection = megaChatApi.getChatConnectionState(idChat);
        logDebug("Chat connection (" + idChat + ") is: " + chatConnection);

        if (adapter == null) {
            createAdapter();
        } else {
            adapter.updateChatRoom(chatRoom);
            adapter.notifyDataSetChanged();
        }

        setPreviewersView();
        titleToolbar.setText(chatRoom.getTitle());
        setChatSubtitle();
        privateIconToolbar.setVisibility(chatRoom.isPublic() ? View.GONE : View.VISIBLE);
        isOpeningChat = true;

        String textToShowB = getString(R.string.chat_loading_messages);

        try {
            textToShowB = textToShowB.replace("[A]", "<font color=\'#7a7a7a\'>");
            textToShowB = textToShowB.replace("[/A]", "</font>");
            textToShowB = textToShowB.replace("[B]", "<font color=\'#000000\'>");
            textToShowB = textToShowB.replace("[/B]", "</font>");
        } catch (Exception e) {
            logWarning("Exception formatting string", e);
        }

        emptyScreen(getSpannedHtmlText(textToShowB).toString());

        if (!isTextEmpty(textSnackbar)) {
            String chatLink = getIntent().getStringExtra(CHAT_LINK_EXTRA);

            if (!isTextEmpty(chatLink) && !isShareLinkDialogDismissed) {
                showShareChatLinkDialog(this, chatRoom, chatLink);
            } else {
                showSnackbar(SNACKBAR_TYPE, textSnackbar, MEGACHAT_INVALID_HANDLE);
            }
        }

        loadHistory();
        logDebug("On create: stateHistory: " + stateHistory);
        if (isLocationDialogShown) {
            showSendLocationDialog();
        }

        if (isJoinCallDialogShown) {
            MegaChatCall callInThisChat = megaChatApi.getChatCall(chatRoom.getChatId());
            if (callInThisChat != null && !callInThisChat.isOnHold() && chatRoom.isGroup()) {
                MegaChatCall anotherCallActive = getAnotherActiveCall(chatRoom.getChatId());
                if (anotherCallActive != null ) {
                    showJoinCallDialog(callInThisChat.getChatid(), anotherCallActive);
                }else{
                    MegaChatCall anotherCallOnHold = getAnotherCallOnHold(chatRoom.getChatId());
                    if(anotherCallOnHold != null){
                        showJoinCallDialog(callInThisChat.getChatid(), anotherCallOnHold);
                    }
                }
            }
        }
    }

    private void emptyScreen(String text){
        if (getResources().getConfiguration().orientation == Configuration.ORIENTATION_LANDSCAPE) {
            emptyImageView.setImageResource(R.drawable.chat_empty_landscape);
        } else {
            emptyImageView.setImageResource(R.drawable.ic_empty_chat_list);
        }

        emptyTextView.setText(text);
        emptyTextView.setVisibility(View.VISIBLE);
        emptyLayout.setVisibility(View.VISIBLE);

        chatRelativeLayout.setVisibility(View.GONE);
    }

    public void removeChatLink(){
        logDebug("removeChatLink");
        megaChatApi.removeChatLink(idChat, this);
    }

    /**
     * Requests to load for first time chat messages.
     * It controls if it is the real first time, or the device was rotated with the "isTurn" flag.
     */
    public void loadHistory() {
        long unreadCount = chatRoom.getUnreadCount();
        lastSeenReceived = unreadCount == 0;

        if (lastSeenReceived) {
            logDebug("loadMessages:unread is 0");

            if (!isTurn) {
                lastIdMsgSeen = MEGACHAT_INVALID_HANDLE;
                generalUnreadCount = 0;
            }
        } else {
            if (!isTurn) {
                lastIdMsgSeen = megaChatApi.getLastMessageSeenId(idChat);
                generalUnreadCount = unreadCount;
            } else {
                logDebug("Do not change lastSeenId --> rotating screen");
            }

            if (lastIdMsgSeen != -1) {
                logDebug("lastSeenId: " + lastIdMsgSeen);
            } else {
                logError("Error:InvalidLastMessage");
            }
        }

        askForMoreMessages();
    }

    /**
     * Sets the visibility of the groupalSubtitleToolbar view.
     * If it is visible some attributes of the layout should be updated due to the marquee behaviour.
     *
     * This method should be used always the visibility of groupalSubtitleToolbar
     * changes instead of change the visibility directly.
     *
     * @param visible   true if visible, false otherwise
     */
    private void setGroupalSubtitleToolbarVisibility(boolean visible) {
        groupalSubtitleToolbar.setVisibility(visible ? View.VISIBLE : View.GONE);

        if (visible) {
            groupalSubtitleToolbar.setSelected(true);
            groupalSubtitleToolbar.setHorizontallyScrolling(true);
            groupalSubtitleToolbar.setFocusable(true);
            groupalSubtitleToolbar.setEllipsize(TextUtils.TruncateAt.MARQUEE);
            groupalSubtitleToolbar.setMarqueeRepeatLimit(-1);
            groupalSubtitleToolbar.setSingleLine(true);
            groupalSubtitleToolbar.setHorizontallyScrolling(true);
        }
    }

    private void setSubtitleVisibility() {
        if(chatRoom == null){
            chatRoom = megaChatApi.getChatRoom(idChat);
        }

        if(chatRoom == null)
            return;

        boolean isGroup = chatRoom.isGroup();

        individualSubtitleToobar.setVisibility(isGroup ? View.GONE : View.VISIBLE);
        setGroupalSubtitleToolbarVisibility(isGroup);

        if (chatRoom.isGroup()) {
            iconStateToolbar.setVisibility(View.GONE);
        }

        subtitleCall.setVisibility(View.GONE);
    }

    private void setPreviewGroupalSubtitle() {
        long participants = chatRoom.getPeerCount();

        setGroupalSubtitleToolbarVisibility(participants > 0);
        if (participants > 0) {
            groupalSubtitleToolbar.setText(adjustForLargeFont(getString(R.string.number_of_participants, participants)));
        }
    }

    public void setChatSubtitle(){
        logDebug("setChatSubtitle");
        if(chatRoom==null){
            return;
        }
        int width;
        if(isScreenInPortrait(this)){
            if(chatRoom.isGroup()) {
                width = scaleWidthPx(TITLE_TOOLBAR_PORT, getOutMetrics());
            }else {
                width = scaleWidthPx(TITLE_TOOLBAR_IND_PORT, getOutMetrics());
            }
        }else{
            width = scaleWidthPx(TITLE_TOOLBAR_LAND, getOutMetrics());
        }
        titleToolbar.setMaxWidthEmojis(width);
        titleToolbar.setTypeEllipsize(TextUtils.TruncateAt.END);

        setSubtitleVisibility();

        if (chatC.isInAnonymousMode() && megaChatApi.getChatConnectionState(idChat)==MegaChatApi.CHAT_CONNECTION_ONLINE) {
            logDebug("Is preview");
            setPreviewGroupalSubtitle();
            tB.setOnClickListener(this);
            setBottomLayout(SHOW_JOIN_LAYOUT);

        }else if(megaChatApi.getConnectionState()!=MegaChatApi.CONNECTED||megaChatApi.getChatConnectionState(idChat)!=MegaChatApi.CHAT_CONNECTION_ONLINE) {
            logDebug("Chat not connected ConnectionState: " + megaChatApi.getConnectionState() + " ChatConnectionState: " + megaChatApi.getChatConnectionState(idChat));
            tB.setOnClickListener(this);
            if (chatRoom.isPreview()) {
                logDebug("Chat not connected: is preview");
                setPreviewGroupalSubtitle();
                setBottomLayout(SHOW_NOTHING_LAYOUT);
            } else {
                logDebug("Chat not connected: is not preview");
                if (chatRoom.isGroup()) {
                    groupalSubtitleToolbar.setText(adjustForLargeFont(getString(R.string.invalid_connection_state)));
                } else {
                    individualSubtitleToobar.setText(adjustForLargeFont(getString(R.string.invalid_connection_state)));
                }

                int permission = chatRoom.getOwnPrivilege();
                logDebug("Check permissions");
                if ((permission == MegaChatRoom.PRIV_RO) || (permission == MegaChatRoom.PRIV_RM)) {
                    setBottomLayout(SHOW_NOTHING_LAYOUT);
                } else {
                    setBottomLayout(SHOW_WRITING_LAYOUT);
                }
            }
        }else{
            logDebug("Karere connection state: " + megaChatApi.getConnectionState());
            logDebug("Chat connection state: " + megaChatApi.getChatConnectionState(idChat));

            int permission = chatRoom.getOwnPrivilege();
            if (chatRoom.isGroup()) {
                tB.setOnClickListener(this);
                if(chatRoom.isPreview()){
                    logDebug("Is preview");
                    setPreviewGroupalSubtitle();
                   setBottomLayout(openingAndJoining ? SHOW_JOINING_OR_LEFTING_LAYOUT : SHOW_JOIN_LAYOUT);
                }
                else {
                    logDebug("Check permissions group chat");
                    if (permission == MegaChatRoom.PRIV_RO) {
                        logDebug("Permission RO");
                        setBottomLayout(SHOW_NOTHING_LAYOUT);

                        if (chatRoom.isArchived()) {
                            logDebug("Chat is archived");
                            groupalSubtitleToolbar.setText(adjustForLargeFont(getString(R.string.archived_chat)));
                        } else {
                            groupalSubtitleToolbar.setText(adjustForLargeFont(getString(R.string.observer_permission_label_participants_panel)));
                        }
                    }else if (permission == MegaChatRoom.PRIV_RM) {
                        logDebug("Permission RM");
                        setBottomLayout(SHOW_NOTHING_LAYOUT);

                        if (chatRoom.isArchived()) {
                            logDebug("Chat is archived");
                            groupalSubtitleToolbar.setText(adjustForLargeFont(getString(R.string.archived_chat)));
                        }
                        else if (!chatRoom.isActive()) {
                            groupalSubtitleToolbar.setText(adjustForLargeFont(getString(R.string.inactive_chat)));
                        }
                        else {
                            groupalSubtitleToolbar.setText(null);
                            setGroupalSubtitleToolbarVisibility(false);
                        }
                    }
                    else{
                        logDebug("Permission: " + permission);

                        setBottomLayout(SHOW_WRITING_LAYOUT);

                        if(chatRoom.isArchived()){
                            logDebug("Chat is archived");
                            groupalSubtitleToolbar.setText(adjustForLargeFont(getString(R.string.archived_chat)));
                        }
                        else if(chatRoom.hasCustomTitle()){
                            setCustomSubtitle();
                        }
                        else{
                            long participantsLabel = chatRoom.getPeerCount()+1; //Add one to include me
                            groupalSubtitleToolbar.setText(adjustForLargeFont(getResources().getQuantityString(R.plurals.subtitle_of_group_chat, (int) participantsLabel, participantsLabel)));
                        }
                    }
                }
            }
            else{
                logDebug("Check permissions one to one chat");
                if(permission==MegaChatRoom.PRIV_RO) {
                    logDebug("Permission RO");

                    if(megaApi!=null){
                        if(megaApi.getRootNode()!=null){
                            long chatHandle = chatRoom.getChatId();
                            MegaChatRoom chat = megaChatApi.getChatRoom(chatHandle);
                            long userHandle = chat.getPeerHandle(0);
                            String userHandleEncoded = MegaApiAndroid.userHandleToBase64(userHandle);
                            MegaUser user = megaApi.getContact(userHandleEncoded);

                            if(user!=null && user.getVisibility() == MegaUser.VISIBILITY_VISIBLE){
                                tB.setOnClickListener(this);
                            }
                            else{
                                tB.setOnClickListener(null);
                            }
                        }
                    }
                    else{
                        tB.setOnClickListener(null);
                    }
                    setBottomLayout(SHOW_NOTHING_LAYOUT);

                    if(chatRoom.isArchived()){
                        logDebug("Chat is archived");
                        individualSubtitleToobar.setText(adjustForLargeFont(getString(R.string.archived_chat)));
                    }
                    else{
                        individualSubtitleToobar.setText(adjustForLargeFont(getString(R.string.observer_permission_label_participants_panel)));
                    }
                }
                else if(permission==MegaChatRoom.PRIV_RM) {
                    tB.setOnClickListener(this);

                    logDebug("Permission RM");
                    setBottomLayout(SHOW_NOTHING_LAYOUT);

                    if(chatRoom.isArchived()){
                        logDebug("Chat is archived");
                        individualSubtitleToobar.setText(adjustForLargeFont(getString(R.string.archived_chat)));
                    }
                    else if(!chatRoom.isActive()){
                        individualSubtitleToobar.setText(adjustForLargeFont(getString(R.string.inactive_chat)));
                    }
                    else{
                        individualSubtitleToobar.setText(null);
                        individualSubtitleToobar.setVisibility(View.GONE);
                    }
                }
                else{
                    tB.setOnClickListener(this);

                    long userHandle = chatRoom.getPeerHandle(0);
                    setStatus(userHandle);
                    setBottomLayout(SHOW_WRITING_LAYOUT);
                }
            }
        }
    }

    /**
     * Updates the views that have to be shown at the bottom of the UI.
     *
     * @param show  indicates which layout has to be shown at the bottom of the UI
     */
    public void setBottomLayout(int show) {
        if (app.getStorageState() == STORAGE_STATE_PAYWALL) {
            show = SHOW_NOTHING_LAYOUT;
        } else if (joiningOrLeaving) {
            show = SHOW_JOINING_OR_LEFTING_LAYOUT;
        }

        RelativeLayout.LayoutParams params = (RelativeLayout.LayoutParams) messagesContainerLayout.getLayoutParams();

        switch (show) {
            case SHOW_JOINING_OR_LEFTING_LAYOUT:
                writingContainerLayout.setVisibility(View.GONE);
                joinChatLinkLayout.setVisibility(View.GONE);
                params.addRule(RelativeLayout.ABOVE, R.id.joining_leaving_layout_chat_layout);
                messagesContainerLayout.setLayoutParams(params);
                fragmentVoiceClip.setVisibility(View.GONE);
                joiningLeavingLayout.setVisibility(View.VISIBLE);
                joiningLeavingText.setText(joiningOrLeavingAction);
                break;

            case SHOW_JOIN_LAYOUT:
                writingContainerLayout.setVisibility(View.GONE);
                joinChatLinkLayout.setVisibility(View.VISIBLE);
                params.addRule(RelativeLayout.ABOVE, R.id.join_chat_layout_chat_layout);
                messagesContainerLayout.setLayoutParams(params);
                fragmentVoiceClip.setVisibility(View.GONE);
                joiningLeavingLayout.setVisibility(View.GONE);
                break;

            case SHOW_NOTHING_LAYOUT:
                writingContainerLayout.setVisibility(View.GONE);
                joinChatLinkLayout.setVisibility(View.GONE);
                fragmentVoiceClip.setVisibility(View.GONE);
                joiningLeavingLayout.setVisibility(View.GONE);
                break;

            default:
                writingContainerLayout.setVisibility(View.VISIBLE);
                joinChatLinkLayout.setVisibility(View.GONE);
                params.addRule(RelativeLayout.ABOVE, R.id.writing_container_layout_chat_layout);
                messagesContainerLayout.setLayoutParams(params);
                fragmentVoiceClip.setVisibility(View.VISIBLE);
                joiningLeavingLayout.setVisibility(View.GONE);
        }
    }

    /**
     * When the group chat has a custom title, the subtitle has to contain the participants' names.
     * It sets the custom subtitle. The subtitle would contain the participant's names following these rules:
     * - If the group has four or less participants: all their names.
     * - If the group has more than four participants: the names of the three first participants and X more,
     *      which "X" is the number of the rest of participants
     */
    private void setCustomSubtitle() {
        logDebug("setCustomSubtitle");

        long participantsCount = chatRoom.getPeerCount();

        if (participantsCount == 0 && !chatRoom.isPreview()) {
            groupalSubtitleToolbar.setText(R.string.bucket_word_me);
            return;
        }

        StringBuilder customSubtitle = new StringBuilder();

        for (int i = 0; i < participantsCount; i++) {
            if ((i == 1 || i == 2) && areMoreParticipants(i)) {
                customSubtitle.append(", ");
            }
            String participantName = chatC.getParticipantFullName(chatRoom.getPeerHandle(i));
            if (isTextEmpty(participantName)) {
                sendGetPeerAttributesRequest(participantsCount);
                return;
            } else if (i == 0 && !areMoreParticipants(i)) {
                if (!chatRoom.isPreview()) {
                    customSubtitle.append(participantName)
                            .append(", ").append(getString(R.string.bucket_word_me));
                    groupalSubtitleToolbar.setText(adjustForLargeFont(customSubtitle.toString()));
                } else {
                    groupalSubtitleToolbar.setText(adjustForLargeFont(participantName));
                }
            } else if (areMoreParticipantsThanMaxAllowed(i)) {
                String firstNames = customSubtitle.append(participantName).toString();
                groupalSubtitleToolbar.setText(adjustForLargeFont(getString(R.string.custom_subtitle_of_group_chat, firstNames, participantsCount - 2)));
                break;
            } else {
                customSubtitle.append(participantName);

                if (i == participantsCount - 1) {
                    if (!chatRoom.isPreview()) {
                        customSubtitle.append(", ").append(getString(R.string.bucket_word_me));
                    }

                    groupalSubtitleToolbar.setText(adjustForLargeFont(customSubtitle.toString()));
                }
            }
        }

        if (isTextEmpty(groupalSubtitleToolbar.getText().toString())) {
            groupalSubtitleToolbar.setText(null);
            setGroupalSubtitleToolbarVisibility(false);
        }
    }

    /**
     * Checks if there are more participants in the group chat after the current position.
     *
     * @param position  position to check
     * @return  True if there are more participants after the current position, false otherwise.
     */
    private boolean areMoreParticipants(long position) {
        return chatRoom.getPeerCount() > position;
    }

    /**
     * Checks if there only three participants in the group chat.
     *
     * @param position  position to check
     * @return  True if there are three participants, false otherwise.
     */
    private boolean areSameParticipantsAsMaxAllowed(long position) {
        return chatRoom.getPeerCount() == MAX_NAMES_PARTICIPANTS && position == 2;
    }

    /**
     * Checks if there are more than three participants in the group chat.
     *
     * @param position  position to check
     * @return True if there are more than three participants, false otherwise.
     */
    private boolean areMoreParticipantsThanMaxAllowed(long position) {
        return chatRoom.getPeerCount() > MAX_NAMES_PARTICIPANTS && position == 2;
    }

    /**
     * Requests the attributes of the participants when they unavailable.
     *
     * @param participantsCount number of participants in the group chat.
     */
    private void sendGetPeerAttributesRequest(long participantsCount) {
        MegaHandleList handleList = MegaHandleList.createInstance();

        for (int i = 0; i < participantsCount; i++) {
            handleList.addMegaHandle(chatRoom.getPeerHandle(i));

            if (areMoreParticipantsThanMaxAllowed(i) || areSameParticipantsAsMaxAllowed(i))
                break;
        }

        if (handleList.size() > 0) {
            megaChatApi.loadUserAttributes(chatRoom.getChatId(), handleList, new GetPeerAttributesListener(this));
        }
    }

    /**
     * Updates the custom subtitle when the request for load the participants' attributes finishes.
     *
     * @param chatId        identifier of the chat received in the request
     * @param handleList    list of the participants' handles
     */
    public void updateCustomSubtitle(long chatId, MegaHandleList handleList) {
        if (handleList == null || handleList.size() == 0
                || chatId != chatRoom.getChatId() || megaChatApi.getChatRoom(chatId) == null)
            return;

        chatRoom = megaChatApi.getChatRoom(chatId);

        for (int i = 0; i < handleList.size(); i++) {
            chatC.setNonContactAttributesInDB(handleList.get(i));
        }

        setCustomSubtitle();
    }

    public void setLastGreen(String date){
        individualSubtitleToobar.setText(date);
        individualSubtitleToobar.isMarqueeIsNecessary(this);
        if(subtitleCall.getVisibility()!=View.VISIBLE && groupalSubtitleToolbar.getVisibility()!=View.VISIBLE){
            individualSubtitleToobar.setVisibility(View.VISIBLE);
        }
    }

    public void requestLastGreen(int state){
        logDebug("State: " + state);

        if(chatRoom!=null && !chatRoom.isGroup() && !chatRoom.isArchived()){
            if(state == INITIAL_PRESENCE_STATUS){
                state = megaChatApi.getUserOnlineStatus(chatRoom.getPeerHandle(0));
            }

            if(state != MegaChatApi.STATUS_ONLINE && state != MegaChatApi.STATUS_BUSY && state != MegaChatApi.STATUS_INVALID){
                logDebug("Request last green for user");
                megaChatApi.requestLastGreen(chatRoom.getPeerHandle(0), this);
            }
        }
    }

    public void setStatus(long userHandle){

        iconStateToolbar.setVisibility(View.GONE);

        if(megaChatApi.getConnectionState()!=MegaChatApi.CONNECTED){
            logWarning("Chat not connected");
            individualSubtitleToobar.setText(adjustForLargeFont(getString(R.string.invalid_connection_state)));
        }
        else if(chatRoom.isArchived()){
            logDebug("Chat is archived");
            individualSubtitleToobar.setText(adjustForLargeFont(getString(R.string.archived_chat)));
        }
        else if(!chatRoom.isGroup()){
            int state = megaChatApi.getUserOnlineStatus(userHandle);

            if(state == MegaChatApi.STATUS_ONLINE){
                logDebug("This user is connected");
                individualSubtitleToobar.setText(adjustForLargeFont(getString(R.string.online_status)));
                iconStateToolbar.setVisibility(View.VISIBLE);
                iconStateToolbar.setImageDrawable(ContextCompat.getDrawable(this, R.drawable.ic_online));

            }
            else if(state == MegaChatApi.STATUS_AWAY){
                logDebug("This user is away");
                individualSubtitleToobar.setText(adjustForLargeFont(getString(R.string.away_status)));
                iconStateToolbar.setVisibility(View.VISIBLE);
                iconStateToolbar.setImageDrawable(ContextCompat.getDrawable(this, R.drawable.ic_away));

            }
            else if(state == MegaChatApi.STATUS_BUSY){
                logDebug("This user is busy");
                individualSubtitleToobar.setText(adjustForLargeFont(getString(R.string.busy_status)));
                iconStateToolbar.setVisibility(View.VISIBLE);
                iconStateToolbar.setImageDrawable(ContextCompat.getDrawable(this, R.drawable.ic_busy));

            }
            else if(state == MegaChatApi.STATUS_OFFLINE){
                logDebug("This user is offline");
                individualSubtitleToobar.setText(adjustForLargeFont(getString(R.string.offline_status)));
                iconStateToolbar.setVisibility(View.VISIBLE);
                iconStateToolbar.setImageDrawable(ContextCompat.getDrawable(this, R.drawable.ic_offline));

            }
            else if(state == MegaChatApi.STATUS_INVALID){
                logWarning("INVALID status: " + state);
                individualSubtitleToobar.setText(null);
                individualSubtitleToobar.setVisibility(View.GONE);
            }
            else{
                logDebug("This user status is: " + state);
                individualSubtitleToobar.setText(null);
                individualSubtitleToobar.setVisibility(View.GONE);
            }
        }
    }

    public int compareTime(AndroidMegaChatMessage message, AndroidMegaChatMessage previous){
        return compareTime(message.getMessage().getTimestamp(), previous.getMessage().getTimestamp());
    }

    public int compareTime(long timeStamp, AndroidMegaChatMessage previous){
        return compareTime(timeStamp, previous.getMessage().getTimestamp());
    }

    public int compareTime(long timeStamp, long previous){
        if(previous!=-1){

            Calendar cal = calculateDateFromTimestamp(timeStamp);
            Calendar previousCal =  calculateDateFromTimestamp(previous);

            TimeUtils tc = new TimeUtils(TIME);

            int result = tc.compare(cal, previousCal);
            logDebug("RESULTS compareTime: " + result);
            return result;
        }
        else{
            logWarning("return -1");
            return -1;
        }
    }

    public int compareDate(AndroidMegaChatMessage message, AndroidMegaChatMessage previous){
        return compareDate(message.getMessage().getTimestamp(), previous.getMessage().getTimestamp());
    }

    public int compareDate(long timeStamp, AndroidMegaChatMessage previous){
        return compareDate(timeStamp, previous.getMessage().getTimestamp());
    }

    public int compareDate(long timeStamp, long previous){
        logDebug("compareDate");

        if(previous!=-1){
            Calendar cal = calculateDateFromTimestamp(timeStamp);
            Calendar previousCal =  calculateDateFromTimestamp(previous);

            TimeUtils tc = new TimeUtils(DATE);

            int result = tc.compare(cal, previousCal);
            logDebug("RESULTS compareDate: "+result);
            return result;
        }
        else{
            logWarning("return -1");
            return -1;
        }
    }

    @Override
    public boolean onCreateOptionsMenu(Menu menu) {
        logDebug("onCreateOptionsMenuLollipop");
        // Inflate the menu items for use in the action bar
        MenuInflater inflater = getMenuInflater();
        inflater.inflate(R.menu.chat_action, menu);

        callMenuItem = menu.findItem(R.id.cab_menu_call_chat);
        videoMenuItem = menu.findItem(R.id.cab_menu_video_chat);
        selectMenuItem = menu.findItem(R.id.cab_menu_select_messages);
        inviteMenuItem = menu.findItem(R.id.cab_menu_invite_chat);
        clearHistoryMenuItem = menu.findItem(R.id.cab_menu_clear_history_chat);
        contactInfoMenuItem = menu.findItem(R.id.cab_menu_contact_info_chat);
        leaveMenuItem = menu.findItem(R.id.cab_menu_leave_chat);
        archiveMenuItem = menu.findItem(R.id.cab_menu_archive_chat);

        return super.onCreateOptionsMenu(menu);
    }

    @Override
    public boolean onPrepareOptionsMenu(Menu menu){
        logDebug("onPrepareOptionsMenu");

        if (chatRoom != null && !joiningOrLeaving) {
            checkSelectOption();
            callMenuItem.setEnabled(false);
            callMenuItem.setIcon(mutateIcon(this, R.drawable.ic_phone_white, R.color.white_50_opacity));
            if (chatRoom.isGroup()) {
                videoMenuItem.setVisible(false);
            }else{
                videoMenuItem.setEnabled(false);
                videoMenuItem.setIcon(mutateIcon(this, R.drawable.ic_videocam_white, R.color.white_50_opacity));
            }

            if(chatRoom.isPreview() || !isStatusConnected(this, idChat)) {
                leaveMenuItem.setVisible(false);
                clearHistoryMenuItem.setVisible(false);
                inviteMenuItem.setVisible(false);
                contactInfoMenuItem.setVisible(false);
                archiveMenuItem.setVisible(false);
            }else {

                if (megaChatApi != null && (megaChatApi.getNumCalls() <= 0 || (!participatingInACall() && !megaChatApi.hasCallInChatRoom(chatRoom.getChatId())))) {
                    if (!chatRoom.isGroup() || chatRoom.getPeerCount() > 0) {
                        callMenuItem.setEnabled(true);
                        callMenuItem.setIcon(mutateIcon(this, R.drawable.ic_phone_white, R.color.background_chat));
                    }

                    if (chatRoom.isGroup()) {
                        videoMenuItem.setVisible(false);
                    } else {
                        videoMenuItem.setEnabled(true);
                        videoMenuItem.setIcon(mutateIcon(this, R.drawable.ic_videocam_white, R.color.background_chat));
                    }
                }

                archiveMenuItem.setVisible(true);
                if(chatRoom.isArchived()){
                    archiveMenuItem.setTitle(getString(R.string.general_unarchive));
                }
                else{
                    archiveMenuItem.setTitle(getString(R.string.general_archive));
                }

                int permission = chatRoom.getOwnPrivilege();
                logDebug("Permission in the chat: " + permission);
                if (chatRoom.isGroup()) {

                    if (permission == MegaChatRoom.PRIV_MODERATOR) {

                        inviteMenuItem.setVisible(true);

                        int lastMessageIndex = messages.size() - 1;
                        if (lastMessageIndex >= 0) {
                            AndroidMegaChatMessage lastMessage = messages.get(lastMessageIndex);
                            if (!lastMessage.isUploading()) {
                                if (lastMessage.getMessage().getType() == MegaChatMessage.TYPE_TRUNCATE) {
                                    logDebug("Last message is TRUNCATE");
                                    clearHistoryMenuItem.setVisible(false);
                                } else {
                                    logDebug("Last message is NOT TRUNCATE");
                                    clearHistoryMenuItem.setVisible(true);
                                }
                            } else {
                                logDebug("Last message is UPLOADING");
                                clearHistoryMenuItem.setVisible(true);
                            }
                        }
                        else {
                            clearHistoryMenuItem.setVisible(false);
                        }

                        leaveMenuItem.setVisible(true);
                    } else if (permission == MegaChatRoom.PRIV_RM) {
                        logDebug("Group chat PRIV_RM");
                        leaveMenuItem.setVisible(false);
                        clearHistoryMenuItem.setVisible(false);
                        inviteMenuItem.setVisible(false);
                        callMenuItem.setVisible(false);
                        videoMenuItem.setVisible(false);
                    } else if (permission == MegaChatRoom.PRIV_RO) {
                        logDebug("Group chat PRIV_RO");
                        leaveMenuItem.setVisible(true);
                        clearHistoryMenuItem.setVisible(false);
                        inviteMenuItem.setVisible(false);
                        callMenuItem.setVisible(false);
                        videoMenuItem.setVisible(false);
                    } else if(permission == MegaChatRoom.PRIV_STANDARD){
                        logDebug("Group chat PRIV_STANDARD");
                        leaveMenuItem.setVisible(true);
                        clearHistoryMenuItem.setVisible(false);
                        inviteMenuItem.setVisible(false);
                    }else{
                        logDebug("Permission: " + permission);
                        leaveMenuItem.setVisible(true);
                        clearHistoryMenuItem.setVisible(false);
                        inviteMenuItem.setVisible(false);
                    }

                    contactInfoMenuItem.setTitle(getString(R.string.group_chat_info_label));
                    contactInfoMenuItem.setVisible(true);
                }
                else {
                    inviteMenuItem.setVisible(false);
                    if (permission == MegaChatRoom.PRIV_RO) {
                        clearHistoryMenuItem.setVisible(false);
                        contactInfoMenuItem.setVisible(false);
                        callMenuItem.setVisible(false);
                        videoMenuItem.setVisible(false);
                    } else {
                        clearHistoryMenuItem.setVisible(true);
                        contactInfoMenuItem.setTitle(getString(R.string.contact_properties_activity));
                        contactInfoMenuItem.setVisible(true);
                    }
                    leaveMenuItem.setVisible(false);
                }
            }

        }else{
            logWarning("Chatroom NULL on create menu");
            leaveMenuItem.setVisible(false);
            callMenuItem.setVisible(false);
            videoMenuItem.setVisible(false);
            selectMenuItem.setVisible(false);
            clearHistoryMenuItem.setVisible(false);
            inviteMenuItem.setVisible(false);
            contactInfoMenuItem.setVisible(false);
            archiveMenuItem.setVisible(false);
        }

        return super.onPrepareOptionsMenu(menu);
    }

    void ifAnonymousModeLogin(boolean pendingJoin) {
        if (chatC.isInAnonymousMode()) {
            Intent loginIntent = new Intent(this, LoginActivityLollipop.class);
            if (pendingJoin && getIntent() != null && getIntent().getDataString() != null) {
                loginIntent.putExtra(VISIBLE_FRAGMENT,  LOGIN_FRAGMENT);
                loginIntent.setAction(ACTION_JOIN_OPEN_CHAT_LINK);
                loginIntent.setData(Uri.parse(getIntent().getDataString()));
            } else {
                loginIntent.putExtra(VISIBLE_FRAGMENT,  TOUR_FRAGMENT);
            }

            loginIntent.setFlags(Intent.FLAG_ACTIVITY_REORDER_TO_FRONT);
            startActivity(loginIntent);
            app.setIsLoggingRunning(true);
        }

        closeChat(true);
        finish();
    }

    @Override
    public boolean onOptionsItemSelected(MenuItem item) {
        logDebug("onOptionsItemSelected");

        if (app.getStorageState() == STORAGE_STATE_PAYWALL &&
                (item.getItemId() == R.id.cab_menu_call_chat || item.getItemId() == R.id.cab_menu_video_chat)) {
            showOverDiskQuotaPaywallWarning();
            return false;
        }

        if (joiningOrLeaving && item.getItemId() != android.R.id.home) {
            return false;
        }

        switch (item.getItemId()) {
            // Respond to the action bar's Up/Home button
            case android.R.id.home: {
                if (emojiKeyboard != null) {
                    emojiKeyboard.hideBothKeyboard(this);
                }
                if (fileStorageLayout.isShown()) {
                    hideFileStorage();
                }
                if (handlerEmojiKeyboard != null) {
                    handlerEmojiKeyboard.removeCallbacksAndMessages(null);
                }
                if (handlerKeyboard != null) {
                    handlerKeyboard.removeCallbacksAndMessages(null);
                }
                ifAnonymousModeLogin(false);
                break;
            }
            case R.id.cab_menu_call_chat:{
                if(recordView.isRecordingNow() || canNotStartCall(this, chatRoom)) break;

                startVideo = false;
                if(checkPermissionsCall()){
                    startCall();
                }
                break;
            }
            case R.id.cab_menu_video_chat:{
                logDebug("cab_menu_video_chat");
                if(recordView.isRecordingNow() || canNotStartCall(this, chatRoom)) break;

                startVideo = true;
                if(checkPermissionsCall()){
                    startCall();
                }
                break;
            }
            case R.id.cab_menu_select_messages:
                activateActionMode();
                break;

            case R.id.cab_menu_invite_chat:
                if(recordView.isRecordingNow())
                    break;

                chooseAddParticipantDialog();
                break;

            case R.id.cab_menu_contact_info_chat:{
                if(recordView.isRecordingNow()) break;

                if(chatRoom.isGroup()){
                    Intent i = new Intent(this, GroupChatInfoActivityLollipop.class);
                    i.putExtra("handle", chatRoom.getChatId());
                    this.startActivity(i);
                }
                else{
                    Intent i = new Intent(this, ContactInfoActivityLollipop.class);
                    i.putExtra("handle", chatRoom.getChatId());
                    this.startActivity(i);
                }
                break;
            }
            case R.id.cab_menu_clear_history_chat:{
                if(recordView.isRecordingNow()) break;

                logDebug("Clear history selected!");
                showConfirmationClearChat(chatRoom);
                break;
            }
            case R.id.cab_menu_leave_chat:{
                if(recordView.isRecordingNow()) break;

                logDebug("Leave selected!");
                showConfirmationLeaveChat(chatRoom);
                break;
            }
            case R.id.cab_menu_archive_chat:{
                if(recordView.isRecordingNow()) break;

                logDebug("Archive/unarchive selected!");
                ChatController chatC = new ChatController(chatActivity);
                chatC.archiveChat(chatRoom);
                break;
            }
        }
        return super.onOptionsItemSelected(item);
    }

    /*
     *Prepare recording
     */
    private void prepareRecording() {
        recordView.playSound(TYPE_START_RECORD);
        stopReproductions();
    }


    /*
     * Start recording
     */
    public void startRecording(){
        long timeStamp = System.currentTimeMillis() / 1000;
        outputFileName = "/note_voice" + getVoiceClipName(timeStamp);
        File vcFile = buildVoiceClipFile(this, outputFileName);
        outputFileVoiceNotes = vcFile.getAbsolutePath();
        if (outputFileVoiceNotes == null) return;
        if (myAudioRecorder == null) myAudioRecorder = new MediaRecorder();
        try {
            myAudioRecorder.reset();
            myAudioRecorder.setAudioSource(MediaRecorder.AudioSource.MIC);
            myAudioRecorder.setOutputFormat(MediaRecorder.OutputFormat.MPEG_4);
            myAudioRecorder.setAudioEncoder(MediaRecorder.AudioEncoder.AAC);
            myAudioRecorder.setAudioEncodingBitRate(50000);
            myAudioRecorder.setAudioSamplingRate(44100);
            myAudioRecorder.setAudioChannels(1);
            myAudioRecorder.setOutputFile(outputFileVoiceNotes);
            myAudioRecorder.prepare();

        } catch (IOException e) {
            controlErrorRecording();
            e.printStackTrace();
            return;
        }
        myAudioRecorder.start();
        setRecordingNow(true);
        recordView.startRecordingTime();
        handlerVisualizer.post(updateVisualizer);
        initRecordingItems(IS_LOW);
        recordingLayout.setVisibility(View.VISIBLE);
    }

    private void initRecordingItems(boolean isLow){
        changeColor(firstBar, isLow);
        changeColor(secondBar, isLow);
        changeColor(thirdBar, isLow);
        changeColor(fourthBar, isLow);
        changeColor(fifthBar, isLow);
        changeColor(sixthBar, isLow);

    }

    public static String getVoiceClipName(long timestamp) {
        logDebug("timestamp: " + timestamp);
        //Get date time:
        try {
            Calendar calendar = Calendar.getInstance();
            TimeZone tz = TimeZone.getDefault();
            calendar.setTimeInMillis(timestamp * 1000L);
            calendar.add(Calendar.MILLISECOND, tz.getOffset(calendar.getTimeInMillis()));
            SimpleDateFormat sdf = new SimpleDateFormat("yyyyMMdd_HHmmss");
            return sdf.format(calendar.getTime()) + ".m4a";

        } catch (Exception e) {
            logError("Error getting the voice clip name", e);
        }

        return null;
    }

    private void controlErrorRecording() {
        destroyAudioRecorderElements();
        textChat.requestFocus();
    }

    private void hideRecordingLayout(){
        if(recordingLayout == null || recordingLayout.getVisibility() == View.GONE) return;
        recordingChrono.setText("00:00");
        recordingLayout.setVisibility(View.GONE);
    }

    private void destroyAudioRecorderElements(){
        abandonAudioFocus(audioFocusListener, mAudioManager, request);
        handlerVisualizer.removeCallbacks(updateVisualizer);

        hideRecordingLayout();
        outputFileVoiceNotes = null;
        outputFileName = null;
        setRecordingNow(false);

        if (myAudioRecorder == null) return;
        myAudioRecorder.reset();
        myAudioRecorder.release();
        myAudioRecorder = null;
    }

    /*
     * Cancel recording and reset the audio recorder
     */
    public void cancelRecording() {
        if (!isRecordingNow() || myAudioRecorder == null)
            return;

        hideRecordingLayout();
        handlerVisualizer.removeCallbacks(updateVisualizer);

        try {
            myAudioRecorder.stop();
            myAudioRecorder.reset();
            myAudioRecorder = null;
            abandonAudioFocus(audioFocusListener, mAudioManager, request);
            ChatController.deleteOwnVoiceClip(this, outputFileName);
            outputFileVoiceNotes = null;
            setRecordingNow(false);
            textChat.requestFocus();

        } catch (RuntimeException stopException) {
            logError("Error canceling a recording", stopException);
            ChatController.deleteOwnVoiceClip(this, outputFileName);
            controlErrorRecording();

        }
    }

    /*
     * Stop the Record and send it to the chat
     */
    private void sendRecording() {
        logDebug("sendRecording");

        if ((!recordView.isRecordingNow()) || (myAudioRecorder == null)) return;
        hideRecordingLayout();
        handlerVisualizer.removeCallbacks(updateVisualizer);

        try {
            myAudioRecorder.stop();
            recordView.playSound(TYPE_END_RECORD);
            abandonAudioFocus(audioFocusListener, mAudioManager, request);
            setRecordingNow(false);
            uploadPictureOrVoiceClip(outputFileVoiceNotes);
            outputFileVoiceNotes = null;
            textChat.requestFocus();
        } catch (RuntimeException ex) {
            controlErrorRecording();
        }
    }

    /*
     *Hide chat options while recording
     */
    private void hideChatOptions(){
        logDebug("hideChatOptions");
        textChat.setVisibility(View.INVISIBLE);
        sendIcon.setVisibility(View.GONE);
        disableButton(rLKeyboardTwemojiButton, keyboardTwemojiButton);
        disableButton(rLMediaButton, mediaButton);
        disableButton(rLPickAttachButton, pickAttachButton);
        disableButton(rLPickFileStorageButton, pickFileStorageButton);
    }

    private void disableButton(final  RelativeLayout layout, final  ImageButton button){
        logDebug("disableButton");
        layout.setOnClickListener(null);
        button.setOnClickListener(null);
        button.setVisibility(View.INVISIBLE);
    }

    /*
     *Show chat options when not being recorded
     */
    private void showChatOptions(){
        logDebug("showChatOptions");
        textChat.setVisibility(View.VISIBLE);
        enableButton(rLKeyboardTwemojiButton, keyboardTwemojiButton);
        enableButton(rLMediaButton, mediaButton);
        enableButton(rLPickAttachButton, pickAttachButton);
        enableButton(rLPickFileStorageButton, pickFileStorageButton);
    }

    private void enableButton(RelativeLayout layout, ImageButton button){
        logDebug("enableButton");
        layout.setOnClickListener(this);
        button.setOnClickListener(this);
        button.setVisibility(View.VISIBLE);
    }

    /**
     * Method that displays the send icon.
     */
    private void showSendIcon() {
        if(recordView.isRecordingNow())
            return;

        sendIcon.setEnabled(true);
        sendIcon.setImageDrawable(ContextCompat.getDrawable(chatActivity, R.drawable.ic_send_black));
        textChat.setHint(" ");
        setSizeInputText(false);
        sendIcon.setVisibility(View.VISIBLE);
        currentRecordButtonState = 0;
        recordLayout.setVisibility(View.GONE);
        recordButtonLayout.setVisibility(View.GONE);
    }

    /*
     *Record button deactivated or ready to send
     */
    private void recordButtonDeactivated(boolean isDeactivated) {
        if (textChat != null && textChat.getText() != null && !isTextEmpty(textChat.getText().toString()) && isDeactivated) {
            showSendIcon();
        } else {
            recordButtonLayout.setBackground(null);
            sendIcon.setVisibility(View.GONE);
            recordButton.setVisibility(View.VISIBLE);

            if(isDeactivated){
                recordButton.activateOnClickListener(false);
                recordButton.setImageDrawable(ContextCompat.getDrawable(this, R.drawable.ic_mic_vc_off));
                recordButton.setColorFilter(null);
                return;
            }

            recordButton.activateOnTouchListener(false);
            recordButton.activateOnClickListener(true);
            recordButton.setImageDrawable(ContextCompat.getDrawable(this, R.drawable.ic_send_white));
            recordButton.setColorFilter(ContextCompat.getColor(getApplicationContext(), R.color.accentColor));
        }
    }

    /*
     *Update the record button view depending on the state the recording is in
     */
    private void recordButtonStates(int recordButtonState){
        if (currentRecordButtonState == recordButtonState)
            return;

        currentRecordButtonState = recordButtonState;
        recordLayout.setVisibility(View.VISIBLE);
        recordButtonLayout.setVisibility(View.VISIBLE);
        if((currentRecordButtonState == RECORD_BUTTON_SEND) || (currentRecordButtonState == RECORD_BUTTON_ACTIVATED)){
            logDebug("SEND||ACTIVATED");
            recordView.setVisibility(View.VISIBLE);
            hideChatOptions();
            if(recordButtonState == RECORD_BUTTON_SEND){
                recordButtonDeactivated(false);
            }else{
                recordButtonLayout.setBackground(ContextCompat.getDrawable(this, R.drawable.recv_bg_mic));
                recordButton.activateOnTouchListener(true);
                recordButton.activateOnClickListener(false);
                recordButton.setImageDrawable(ContextCompat.getDrawable(this, R.drawable.ic_mic_vc_on));
                recordButton.setColorFilter(null);
            }

        }else if(currentRecordButtonState == RECORD_BUTTON_DEACTIVATED){
            logDebug("DESACTIVATED");
            showChatOptions();
            recordView.setVisibility(View.GONE);
            recordButton.activateOnTouchListener(true);
            recordButtonDeactivated(true);
        }
        placeRecordButton(currentRecordButtonState);
    }

    public void showBubble() {
        logDebug("showBubble");
        recordView.playSound(TYPE_ERROR_RECORD);
        bubbleLayout.setAlpha(1);
        bubbleLayout.setVisibility(View.VISIBLE);
        bubbleLayout.animate().alpha(0).setDuration(DURATION_BUBBLE);
        cancelRecording();
    }
    /*
    *Place the record button with the corresponding margins
    */
    public void placeRecordButton(int recordButtonState) {
        logDebug("recordButtonState: " + recordButtonState);
        int marginBottomVoicleLayout;
        recordView.recordButtonTranslation(recordButtonLayout,0,0);
        if(fileStorageLayout != null && fileStorageLayout.isShown() ||
                emojiKeyboard != null && emojiKeyboard.getEmojiKeyboardShown()) {
            marginBottomVoicleLayout = keyboardHeight + marginBottomDeactivated;
        }
        else {
            marginBottomVoicleLayout = marginBottomDeactivated;
        }

        int value = 0;
        int marginBottom = marginBottomVoicleLayout;
        int marginRight = 0;
        if(recordButtonState == RECORD_BUTTON_SEND || recordButtonState == RECORD_BUTTON_DEACTIVATED) {
            logDebug("SEND||DESACTIVATED");
            value = MARGIN_BUTTON_DEACTIVATED;
            if(recordButtonState == RECORD_BUTTON_DEACTIVATED) {
                logDebug("DESACTIVATED");
                marginRight = px2dp(14, getOutMetrics());
            }
        }
        else if(recordButtonState == RECORD_BUTTON_ACTIVATED) {
            logDebug("ACTIVATED");
            value = MARGIN_BOTTOM;
            if(fileStorageLayout != null && fileStorageLayout.isShown() ||
                    emojiKeyboard != null && emojiKeyboard.getEmojiKeyboardShown()) {
                marginBottom = keyboardHeight+marginBottomActivated;
            }
            else {
                marginBottom = marginBottomActivated;
            }
        }
        RelativeLayout.LayoutParams params = (RelativeLayout.LayoutParams) recordButtonLayout.getLayoutParams();
        params.height = px2dp(value, getOutMetrics());
        params.width = px2dp(value, getOutMetrics());
        params.addRule(RelativeLayout.ALIGN_PARENT_RIGHT);
        params.addRule(RelativeLayout.ALIGN_PARENT_BOTTOM);
        params.setMargins(0, 0, marginRight, marginBottom);
        recordButtonLayout.setLayoutParams(params);

        FrameLayout.LayoutParams paramsRecordView = (FrameLayout.LayoutParams) recordView.getLayoutParams();
        paramsRecordView.setMargins(0,0,0, marginBottomVoicleLayout);
        recordView.setLayoutParams(paramsRecordView);
    }

    public boolean isRecordingNow(){
        return recordView.isRecordingNow();
    }

    /*
     * Know if you're recording right now
     */
    public void setRecordingNow(boolean recordingNow) {
        if (recordView == null) return;

        recordView.setRecordingNow(recordingNow);
        if (recordView.isRecordingNow()) {
            recordButtonStates(RECORD_BUTTON_ACTIVATED);
            int screenRotation = getWindowManager().getDefaultDisplay().getRotation();
            switch (screenRotation) {
                case ROTATION_PORTRAIT: {
                    lockOrientationPortrait(this);
                    break;
                }
                case ROTATION_LANDSCAPE: {
                    lockOrientationLandscape(this);
                    break;
                }
                case ROTATION_REVERSE_PORTRAIT: {
                    lockOrientationReversePortrait(this);
                }
                case ROTATION_REVERSE_LANDSCAPE: {
                    lockOrientationReverseLandscape(this);
                    break;
                }
                default: {
                    unlockOrientation(this);
                    break;
                }
            }
            if (emojiKeyboard != null) emojiKeyboard.setListenerActivated(false);
            return;
        }

        unlockOrientation(this);
        recordButtonStates(RECORD_BUTTON_DEACTIVATED);
        if (emojiKeyboard != null) emojiKeyboard.setListenerActivated(true);
    }

    private void startCall(){
        stopReproductions();
        hideKeyboard();

        if (megaChatApi == null)
            return;

        MegaChatCall callInThisChat = megaChatApi.getChatCall(chatRoom.getChatId());
        if(callInThisChat != null){
            logDebug("There is a call in this chat");
            if (participatingInACall()) {
                long chatIdCallInProgress = getChatCallInProgress();
                if (callInThisChat.isOnHold() || chatIdCallInProgress == chatRoom.getChatId()) {
                    logDebug("I'm participating in the call of this chat");
                    returnCall(this, chatRoom.getChatId());
                    return;
                }

                logDebug("I'm participating in another call from another chat");
                MegaChatCall anotherOnHoldCall = getAnotherOnHoldCall(chatRoom.getChatId());
                if(anotherOnHoldCall != null) {
                    showJoinCallDialog(chatRoom.getChatId(), anotherOnHoldCall);
                }
                return;
            }

            if (canNotJoinCall(this, callInThisChat, chatRoom)) return;

            if (callInThisChat.getStatus() == MegaChatCall.CALL_STATUS_RING_IN) {
                logDebug("The call in this chat is Ring in");
                addChecksForACall(chatRoom.getChatId(), false);
                MegaApplication.setShowPinScreen(false);
                Intent intent = new Intent(this, ChatCallActivity.class);
                intent.addFlags(Intent.FLAG_ACTIVITY_CLEAR_TOP);
                intent.putExtra(CHAT_ID, idChat);
                startActivity(intent);
                return;
            }

            if (callInThisChat.getStatus() == MegaChatCall.CALL_STATUS_USER_NO_PRESENT) {
                logDebug("The call in this chat is In progress, but I do not participate");
                addChecksForACall(chatRoom.getChatId(), startVideo);
                megaChatApi.startChatCall(idChat, startVideo, this);
            }

            return;
        }

        if (!participatingInACall()) {
            logDebug("There is not a call in this chat and I am NOT in another call");
            addChecksForACall(chatRoom.getChatId(), startVideo);
            megaChatApi.startChatCall(idChat, startVideo, this);
        }else{
            logDebug("There is not a call in this chat and I am in another call");
        }

    }

    private boolean checkPermissions(String permission, int requestCode) {
        if (Build.VERSION.SDK_INT < Build.VERSION_CODES.M) {
            return true;
        }

        boolean hasPermission = (ContextCompat.checkSelfPermission(this, permission) == PackageManager.PERMISSION_GRANTED);

        if (!hasPermission) {
            ActivityCompat.requestPermissions(this, new String[]{permission}, requestCode);
            return false;
        }

        return true;
    }

    private boolean checkPermissionsVoiceClip() {
        logDebug("checkPermissionsVoiceClip()");
        return checkPermissions(Manifest.permission.RECORD_AUDIO, RECORD_VOICE_CLIP);
    }

    private boolean checkPermissionsCall() {
        logDebug("checkPermissionsCall");
        return checkPermissions(Manifest.permission.CAMERA, REQUEST_CAMERA)
                && checkPermissions(Manifest.permission.RECORD_AUDIO, RECORD_AUDIO);
    }

    private boolean checkPermissionsTakePicture() {
        logDebug("checkPermissionsTakePicture");
        return checkPermissions(Manifest.permission.CAMERA, REQUEST_CAMERA_TAKE_PICTURE)
                && checkPermissions(Manifest.permission.WRITE_EXTERNAL_STORAGE, REQUEST_WRITE_STORAGE_TAKE_PICTURE);
    }

    private boolean checkPermissionsReadStorage() {
        logDebug("checkPermissionsReadStorage");
        return checkPermissions(Manifest.permission.READ_EXTERNAL_STORAGE, REQUEST_READ_STORAGE);
    }

    private boolean checkPermissionWriteStorage(int code) {
        logDebug("checkPermissionsWriteStorage :" + code);
        return checkPermissions(Manifest.permission.WRITE_EXTERNAL_STORAGE, code);
    }

    @Override
    public void onRequestPermissionsResult(int requestCode, String[] permissions, int[] grantResults) {
        logDebug("onRequestPermissionsResult");
        super.onRequestPermissionsResult(requestCode, permissions, grantResults);
        if (grantResults.length == 0 || grantResults[0] != PackageManager.PERMISSION_GRANTED) return;
        switch (requestCode) {
            case REQUEST_WRITE_STORAGE: {
                logDebug("REQUEST_WRITE_STORAGE");
                //After storage authorization, resume unfinished download
                if (checkPermissionWriteStorage(REQUEST_WRITE_STORAGE)) {
                    ArrayList<MegaNodeList> list = new ArrayList<>();
                    if(preservedMessagesSelected != null && !preservedMessagesSelected.isEmpty()) {
                        for (int i = 0; i < preservedMessagesSelected.size(); i++) {
                            MegaNodeList megaNodeList = preservedMessagesSelected.get(i).getMessage().getMegaNodeList();
                            list.add(megaNodeList);
                        }

                        chatC.prepareForChatDownload(list);
                        preservedMessagesSelected = null;
                    }
                }
                break;
            }
            case REQUEST_WRITE_STORAGE_OFFLINE: {
                logDebug("REQUEST_WRITE_STORAGE");
                //After storage authorization, resume unfinished offline download
                if (checkPermissionWriteStorage(REQUEST_WRITE_STORAGE_OFFLINE)) {
                    chatC.saveForOfflineWithAndroidMessages(preservedMessagesSelected, chatRoom);
                    preservedMessagesSelected = null;
                }
                break;
            }
            case REQUEST_CAMERA:
            case RECORD_AUDIO:{
                logDebug("REQUEST_CAMERA || RECORD_AUDIO");
                if (checkPermissionsCall()) {
                    startCall();
                }
                break;
            }
            case REQUEST_CAMERA_TAKE_PICTURE:
            case REQUEST_WRITE_STORAGE_TAKE_PICTURE:{
                logDebug("REQUEST_CAMERA_TAKE_PICTURE || REQUEST_WRITE_STORAGE_TAKE_PICTURE");
                if (checkPermissionsTakePicture()) {
                    takePicture();
                }
                break;
            }
            case RECORD_VOICE_CLIP:
            case REQUEST_STORAGE_VOICE_CLIP:{
                logDebug("RECORD_VOICE_CLIP || REQUEST_STORAGE_VOICE_CLIP");
                if (checkPermissionsVoiceClip()) {
                   cancelRecording();
                }
                break;
            }
            case REQUEST_READ_STORAGE:{
                if (checkPermissionsReadStorage()) {
                    this.attachFromFileStorage();
                }
                break;
            }
            case LOCATION_PERMISSION_REQUEST_CODE: {
                if (ContextCompat.checkSelfPermission(this, Manifest.permission.ACCESS_FINE_LOCATION) == PackageManager.PERMISSION_GRANTED) {
                    Intent intent = new Intent(getApplicationContext(), MapsActivity.class);
                    intent.putExtra(EDITING_MESSAGE, editingMessage);
                    if (messageToEdit != null) {
                        intent.putExtra(MSG_ID, messageToEdit.getMsgId());
                    }
                    startActivityForResult(intent, REQUEST_CODE_SEND_LOCATION);
                }
                break;
            }
        }
    }

    public void chooseAddParticipantDialog(){
        logDebug("chooseAddContactDialog");

        if(megaApi!=null && megaApi.getRootNode()!=null){
            ArrayList<MegaUser> contacts = megaApi.getContacts();
            if(contacts==null){
                showSnackbar(SNACKBAR_TYPE, getString(R.string.no_contacts_invite), -1);
            }
            else {
                if(contacts.isEmpty()){
                    showSnackbar(SNACKBAR_TYPE, getString(R.string.no_contacts_invite), -1);
                }
                else{
                    Intent in = new Intent(this, AddContactActivityLollipop.class);
                    in.putExtra("contactType", CONTACT_TYPE_MEGA);
                    in.putExtra("chat", true);
                    in.putExtra("chatId", idChat);
                    in.putExtra("aBtitle", getString(R.string.add_participants_menu_item));
                    startActivityForResult(in, REQUEST_ADD_PARTICIPANTS);
                }
            }
        }
        else{
            logWarning("Online but not megaApi");
            showErrorAlertDialog(getString(R.string.error_server_connection_problem), false, this);
        }
    }

    public void chooseContactsDialog(){
        logDebug("chooseContactsDialog");

        if(megaApi!=null && megaApi.getRootNode()!=null){
            ArrayList<MegaUser> contacts = megaApi.getContacts();
            if(contacts==null){
                showSnackbar(SNACKBAR_TYPE, getString(R.string.no_contacts_invite), -1);
            }
            else {
                if(contacts.isEmpty()){
                    showSnackbar(SNACKBAR_TYPE, getString(R.string.no_contacts_invite), -1);
                }
                else{
                    Intent in = new Intent(this, AddContactActivityLollipop.class);
                    in.putExtra("contactType", CONTACT_TYPE_MEGA);
                    in.putExtra("chat", true);
                    in.putExtra("aBtitle", getString(R.string.send_contacts));
                    startActivityForResult(in, REQUEST_SEND_CONTACTS);
                }
            }
        }
        else{
            logWarning("Online but not megaApi");
            showErrorAlertDialog(getString(R.string.error_server_connection_problem), false, this);
        }
    }

    public void disablePinScreen(){
        logDebug("disablePinScreen");
        MegaApplication.setShowPinScreen(false);
    }

    public void showProgressForwarding(){
        logDebug("showProgressForwarding");

        statusDialog = new ProgressDialog(this);
        statusDialog.setMessage(getString(R.string.general_forwarding));
        statusDialog.show();
    }

    private void stopReproductions(){
        if(adapter!=null){
            adapter.stopAllReproductionsInProgress();
        }
    }

    public void forwardMessages(ArrayList<AndroidMegaChatMessage> messagesSelected){
        logDebug("forwardMessages");

        if (app.getStorageState() == STORAGE_STATE_PAYWALL) {
            showOverDiskQuotaPaywallWarning();
            return;
        }

        //Prevent trigger multiple forwarding messages screens in multiple clicks
        if (isForwardingMessage) {
            logDebug("Forwarding message is on going");
            return;
        }

        isForwardingMessage = true;
        storedUnhandledData(messagesSelected);
        checkIfIsNeededToAskForMyChatFilesFolder();
    }

    public void proceedWithAction() {
        if (isForwardingMessage) {
            stopReproductions();
            chatC.prepareAndroidMessagesToForward(preservedMessagesSelected, idChat);
        } else {
            startUploadService();
        }
    }

    @Override
    protected void onActivityResult(int requestCode, int resultCode, Intent intent) {
        logDebug("resultCode: " + resultCode);
        if (requestCode == REQUEST_ADD_PARTICIPANTS && resultCode == RESULT_OK) {
            if (intent == null) {
                logWarning("Return.....");
                return;
            }

            final ArrayList<String> contactsData = intent.getStringArrayListExtra(AddContactActivityLollipop.EXTRA_CONTACTS);
            MultipleGroupChatRequestListener multipleListener = null;

            if (contactsData != null) {

                if (contactsData.size() == 1) {
                    MegaUser user = megaApi.getContact(contactsData.get(0));
                    if (user != null) {
                        megaChatApi.inviteToChat(chatRoom.getChatId(), user.getHandle(), MegaChatPeerList.PRIV_STANDARD, this);
                    }
                } else {
                    logDebug("Add multiple participants " + contactsData.size());
                    multipleListener = new MultipleGroupChatRequestListener(this);
                    for (int i = 0; i < contactsData.size(); i++) {
                        MegaUser user = megaApi.getContact(contactsData.get(i));
                        if (user != null) {
                            megaChatApi.inviteToChat(chatRoom.getChatId(), user.getHandle(), MegaChatPeerList.PRIV_STANDARD, multipleListener);
                        }
                    }
                }
            }
        }
        else if (requestCode == REQUEST_CODE_SELECT_IMPORT_FOLDER && resultCode == RESULT_OK) {
            if(!isOnline(this) || megaApi==null) {
                removeProgressDialog();
                showSnackbar(SNACKBAR_TYPE, getString(R.string.error_server_connection_problem), -1);
                return;
            }

            final long toHandle = intent.getLongExtra("IMPORT_TO", 0);

            final long[] importMessagesHandles = intent.getLongArrayExtra("HANDLES_IMPORT_CHAT");

            importNodes(toHandle, importMessagesHandles);
        }
        else if (requestCode == REQUEST_SEND_CONTACTS && resultCode == RESULT_OK) {
            final ArrayList<String> contactsData = intent.getStringArrayListExtra(AddContactActivityLollipop.EXTRA_CONTACTS);
            if (contactsData != null) {
                MegaHandleList handleList = MegaHandleList.createInstance();
                for(int i=0; i<contactsData.size();i++){
                    MegaUser user = megaApi.getContact(contactsData.get(i));
                    if (user != null) {
                        handleList.addMegaHandle(user.getHandle());

                    }
                }
                retryContactAttachment(handleList);
            }
        }
        else if (requestCode == REQUEST_CODE_SELECT_FILE && resultCode == RESULT_OK) {
            if (intent == null) {
                logWarning("Return.....");
                return;
            }

            long handles[] = intent.getLongArrayExtra(NODE_HANDLES);
            logDebug("Number of files to send: " + handles.length);

            chatC.checkIfNodesAreMineAndAttachNodes(handles, idChat);
        }
        else if (requestCode == REQUEST_CODE_GET && resultCode == RESULT_OK) {
            if (intent == null) {
                logWarning("Return.....");
                return;
            }

            intent.setAction(Intent.ACTION_GET_CONTENT);
            FilePrepareTask filePrepareTask = new FilePrepareTask(this);
            filePrepareTask.execute(intent);
            ProgressDialog temp = null;
            try{
                temp = new ProgressDialog(this);
                temp.setMessage(getString(R.string.upload_prepare));
                temp.show();
            }
            catch(Exception e){
                return;
            }
            statusDialog = temp;
        }
        else if (requestCode == REQUEST_CODE_SELECT_CHAT) {
            isForwardingMessage = false;
            if (resultCode != RESULT_OK) return;
            if (!isOnline(this)) {
                removeProgressDialog();

                showSnackbar(SNACKBAR_TYPE, getString(R.string.error_server_connection_problem), -1);
                return;
            }

            showProgressForwarding();

            long[] idMessages = intent.getLongArrayExtra(ID_MESSAGES);
            if (idMessages != null) logDebug("Send " + idMessages.length + " messages");

            long[] chatHandles = intent.getLongArrayExtra(SELECTED_CHATS);
            if (chatHandles != null) logDebug("Send to " + chatHandles.length + " chats");

            long[] contactHandles = intent.getLongArrayExtra(SELECTED_USERS);
            if (contactHandles != null) logDebug("Send to " + contactHandles.length + " contacts");

            if(idMessages != null) {
                ArrayList<MegaChatRoom> chats = new ArrayList<>();
                ArrayList<MegaUser> users = new ArrayList<>();

                if (contactHandles != null && contactHandles.length > 0) {
                    for (int i = 0; i < contactHandles.length; i++) {
                        MegaUser user = megaApi.getContact(MegaApiAndroid.userHandleToBase64(contactHandles[i]));
                        if (user != null) {
                            users.add(user);
                        }
                    }
                    if (chatHandles != null && chatHandles.length > 0 ){
                        for (int i = 0; i < chatHandles.length; i++) {
                            MegaChatRoom chatRoom = megaChatApi.getChatRoom(chatHandles[i]);
                            if (chatRoom != null) {
                                chats.add(chatRoom);
                            }
                        }
                    }
                    CreateChatListener listener = new CreateChatListener(chats, users, idMessages, this, CreateChatListener.SEND_MESSAGES, idChat);

                    if(users != null && !users.isEmpty()) {
                        for (MegaUser user : users) {
                            MegaChatPeerList peers = MegaChatPeerList.createInstance();
                            peers.addPeer(user.getHandle(), MegaChatPeerList.PRIV_STANDARD);
                            megaChatApi.createChat(false, peers, listener);
                        }
                    }

                }else if (chatHandles != null && chatHandles.length > 0 ){
                    int countChat = chatHandles.length;
                    logDebug("Selected: " + countChat + " chats to send");

                    MultipleForwardChatProcessor forwardChatProcessor = new MultipleForwardChatProcessor(this, chatHandles, idMessages, idChat);
                    forwardChatProcessor.forward(chatRoom);
                }else{
                    logError("Error on sending to chat");
                }
            }
        }
        else if (requestCode == TAKE_PHOTO_CODE && resultCode == RESULT_OK) {
            if (resultCode == Activity.RESULT_OK) {
                logDebug("TAKE_PHOTO_CODE ");
                onCaptureImageResult();

            } else {
                logError("TAKE_PHOTO_CODE--->ERROR!");
            }

        } else if (requestCode == REQUEST_CODE_SEND_LOCATION && resultCode == RESULT_OK) {
            if (intent == null) {
                return;
            }
            byte[] byteArray = intent.getByteArrayExtra(SNAPSHOT);
            //
            if (byteArray == null) return;
            Bitmap snapshot = BitmapFactory.decodeByteArray(byteArray, 0, byteArray.length);
            String encodedSnapshot = Base64.encodeToString(byteArray, Base64.DEFAULT);
            logDebug("Info bitmap: " + snapshot.getByteCount() + " " + snapshot.getWidth() + " " + snapshot.getHeight());

            float latitude = (float) intent.getDoubleExtra(LATITUDE, 0);
            float longitude = (float) intent.getDoubleExtra(LONGITUDE, 0);
            editingMessage = intent.getBooleanExtra(EDITING_MESSAGE, false);
            if (editingMessage) {
                long msgId = intent.getLongExtra(MSG_ID, -1);
                if (msgId != -1) {
                    messageToEdit = megaChatApi.getMessage(idChat, msgId);
                }
            }

            if (editingMessage && messageToEdit != null) {
                logDebug("Edit Geolocation - tempId: " + messageToEdit.getTempId() +" id: " + messageToEdit.getMsgId());
                if (messageToEdit.getTempId() != -1) {
                    MegaChatMessage editedMsg = megaChatApi.editGeolocation(idChat, messageToEdit.getTempId(), longitude, latitude, encodedSnapshot);
                    modifyLocationReceived(new AndroidMegaChatMessage(editedMsg), true);
                }
                else if (messageToEdit.getMsgId() != -1) {
                    MegaChatMessage editedMsg = megaChatApi.editGeolocation(idChat, messageToEdit.getMsgId(), longitude, latitude, encodedSnapshot);
                    modifyLocationReceived(new AndroidMegaChatMessage(editedMsg), false);
                }
                editingMessage = false;
                messageToEdit = null;
            }
            else {
                logDebug("Send location [longLatitude]: " + latitude + " [longLongitude]: " + longitude);
                sendLocationMessage(longitude, latitude, encodedSnapshot);
            }
        } else if (requestCode == REQUEST_CODE_SELECT_LOCAL_FOLDER && resultCode == RESULT_OK) {
            logDebug("Local folder selected");
            String parentPath = intent.getStringExtra(FileStorageActivityLollipop.EXTRA_PATH);
            chatC.prepareForDownload(intent, parentPath);
        }
        else{
            logError("Error onActivityResult");
        }

        super.onActivityResult(requestCode, resultCode, intent);
    }

    public void importNodes(final long toHandle, final long[] importMessagesHandles){
        logDebug("importNode: " + toHandle +  " -> " + importMessagesHandles.length);
        statusDialog = new ProgressDialog(this);
        statusDialog.setMessage(getString(R.string.general_importing));
        statusDialog.show();

        MegaNode target = null;
        target = megaApi.getNodeByHandle(toHandle);
        if(target == null){
            target = megaApi.getRootNode();
        }
        logDebug("TARGET handle: " + target.getHandle());

        if(importMessagesHandles.length==1){
            for (int k = 0; k < importMessagesHandles.length; k++){
                MegaChatMessage message = megaChatApi.getMessage(idChat, importMessagesHandles[k]);
                if(message!=null){

                    MegaNodeList nodeList = message.getMegaNodeList();

                    for(int i=0;i<nodeList.size();i++){
                        MegaNode document = nodeList.get(i);
                        if (document != null) {
                            logDebug("DOCUMENT: " + document.getHandle());
                            document = chatC.authorizeNodeIfPreview(document, chatRoom);
                            if (target != null) {
//                            MegaNode autNode = megaApi.authorizeNode(document);

                                megaApi.copyNode(document, target, this);
                            } else {
                                logError("TARGET: null");
                               showSnackbar(SNACKBAR_TYPE, getString(R.string.import_success_error), -1);
                            }
                        }
                        else{
                            logError("DOCUMENT: null");
                            showSnackbar(SNACKBAR_TYPE, getString(R.string.import_success_error), -1);
                        }
                    }

                }
                else{
                    logError("MESSAGE is null");
                    showSnackbar(SNACKBAR_TYPE, getString(R.string.import_success_error), -1);
                }
            }
        }
        else {
            MultipleRequestListener listener = new MultipleRequestListener(MULTIPLE_CHAT_IMPORT, this);

            for (int k = 0; k < importMessagesHandles.length; k++){
                MegaChatMessage message = megaChatApi.getMessage(idChat, importMessagesHandles[k]);
                if(message!=null){

                    MegaNodeList nodeList = message.getMegaNodeList();

                    for(int i=0;i<nodeList.size();i++){
                        MegaNode document = nodeList.get(i);
                        if (document != null) {
                            logDebug("DOCUMENT: " + document.getHandle());
                            document = chatC.authorizeNodeIfPreview(document, chatRoom);
                            if (target != null) {
//                            MegaNode autNode = megaApi.authorizeNode(document);
                                megaApi.copyNode(document, target, listener);
                            } else {
                                logError("TARGET: null");
                            }
                        }
                        else{
                            logError("DOCUMENT: null");
                        }
                    }
                }
                else{
                    logError("MESSAGE is null");
                    showSnackbar(SNACKBAR_TYPE, getString(R.string.import_success_error), -1);
                }
            }
        }
    }

    public void retryNodeAttachment(long nodeHandle){
        megaChatApi.attachNode(idChat, nodeHandle, this);
    }

    public void retryContactAttachment(MegaHandleList handleList){
        logDebug("retryContactAttachment");
        MegaChatMessage contactMessage = megaChatApi.attachContacts(idChat, handleList);
        if(contactMessage!=null){
            AndroidMegaChatMessage androidMsgSent = new AndroidMegaChatMessage(contactMessage);
            sendMessageToUI(androidMsgSent);
        }
    }

    public void retryPendingMessage(long idMessage){
        logDebug("retryPendingMessage: " + idMessage);

        PendingMessageSingle pendMsg = dbH.findPendingMessageById(idMessage);

        if(pendMsg!=null){

            if(pendMsg.getNodeHandle()!=-1){
                removePendingMsg(idMessage);
                retryNodeAttachment(pendMsg.getNodeHandle());
            }
            else{
                logDebug("The file was not uploaded yet");

                ////Retry to send

                String filePath = pendMsg.getFilePath();

                File f = new File(filePath);
                if (!f.exists()) {
                    showSnackbar(SNACKBAR_TYPE, getResources().getQuantityString(R.plurals.messages_forwarded_error_not_available, 1, 1), -1);
                    return;
                }

                //Remove the old message from the UI and DB
                removePendingMsg(idMessage);

                Intent intent = new Intent(this, ChatUploadService.class);

                PendingMessageSingle pMsgSingle = new PendingMessageSingle();
                pMsgSingle.setChatId(idChat);
                long timestamp = System.currentTimeMillis()/1000;
                pMsgSingle.setUploadTimestamp(timestamp);

                String fingerprint = megaApi.getFingerprint(f.getAbsolutePath());

                pMsgSingle.setFilePath(f.getAbsolutePath());
                pMsgSingle.setName(f.getName());
                pMsgSingle.setFingerprint(fingerprint);

                long idMessageDb = dbH.addPendingMessage(pMsgSingle);
                pMsgSingle.setId(idMessageDb);
                if(idMessageDb!=-1){
                    intent.putExtra(ChatUploadService.EXTRA_ID_PEND_MSG, idMessageDb);

                    if(!isLoadingHistory){
                        AndroidMegaChatMessage newNodeAttachmentMsg = new AndroidMegaChatMessage(pMsgSingle, true);
                        sendMessageToUI(newNodeAttachmentMsg);
                    }

//                ArrayList<String> filePaths = newPendingMsg.getFilePaths();
//                filePaths.add("/home/jfjf.jpg");

                    intent.putExtra(ChatUploadService.EXTRA_CHAT_ID, idChat);

                    checkIfServiceCanStart(intent);
                }
                else{
                    logError("Error when adding pending msg to the database");
                }
            }
        }
        else{
            logError("Pending message does not exist");
            showSnackbar(SNACKBAR_TYPE, getResources().getQuantityString(R.plurals.messages_forwarded_error_not_available, 1, 1), -1);
        }
    }

    private void setSizeInputText(boolean isEmpty){
        textChat.setMinLines(1);
        if(isEmpty){
            textChat.setMaxLines(1);
        }else {
            int maxLines;
            if (textChat.getMaxLines() < MAX_LINES_INPUT_TEXT && textChat.getLineCount() == textChat.getMaxLines()) {
                maxLines = textChat.getLineCount() + 1;
            } else {
                maxLines = MAX_LINES_INPUT_TEXT;
            }
            textChat.setEllipsize(null);
            textChat.setMaxLines(maxLines);
        }
    }
    private void endCall(long chatHang){
        logDebug("chatHang: " + chatHang);
        if(megaChatApi!=null){
            megaChatApi.hangChatCall(chatHang, this);
        }
    }

    /**
     * Dialog to allow joining a group call when another one is active.
     *
     * @param callInThisChat  The chat ID of the group call.
     * @param anotherCall The in progress call.
     */
    public void showJoinCallDialog(long callInThisChat, MegaChatCall anotherCall) {
        LayoutInflater inflater = getLayoutInflater();
        View dialoglayout = inflater.inflate(R.layout.join_call_dialog, null);
        final Button holdJoinButton = dialoglayout.findViewById(R.id.hold_join_button);
        final Button endJoinButton = dialoglayout.findViewById(R.id.end_join_button);
        final Button cancelButton = dialoglayout.findViewById(R.id.cancel_button);

        android.app.AlertDialog.Builder builder = new android.app.AlertDialog.Builder(this, R.style.AppCompatAlertDialogStyle);
        builder.setView(dialoglayout);
        dialogCall = builder.create();
        isJoinCallDialogShown = true;
        dialogCall.show();

        View.OnClickListener clickListener = v -> {
            switch (v.getId()) {
                case R.id.hold_join_button:
                    if(anotherCall.isOnHold()){
                        MegaChatCall callInChat = megaChatApi.getChatCall(callInThisChat);
                        if(callInChat != null){
                            if (callInChat.getStatus() == MegaChatCall.CALL_STATUS_RING_IN) {
                                addChecksForACall(callInThisChat, false);
                                megaChatApi.answerChatCall(callInThisChat, false, ChatActivityLollipop.this);
                            } else if (callInChat.getStatus() == MegaChatCall.CALL_STATUS_USER_NO_PRESENT) {
                                megaChatApi.startChatCall(idChat, false, ChatActivityLollipop.this);
                            }
                        }
                    }else{
                        megaChatApi.setCallOnHold(anotherCall.getChatid(), true, ChatActivityLollipop.this);
                    }
                    break;

                case R.id.end_join_button:
                    endCall(anotherCall.getChatid());
                    break;

                case R.id.cancel_button:
                    break;

            }
            if (dialogCall != null) {
                dialogCall.dismiss();
            }
        };

        dialogCall.setOnDismissListener(dialog -> isJoinCallDialogShown = false);
        holdJoinButton.setOnClickListener(clickListener);
        endJoinButton.setOnClickListener(clickListener);
        cancelButton.setOnClickListener(clickListener);
    }

    public void controlCamera(){
        stopReproductions();
        openCameraApp();
    }

    public void showConfirmationClearChat(final MegaChatRoom c){
        logDebug("showConfirmationClearChat");

        DialogInterface.OnClickListener dialogClickListener = new DialogInterface.OnClickListener() {
            @Override
            public void onClick(DialogInterface dialog, int which) {
                switch (which){
                    case DialogInterface.BUTTON_POSITIVE:
                        logDebug("Clear chat!");
                        stopReproductions();
                        chatC.clearHistory(c);
                        break;

                    case DialogInterface.BUTTON_NEGATIVE:
                        //No button clicked
                        break;
                }
            }
        };

        androidx.appcompat.app.AlertDialog.Builder builder;
        if (Build.VERSION.SDK_INT >= Build.VERSION_CODES.HONEYCOMB) {
            builder = new AlertDialog.Builder(this, R.style.AppCompatAlertDialogStyle);
        }
        else{
            builder = new AlertDialog.Builder(this);
        }
        String message= getResources().getString(R.string.confirmation_clear_group_chat);
        builder.setTitle(R.string.title_confirmation_clear_group_chat);
        builder.setMessage(message).setPositiveButton(R.string.general_clear, dialogClickListener)
                .setNegativeButton(R.string.general_cancel, dialogClickListener).show();
    }

    public void showConfirmationLeaveChat (final MegaChatRoom c){
        logDebug("showConfirmationLeaveChat");

        DialogInterface.OnClickListener dialogClickListener = new DialogInterface.OnClickListener() {
            @Override
            public void onClick(DialogInterface dialog, int which) {
                switch (which){
                    case DialogInterface.BUTTON_POSITIVE: {
                        stopReproductions();

                        setJoiningOrLeaving(getString(R.string.leaving_label));
                        ChatController chatC = new ChatController(chatActivity);
                        chatC.leaveChat(c);
                        break;
                    }
                    case DialogInterface.BUTTON_NEGATIVE:
                        //No button clicked
                        break;
                }
            }
        };

        androidx.appcompat.app.AlertDialog.Builder builder;
        if (Build.VERSION.SDK_INT >= Build.VERSION_CODES.HONEYCOMB) {
            builder = new AlertDialog.Builder(this, R.style.AppCompatAlertDialogStyle);
        }
        else{
            builder = new AlertDialog.Builder(this);
        }
        builder.setTitle(getResources().getString(R.string.title_confirmation_leave_group_chat));
        String message= getResources().getString(R.string.confirmation_leave_group_chat);
        builder.setMessage(message).setPositiveButton(R.string.general_leave, dialogClickListener)
                .setNegativeButton(R.string.general_cancel, dialogClickListener).show();
    }

    @Override
    public void onBackPressed() {
        logDebug("onBackPressed");
        retryConnectionsAndSignalPresence();
        if (emojiKeyboard != null && emojiKeyboard.getEmojiKeyboardShown()) {
            emojiKeyboard.hideBothKeyboard(this);
        } else if (fileStorageLayout.isShown()) {
            hideFileStorage();
        } else {
            if (handlerEmojiKeyboard != null) {
                handlerEmojiKeyboard.removeCallbacksAndMessages(null);
            }
            if (handlerKeyboard != null) {
                handlerKeyboard.removeCallbacksAndMessages(null);
            }
            ifAnonymousModeLogin(false);
        }
    }

    @Override
    public void onClick(View v) {
        logDebug("onClick");

        if (joiningOrLeaving && v.getId() != R.id.home)
            return;
        MegaChatCall callInThisChat;
        switch (v.getId()) {
            case R.id.home:
                onBackPressed();
                break;

            case R.id.call_on_hold_layout:
                callInThisChat = megaChatApi.getChatCall(chatRoom.getChatId());
                if (callInThisChat == null)
                    break;
                if (callInThisChat.getStatus() != MegaChatCall.CALL_STATUS_RING_IN &&
                        ((callInThisChat.getStatus() >= MegaChatCall.CALL_STATUS_REQUEST_SENT &&
                                callInThisChat.getStatus() <= MegaChatCall.CALL_STATUS_IN_PROGRESS) ||
                                callInThisChat.getStatus() == MegaChatCall.CALL_STATUS_RECONNECTING)) {
                    if (callInThisChat.isOnHold()) {
                        returnCall(this, chatRoom.getChatId());
                    }
                } else if (chatRoom.isGroup()) {
                    MegaChatCall anotherCall = getAnotherActiveCall(chatRoom.getChatId());
                    if (anotherCall == null) {
                        anotherCall = getAnotherOnHoldCall(chatRoom.getChatId());
                    }
                    if (anotherCall != null) {
                        showJoinCallDialog(callInThisChat.getChatid(), anotherCall);
                    }
                }
                break;

            case R.id.call_in_progress_layout:
                if (chatIdBanner == MEGACHAT_INVALID_HANDLE)
                    break;

                MegaChatCall callBanner = megaChatApi.getChatCall(chatIdBanner);
                if (callBanner == null || callBanner.getStatus() == MegaChatCall.CALL_STATUS_USER_NO_PRESENT ||
                        callBanner.getStatus() == MegaChatCall.CALL_STATUS_RING_IN) {
                    startVideo = false;
                    if (checkPermissionsCall()) {
                        startCall();
                    }
                } else {
                    returnCall(this, chatIdBanner);
                }
                break;

            case R.id.send_message_icon_chat:
                writingLayout.setClickable(false);
                String text = textChat.getText().toString();
                if(text.trim().isEmpty()) break;
                if (editingMessage) {
                    editMessage(text);
                    finishMultiselectionMode();
                    checkActionMode();
                } else {
                    sendMessage(text);
                }
                textChat.setText("", TextView.BufferType.EDITABLE);
                break;

            case R.id.keyboard_twemoji_chat:
            case R.id.rl_keyboard_twemoji_chat:
                logDebug("keyboard_icon_chat");
                hideFileStorage();
                if(emojiKeyboard==null) break;
                changeKeyboard(keyboardTwemojiButton);
                break;


            case R.id.media_icon_chat:
            case R.id.rl_media_icon_chat:
                logDebug("media_icon_chat");
                if (recordView.isRecordingNow()) break;
                hideKeyboard();
                if(isNecessaryDisableLocalCamera() != -1){
                    showConfirmationOpenCamera(this, ACTION_TAKE_PICTURE, false);
                    break;
                }
                controlCamera();
                break;

            case R.id.pick_file_storage_icon_chat:
            case R.id.rl_pick_file_storage_icon_chat:
                logDebug("file storage icon ");
                if (fileStorageLayout.isShown()) {
                    hideFileStorage();
                    if(emojiKeyboard != null) emojiKeyboard.changeKeyboardIcon(false);
                } else {
                    if ((emojiKeyboard != null) && (emojiKeyboard.getLetterKeyboardShown())) {
                        emojiKeyboard.hideBothKeyboard(this);
                        handlerEmojiKeyboard.postDelayed(new Runnable() {
                            @Override
                            public void run() {
                                if (Build.VERSION.SDK_INT >= Build.VERSION_CODES.M) {
                                    boolean hasStoragePermission = (ContextCompat.checkSelfPermission(chatActivity, Manifest.permission.READ_EXTERNAL_STORAGE) == PackageManager.PERMISSION_GRANTED);
                                    if (!hasStoragePermission) {
                                        ActivityCompat.requestPermissions(chatActivity, new String[]{Manifest.permission.READ_EXTERNAL_STORAGE}, REQUEST_READ_STORAGE);
                                    } else {
                                        chatActivity.attachFromFileStorage();
                                    }
                                } else {
                                    chatActivity.attachFromFileStorage();
                                }
                            }
                        }, 250);
                    } else {

                        if (emojiKeyboard != null) {
                            emojiKeyboard.hideBothKeyboard(this);
                        }

                        if (Build.VERSION.SDK_INT >= Build.VERSION_CODES.M) {
                            boolean hasStoragePermission = (ContextCompat.checkSelfPermission(this, Manifest.permission.READ_EXTERNAL_STORAGE) == PackageManager.PERMISSION_GRANTED);
                            if (!hasStoragePermission) {
                                ActivityCompat.requestPermissions(this, new String[]{Manifest.permission.READ_EXTERNAL_STORAGE}, REQUEST_READ_STORAGE);

                            } else {
                                this.attachFromFileStorage();
                            }
                        } else {
                            this.attachFromFileStorage();
                        }
                    }
                }
                break;

            case R.id.toolbar_chat:
                logDebug("toolbar_chat");
                if(recordView.isRecordingNow()) break;

                showGroupInfoActivity();
                break;

            case R.id.message_jump_layout:
                goToEnd();
                break;

            case R.id.pick_attach_chat:
            case R.id.rl_attach_icon_chat:
                logDebug("Show attach bottom sheet");
                hideKeyboard();
                showSendAttachmentBottomSheet();
                break;

            case R.id.join_button:
                if (chatC.isInAnonymousMode()) {
                    ifAnonymousModeLogin(true);
                } else {
                    setJoiningOrLeaving(getString(R.string.joining_label));
                    megaChatApi.autojoinPublicChat(idChat, this);
                }
                break;

		}
    }

    public void sendLocation(){
        logDebug("sendLocation");
        if(MegaApplication.isEnabledGeoLocation()){
            getLocationPermission();
        }
        else{
            showSendLocationDialog();
        }
    }

    private void changeKeyboard(ImageButton btn){
        Drawable currentDrawable = btn.getDrawable();
        Drawable emojiDrawable = getResources().getDrawable(R.drawable.ic_emojicon);
        Drawable keyboardDrawable = getResources().getDrawable(R.drawable.ic_keyboard_white);
        if(areDrawablesIdentical(currentDrawable, emojiDrawable) && !emojiKeyboard.getEmojiKeyboardShown()){
            if(emojiKeyboard.getLetterKeyboardShown()){
                emojiKeyboard.hideLetterKeyboard();
                handlerKeyboard.postDelayed(new Runnable() {
                    @Override
                    public void run() {
                        emojiKeyboard.showEmojiKeyboard();
                    }
                },250);
            }else{
                emojiKeyboard.showEmojiKeyboard();
            }
        }else if(areDrawablesIdentical(currentDrawable, keyboardDrawable) && !emojiKeyboard.getLetterKeyboardShown()){
            emojiKeyboard.showLetterKeyboard();
        }
    }

    public void sendFromCloud(){
        attachFromCloud();
    }

    public void sendFromFileSystem(){
        attachPhotoVideo();
    }

    void getLocationPermission() {
        if (ContextCompat.checkSelfPermission(this, Manifest.permission.ACCESS_FINE_LOCATION) != PackageManager.PERMISSION_GRANTED) {
            ActivityCompat.requestPermissions(this, new String[]{Manifest.permission.ACCESS_FINE_LOCATION}, LOCATION_PERMISSION_REQUEST_CODE);
        }
        else {
            Intent intent =  new Intent(getApplicationContext(), MapsActivity.class);
            intent.putExtra(EDITING_MESSAGE, editingMessage);
            if (messageToEdit != null) {
                intent.putExtra(MSG_ID, messageToEdit.getMsgId());
            }
            startActivityForResult(intent, REQUEST_CODE_SEND_LOCATION);
        }
    }

    void showSendLocationDialog () {
        AlertDialog.Builder builder = new AlertDialog.Builder(this);
        builder.setTitle(R.string.title_activity_maps)
                .setMessage(R.string.explanation_send_location)
                .setPositiveButton(getString(R.string.button_continue),
                new DialogInterface.OnClickListener() {
                    public void onClick(DialogInterface dialog, int whichButton) {
                        //getLocationPermission();
                        megaApi.enableGeolocation(chatActivity);
                    }
                })
                .setNegativeButton(R.string.general_cancel,
                new DialogInterface.OnClickListener() {
                    @Override
                    public void onClick(DialogInterface dialog, int which) {
                        try {
                            locationDialog.dismiss();
                            isLocationDialogShown = false;
                        } catch (Exception e){}
                    }
                });

        locationDialog = builder.create();
        locationDialog.setCancelable(false);
        locationDialog.setCanceledOnTouchOutside(false);
        locationDialog.show();
        isLocationDialogShown = true;
    }

    public void attachFromFileStorage(){
        logDebug("attachFromFileStorage");
        fileStorageF = ChatFileStorageFragment.newInstance();
        getSupportFragmentManager().beginTransaction().replace(R.id.fragment_container_file_storage, fileStorageF,"fileStorageF").commitNowAllowingStateLoss();
        hideInputText();
        fileStorageLayout.setVisibility(View.VISIBLE);
        pickFileStorageButton.setImageResource(R.drawable.ic_g_select_image);
        placeRecordButton(RECORD_BUTTON_DEACTIVATED);
    }

    public void attachFromCloud(){
        logDebug("attachFromCloud");
        if(megaApi!=null && megaApi.getRootNode()!=null){
            ChatController chatC = new ChatController(this);
            chatC.pickFileToSend();
        }
        else{
            logWarning("Online but not megaApi");
            showErrorAlertDialog(getString(R.string.error_server_connection_problem), false, this);
        }
    }

    public void attachPhotoVideo(){
        logDebug("attachPhotoVideo");

        disablePinScreen();

        Intent intent = new Intent();
        intent.setAction(Intent.ACTION_OPEN_DOCUMENT);
        intent.setAction(Intent.ACTION_GET_CONTENT);
        intent.putExtra(Intent.EXTRA_ALLOW_MULTIPLE, true);
        intent.setType("*/*");

        startActivityForResult(Intent.createChooser(intent, null), REQUEST_CODE_GET);
    }

    public void sendMessage(String text){
        logDebug("sendMessage: ");
        MegaChatMessage msgSent = megaChatApi.sendMessage(idChat, text);
        AndroidMegaChatMessage androidMsgSent = new AndroidMegaChatMessage(msgSent);
        sendMessageToUI(androidMsgSent);
    }

    public void sendLocationMessage(float longLongitude, float longLatitude, String encodedSnapshot){
        logDebug("sendLocationMessage");
        MegaChatMessage locationMessage = megaChatApi.sendGeolocation(idChat, longLongitude, longLatitude, encodedSnapshot);
        if(locationMessage == null) return;
        AndroidMegaChatMessage androidMsgSent = new AndroidMegaChatMessage(locationMessage);
        sendMessageToUI(androidMsgSent);

    }

    public void hideNewMessagesLayout(){
        logDebug("hideNewMessagesLayout");

        int position = positionNewMessagesLayout;

        positionNewMessagesLayout = INVALID_VALUE;
        lastIdMsgSeen = MEGACHAT_INVALID_HANDLE;
        generalUnreadCount = 0;
        lastSeenReceived = true;
        newVisibility = false;

        if(adapter!=null){
            adapter.notifyItemChanged(position);
        }
    }

    public void openCameraApp(){
        logDebug("openCameraApp()");
        if(checkPermissionsTakePicture()){
            takePicture();
        }
    }

    public void sendMessageToUI(AndroidMegaChatMessage androidMsgSent){
        logDebug("sendMessageToUI");

        if(positionNewMessagesLayout!=-1){
            hideNewMessagesLayout();
        }

        int infoToShow = -1;

        int index = messages.size()-1;
        if(androidMsgSent!=null){
            if(androidMsgSent.isUploading()){
                logDebug("Is uploading: ");

            }else if(androidMsgSent.getMessage() != null) {
                logDebug("Sent message with id temp: " + androidMsgSent.getMessage().getTempId());
                logDebug("State of the message: " + androidMsgSent.getMessage().getStatus());
            }

            if(index==-1){
                //First element
                logDebug("First element!");
                messages.add(androidMsgSent);
                messages.get(0).setInfoToShow(AndroidMegaChatMessage.CHAT_ADAPTER_SHOW_ALL);
            }
            else{
                //Not first element - Find where to add in the queue
                logDebug("NOT First element!");

                AndroidMegaChatMessage msg = messages.get(index);
                if(!androidMsgSent.isUploading()){
                    while(msg.isUploading()){
                        index--;
                        if (index == -1) {
                            break;
                        }
                        msg = messages.get(index);
                    }
                }

                while (!msg.isUploading() && msg.getMessage().getStatus() == MegaChatMessage.STATUS_SENDING_MANUAL) {
                    index--;
                    if (index == -1) {
                        break;
                    }
                    msg = messages.get(index);
                }

                index++;
                logDebug("Add in position: " + index);
                messages.add(index, androidMsgSent);
                infoToShow = adjustInfoToShow(index);
            }

            if (adapter == null) {
                createAdapter();
            } else {
                adapter.addMessage(messages, index);
                mLayoutManager.scrollToPositionWithOffset(index, scaleHeightPx(infoToShow == AndroidMegaChatMessage.CHAT_ADAPTER_SHOW_ALL ? 50 : 20, getOutMetrics()));
            }
        }
        else{
            logError("Error sending message!");
        }
    }

    /**
     * Method for copying a message.
     *
     * @param message The message.
     * @return The copied text.
     */
    public String copyMessage(AndroidMegaChatMessage message) {
        return chatC.createSingleManagementString(message, chatRoom);
    }

    /**
     * Method for copying a text to the clipboard.
     *
     * @param text The text.
     */
    public void copyToClipboard(String text) {
        android.content.ClipboardManager clipboard = (android.content.ClipboardManager) getSystemService(Context.CLIPBOARD_SERVICE);
        android.content.ClipData clip = android.content.ClipData.newPlainText("Copied Text", text);
        clipboard.setPrimaryClip(clip);
        showSnackbar(SNACKBAR_TYPE, getString(R.string.messages_copied_clipboard), -1);
    }


    public void editMessage(ArrayList<AndroidMegaChatMessage> messagesSelected) {
        if (messagesSelected.isEmpty() || messagesSelected.get(0) == null)
            return;

        editingMessage = true;
        MegaChatMessage msg = messagesSelected.get(0).getMessage();
        MegaChatContainsMeta meta = msg.getContainsMeta();
        messageToEdit = msg;

        if (msg.getType() == MegaChatMessage.TYPE_CONTAINS_META && meta != null && meta.getType() == MegaChatContainsMeta.CONTAINS_META_GEOLOCATION) {
            sendLocation();
            finishMultiselectionMode();
            checkActionMode();
        } else {
            textChat.setText(messageToEdit.getContent());
            textChat.setSelection(textChat.getText().length());
        }
    }

    public void editMessage(String text) {
        if (messageToEdit.getContent().equals(text)) return;
        MegaChatMessage msgEdited = megaChatApi.editMessage(idChat,
                messageToEdit.getMsgId() != MEGACHAT_INVALID_HANDLE ? messageToEdit.getMsgId() : messageToEdit.getTempId(),
                text);

        if (msgEdited != null) {
            logDebug("Edited message: status: " + msgEdited.getStatus());
            AndroidMegaChatMessage androidMsgEdited = new AndroidMegaChatMessage(msgEdited);
            modifyMessageReceived(androidMsgEdited, false);
        } else {
            logWarning("Message cannot be edited!");
            showSnackbar(SNACKBAR_TYPE, getString(R.string.error_editing_message), MEGACHAT_INVALID_HANDLE);
        }
    }

    public void editMessageMS(String text, MegaChatMessage messageToEdit){
        logDebug("editMessageMS: ");
        MegaChatMessage msgEdited = null;

        if(messageToEdit.getMsgId()!=-1){
            msgEdited = megaChatApi.editMessage(idChat, messageToEdit.getMsgId(), text);
        }
        else{
            msgEdited = megaChatApi.editMessage(idChat, messageToEdit.getTempId(), text);
        }

        if(msgEdited!=null){
            logDebug("Edited message: status: " + msgEdited.getStatus());
            AndroidMegaChatMessage androidMsgEdited = new AndroidMegaChatMessage(msgEdited);
            modifyMessageReceived(androidMsgEdited, false);
        }
        else{
            logWarning("Message cannot be edited!");
            showSnackbar(SNACKBAR_TYPE, getString(R.string.error_editing_message), -1);
        }
    }

    public void showUploadPanel(){
        if (isBottomSheetDialogShown(bottomSheetDialogFragment)) return;

        bottomSheetDialogFragment = new AttachmentUploadBottomSheetDialogFragment();
        bottomSheetDialogFragment.show(getSupportFragmentManager(), bottomSheetDialogFragment.getTag());
    }

    public void activateActionMode(){
        if (!adapter.isMultipleSelect()) {
            adapter.setMultipleSelect(true);
            actionMode = startSupportActionMode(new ActionBarCallBack());
            updateActionModeTitle();
        }
    }

    private void reDoTheSelectionAfterRotation() {
        if (recoveredSelectedPositions == null || adapter == null)
            return;

        if (recoveredSelectedPositions.size() > 0) {
            activateActionMode();

            for (int position : recoveredSelectedPositions) {
                AndroidMegaChatMessage msg = adapter.getMessageAtMessagesPosition(position);
                if(msg != null) {
                    adapter.toggleSelection(msg.getMessage().getMsgId());
                }
            }
        }

        updateActionModeTitle();
    }

    public void activateActionModeWithItem(int positionInAdapter) {
        logDebug("activateActionModeWithItem");

        activateActionMode();
        if (adapter.isMultipleSelect()) {
            itemClick((positionInAdapter + 1), null);
        }
    }

    //Multiselect
    private class  ActionBarCallBack implements ActionMode.Callback {

        @Override
        public boolean onActionItemClicked(ActionMode mode, MenuItem item) {
            ArrayList<AndroidMegaChatMessage> messagesSelected = adapter.getSelectedMessages();

            if (app.getStorageState() == STORAGE_STATE_PAYWALL) {
                showOverDiskQuotaPaywallWarning();
                return false;
            }

            switch(item.getItemId()){
                case R.id.chat_cab_menu_edit:
                    logDebug("Edit text");
                    editMessage(messagesSelected);
                    break;

                case R.id.chat_cab_menu_forward:
                    logDebug("Forward message");
                    forwardMessages(messagesSelected);
                    break;

                case R.id.chat_cab_menu_copy:
                    finishMultiselectionMode();
                    String text = "";
                    if (messagesSelected.size() == 1) {
                        text = copyMessage(messagesSelected.get(0));
                    } else {
                        text = copyMessages(messagesSelected);
                    }
                    copyToClipboard(text);
                    break;
                case R.id.chat_cab_menu_delete:
                    finishMultiselectionMode();
                    //Delete
                    showConfirmationDeleteMessages(messagesSelected, chatRoom);
                    break;

                case R.id.chat_cab_menu_download:
                    logDebug("chat_cab_menu_download ");
                    finishMultiselectionMode();

                    if (!checkPermissionWriteStorage(REQUEST_WRITE_STORAGE)) {
                        preservedMessagesSelected = messagesSelected;
                        return false;
                    }
                    ArrayList<MegaNodeList> list = new ArrayList<>();
                    for (int i = 0; i < messagesSelected.size(); i++) {
                        MegaNodeList megaNodeList = messagesSelected.get(i).getMessage().getMegaNodeList();
                        list.add(megaNodeList);
                    }
                    chatC.prepareForChatDownload(list);
                    break;

                case R.id.chat_cab_menu_import:
                    finishMultiselectionMode();
                    chatC.importNodesFromAndroidMessages(messagesSelected);
                    break;

                case R.id.chat_cab_menu_offline:
                    finishMultiselectionMode();
                    if (!checkPermissionWriteStorage(REQUEST_WRITE_STORAGE_OFFLINE)) {
                        preservedMessagesSelected = messagesSelected;
                        return false;
                    }
                    chatC.saveForOfflineWithAndroidMessages(messagesSelected, chatRoom);
                    break;

            }
            return false;
        }

        public String copyMessages(ArrayList<AndroidMegaChatMessage> messagesSelected){
            logDebug("copyMessages");
            ChatController chatC = new ChatController(chatActivity);
            StringBuilder builder = new StringBuilder();

            for(int i=0;i<messagesSelected.size();i++){
                AndroidMegaChatMessage messageSelected = messagesSelected.get(i);
                builder.append("[");
                String timestamp = formatShortDateTime(messageSelected.getMessage().getTimestamp());
                builder.append(timestamp);
                builder.append("] ");
                String messageString = chatC.createManagementString(messageSelected, chatRoom);
                builder.append(messageString);
                builder.append("\n");
            }
            return builder.toString();
        }


        @Override
        public boolean onCreateActionMode(ActionMode mode, Menu menu) {
            logDebug("onCreateActionMode");

            MenuInflater inflater = mode.getMenuInflater();
            inflater.inflate(R.menu.messages_chat_action, menu);

            importIcon = menu.findItem(R.id.chat_cab_menu_import);
            menu.findItem(R.id.chat_cab_menu_offline).setIcon(mutateIconSecondary(chatActivity, R.drawable.ic_b_save_offline, R.color.white));

            changeStatusBarColorActionMode(chatActivity, getWindow(), handler, 1);
            return true;
        }

        @Override
        public void onDestroyActionMode(ActionMode arg0) {
            logDebug("onDestroyActionMode");
            adapter.setMultipleSelect(false);
            editingMessage = false;
            recoveredSelectedPositions = null;
            clearSelections();
            changeStatusBarColorActionMode(chatActivity, getWindow(), handler, 0);
        }

        @Override
        public boolean onPrepareActionMode(ActionMode mode, Menu menu) {
            logDebug("onPrepareActionMode");
            List<AndroidMegaChatMessage> selected = adapter.getSelectedMessages();
            if(selected.size() == 0){
                menu.findItem(R.id.chat_cab_menu_edit).setVisible(false);
                menu.findItem(R.id.chat_cab_menu_copy).setVisible(false);
                menu.findItem(R.id.chat_cab_menu_delete).setVisible(false);
                menu.findItem(R.id.chat_cab_menu_forward).setVisible(false);
                menu.findItem(R.id.chat_cab_menu_download).setVisible(false);
                menu.findItem(R.id.chat_cab_menu_offline).setVisible(false);
                importIcon.setVisible(false);

            }else {

                if((chatRoom.getOwnPrivilege()==MegaChatRoom.PRIV_RM||chatRoom.getOwnPrivilege()==MegaChatRoom.PRIV_RO) && !chatRoom.isPreview()){
                    logDebug("Chat without permissions || without preview");

                    boolean showCopy = true;
                    for(int i=0; i<selected.size();i++) {
                        MegaChatMessage msg = selected.get(i).getMessage();
                        if ((showCopy) && (msg.getType() == MegaChatMessage.TYPE_NODE_ATTACHMENT || msg.getType()  == MegaChatMessage.TYPE_CONTACT_ATTACHMENT || msg.getType()  == MegaChatMessage.TYPE_VOICE_CLIP || ((msg.getType() == MegaChatMessage.TYPE_CONTAINS_META) && (msg.getContainsMeta() != null) && (msg.getContainsMeta().getType() == MegaChatContainsMeta.CONTAINS_META_GEOLOCATION))) ) {
                            showCopy = false;
                        }
                    }
                    menu.findItem(R.id.chat_cab_menu_edit).setVisible(false);
                    menu.findItem(R.id.chat_cab_menu_copy).setVisible(showCopy);
                    menu.findItem(R.id.chat_cab_menu_delete).setVisible(false);
                    menu.findItem(R.id.chat_cab_menu_forward).setVisible(false);
                    menu.findItem(R.id.chat_cab_menu_download).setVisible(false);
                    menu.findItem(R.id.chat_cab_menu_offline).setVisible(false);
                    importIcon.setVisible(false);
                }
                else{
                    logDebug("Chat with permissions or preview");
                    if(isOnline(chatActivity) && !chatC.isInAnonymousMode()){
                        menu.findItem(R.id.chat_cab_menu_forward).setVisible(true);
                    }else{
                        menu.findItem(R.id.chat_cab_menu_forward).setVisible(false);
                    }

                    if (selected.size() == 1) {
                        if(hasMessagesRemoved(selected.get(0).getMessage())){
                            menu.findItem(R.id.chat_cab_menu_edit).setVisible(false);
                            menu.findItem(R.id.chat_cab_menu_copy).setVisible(false);
                            menu.findItem(R.id.chat_cab_menu_delete).setVisible(false);
                            menu.findItem(R.id.chat_cab_menu_forward).setVisible(false);
                            menu.findItem(R.id.chat_cab_menu_download).setVisible(false);
                            menu.findItem(R.id.chat_cab_menu_offline).setVisible(false);
                            importIcon.setVisible(false);

                        }else if(selected.get(0).isUploading()){
                            menu.findItem(R.id.chat_cab_menu_copy).setVisible(false);
                            menu.findItem(R.id.chat_cab_menu_delete).setVisible(false);
                            menu.findItem(R.id.chat_cab_menu_edit).setVisible(false);
                            menu.findItem(R.id.chat_cab_menu_forward).setVisible(false);
                            menu.findItem(R.id.chat_cab_menu_download).setVisible(false);
                            menu.findItem(R.id.chat_cab_menu_offline).setVisible(false);
                            importIcon.setVisible(false);

                        }else if(selected.get(0).getMessage().getType()==MegaChatMessage.TYPE_NODE_ATTACHMENT){
                            logDebug("TYPE_NODE_ATTACHMENT selected");
                            menu.findItem(R.id.chat_cab_menu_copy).setVisible(false);
                            menu.findItem(R.id.chat_cab_menu_edit).setVisible(false);

                            if(selected.get(0).getMessage().getUserHandle()==myUserHandle && selected.get(0).getMessage().isDeletable()){
                                logDebug("one message Message DELETABLE");
                                menu.findItem(R.id.chat_cab_menu_delete).setVisible(true);
                            }else{
                                menu.findItem(R.id.chat_cab_menu_delete).setVisible(false);
                            }

                            if(isOnline(chatActivity)){
                                menu.findItem(R.id.chat_cab_menu_download).setVisible(true);
                                if (chatC.isInAnonymousMode()) {
                                    menu.findItem(R.id.chat_cab_menu_offline).setVisible(false);
                                    importIcon.setVisible(false);
                                }
                                else {
                                    menu.findItem(R.id.chat_cab_menu_offline).setVisible(true);
                                    importIcon.setVisible(true);
                                }
                            }
                            else{
                                menu.findItem(R.id.chat_cab_menu_download).setVisible(false);
                                menu.findItem(R.id.chat_cab_menu_offline).setVisible(false);
                                importIcon.setVisible(false);
                            }
                        }
                        else if(selected.get(0).getMessage().getType()==MegaChatMessage.TYPE_CONTACT_ATTACHMENT){
                            logDebug("TYPE_CONTACT_ATTACHMENT selected");

                            menu.findItem(R.id.chat_cab_menu_copy).setVisible(false);
                            menu.findItem(R.id.chat_cab_menu_edit).setVisible(false);

                            if(selected.get(0).getMessage().getUserHandle()==myUserHandle && selected.get(0).getMessage().isDeletable()){
                                logDebug("one message Message DELETABLE");
                                menu.findItem(R.id.chat_cab_menu_delete).setVisible(true);
                            }
                            else{
                                logDebug("one message Message NOT DELETABLE");
                                menu.findItem(R.id.chat_cab_menu_delete).setVisible(false);
                            }

                            menu.findItem(R.id.chat_cab_menu_download).setVisible(false);
                            menu.findItem(R.id.chat_cab_menu_offline).setVisible(false);
                            importIcon.setVisible(false);
                        }
                        else if(selected.get(0).getMessage().getType()==MegaChatMessage.TYPE_VOICE_CLIP){
                            logDebug("TYPE_VOICE_CLIP selected");

                            menu.findItem(R.id.chat_cab_menu_copy).setVisible(false);
                            menu.findItem(R.id.chat_cab_menu_edit).setVisible(false);

                            if((selected.get(0).getMessage().getUserHandle()==myUserHandle) && (selected.get(0).getMessage().isDeletable())){
                                menu.findItem(R.id.chat_cab_menu_delete).setVisible(true);
                            }else{
                                menu.findItem(R.id.chat_cab_menu_delete).setVisible(false);
                            }
                            menu.findItem(R.id.chat_cab_menu_download).setVisible(false);
                            menu.findItem(R.id.chat_cab_menu_offline).setVisible(false);
                            importIcon.setVisible(false);

                        }
                        else{
                            logDebug("Other type: " + selected.get(0).getMessage().getType());

                            MegaChatMessage messageSelected= megaChatApi.getMessage(idChat, selected.get(0).getMessage().getMsgId());
                            if(messageSelected == null){
                                messageSelected = megaChatApi.getMessage(idChat, selected.get(0).getMessage().getTempId());
                                if(messageSelected == null){
                                    menu.findItem(R.id.chat_cab_menu_edit).setVisible(false);
                                    menu.findItem(R.id.chat_cab_menu_copy).setVisible(false);
                                    menu.findItem(R.id.chat_cab_menu_delete).setVisible(false);
                                    menu.findItem(R.id.chat_cab_menu_forward).setVisible(false);
                                    menu.findItem(R.id.chat_cab_menu_download).setVisible(false);
                                    menu.findItem(R.id.chat_cab_menu_offline).setVisible(false);
                                    importIcon.setVisible(false);
                                    return false;
                                }
                            }

                            if((messageSelected.getType() == MegaChatMessage.TYPE_CONTAINS_META) && (messageSelected.getContainsMeta()!=null && messageSelected.getContainsMeta().getType() == MegaChatContainsMeta.CONTAINS_META_GEOLOCATION)){
                                logDebug("TYPE_CONTAINS_META && CONTAINS_META_GEOLOCATION");
                                menu.findItem(R.id.chat_cab_menu_copy).setVisible(false);
                            }else{
                                menu.findItem(R.id.chat_cab_menu_copy).setVisible(true);
                            }

                            int type = selected.get(0).getMessage().getType();

                            if(messageSelected.getUserHandle()==myUserHandle){

                                if(messageSelected.isEditable()){
                                    logDebug("Message EDITABLE");
                                    menu.findItem(R.id.chat_cab_menu_edit).setVisible(true);
                                    menu.findItem(R.id.chat_cab_menu_delete).setVisible(true);
                                }
                                else{
                                    logDebug("Message NOT EDITABLE");
                                    menu.findItem(R.id.chat_cab_menu_edit).setVisible(false);
                                    menu.findItem(R.id.chat_cab_menu_delete).setVisible(false);
                                }

                                if (!isOnline(chatActivity) || type == MegaChatMessage.TYPE_TRUNCATE||type == MegaChatMessage.TYPE_ALTER_PARTICIPANTS||type == MegaChatMessage.TYPE_CHAT_TITLE||type == MegaChatMessage.TYPE_PRIV_CHANGE||type == MegaChatMessage.TYPE_CALL_ENDED||type == MegaChatMessage.TYPE_CALL_STARTED) {
                                    menu.findItem(R.id.chat_cab_menu_forward).setVisible(false);
                                }
                                else{
                                    menu.findItem(R.id.chat_cab_menu_forward).setVisible(true);
                                }
                            }
                            else{
                                menu.findItem(R.id.chat_cab_menu_edit).setVisible(false);
                                menu.findItem(R.id.chat_cab_menu_delete).setVisible(false);
                                importIcon.setVisible(false);

                                if (chatC.isInAnonymousMode() || !isOnline(chatActivity) || type == MegaChatMessage.TYPE_TRUNCATE||type == MegaChatMessage.TYPE_ALTER_PARTICIPANTS||type == MegaChatMessage.TYPE_CHAT_TITLE||type == MegaChatMessage.TYPE_PRIV_CHANGE||type == MegaChatMessage.TYPE_CALL_ENDED||type == MegaChatMessage.TYPE_CALL_STARTED) {
                                    menu.findItem(R.id.chat_cab_menu_forward).setVisible(false);
                                }
                                else{
                                    menu.findItem(R.id.chat_cab_menu_forward).setVisible(true);
                                }
                            }
                            menu.findItem(R.id.chat_cab_menu_download).setVisible(false);
                            menu.findItem(R.id.chat_cab_menu_offline).setVisible(false);
                            importIcon.setVisible(false);
                        }
                    }
                    else{
                        logDebug("Many items selected");
                        boolean isUploading = false;
                        boolean showDelete = true;
                        boolean showCopy = true;
                        boolean showForward = true;
                        boolean allNodeAttachments = true;
                        boolean isRemoved = false;

                        for(int i=0; i<selected.size();i++) {

                            if(hasMessagesRemoved(selected.get(i).getMessage())){
                                isRemoved = true;
                                break;
                            }

                            if (!isUploading) {
                                if (selected.get(i).isUploading()) {
                                    isUploading = true;
                                }
                            }

                            MegaChatMessage msg = selected.get(i).getMessage();

                            if ((showCopy) && (msg.getType() == MegaChatMessage.TYPE_NODE_ATTACHMENT || msg.getType()  == MegaChatMessage.TYPE_CONTACT_ATTACHMENT || msg.getType()  == MegaChatMessage.TYPE_VOICE_CLIP || ((msg.getType() == MegaChatMessage.TYPE_CONTAINS_META) && (msg.getContainsMeta() != null) && (msg.getContainsMeta().getType() == MegaChatContainsMeta.CONTAINS_META_GEOLOCATION))) ) {
                                showCopy = false;
                            }

                            if((showDelete) && ((msg.getUserHandle() != myUserHandle) || ((msg.getType() == MegaChatMessage.TYPE_NORMAL || msg.getType() == MegaChatMessage.TYPE_NODE_ATTACHMENT || msg.getType() == MegaChatMessage.TYPE_CONTACT_ATTACHMENT || msg.getType() == MegaChatMessage.TYPE_CONTAINS_META || msg.getType() == MegaChatMessage.TYPE_VOICE_CLIP) && (!(msg.isDeletable()))))){
                                showDelete = false;
                            }

                            if((showForward) &&(msg.getType() == MegaChatMessage.TYPE_TRUNCATE||msg.getType() == MegaChatMessage.TYPE_ALTER_PARTICIPANTS||msg.getType() == MegaChatMessage.TYPE_CHAT_TITLE||msg.getType() == MegaChatMessage.TYPE_PRIV_CHANGE||msg.getType() == MegaChatMessage.TYPE_CALL_ENDED||msg.getType() == MegaChatMessage.TYPE_CALL_STARTED)) {
                                showForward = false;
                            }

                            if ((allNodeAttachments) && (selected.get(i).getMessage().getType() != MegaChatMessage.TYPE_NODE_ATTACHMENT)){
                                allNodeAttachments = false;
                            }
                        }

                        if (isUploading || isRemoved) {
                            menu.findItem(R.id.chat_cab_menu_copy).setVisible(false);
                            menu.findItem(R.id.chat_cab_menu_delete).setVisible(false);
                            menu.findItem(R.id.chat_cab_menu_edit).setVisible(false);
                            menu.findItem(R.id.chat_cab_menu_forward).setVisible(false);
                            menu.findItem(R.id.chat_cab_menu_download).setVisible(false);
                            menu.findItem(R.id.chat_cab_menu_offline).setVisible(false);
                            importIcon.setVisible(false);
                        }
                        else {
                            if(allNodeAttachments && isOnline(chatActivity)){
                                menu.findItem(R.id.chat_cab_menu_download).setVisible(true);
                                if (chatC.isInAnonymousMode()){
                                    menu.findItem(R.id.chat_cab_menu_offline).setVisible(false);
                                    importIcon.setVisible(false);
                                }
                                else {
                                    menu.findItem(R.id.chat_cab_menu_offline).setVisible(true);
                                    importIcon.setVisible(true);
                                }
                            }
                            else{
                                menu.findItem(R.id.chat_cab_menu_download).setVisible(false);
                                menu.findItem(R.id.chat_cab_menu_offline).setVisible(false);
                                importIcon.setVisible(false);
                            }

                            menu.findItem(R.id.chat_cab_menu_edit).setVisible(false);
                            if (chatC.isInAnonymousMode()){
                                menu.findItem(R.id.chat_cab_menu_copy).setVisible(false);
                                menu.findItem(R.id.chat_cab_menu_delete).setVisible(false);
                            }
                            else {
                                menu.findItem(R.id.chat_cab_menu_copy).setVisible(showCopy);
                                menu.findItem(R.id.chat_cab_menu_delete).setVisible(showDelete);
                            }
                            if(isOnline(chatActivity) && !chatC.isInAnonymousMode()){
                                menu.findItem(R.id.chat_cab_menu_forward).setVisible(showForward);
                            }
                            else{
                                menu.findItem(R.id.chat_cab_menu_forward).setVisible(false);
                            }
                        }
                    }
                }
            }
            return false;
        }
    }

    public boolean showSelectMenuItem(){
        if (adapter != null){
            return adapter.isMultipleSelect();
        }
        return false;
    }

    public void showConfirmationDeleteMessages(final ArrayList<AndroidMegaChatMessage> messages, final MegaChatRoom chat){
        logDebug("showConfirmationDeleteMessages");

        DialogInterface.OnClickListener dialogClickListener = new DialogInterface.OnClickListener() {
            @Override
            public void onClick(DialogInterface dialog, int which) {
                switch (which){
                    case DialogInterface.BUTTON_POSITIVE:
                        stopReproductions();
                        ChatController cC = new ChatController(chatActivity);
                        cC.deleteAndroidMessages(messages, chat);
                        break;
                    case DialogInterface.BUTTON_NEGATIVE:
                        //No button clicked
                        break;
                }
            }
        };

        AlertDialog.Builder builder;
        if (Build.VERSION.SDK_INT >= Build.VERSION_CODES.HONEYCOMB) {
            builder = new AlertDialog.Builder(this, R.style.AppCompatAlertDialogStyle);
        }
        else{
            builder = new AlertDialog.Builder(this);
        }

        if(messages.size()==1){
            builder.setMessage(R.string.confirmation_delete_one_message);
        }
        else{
            builder.setMessage(R.string.confirmation_delete_several_messages);
        }
        builder.setPositiveButton(R.string.context_remove, dialogClickListener).setNegativeButton(R.string.general_cancel, dialogClickListener).show();
    }

    public void showConfirmationDeleteMessage(final long messageId, final long chatId){
        logDebug("showConfirmationDeleteMessage");

        DialogInterface.OnClickListener dialogClickListener = new DialogInterface.OnClickListener() {
            @Override
            public void onClick(DialogInterface dialog, int which) {
                switch (which){
                    case DialogInterface.BUTTON_POSITIVE:
                        ChatController cC = new ChatController(chatActivity);
                        cC.deleteMessageById(messageId, chatId);
                        break;
                    case DialogInterface.BUTTON_NEGATIVE:
                        //No button clicked
                        break;
                }
            }
        };

        AlertDialog.Builder builder;
        if (Build.VERSION.SDK_INT >= Build.VERSION_CODES.HONEYCOMB) {
            builder = new AlertDialog.Builder(this, R.style.AppCompatAlertDialogStyle);
        }
        else{
            builder = new AlertDialog.Builder(this);
        }

        builder.setMessage(R.string.confirmation_delete_one_message);
        builder.setPositiveButton(R.string.context_remove, dialogClickListener)
                .setNegativeButton(R.string.general_cancel, dialogClickListener).show();
    }

    /*
     * Clear all selected items
     */
    private void clearSelections() {
        if(adapter.isMultipleSelect()){
            adapter.clearSelections();
        }
        updateActionModeTitle();
    }

    public void updateActionModeTitle() {
        try {
            if (actionMode != null) {
                if (adapter.getSelectedItemCount() == 0) {
                    actionMode.setTitle(getString(R.string.select_message_title).toUpperCase());
                } else {
                    actionMode.setTitle(adapter.getSelectedItemCount() + "");
                }
                actionMode.invalidate();
            }
        } catch (Exception e) {
            e.printStackTrace();
            logError("Invalidate error", e);
        }
    }

    /*
     * Disable selection
     */
    public void hideMultipleSelect() {
        if (adapter != null) {
            adapter.setMultipleSelect(false);
        }

        if (actionMode != null) {
            actionMode.finish();
        }
    }

    public void finishMultiselectionMode() {
        clearSelections();
        hideMultipleSelect();
    }

    private void checkActionMode(){
        if (adapter.isMultipleSelect() && actionMode != null) {
            actionMode.invalidate();
        }else{
            editingMessage = false;
        }
    }

    public void selectAll() {
        if (adapter != null) {
            if (adapter.isMultipleSelect()) {
                adapter.selectAll();
            } else {
                adapter.setMultipleSelect(true);
                adapter.selectAll();

                actionMode = startSupportActionMode(new ActionBarCallBack());
            }

            new Handler(Looper.getMainLooper()).post(() -> updateActionModeTitle());
        }
    }

    /**
     * Method for displaying feedback dialogue in a message.
     *
     * @param chatId      The chat ID.
     * @param megaMessage The message.
     * @param reaction    The reaction.
     */
    public void openInfoReactionBottomSheet(long chatId, AndroidMegaChatMessage megaMessage, String reaction) {
        if (chatRoom.getChatId() != chatId)
            return;

        showReactionBottomSheet(megaMessage, messages.indexOf(megaMessage), reaction);
    }

    public void openReactionBottomSheet(long chatId, AndroidMegaChatMessage megaMessage) {
        if (chatRoom.getChatId() != chatId)
            return;

        int positionInMessages = messages.indexOf(megaMessage);
        showReactionBottomSheet(megaMessage, positionInMessages, null);
    }

    public void itemLongClick(int positionInAdapter) {
        int positionInMessages = positionInAdapter - 1;
        if (positionInMessages >= messages.size())
            return;

        AndroidMegaChatMessage m = messages.get(positionInMessages);
        if (adapter.isMultipleSelect() || m == null || m.isUploading() || m.getMessage().getStatus() == MegaChatMessage.STATUS_SERVER_REJECTED || m.getMessage().getStatus() == MegaChatMessage.STATUS_SENDING_MANUAL)
            return;

        int type = m.getMessage().getType();
        switch (type) {
            case MegaChatMessage.TYPE_NODE_ATTACHMENT:
            case MegaChatMessage.TYPE_CONTACT_ATTACHMENT:
            case MegaChatMessage.TYPE_VOICE_CLIP:
            case MegaChatMessage.TYPE_NORMAL:
                showGeneralChatMessageBottomSheet(m, positionInMessages);
                break;

            case MegaChatMessage.TYPE_CONTAINS_META:
                MegaChatContainsMeta meta = m.getMessage().getContainsMeta();
                if (meta == null || meta.getType() == MegaChatContainsMeta.CONTAINS_META_INVALID)
                    return;

                if (meta.getType() == MegaChatContainsMeta.CONTAINS_META_RICH_PREVIEW || meta.getType() == MegaChatContainsMeta.CONTAINS_META_GEOLOCATION) {
                    showGeneralChatMessageBottomSheet(m, positionInMessages);
                }
                break;
        }
    }

    private boolean isSelectableMessage(AndroidMegaChatMessage message) {
        if (message.getMessage().getStatus() == MegaChatMessage.STATUS_SERVER_REJECTED || message.getMessage().getStatus() == MegaChatMessage.STATUS_SENDING_MANUAL)
            return false;

        int type = message.getMessage().getType();
        switch (type) {
            case MegaChatMessage.TYPE_NODE_ATTACHMENT:
            case MegaChatMessage.TYPE_CONTACT_ATTACHMENT:
            case MegaChatMessage.TYPE_VOICE_CLIP:
            case MegaChatMessage.TYPE_NORMAL:
            case MegaChatMessage.TYPE_CONTAINS_META:
            case MegaChatMessage.TYPE_PUBLIC_HANDLE_CREATE:
            case MegaChatMessage.TYPE_PUBLIC_HANDLE_DELETE:
            case MegaChatMessage.TYPE_SET_PRIVATE_MODE:
                return true;
            default:
                return false;
        }
    }

    public void itemClick(int positionInAdapter, int [] screenPosition) {
        int positionInMessages = positionInAdapter-1;

        if(positionInMessages < messages.size()){
            AndroidMegaChatMessage m = messages.get(positionInMessages);

            if (adapter.isMultipleSelect()) {
                logDebug("isMultipleSelect");
                if (!m.isUploading()) {
                    logDebug("isMultipleSelect - iNOTsUploading");
                    if (m.getMessage() != null) {
                        MegaChatContainsMeta meta = m.getMessage().getContainsMeta();
                        if (meta != null && meta.getType() == MegaChatContainsMeta.CONTAINS_META_INVALID) {
                        }else{
                            logDebug("Message id: " + m.getMessage().getMsgId());
                            logDebug("Timestamp: " + m.getMessage().getTimestamp());
                            if (isSelectableMessage(m)) {
                                adapter.toggleSelection(m.getMessage().getMsgId());
                                List<AndroidMegaChatMessage> messages = adapter.getSelectedMessages();
                                if (!messages.isEmpty()) {
                                    updateActionModeTitle();
                                }
                            }
                        }
                    }
                }
            }else{
                if(m!=null){
                    if(m.isUploading()){
                        showUploadingAttachmentBottomSheet(m, positionInMessages);
                    }else{
                        if((m.getMessage().getStatus()==MegaChatMessage.STATUS_SERVER_REJECTED)||(m.getMessage().getStatus()==MegaChatMessage.STATUS_SENDING_MANUAL)){
                            if(m.getMessage().getUserHandle()==megaChatApi.getMyUserHandle()) {
                                if (!(m.getMessage().isManagementMessage())) {
                                    logDebug("selected message handle: " + m.getMessage().getTempId());
                                    logDebug("selected message rowId: " + m.getMessage().getRowId());
                                    if ((m.getMessage().getStatus() == MegaChatMessage.STATUS_SERVER_REJECTED) || (m.getMessage().getStatus() == MegaChatMessage.STATUS_SENDING_MANUAL)) {
                                        logDebug("show not sent message panel");
                                        showMsgNotSentPanel(m, positionInMessages);
                                    }
                                }
                            }
                        }
                        else{
                            if(m.getMessage().getType()==MegaChatMessage.TYPE_NODE_ATTACHMENT){
                                MegaNodeList nodeList = m.getMessage().getMegaNodeList();
                                if(nodeList.size()==1){
                                    MegaNode node = chatC.authorizeNodeIfPreview(nodeList.get(0), chatRoom);
                                    if (MimeTypeList.typeForName(node.getName()).isImage()){

                                        if(node.hasPreview()){
                                            logDebug("Show full screen viewer");
                                            showFullScreenViewer(m.getMessage().getMsgId(), screenPosition);
                                        }
                                        else{
                                            logDebug("Image without preview - show node attachment panel for one node");
                                            showGeneralChatMessageBottomSheet(m, positionInMessages);
                                        }
                                    }
                                    else if (MimeTypeList.typeForName(node.getName()).isVideoReproducible()||MimeTypeList.typeForName(node.getName()).isAudio()){
                                        logDebug("isFile:isVideoReproducibleOrIsAudio");
                                        String mimeType = MimeTypeList.typeForName(node.getName()).getType();
                                        logDebug("FILE HANDLE: " + node.getHandle() + " TYPE: " + mimeType);

                                        Intent mediaIntent;
                                        boolean internalIntent;
                                        boolean opusFile = false;
                                        if (MimeTypeList.typeForName(node.getName()).isVideoNotSupported() || MimeTypeList.typeForName(node.getName()).isAudioNotSupported()){
                                            mediaIntent = new Intent(Intent.ACTION_VIEW);
                                            internalIntent=false;
                                            String[] s = node.getName().split("\\.");
                                            if (s != null && s.length > 1 && s[s.length-1].equals("opus")) {
                                                opusFile = true;
                                            }
                                        }
                                        else {
                                            logDebug("setIntentToAudioVideoPlayer");
                                            mediaIntent = new Intent(this, AudioVideoPlayerLollipop.class);
                                            internalIntent=true;
                                        }
                                        logDebug("putExtra: screenPosition("+screenPosition+"), msgId("+m.getMessage().getMsgId()+"), chatId("+idChat+"), filename("+node.getName()+")");

                                        mediaIntent.putExtra("screenPosition", screenPosition);
                                        mediaIntent.putExtra("adapterType", FROM_CHAT);
                                        mediaIntent.putExtra(IS_PLAYLIST, false);
                                        mediaIntent.putExtra("msgId", m.getMessage().getMsgId());
                                        mediaIntent.putExtra("chatId", idChat);
                                        mediaIntent.putExtra("FILENAME", node.getName());

                                        String localPath = getLocalFile(this, node.getName(), node.getSize());

                                        if (localPath != null){
                                            logDebug("localPath != null");

                                            File mediaFile = new File(localPath);
                                            //mediaIntent.setDataAndType(Uri.parse(localPath), mimeType);
                                            if (Build.VERSION.SDK_INT >= Build.VERSION_CODES.N && localPath.contains(Environment.getExternalStorageDirectory().getPath())) {
                                                logDebug("FileProviderOption");
                                                Uri mediaFileUri = FileProvider.getUriForFile(this, "mega.privacy.android.app.providers.fileprovider", mediaFile);
                                                if(mediaFileUri==null){
                                                    logDebug("ERROR:NULLmediaFileUri");
                                                    showSnackbar(SNACKBAR_TYPE, getString(R.string.general_text_error), -1);
                                                }
                                                else{
                                                    mediaIntent.setDataAndType(mediaFileUri, MimeTypeList.typeForName(node.getName()).getType());
                                                }
                                            }else{
                                                Uri mediaFileUri = Uri.fromFile(mediaFile);
                                                if(mediaFileUri==null){
                                                    logError("ERROR:NULLmediaFileUri");
                                                    showSnackbar(SNACKBAR_TYPE, getString(R.string.general_text_error), -1);
                                                }
                                                else{
                                                    mediaIntent.setDataAndType(mediaFileUri, MimeTypeList.typeForName(node.getName()).getType());
                                                }
                                            }
                                            mediaIntent.addFlags(Intent.FLAG_GRANT_READ_URI_PERMISSION);
                                        }else {
                                            logDebug("localPathNULL");
                                            if (isOnline(this)){
                                                if (megaApi.httpServerIsRunning() == 0) {
                                                    logDebug("megaApi.httpServerIsRunning() == 0");
                                                    megaApi.httpServerStart();
                                                }
                                                else{
                                                    logWarning("ERROR:httpServerAlreadyRunning");
                                                }

                                                ActivityManager.MemoryInfo mi = new ActivityManager.MemoryInfo();
                                                ActivityManager activityManager = (ActivityManager) this.getSystemService(Context.ACTIVITY_SERVICE);
                                                activityManager.getMemoryInfo(mi);

                                                if(mi.totalMem>BUFFER_COMP){
                                                    logDebug("Total mem: " + mi.totalMem + " allocate 32 MB");
                                                    megaApi.httpServerSetMaxBufferSize(MAX_BUFFER_32MB);
                                                }else{
                                                    logDebug("Total mem: " + mi.totalMem + " allocate 16 MB");
                                                    megaApi.httpServerSetMaxBufferSize(MAX_BUFFER_16MB);
                                                }

                                                String url = megaApi.httpServerGetLocalLink(node);
                                                if(url!=null){
                                                    logDebug("URL generated: " + url);
                                                    Uri parsedUri = Uri.parse(url);
                                                    if(parsedUri!=null){
                                                        logDebug("parsedUri!=null ---> " + parsedUri);
                                                        mediaIntent.setDataAndType(parsedUri, mimeType);
                                                    }else{
                                                        logError("ERROR:httpServerGetLocalLink");
                                                        showSnackbar(SNACKBAR_TYPE, getString(R.string.general_text_error), -1);
                                                    }
                                                }else{
                                                    logError("ERROR:httpServerGetLocalLink");
                                                    showSnackbar(SNACKBAR_TYPE, getString(R.string.general_text_error), -1);
                                                }
                                            }
                                            else {
                                                showSnackbar(SNACKBAR_TYPE, getString(R.string.error_server_connection_problem)+". "+ getString(R.string.no_network_connection_on_play_file), -1);
                                            }
                                        }
                                        mediaIntent.putExtra("HANDLE", node.getHandle());
                                        if (opusFile){
                                            logDebug("opusFile ");
                                            mediaIntent.setDataAndType(mediaIntent.getData(), "audio/*");
                                        }
                                        if(internalIntent){
                                            startActivity(mediaIntent);
                                        }else{
                                            logDebug("externalIntent");
                                            if (isIntentAvailable(this, mediaIntent)){
                                                startActivity(mediaIntent);
                                            }else{
                                                logDebug("noAvailableIntent");
                                                showGeneralChatMessageBottomSheet(m, positionInMessages);
                                            }
                                        }
                                        overridePendingTransition(0,0);
                                        if (adapter != null) {
                                            adapter.setNodeAttachmentVisibility(false, holder_imageDrag, positionInMessages);
                                        }

                                    }else if (MimeTypeList.typeForName(node.getName()).isPdf()){

                                        logDebug("isFile:isPdf");
                                        String mimeType = MimeTypeList.typeForName(node.getName()).getType();
                                        logDebug("FILE HANDLE: " + node.getHandle() + " TYPE: " + mimeType);
                                        Intent pdfIntent = new Intent(this, PdfViewerActivityLollipop.class);
                                        pdfIntent.putExtra("inside", true);
                                        pdfIntent.putExtra("adapterType", FROM_CHAT);
                                        pdfIntent.putExtra("msgId", m.getMessage().getMsgId());
                                        pdfIntent.putExtra("chatId", idChat);

                                        String localPath = getLocalFile(this, node.getName(), node.getSize());

                                        if (localPath != null){
                                            File mediaFile = new File(localPath);
                                            if (Build.VERSION.SDK_INT >= Build.VERSION_CODES.N && localPath.contains(Environment.getExternalStorageDirectory().getPath())) {
                                                logDebug("FileProviderOption");
                                                Uri mediaFileUri = FileProvider.getUriForFile(this, "mega.privacy.android.app.providers.fileprovider", mediaFile);
                                                if(mediaFileUri==null){
                                                    logError("ERROR:NULLmediaFileUri");
                                                    showSnackbar(SNACKBAR_TYPE, getString(R.string.general_text_error), -1);
                                                }
                                                else{
                                                    pdfIntent.setDataAndType(mediaFileUri, MimeTypeList.typeForName(node.getName()).getType());
                                                }
                                            }
                                            else{
                                                Uri mediaFileUri = Uri.fromFile(mediaFile);
                                                if(mediaFileUri==null){
                                                    logError("ERROR:NULLmediaFileUri");
                                                    showSnackbar(SNACKBAR_TYPE, getString(R.string.general_text_error), -1);
                                                }
                                                else{
                                                    pdfIntent.setDataAndType(mediaFileUri, MimeTypeList.typeForName(node.getName()).getType());
                                                }
                                            }
                                            pdfIntent.addFlags(Intent.FLAG_GRANT_READ_URI_PERMISSION);
                                        }
                                        else {
                                            logWarning("localPathNULL");
                                            if (isOnline(this)){
                                                if (megaApi.httpServerIsRunning() == 0) {
                                                    megaApi.httpServerStart();
                                                }
                                                else{
                                                    logError("ERROR:httpServerAlreadyRunning");
                                                }
                                                ActivityManager.MemoryInfo mi = new ActivityManager.MemoryInfo();
                                                ActivityManager activityManager = (ActivityManager) this.getSystemService(Context.ACTIVITY_SERVICE);
                                                activityManager.getMemoryInfo(mi);
                                                if(mi.totalMem>BUFFER_COMP){
                                                    logDebug("Total mem: " + mi.totalMem + " allocate 32 MB");
                                                    megaApi.httpServerSetMaxBufferSize(MAX_BUFFER_32MB);
                                                }
                                                else{
                                                    logDebug("Total mem: " + mi.totalMem + " allocate 16 MB");
                                                    megaApi.httpServerSetMaxBufferSize(MAX_BUFFER_16MB);
                                                }
                                                String url = megaApi.httpServerGetLocalLink(node);
                                                if(url!=null){
                                                    logDebug("URL generated: " + url);
                                                    Uri parsedUri = Uri.parse(url);
                                                    if(parsedUri!=null){
                                                        pdfIntent.setDataAndType(parsedUri, mimeType);
                                                    }
                                                    else{
                                                        logError("ERROR:httpServerGetLocalLink");
                                                        showSnackbar(SNACKBAR_TYPE, getString(R.string.general_text_error), -1);
                                                    }
                                                }
                                                else{
                                                    logError("ERROR:httpServerGetLocalLink");
                                                    showSnackbar(SNACKBAR_TYPE, getString(R.string.general_text_error), -1);
                                                }
                                            }
                                            else {
                                                showSnackbar(SNACKBAR_TYPE, getString(R.string.error_server_connection_problem)+". "+ getString(R.string.no_network_connection_on_play_file), -1);
                                            }
                                        }
                                        pdfIntent.putExtra("HANDLE", node.getHandle());

                                        if (isIntentAvailable(this, pdfIntent)){
                                            startActivity(pdfIntent);
                                        }
                                        else{
                                            logWarning("noAvailableIntent");
                                            showGeneralChatMessageBottomSheet(m, positionInMessages);
                                        }
                                        overridePendingTransition(0,0);
                                    }
                                    else{
                                        logDebug("NOT Image, pdf, audio or video - show node attachment panel for one node");
                                        showGeneralChatMessageBottomSheet(m, positionInMessages);
                                    }
                                }
                                else{
                                    logDebug("show node attachment panel");
                                    showGeneralChatMessageBottomSheet(m, positionInMessages);
                                }
                            }
                            else if(m.getMessage().getType()==MegaChatMessage.TYPE_CONTACT_ATTACHMENT){
                                logDebug("TYPE_CONTACT_ATTACHMENT");
                                logDebug("show contact attachment panel");
                                if (isOnline(this)) {
                                    if (!chatC.isInAnonymousMode() && m != null) {
                                        if (m.getMessage().getUsersCount() == 1) {
                                            showGeneralChatMessageBottomSheet(m, positionInMessages);
                                        }else{
                                            showGeneralChatMessageBottomSheet(m, positionInMessages);
                                        }
                                    }
                                }
                                else{
                                    //No shown - is not possible to know is it already contact or not - megaApi not working
                                    showSnackbar(SNACKBAR_TYPE, getString(R.string.error_server_connection_problem), -1);
                                }
                            }
                            else if (m.getMessage().getType() == MegaChatMessage.TYPE_CONTAINS_META) {
                                logDebug("TYPE_CONTAINS_META");
                                MegaChatContainsMeta meta = m.getMessage().getContainsMeta();
                                if (meta == null || meta.getType() == MegaChatContainsMeta.CONTAINS_META_INVALID)
                                    return;
                                String url = null;
                                if (meta.getType() == MegaChatContainsMeta.CONTAINS_META_RICH_PREVIEW) {
                                    url = meta.getRichPreview().getUrl();

                                    if (isMEGALinkAndRequiresTransferSession(this, url)) {
                                        return;
                                    }
                                } else if (meta.getType() == MegaChatContainsMeta.CONTAINS_META_GEOLOCATION) {
                                    url = m.getMessage().getContent();
                                    MegaChatGeolocation location = meta.getGeolocation();
                                    if (location != null) {
                                        float latitude = location.getLatitude();
                                        float longitude = location.getLongitude();
                                        List<Address> addresses = getAddresses(this, latitude, longitude);
                                        if (addresses != null && !addresses.isEmpty()) {
                                            String address = addresses.get(0).getAddressLine(0);
                                            if (address != null) {
                                                url = "geo:" + latitude + "," + longitude + "?q=" + Uri.encode(address);
                                            }
                                        }
                                    }
                                }
                                if (url == null) return;
                                Intent browserIntent = new Intent(Intent.ACTION_VIEW, Uri.parse(url));
                                startActivity(browserIntent);

                            } else if(m.getMessage().getType() == MegaChatMessage.TYPE_NORMAL ){
                                logDebug("TYPE_NORMAL");
                                AndroidMegaRichLinkMessage richLinkMessage = m.getRichLinkMessage();

                                if(richLinkMessage == null){
                                    showGeneralChatMessageBottomSheet(m, positionInMessages);
                                }else{
                                    String url = richLinkMessage.getUrl();
                                    if (richLinkMessage.isChat()) {
                                        loadChatLink(url);
                                    } else {
                                        openMegaLink(url, richLinkMessage.getNode() != null ? richLinkMessage.getNode().isFile() : richLinkMessage.isFile());
                                    }
                                }

                            }
                        }
                    }
                }
            }
        }else{
            logDebug("DO NOTHING: Position (" + positionInMessages + ") is more than size in messages (size: " + messages.size() + ")");
        }
    }

    public void loadChatLink(String link){
        logDebug("loadChatLink: ");
        Intent intentOpenChat = new Intent(this, ChatActivityLollipop.class);
        intentOpenChat.setAction(ACTION_OPEN_CHAT_LINK);
        intentOpenChat.setData(Uri.parse(link));
        this.startActivity(intentOpenChat);
    }

    public void showFullScreenViewer(long msgId, int[] screenPosition){
        logDebug("showFullScreenViewer");
        int position = 0;
        boolean positionFound = false;
        List<Long> ids = new ArrayList<>();
        for(int i=0; i<messages.size();i++){
            AndroidMegaChatMessage androidMessage = messages.get(i);
            if(!androidMessage.isUploading()){
                MegaChatMessage msg = androidMessage.getMessage();

                if(msg.getType()==MegaChatMessage.TYPE_NODE_ATTACHMENT){
                    ids.add(msg.getMsgId());

                    if(msg.getMsgId()==msgId){
                        positionFound=true;
                    }
                    if(!positionFound){
                        MegaNodeList nodeList = msg.getMegaNodeList();
                        if(nodeList.size()==1){
                            MegaNode node = nodeList.get(0);
                            if(MimeTypeList.typeForName(node.getName()).isImage()){
                                position++;
                            }
                        }
                    }
                }
            }
        }

        Intent intent = new Intent(this, ChatFullScreenImageViewer.class);
        intent.putExtra("position", position);
        intent.putExtra("chatId", idChat);
        intent.putExtra("screenPosition", screenPosition);
        long[] array = new long[ids.size()];
        for(int i = 0; i < ids.size(); i++) {
            array[i] = ids.get(i);
        }
        intent.putExtra("messageIds", array);
        startActivity(intent);
        overridePendingTransition(0,0);
        if (adapter !=  null) {
            adapter.setNodeAttachmentVisibility(false, holder_imageDrag, position);
        }
    }

    @Override
    public void onChatRoomUpdate(MegaChatApiJava api, MegaChatRoom chat) {
        logDebug("onChatRoomUpdate!");
        this.chatRoom = chat;
        if (adapter != null) {
            adapter.updateChatRoom(chatRoom);
        }

        if(chat.hasChanged(MegaChatRoom.CHANGE_TYPE_CLOSED)){
            logDebug("CHANGE_TYPE_CLOSED for the chat: " + chat.getChatId());
            int permission = chat.getOwnPrivilege();
            logDebug("Permissions for the chat: " + permission);

            if(chat.isPreview()){
                if(permission==MegaChatRoom.PRIV_RM){
                    //Show alert to user
                    showSnackbar(SNACKBAR_TYPE, getString(R.string.alert_invalid_preview), -1);
                }
            }
            else{
                //Hide field to write
                joiningOrLeaving = false;
                setChatSubtitle();
                supportInvalidateOptionsMenu();
            }
        }
        else if(chat.hasChanged(MegaChatRoom.CHANGE_TYPE_STATUS)){
            logDebug("CHANGE_TYPE_STATUS for the chat: " + chat.getChatId());
            if(!(chatRoom.isGroup())){
                long userHandle = chatRoom.getPeerHandle(0);
                setStatus(userHandle);
            }
        }
        else if(chat.hasChanged(MegaChatRoom.CHANGE_TYPE_PARTICIPANTS)){
            logDebug("CHANGE_TYPE_PARTICIPANTS for the chat: " + chat.getChatId());
            setChatSubtitle();
        }
        else if(chat.hasChanged(MegaChatRoom.CHANGE_TYPE_OWN_PRIV)){
            logDebug("CHANGE_TYPE_OWN_PRIV for the chat: " + chat.getChatId());
            setChatSubtitle();
            supportInvalidateOptionsMenu();
        }
        else if(chat.hasChanged(MegaChatRoom.CHANGE_TYPE_TITLE)){
            updateTitle();
        }
        else if(chat.hasChanged(MegaChatRoom.CHANGE_TYPE_USER_STOP_TYPING)){
            logDebug("CHANGE_TYPE_USER_STOP_TYPING for the chat: " + chat.getChatId());

            long userHandleTyping = chat.getUserTyping();

            if(userHandleTyping==megaChatApi.getMyUserHandle()){
                return;
            }

            if(usersTypingSync==null){
                return;
            }

            //Find the item
            boolean found = false;
            for(UserTyping user : usersTypingSync) {
                if(user.getParticipantTyping().getHandle() == userHandleTyping) {
                    logDebug("Found user typing!");
                    usersTypingSync.remove(user);
                    found=true;
                    break;
                }
            }

            if(!found){
                logDebug("CHANGE_TYPE_USER_STOP_TYPING: Not found user typing");
            }
            else{
                updateUserTypingFromNotification();
            }

        }
        else if(chat.hasChanged(MegaChatRoom.CHANGE_TYPE_USER_TYPING)){
            logDebug("CHANGE_TYPE_USER_TYPING for the chat: " + chat.getChatId());
            if(chat!=null){

                long userHandleTyping = chat.getUserTyping();

                if(userHandleTyping==megaChatApi.getMyUserHandle()){
                    return;
                }

                if(usersTyping==null){
                    usersTyping = new ArrayList<>();
                    usersTypingSync = Collections.synchronizedList(usersTyping);
                }

                //Find if any notification arrives previously
                if(usersTypingSync.size()<=0){
                    logDebug("No more users writing");
                    MegaChatParticipant participantTyping = new MegaChatParticipant(userHandleTyping);
                    UserTyping currentUserTyping = new UserTyping(participantTyping);

                    String nameTyping = chatC.getParticipantFirstName(userHandleTyping);

                    logDebug("userHandleTyping: " + userHandleTyping);

                    if (isTextEmpty(nameTyping)) {
                        nameTyping = getString(R.string.transfer_unknown);
                    }

                    participantTyping.setFirstName(nameTyping);

                    userTypingTimeStamp = System.currentTimeMillis()/1000;
                    currentUserTyping.setTimeStampTyping(userTypingTimeStamp);

                    usersTypingSync.add(currentUserTyping);

                    String userTyping =  getResources().getQuantityString(R.plurals.user_typing, 1, toCDATA(usersTypingSync.get(0).getParticipantTyping().getFirstName()));
                    userTyping = userTyping.replace("[A]", "<font color=\'#8d8d94\'>");
                    userTyping = userTyping.replace("[/A]", "</font>");
                    userTypingText.setText(getSpannedHtmlText(userTyping));

                    userTypingLayout.setVisibility(View.VISIBLE);
                }
                else{
                    logDebug("More users writing or the same in different timestamp");

                    //Find the item
                    boolean found = false;
                    for(UserTyping user : usersTypingSync) {
                        if(user.getParticipantTyping().getHandle() == userHandleTyping) {
                            logDebug("Found user typing!");
                            userTypingTimeStamp = System.currentTimeMillis()/1000;
                            user.setTimeStampTyping(userTypingTimeStamp);
                            found=true;
                            break;
                        }
                    }

                    if(!found){
                        logDebug("It's a new user typing");
                        MegaChatParticipant participantTyping = new MegaChatParticipant(userHandleTyping);
                        UserTyping currentUserTyping = new UserTyping(participantTyping);

                        String nameTyping = chatC.getParticipantFirstName(userHandleTyping);
                        if (isTextEmpty(nameTyping)) {
                            nameTyping = getString(R.string.transfer_unknown);
                        }

                        participantTyping.setFirstName(nameTyping);

                        userTypingTimeStamp = System.currentTimeMillis()/1000;
                        currentUserTyping.setTimeStampTyping(userTypingTimeStamp);

                        usersTypingSync.add(currentUserTyping);

                        //Show the notification
                        String userTyping;
                        int size = usersTypingSync.size();
                        switch (size) {
                            case 1:
                                userTyping = getResources().getQuantityString(R.plurals.user_typing, 1, usersTypingSync.get(0).getParticipantTyping().getFirstName());
                                userTyping = toCDATA(userTyping);
                                break;

                            case 2:
                                userTyping = getResources().getQuantityString(R.plurals.user_typing, 2, usersTypingSync.get(0).getParticipantTyping().getFirstName() + ", " + usersTypingSync.get(1).getParticipantTyping().getFirstName());
                                userTyping = toCDATA(userTyping);
                                break;

                            default:
                                String names = usersTypingSync.get(0).getParticipantTyping().getFirstName() + ", " + usersTypingSync.get(1).getParticipantTyping().getFirstName();
                                userTyping = String.format(getString(R.string.more_users_typing), toCDATA(names));
                                break;
                        }

                        userTyping = userTyping.replace("[A]", "<font color=\'#8d8d94\'>");
                        userTyping = userTyping.replace("[/A]", "</font>");

                        userTypingText.setText(getSpannedHtmlText(userTyping));
                        userTypingLayout.setVisibility(View.VISIBLE);
                    }
                }

                int interval = 5000;
                IsTypingRunnable runnable = new IsTypingRunnable(userTypingTimeStamp, userHandleTyping);
                handlerReceive = new Handler();
                handlerReceive.postDelayed(runnable, interval);
            }
        }
        else if(chat.hasChanged(MegaChatRoom.CHANGE_TYPE_ARCHIVE)){
            logDebug("CHANGE_TYPE_ARCHIVE for the chat: " + chat.getChatId());
            setChatSubtitle();
        }
        else if(chat.hasChanged(MegaChatRoom.CHANGE_TYPE_CHAT_MODE)){
            logDebug("CHANGE_TYPE_CHAT_MODE for the chat: " + chat.getChatId());
        }
        else if(chat.hasChanged(MegaChatRoom.CHANGE_TYPE_UPDATE_PREVIEWERS)){
            logDebug("CHANGE_TYPE_UPDATE_PREVIEWERS for the chat: " + chat.getChatId());
            setPreviewersView();
        }
    }

    void setPreviewersView () {
        if(chatRoom.getNumPreviewers()>0){
            observersNumberText.setText(chatRoom.getNumPreviewers()+"");
            observersLayout.setVisibility(View.VISIBLE);
        }
        else{
            observersLayout.setVisibility(View.GONE);
        }
    }

    private class IsTypingRunnable implements Runnable{

        long timeStamp;
        long userHandleTyping;

        public IsTypingRunnable(long timeStamp, long userHandleTyping) {
            this.timeStamp = timeStamp;
            this.userHandleTyping = userHandleTyping;
        }

        @Override
        public void run() {
            logDebug("Run off notification typing");
            long timeNow = System.currentTimeMillis()/1000;
            if ((timeNow - timeStamp) > 4){
                logDebug("Remove user from the list");

                boolean found = false;
                for(UserTyping user : usersTypingSync) {
                    if(user.getTimeStampTyping() == timeStamp) {
                        if(user.getParticipantTyping().getHandle() == userHandleTyping) {
                            logDebug("Found user typing in runnable!");
                            usersTypingSync.remove(user);
                            found=true;
                            break;
                        }
                    }
                }

                if(!found){
                    logDebug("Not found user typing in runnable!");
                }

                updateUserTypingFromNotification();
            }
        }
    }

    public void updateUserTypingFromNotification(){
        logDebug("updateUserTypingFromNotification");

        int size = usersTypingSync.size();
        logDebug("Size of typing: " + size);
        switch (size){
            case 0:{
                userTypingLayout.setVisibility(View.GONE);
                break;
            }
            case 1:{
                String userTyping = getResources().getQuantityString(R.plurals.user_typing, 1, usersTypingSync.get(0).getParticipantTyping().getFirstName());
                userTyping = toCDATA(userTyping);
                userTyping = userTyping.replace("[A]", "<font color=\'#8d8d94\'>");
                userTyping = userTyping.replace("[/A]", "</font>");

                Spanned result = null;
                if (android.os.Build.VERSION.SDK_INT >= android.os.Build.VERSION_CODES.N) {
                    result = Html.fromHtml(userTyping,Html.FROM_HTML_MODE_LEGACY);
                } else {
                    result = Html.fromHtml(userTyping);
                }

                userTypingText.setText(result);
                break;
            }
            case 2:{
                String userTyping = getResources().getQuantityString(R.plurals.user_typing, 2, usersTypingSync.get(0).getParticipantTyping().getFirstName()+", "+usersTypingSync.get(1).getParticipantTyping().getFirstName());
                userTyping = toCDATA(userTyping);
                userTyping = userTyping.replace("[A]", "<font color=\'#8d8d94\'>");
                userTyping = userTyping.replace("[/A]", "</font>");

                Spanned result = null;
                if (android.os.Build.VERSION.SDK_INT >= android.os.Build.VERSION_CODES.N) {
                    result = Html.fromHtml(userTyping,Html.FROM_HTML_MODE_LEGACY);
                } else {
                    result = Html.fromHtml(userTyping);
                }

                userTypingText.setText(result);
                break;
            }
            default:{
                String names = usersTypingSync.get(0).getParticipantTyping().getFirstName()+", "+usersTypingSync.get(1).getParticipantTyping().getFirstName();
                String userTyping = String.format(getString(R.string.more_users_typing), toCDATA(names));

                userTyping = userTyping.replace("[A]", "<font color=\'#8d8d94\'>");
                userTyping = userTyping.replace("[/A]", "</font>");

                Spanned result = null;
                if (android.os.Build.VERSION.SDK_INT >= android.os.Build.VERSION_CODES.N) {
                    result = Html.fromHtml(userTyping,Html.FROM_HTML_MODE_LEGACY);
                } else {
                    result = Html.fromHtml(userTyping);
                }

                userTypingText.setText(result);
                break;
            }
        }
    }

    public void setRichLinkInfo(long msgId, AndroidMegaRichLinkMessage richLinkMessage){
        logDebug("setRichLinkInfo");

        int indexToChange = -1;
        ListIterator<AndroidMegaChatMessage> itr = messages.listIterator(messages.size());

        // Iterate in reverse.
        while(itr.hasPrevious()) {
            AndroidMegaChatMessage messageToCheck = itr.previous();

            if(!messageToCheck.isUploading()){
                if(messageToCheck.getMessage().getMsgId()==msgId){
                    indexToChange = itr.nextIndex();
                    logDebug("Found index to change: " + indexToChange);
                    break;
                }
            }
        }

        if(indexToChange!=-1){

            AndroidMegaChatMessage androidMsg = messages.get(indexToChange);

            androidMsg.setRichLinkMessage(richLinkMessage);

            try{
                if(adapter!=null){
                    adapter.notifyItemChanged(indexToChange+1);
                }
            }
            catch(IllegalStateException e){
                logError("IllegalStateException: do not update adapter", e);
            }

        }
        else{
            logError("Error, rich link message not found!!");
        }
    }

    public void setRichLinkImage(long msgId){
        logDebug("setRichLinkImage");

        int indexToChange = -1;
        ListIterator<AndroidMegaChatMessage> itr = messages.listIterator(messages.size());

        // Iterate in reverse.
        while(itr.hasPrevious()) {
            AndroidMegaChatMessage messageToCheck = itr.previous();

            if(!messageToCheck.isUploading()){
                if(messageToCheck.getMessage().getMsgId()==msgId){
                    indexToChange = itr.nextIndex();
                    logDebug("Found index to change: " + indexToChange);
                    break;
                }
            }
        }

        if(indexToChange!=-1){

            if(adapter!=null){
                adapter.notifyItemChanged(indexToChange+1);
            }
        }
        else{
            logError("Error, rich link message not found!!");
        }
    }

    public int checkMegaLink(MegaChatMessage msg){
        logDebug("checkMegaLink");

        //Check if it is a MEGA link
        if (msg.getType() != MegaChatMessage.TYPE_NORMAL || msg.getContent() == null) return -1;

        String link = extractMegaLink(msg.getContent());

        if (isChatLink(link)) {
            logDebug("isChatLink");
            ChatLinkInfoListener listener = new ChatLinkInfoListener(this, msg.getMsgId(), megaApi);
            megaChatApi.checkChatLink(link, listener);

            return MEGA_CHAT_LINK;
        }

        if (link == null || megaApi == null || megaApi.getRootNode() == null) return -1;

        logDebug("The link was found");

        ChatLinkInfoListener listener = null;
        if (isFileLink(link)) {
            logDebug("isFileLink");
            listener = new ChatLinkInfoListener(this, msg.getMsgId(), megaApi);
            megaApi.getPublicNode(link, listener);
            return MEGA_FILE_LINK;
        } else {
            logDebug("isFolderLink");

            MegaApiAndroid megaApiFolder = getLocalMegaApiFolder();
            listener = new ChatLinkInfoListener(this, msg.getMsgId(), megaApi, megaApiFolder);
            megaApiFolder.loginToFolder(link, listener);
            return MEGA_FOLDER_LINK;
        }
    }

    @Override
    public void onMessageLoaded(MegaChatApiJava api, MegaChatMessage msg) {

        if (msg != null) {
            logDebug("STATUS: " + msg.getStatus());
            logDebug("TEMP ID: " + msg.getTempId());
            logDebug("FINAL ID: " + msg.getMsgId());
            logDebug("TIMESTAMP: " + msg.getTimestamp());
            logDebug("TYPE: " + msg.getType());

            if(messages!=null){
                logDebug("Messages size: "+messages.size());
            }

            if(msg.isDeleted()){
                logDebug("DELETED MESSAGE!!!!");
                numberToLoad--;
                return;
            }

            if(msg.isEdited()){
                logDebug("EDITED MESSAGE!!!!");
            }

            if(msg.getType()==MegaChatMessage.TYPE_REVOKE_NODE_ATTACHMENT) {
                logDebug("TYPE_REVOKE_NODE_ATTACHMENT MESSAGE!!!!");
                numberToLoad--;
                return;
            }

            checkMegaLink(msg);

            if(msg.getType()==MegaChatMessage.TYPE_NODE_ATTACHMENT){
                logDebug("TYPE_NODE_ATTACHMENT MESSAGE!!!!");
            }

            if(msg.getStatus()==MegaChatMessage.STATUS_SERVER_REJECTED){
                logDebug("STATUS_SERVER_REJECTED " + msg.getStatus());
            }

            if(msg.getStatus()==MegaChatMessage.STATUS_SENDING_MANUAL){

                logDebug("STATUS_SENDING_MANUAL: Getting messages not sent!!!: " + msg.getStatus());
                AndroidMegaChatMessage androidMsg = new AndroidMegaChatMessage(msg);

                if(msg.isEdited()){
                    logDebug("MESSAGE EDITED");

                    if(!noMoreNoSentMessages){
                        logDebug("NOT noMoreNoSentMessages");
                        addInBufferSending(androidMsg);
                    }else{
                        logDebug("Try to recover the initial msg");
                        if(msg.getMsgId()!=-1){
                            MegaChatMessage notEdited = megaChatApi.getMessage(idChat, msg.getMsgId());
                            logDebug("Content not edited");
                            AndroidMegaChatMessage androidMsgNotEdited = new AndroidMegaChatMessage(notEdited);
                            int returnValue = modifyMessageReceived(androidMsgNotEdited, false);
                            if(returnValue!=-1){
                                logDebug("Message " + returnValue + " modified!");
                            }
                        }

                        appendMessageAnotherMS(androidMsg);
                    }
                }
                else{
                    logDebug("NOT MESSAGE EDITED");
                    int resultModify = -1;
                    if(msg.getUserHandle()==megaChatApi.getMyUserHandle()){
                        if(msg.getType()==MegaChatMessage.TYPE_NODE_ATTACHMENT){
                            logDebug("Modify my message and node attachment");

                            long idMsg =  dbH.findPendingMessageByIdTempKarere(msg.getTempId());
                            logDebug("The id of my pending message is: " + idMsg);
                            if(idMsg!=-1){
                                resultModify = modifyAttachmentReceived(androidMsg, idMsg);
                                dbH.removePendingMessageById(idMsg);
                                if(resultModify==-1){
                                    logDebug("Node attachment message not in list -> resultModify -1");
//                            AndroidMegaChatMessage msgToAppend = new AndroidMegaChatMessage(msg);
//                            appendMessagePosition(msgToAppend);
                                }
                                else{
                                    logDebug("Modify attachment");
                                    numberToLoad--;
                                    return;
                                }
                            }
                        }
                    }

                    int returnValue = modifyMessageReceived(androidMsg, true);
                    if(returnValue!=-1){
                        logDebug("Message " + returnValue + " modified!");
                        numberToLoad--;
                        return;
                    }
                    addInBufferSending(androidMsg);
                    if(!noMoreNoSentMessages){
                        logDebug("NOT noMoreNoSentMessages");
                    }
                }
            }
            else if(msg.getStatus()==MegaChatMessage.STATUS_SENDING){
                logDebug("SENDING: Getting messages not sent !!!-------------------------------------------------: "+msg.getStatus());
                AndroidMegaChatMessage androidMsg = new AndroidMegaChatMessage(msg);
                int returnValue = modifyMessageReceived(androidMsg, true);
                if(returnValue!=-1){
                    logDebug("Message " + returnValue + " modified!");
                    numberToLoad--;
                    return;
                }
                addInBufferSending(androidMsg);
                if(!noMoreNoSentMessages){
                    logDebug("NOT noMoreNoSentMessages");
                }
            }
            else{
                if(!noMoreNoSentMessages){
                    logDebug("First message with NORMAL status");
                    noMoreNoSentMessages=true;
                    if(!bufferSending.isEmpty()){
                        bufferMessages.addAll(bufferSending);
                        bufferSending.clear();
                    }
                }

                AndroidMegaChatMessage androidMsg = new AndroidMegaChatMessage(msg);

                if (lastIdMsgSeen != -1) {
                    if(lastIdMsgSeen ==msg.getMsgId()){
                        logDebug("Last message seen received!");
                        lastSeenReceived=true;
                        positionToScroll = 0;
                        logDebug("positionToScroll: " + positionToScroll);
                    }
                }
                else{
                    logDebug("lastMessageSeen is -1");
                    lastSeenReceived=true;
                }

//                megaChatApi.setMessageSeen(idChat, msg.getMsgId());

                if(positionToScroll>=0){
                    positionToScroll++;
                    logDebug("positionToScroll:increase: " + positionToScroll);
                }
                bufferMessages.add(androidMsg);
                logDebug("Size of buffer: " + bufferMessages.size());
                logDebug("Size of messages: " + messages.size());
            }
        }
        else{
            logDebug("NULLmsg:REACH FINAL HISTORY:stateHistory " + stateHistory);
            if (!bufferSending.isEmpty()) {
                bufferMessages.addAll(bufferSending);
                bufferSending.clear();
            }

            if (stateHistory == MegaChatApi.SOURCE_ERROR) {
                logDebug("SOURCE_ERROR: wait to CHAT ONLINE connection");
                retryHistory = true;
            } else if (thereAreNotMoreMessages()) {
                logDebug("SOURCE_NONE: there are no more messages");
                fullHistoryReceivedOnLoad();
            } else if (bufferMessages.size() == NUMBER_MESSAGES_TO_LOAD) {
                allMessagesRequestedAreLoaded();
            } else {
                long pendingMessagesCount = numberToLoad - bufferMessages.size();
                if (pendingMessagesCount > 0) {
                    logDebug("Fewer messages received (" + bufferMessages.size() + ") than asked (" + NUMBER_MESSAGES_TO_LOAD + "): ask for the rest of messages (" + pendingMessagesCount + ")");
                    askForMoreMessages(pendingMessagesCount);

                    if (thereAreNotMoreMessages()) {
                        logDebug("SOURCE_NONE: there are no more messages");
                        fullHistoryReceivedOnLoad();
                    }
                } else {
                    allMessagesRequestedAreLoaded();
                }
            }
        }
        logDebug("END onMessageLoaded - messages.size=" + messages.size());
    }

    private void allMessagesRequestedAreLoaded() {
        logDebug("All the messages asked are loaded");
        long messagesLoadedCount = bufferMessages.size() + messages.size();
        fullHistoryReceivedOnLoad();

        if (messagesLoadedCount < Math.abs(generalUnreadCount) && messagesLoadedCount < MAX_NUMBER_MESSAGES_TO_LOAD_NOT_SEEN) {
            askForMoreMessages();
        }
    }

    public boolean thereAreNotMoreMessages() {
        return stateHistory == MegaChatApi.SOURCE_NONE;
    }

    /**
     * Initiates fetching 32 messages more of the current ChatRoom.
     */
    private void askForMoreMessages() {
        askForMoreMessages(NUMBER_MESSAGES_TO_LOAD);
    }

    /**
     * Initiates fetching some messages more of the current ChatRoom.
     *
     * @param messagesCount number of messages to be fetched
     */
    private void askForMoreMessages(long messagesCount) {
        isLoadingHistory = true;
        numberToLoad = messagesCount;
        stateHistory = megaChatApi.loadMessages(idChat, (int) numberToLoad);
        getMoreHistory = false;
    }

    /**
     * Updates the loaded messages in the adapter when all the messages have been received.
     */
    public void fullHistoryReceivedOnLoad() {
        logDebug("fullHistoryReceivedOnLoad");

        isLoadingHistory = false;
        isOpeningChat = false;

        if (!bufferMessages.isEmpty()) {
            logDebug("Buffer size: " + bufferMessages.size());
            loadBufferMessages();

            if (lastSeenReceived && positionToScroll > 0 && positionToScroll < messages.size()) {
                logDebug("Last message seen received");
                //Find last message
                int positionLastMessage = -1;
                for (int i = messages.size() - 1; i >= 0; i--) {
                    AndroidMegaChatMessage androidMessage = messages.get(i);

                    if (!androidMessage.isUploading()) {
                        MegaChatMessage msg = androidMessage.getMessage();
                        if (msg.getMsgId() == lastIdMsgSeen) {
                            positionLastMessage = i;
                            break;
                        }
                    }
                }

                //Check if it has no my messages after
                positionLastMessage = positionLastMessage + 1;
                AndroidMegaChatMessage message = messages.get(positionLastMessage);

                while (message.getMessage().getUserHandle() == megaChatApi.getMyUserHandle()) {
                    lastIdMsgSeen = message.getMessage().getMsgId();
                    positionLastMessage = positionLastMessage + 1;
                    message = messages.get(positionLastMessage);
                }

                scrollToMessage(isTurn ? -1 : lastIdMsgSeen);
            }

            setLastMessageSeen();
        }

        logDebug("getMoreHistoryTRUE");
        getMoreHistory = true;

        //Load pending messages
        if(!pendingMessagesLoaded){
            pendingMessagesLoaded = true;
            loadPendingMessages();
            if(positionToScroll<=0){
                mLayoutManager.scrollToPosition(messages.size());
            }
        }

        chatRelativeLayout.setVisibility(View.VISIBLE);
        emptyLayout.setVisibility(View.GONE);
    }

    @Override
    public void onMessageReceived(MegaChatApiJava api, MegaChatMessage msg) {

        logDebug("CHAT CONNECTION STATE: " + api.getChatConnectionState(idChat));
        logDebug("STATUS: " + msg.getStatus());
        logDebug("TEMP ID: " + msg.getTempId());
        logDebug("FINAL ID: " + msg.getMsgId());
        logDebug("TIMESTAMP: " + msg.getTimestamp());
        logDebug("TYPE: " + msg.getType());

        if(msg.getType()==MegaChatMessage.TYPE_REVOKE_NODE_ATTACHMENT) {
            logDebug("TYPE_REVOKE_NODE_ATTACHMENT MESSAGE!!!!");
            return;
        }

        if(msg.getStatus()==MegaChatMessage.STATUS_SERVER_REJECTED){
            logDebug("STATUS_SERVER_REJECTED: " + msg.getStatus());
        }

        if(!msg.isManagementMessage()){
            logDebug("isNOTManagementMessage!");
            if(positionNewMessagesLayout!=-1){
                logDebug("Layout unread messages shown: " + generalUnreadCount);
                if(generalUnreadCount<0){
                    generalUnreadCount--;
                }
                else{
                    generalUnreadCount++;
                }

                if(adapter!=null){
                    adapter.notifyItemChanged(positionNewMessagesLayout);
                }
            }
        }
        else {
            int messageType = msg.getType();
            logDebug("Message type: " + messageType);

            switch (messageType) {
                case MegaChatMessage.TYPE_ALTER_PARTICIPANTS:{
                    if(msg.getUserHandle()==myUserHandle) {
                        logDebug("me alter participant");
                        hideNewMessagesLayout();
                    }
                    break;
                }
                case MegaChatMessage.TYPE_PRIV_CHANGE:{
                    if(msg.getUserHandle()==myUserHandle){
                        logDebug("I change a privilege");
                        hideNewMessagesLayout();
                    }
                    break;
                }
                case MegaChatMessage.TYPE_CHAT_TITLE:{
                    if(msg.getUserHandle()==myUserHandle) {
                        logDebug("I change the title");
                        hideNewMessagesLayout();
                    }
                    break;
                }
            }
        }

        if(setAsRead){
            markAsSeen(msg);
        }

        if(msg.getType()==MegaChatMessage.TYPE_CHAT_TITLE){
            String newTitle = msg.getContent();
            if(newTitle!=null){
                titleToolbar.setText(newTitle);
            }
        }
        else if(msg.getType()==MegaChatMessage.TYPE_TRUNCATE){
            invalidateOptionsMenu();
        }

        AndroidMegaChatMessage androidMsg = new AndroidMegaChatMessage(msg);
        appendMessagePosition(androidMsg);

        if(mLayoutManager.findLastCompletelyVisibleItemPosition()==messages.size()-1){
            logDebug("Do scroll to end");
            mLayoutManager.scrollToPosition(messages.size());
        }
        else{
            if(emojiKeyboard !=null){
                if((emojiKeyboard.getLetterKeyboardShown() || emojiKeyboard.getEmojiKeyboardShown())&&(messages.size()==1)){
                    mLayoutManager.scrollToPosition(messages.size());
                }
            }
            logDebug("DONT scroll to end");
            if(typeMessageJump !=  TYPE_MESSAGE_NEW_MESSAGE){
                messageJumpText.setText(getResources().getString(R.string.message_new_messages));
                typeMessageJump = TYPE_MESSAGE_NEW_MESSAGE;
            }

            if(messageJumpLayout.getVisibility() != View.VISIBLE){
                messageJumpText.setText(getResources().getString(R.string.message_new_messages));
                messageJumpLayout.setVisibility(View.VISIBLE);
            }
        }

        checkMegaLink(msg);

//        mLayoutManager.setStackFromEnd(true);
//        mLayoutManager.scrollToPosition(0);
    }
    public void sendToDownload(MegaNodeList nodelist){
        logDebug("sendToDownload");
        chatC.prepareForChatDownload(nodelist);
    }

    @Override
    public void onReactionUpdate(MegaChatApiJava api, long msgid, String reaction, int count) {
        MegaChatMessage message = api.getMessage(idChat, msgid);
        if (adapter == null || message == null) {
            logWarning("Message not found");
            return;
        }

        adapter.checkReactionUpdated(idChat, message, reaction, count);

        if (bottomSheetDialogFragment != null && bottomSheetDialogFragment.isAdded() && bottomSheetDialogFragment instanceof InfoReactionsBottomSheet) {
            ((InfoReactionsBottomSheet) bottomSheetDialogFragment).changeInReactionReceived(msgid, idChat, reaction, count);
        }
    }

    @Override
    public void onMessageUpdate(MegaChatApiJava api, MegaChatMessage msg) {
        logDebug("msgID "+ msg.getMsgId());
        logDebug("onMessageUpdate ");
        int resultModify = -1;
        if(msg.isDeleted()){
            if(adapter!=null){
                adapter.stopPlaying(msg.getMsgId());
            }
            deleteMessage(msg, false);
            return;
        }
        AndroidMegaChatMessage androidMsg = new AndroidMegaChatMessage(msg);

        if(msg.hasChanged(MegaChatMessage.CHANGE_TYPE_ACCESS)){
            logDebug("Change access of the message");
            logDebug("One attachment revoked, modify message");
            resultModify = modifyMessageReceived(androidMsg, false);
            if (resultModify == -1) {
                logDebug("Modify result is -1");
                int firstIndexShown = messages.get(0).getMessage().getMsgIndex();
                logDebug("The first index is: " + firstIndexShown + " the index of the updated message: " + msg.getMsgIndex());
                if (firstIndexShown <= msg.getMsgIndex()) {
                    logDebug("The message should be in the list");
                    if (msg.getType() == MegaChatMessage.TYPE_NODE_ATTACHMENT) {

                        logDebug("Node attachment message not in list -> append");
                        AndroidMegaChatMessage msgToAppend = new AndroidMegaChatMessage(msg);
                        reinsertNodeAttachmentNoRevoked(msgToAppend);
                    }
                } else {
                    if (messages.size() < NUMBER_MESSAGES_BEFORE_LOAD) {
                        logDebug("Show more message - add to the list");
                        if (msg.getType() == MegaChatMessage.TYPE_NODE_ATTACHMENT) {

                            logDebug("Node attachment message not in list -> append");
                            AndroidMegaChatMessage msgToAppend = new AndroidMegaChatMessage(msg);
                            reinsertNodeAttachmentNoRevoked(msgToAppend);
                        }
                    }
                }
            }
        }
        else if(msg.hasChanged(MegaChatMessage.CHANGE_TYPE_CONTENT)){
            logDebug("Change content of the message");

            if(msg.getType()==MegaChatMessage.TYPE_TRUNCATE){
                logDebug("TRUNCATE MESSAGE");
                clearHistory(androidMsg);
            }
            else{

                disableMultiselection();
                if(msg.isDeleted()){
                    logDebug("Message deleted!!");
                }
                checkMegaLink(msg);
                if (msg.getContainsMeta() != null && msg.getContainsMeta().getType() == MegaChatContainsMeta.CONTAINS_META_GEOLOCATION){
                    logDebug("CONTAINS_META_GEOLOCATION");
                }
                resultModify = modifyMessageReceived(androidMsg, false);
                logDebug("resultModify: " + resultModify);
            }
        }
        else if(msg.hasChanged(MegaChatMessage.CHANGE_TYPE_STATUS)){

            int statusMsg = msg.getStatus();
            logDebug("Status change: "+ statusMsg + "T emporal id: "+ msg.getTempId() + " Final id: "+ msg.getMsgId());

            if(msg.getUserHandle()==megaChatApi.getMyUserHandle()){
                if((msg.getType()==MegaChatMessage.TYPE_NODE_ATTACHMENT)||(msg.getType()==MegaChatMessage.TYPE_VOICE_CLIP)){
                    logDebug("Modify my message and node attachment");

                    long idMsg =  dbH.findPendingMessageByIdTempKarere(msg.getTempId());
                    logDebug("The id of my pending message is: " + idMsg);
                    if(idMsg!=-1){
                        resultModify = modifyAttachmentReceived(androidMsg, idMsg);
                        if(resultModify==-1){
                            logWarning("Node attachment message not in list -> resultModify -1");
//                            AndroidMegaChatMessage msgToAppend = new AndroidMegaChatMessage(msg);
//                            appendMessagePosition(msgToAppend);
                        }
                        else{
                            dbH.removePendingMessageById(idMsg);
                        }
                        return;
                    }
                }
            }

            if(msg.getStatus()==MegaChatMessage.STATUS_SEEN){
                logDebug("STATUS_SEEN");
            }
            else if(msg.getStatus()==MegaChatMessage.STATUS_SERVER_RECEIVED){
                logDebug("STATUS_SERVER_RECEIVED");

                if(msg.getType()==MegaChatMessage.TYPE_NORMAL){
                    if(msg.getUserHandle()==megaChatApi.getMyUserHandle()){
                        checkMegaLink(msg);
                    }
                }

                resultModify = modifyMessageReceived(androidMsg, true);
                logDebug("resultModify: " + resultModify);
            }
            else if(msg.getStatus()==MegaChatMessage.STATUS_SERVER_REJECTED){
                logDebug("STATUS_SERVER_REJECTED: " + msg.getStatus());
                deleteMessage(msg, true);
            }
            else{
                logDebug("Status: " + msg.getStatus());
                logDebug("Timestamp: " + msg.getTimestamp());

                resultModify = modifyMessageReceived(androidMsg, false);
                logDebug("resultModify: " + resultModify);
            }
        }
    }

    private void disableMultiselection(){
        if (adapter == null || !adapter.isMultipleSelect())
            return;

        finishMultiselectionMode();
    }

    @Override
    public void onHistoryReloaded(MegaChatApiJava api, MegaChatRoom chat) {
        logDebug("onHistoryReloaded");
        cleanBuffers();
        invalidateOptionsMenu();
        logDebug("Load new history");

        long unread = chatRoom.getUnreadCount();
        generalUnreadCount = unread;
        lastSeenReceived = unread == 0;

        if (unread == 0) {
            lastIdMsgSeen = MEGACHAT_INVALID_HANDLE;
            logDebug("loadMessages unread is 0");
        } else {
            lastIdMsgSeen = megaChatApi.getLastMessageSeenId(idChat);
            if (lastIdMsgSeen != -1) {
                logDebug("Id of last message seen: " + lastIdMsgSeen);
            } else {
                logError("Error the last message seen shouldn't be NULL");
            }
        }
    }

    public void deleteMessage(MegaChatMessage msg, boolean rejected){
        int indexToChange = -1;

        ListIterator<AndroidMegaChatMessage> itr = messages.listIterator(messages.size());

        // Iterate in reverse.
        while(itr.hasPrevious()) {
            AndroidMegaChatMessage messageToCheck = itr.previous();
            logDebug("Index: " + itr.nextIndex());

            if(!messageToCheck.isUploading()){
                if (rejected) {
                    if (messageToCheck.getMessage().getTempId() == msg.getTempId()) {
                        indexToChange = itr.nextIndex();
                        break;
                    }
                } else {
                    if (messageToCheck.getMessage().getMsgId() == msg.getMsgId()
                        || (msg.getTempId() != -1
                        && messageToCheck.getMessage().getTempId() == msg.getTempId())) {
                        indexToChange = itr.nextIndex();
                        break;
                    }
                }
            }
        }

        if(indexToChange!=-1) {
            messages.remove(indexToChange);
            logDebug("Removed index: " + indexToChange + " positionNewMessagesLayout: " + positionNewMessagesLayout + " messages size: " + messages.size());
            if (positionNewMessagesLayout <= indexToChange) {
                if (generalUnreadCount == 1 || generalUnreadCount == -1) {
                    logDebug("Reset generalUnread:Position where new messages layout is show: " + positionNewMessagesLayout);
                    generalUnreadCount = 0;
                    lastIdMsgSeen = -1;
                } else {
                    logDebug("Decrease generalUnread:Position where new messages layout is show: " + positionNewMessagesLayout);
                    generalUnreadCount--;
                }
                adapter.notifyItemChanged(positionNewMessagesLayout);
            }

            if(!messages.isEmpty()){
                //Update infoToShow of the next message also
                if (indexToChange == 0) {
                    messages.get(indexToChange).setInfoToShow(AndroidMegaChatMessage.CHAT_ADAPTER_SHOW_ALL);
                    //Check if there is more messages and update the following one
                    if(messages.size()>1){
                        adjustInfoToShow(indexToChange+1);
                        setShowAvatar(indexToChange+1);
                    }
                }
                else{
                    //Not first element
                    if (indexToChange == messages.size()) {
                        logDebug("The last message removed, do not check more messages");
                        setShowAvatar(indexToChange - 1);
                    } else {
                        adjustInfoToShow(indexToChange);
                        setShowAvatar(indexToChange);
                        setShowAvatar(indexToChange - 1);
                    }
                }
            }
            adapter.removeMessage(indexToChange + 1, messages);
            disableMultiselection();
        } else {
            logWarning("index to change not found");
        }
    }

    public int modifyAttachmentReceived(AndroidMegaChatMessage msg, long idPendMsg){
        logDebug("ID: " + msg.getMessage().getMsgId() + ", tempID: " + msg.getMessage().getTempId() + ", Status: " + msg.getMessage().getStatus());
        int indexToChange = -1;
        ListIterator<AndroidMegaChatMessage> itr = messages.listIterator(messages.size());

        // Iterate in reverse.
        while(itr.hasPrevious()) {
            AndroidMegaChatMessage messageToCheck = itr.previous();

            if(messageToCheck.getPendingMessage()!=null){
                logDebug("Pending ID: " + messageToCheck.getPendingMessage().getId() + ", other: "+ idPendMsg);
                logDebug("Pending ID: " + messageToCheck.getPendingMessage().getId() + ", other: "+ idPendMsg);
                if(messageToCheck.getPendingMessage().getId()==idPendMsg){
                    indexToChange = itr.nextIndex();
                    logDebug("Found index to change: " + indexToChange);
                    break;
                }
            }
        }

        if(indexToChange!=-1){

            logDebug("INDEX change, need to reorder");
            messages.remove(indexToChange);
            logDebug("Removed index: " + indexToChange);
            logDebug("Messages size: " + messages.size());
            adapter.removeMessage(indexToChange+1, messages);

            int scrollToP = appendMessagePosition(msg);
            if(scrollToP!=-1){
                if(msg.getMessage().getStatus()==MegaChatMessage.STATUS_SERVER_RECEIVED){
                    logDebug("Need to scroll to position: " + indexToChange);
                    final int indexToScroll = scrollToP+1;
                    mLayoutManager.scrollToPositionWithOffset(indexToScroll,scaleHeightPx(20, getOutMetrics()));

                }
            }
        }
        else{
            logError("Error, id pending message message not found!!");
        }
        logDebug("Index modified: " + indexToChange);
        return indexToChange;
    }


    public int modifyMessageReceived(AndroidMegaChatMessage msg, boolean checkTempId){
        logDebug("Msg ID: " + msg.getMessage().getMsgId());
        logDebug("Msg TEMP ID: " + msg.getMessage().getTempId());
        logDebug("Msg status: " + msg.getMessage().getStatus());
        int indexToChange = -1;
        ListIterator<AndroidMegaChatMessage> itr = messages.listIterator(messages.size());

        // Iterate in reverse.
        while(itr.hasPrevious()) {
            AndroidMegaChatMessage messageToCheck = itr.previous();
            logDebug("Index: " + itr.nextIndex());

            if(!messageToCheck.isUploading()){
                logDebug("Checking with Msg ID: " + messageToCheck.getMessage().getMsgId());
                logDebug("Checking with Msg TEMP ID: " + messageToCheck.getMessage().getTempId());

                if(checkTempId){
                    logDebug("Check temporal IDS");
                    if (messageToCheck.getMessage().getTempId() == msg.getMessage().getTempId()) {
                        logDebug("Modify received messafe with idTemp");
                        indexToChange = itr.nextIndex();
                        break;
                    }
                }
                else{
                    if (messageToCheck.getMessage().getMsgId() == msg.getMessage().getMsgId()) {
                        logDebug("modifyMessageReceived");
                        indexToChange = itr.nextIndex();
                        break;
                    }
                }
            }
            else{
                logDebug("This message is uploading");
            }
        }

        logDebug("Index to change = " + indexToChange);
        if(indexToChange==-1) return indexToChange;

        AndroidMegaChatMessage messageToUpdate = messages.get(indexToChange);
        if(messageToUpdate.getMessage().getMsgIndex()==msg.getMessage().getMsgIndex()){
            logDebug("The internal index not change");

            if(msg.getMessage().getStatus()==MegaChatMessage.STATUS_SENDING_MANUAL){
                logDebug("Modified a MANUAl SENDING msg");
                //Check the message to change is not the last one
                int lastI = messages.size()-1;
                if(indexToChange<lastI){
                    //Check if there is already any MANUAL_SENDING in the queue
                    AndroidMegaChatMessage previousMessage = messages.get(lastI);
                    if(previousMessage.isUploading()){
                        logDebug("Previous message is uploading");
                    }
                    else{
                        if(previousMessage.getMessage().getStatus()==MegaChatMessage.STATUS_SENDING_MANUAL){
                            logDebug("More MANUAL SENDING in queue");
                            logDebug("Removed index: " + indexToChange);
                            messages.remove(indexToChange);
                            appendMessageAnotherMS(msg);
                            adapter.notifyDataSetChanged();
                            return indexToChange;
                        }
                    }
                }
            }

            logDebug("Modified message keep going");
            messages.set(indexToChange, msg);

            //Update infoToShow also
            if (indexToChange == 0) {
                messages.get(indexToChange).setInfoToShow(AndroidMegaChatMessage.CHAT_ADAPTER_SHOW_ALL);
                messages.get(indexToChange).setShowAvatar(true);
            }
            else{
                //Not first element
                adjustInfoToShow(indexToChange);
                setShowAvatar(indexToChange);

                //Create adapter
                if (adapter == null) {
                    adapter = new MegaChatLollipopAdapter(this, chatRoom, messages,messagesPlaying, removedMessages,  listView);
                    adapter.setHasStableIds(true);
                    listView.setAdapter(adapter);
                } else {
                    adapter.modifyMessage(messages, indexToChange+1);
                }
            }
        }
        else{
            logDebug("INDEX change, need to reorder");
            messages.remove(indexToChange);
            logDebug("Removed index: " + indexToChange);
            logDebug("Messages size: " + messages.size());
            adapter.removeMessage(indexToChange+1, messages);
            int scrollToP = appendMessagePosition(msg);
            if(scrollToP!=-1){
                if(msg.getMessage().getStatus()==MegaChatMessage.STATUS_SERVER_RECEIVED){
                    mLayoutManager.scrollToPosition(scrollToP+1);
                }
            }
            logDebug("Messages size: " + messages.size());
        }

        return indexToChange;
    }

    public void modifyLocationReceived(AndroidMegaChatMessage editedMsg, boolean hasTempId){
        logDebug("Edited Msg ID: " + editedMsg.getMessage().getMsgId() + ", Old Msg ID: " + messageToEdit.getMsgId());
        logDebug("Edited Msg TEMP ID: " + editedMsg.getMessage().getTempId() + ", Old Msg TEMP ID: " + messageToEdit.getTempId());
        logDebug("Edited Msg status: " + editedMsg.getMessage().getStatus() + ", Old Msg status: " + messageToEdit.getStatus());
        int indexToChange = -1;
        ListIterator<AndroidMegaChatMessage> itr = messages.listIterator(messages.size());

        boolean editedMsgHasTempId = false;
        if (editedMsg.getMessage().getTempId() != -1) {
            editedMsgHasTempId = true;
        }

        // Iterate in reverse.
        while(itr.hasPrevious()) {
            AndroidMegaChatMessage messageToCheck = itr.previous();
            logDebug("Index: " + itr.nextIndex());

            if(!messageToCheck.isUploading()){
                logDebug("Checking with Msg ID: " + messageToCheck.getMessage().getMsgId() + " and Msg TEMP ID: " + messageToCheck.getMessage().getTempId());
                if (hasTempId) {
                    if (editedMsgHasTempId && messageToCheck.getMessage().getTempId() == editedMsg.getMessage().getTempId()) {
                        indexToChange = itr.nextIndex();
                        break;
                    }
                    else if (!editedMsgHasTempId && messageToCheck.getMessage().getTempId() == editedMsg.getMessage().getMsgId()){
                        indexToChange = itr.nextIndex();
                        break;
                    }
                }
                else {
                    if (editedMsgHasTempId && messageToCheck.getMessage().getMsgId() == editedMsg.getMessage().getTempId()) {
                        indexToChange = itr.nextIndex();
                        break;
                    }
                    else if (!editedMsgHasTempId && messageToCheck.getMessage().getMsgId() == editedMsg.getMessage().getMsgId()){
                        indexToChange = itr.nextIndex();
                        break;
                    }
                }
            }
            else{
                logDebug("This message is uploading");
            }
        }

        logDebug("Index to change = " + indexToChange);
        if(indexToChange!=-1){

            AndroidMegaChatMessage messageToUpdate = messages.get(indexToChange);
            if(messageToUpdate.getMessage().getMsgIndex()==editedMsg.getMessage().getMsgIndex()){
                logDebug("The internal index not change");

                if(editedMsg.getMessage().getStatus()==MegaChatMessage.STATUS_SENDING_MANUAL){
                    logDebug("Modified a MANUAl SENDING msg");
                    //Check the message to change is not the last one
                    int lastI = messages.size()-1;
                    if(indexToChange<lastI){
                        //Check if there is already any MANUAL_SENDING in the queue
                        AndroidMegaChatMessage previousMessage = messages.get(lastI);
                        if(previousMessage.isUploading()){
                            logDebug("Previous message is uploading");
                        }
                        else if(previousMessage.getMessage().getStatus()==MegaChatMessage.STATUS_SENDING_MANUAL){
                            logDebug("More MANUAL SENDING in queue");
                            logDebug("Removed index: " + indexToChange);
                            messages.remove(indexToChange);
                            appendMessageAnotherMS(editedMsg);
                            adapter.notifyDataSetChanged();
                        }
                    }
                }

                logDebug("Modified message keep going");
                messages.set(indexToChange, editedMsg);

                //Update infoToShow also
                if (indexToChange == 0) {
                    messages.get(indexToChange).setInfoToShow(AndroidMegaChatMessage.CHAT_ADAPTER_SHOW_ALL);
                    messages.get(indexToChange).setShowAvatar(true);
                }
                else{
                    //Not first element
                    adjustInfoToShow(indexToChange);
                    setShowAvatar(indexToChange);

                    //Create adapter
                    if (adapter == null) {
                        createAdapter();
                    } else {
                        adapter.modifyMessage(messages, indexToChange+1);
                    }
                }
            }
            else{
                logDebug("INDEX change, need to reorder");
                messages.remove(indexToChange);
                logDebug("Removed index: " + indexToChange);
                logDebug("Messages size: " + messages.size());
                adapter.removeMessage(indexToChange+1, messages);
                int scrollToP = appendMessagePosition(editedMsg);
                if(scrollToP!=-1 && editedMsg.getMessage().getStatus()==MegaChatMessage.STATUS_SERVER_RECEIVED){
                    mLayoutManager.scrollToPosition(scrollToP+1);
                }
                logDebug("Messages size: " + messages.size());
            }
        }
        else{
            logError("Error, id temp message not found!! indexToChange == -1");
        }
    }

    public void loadBufferMessages(){
        logDebug("loadBufferMessages");
        ListIterator<AndroidMegaChatMessage> itr = bufferMessages.listIterator();
        while (itr.hasNext()) {
            int currentIndex = itr.nextIndex();
            AndroidMegaChatMessage messageToShow = itr.next();
            loadMessage(messageToShow, currentIndex);
        }

        //Create adapter
        if(adapter==null){
           createAdapter();
        }
        else{
            adapter.loadPreviousMessages(messages, bufferMessages.size());

            logDebug("addMessage: " + messages.size());
            updateActionModeTitle();
            reDoTheSelectionAfterRotation();
            recoveredSelectedPositions = null;
        }

        logDebug("AFTER updateMessagesLoaded: " + messages.size() + " messages in list");

        bufferMessages.clear();
    }

    public void clearHistory(AndroidMegaChatMessage androidMsg){
        ListIterator<AndroidMegaChatMessage> itr = messages.listIterator(messages.size());

        int indexToChange=-1;
        // Iterate in reverse.
        while(itr.hasPrevious()) {
            AndroidMegaChatMessage messageToCheck = itr.previous();

            if(!messageToCheck.isUploading()){
                if(messageToCheck.getMessage().getStatus()!=MegaChatMessage.STATUS_SENDING){

                    indexToChange = itr.nextIndex();
                    logDebug("Found index of last sent and confirmed message: " + indexToChange);
                    break;
                }
            }
        }

//        indexToChange = 2;
        if(indexToChange != messages.size()-1){
            logDebug("Clear history of confirmed messages: " + indexToChange);

            List<AndroidMegaChatMessage> messagesCopy = new ArrayList<>(messages);
            messages.clear();
            messages.add(androidMsg);

            for(int i = indexToChange+1; i<messagesCopy.size();i++){
                messages.add(messagesCopy.get(i));
            }
        }
        else{
            logDebug("Clear all messages");
            messages.clear();
            messages.add(androidMsg);
        }

        removedMessages.clear();

        if(messages.size()==1){
            androidMsg.setInfoToShow(AndroidMegaChatMessage.CHAT_ADAPTER_SHOW_ALL);
        }
        else{
            for(int i=0; i<messages.size();i++){
                adjustInfoToShow(i);
            }
        }

        updateMessages();
    }

    /**
     * Method to control the visibility of the select option.
     */
    private void checkSelectOption() {
        if (selectMenuItem == null)
            return;

        boolean selectableMessages = false;
        if ((messages != null && chatRoom != null && !joiningOrLeaving && messages.size() > 0)) {
            for (AndroidMegaChatMessage msg : messages) {
                if (msg == null || msg.getMessage() == null) {
                    continue;
                }

                switch (msg.getMessage().getType()) {
                    case MegaChatMessage.TYPE_CONTAINS_META:
                    case MegaChatMessage.TYPE_NORMAL:
                    case MegaChatMessage.TYPE_NODE_ATTACHMENT:
                    case MegaChatMessage.TYPE_VOICE_CLIP:
                    case MegaChatMessage.TYPE_CONTACT_ATTACHMENT:
                        selectableMessages = true;
                        break;
                }
            }
        }
        selectMenuItem.setVisible(selectableMessages);
    }


    private void updateMessages(){
        checkSelectOption();
        adapter.setMessages(messages);
    }

    public void loadPendingMessages(){
        logDebug("loadPendingMessages");
        ArrayList<AndroidMegaChatMessage> pendMsgs = dbH.findPendingMessagesNotSent(idChat);
//        dbH.findPendingMessagesBySent(1);
        logDebug("Number of pending: " + pendMsgs.size());

        for(int i=0;i<pendMsgs.size();i++){
            AndroidMegaChatMessage pMsg = pendMsgs.get(i);
            if(pMsg!=null && pMsg.getPendingMessage()!=null){
                if(pMsg.getPendingMessage().getState()==PendingMessageSingle.STATE_PREPARING){
                    if(pMsg.getPendingMessage().getTransferTag()!=-1){
                        logDebug("STATE_PREPARING: Transfer tag: " + pMsg.getPendingMessage().getTransferTag());
                        if(megaApi!=null) {
                            MegaTransfer t = megaApi.getTransferByTag(pMsg.getPendingMessage().getTransferTag());
                            if(t!=null){
                                if(t.getState()==MegaTransfer.STATE_COMPLETED){
                                    dbH.updatePendingMessageOnTransferFinish(pMsg.getPendingMessage().getId(), "-1", PendingMessageSingle.STATE_SENT);
                                }
                                else if(t.getState()==MegaTransfer.STATE_CANCELLED){
                                    dbH.updatePendingMessageOnTransferFinish(pMsg.getPendingMessage().getId(), "-1", PendingMessageSingle.STATE_SENT);
                                }
                                else if(t.getState()==MegaTransfer.STATE_FAILED){
                                    dbH.updatePendingMessageOnTransferFinish(pMsg.getPendingMessage().getId(), "-1", PendingMessageSingle.STATE_ERROR_UPLOADING);
                                    pMsg.getPendingMessage().setState(PendingMessageSingle.STATE_ERROR_UPLOADING);
                                    appendMessagePosition(pMsg);
                                }
                                else{
                                    logDebug("STATE_PREPARING: Found transfer in progress for the message");
                                    appendMessagePosition(pMsg);
                                }
                            }
                            else{
                                logDebug("STATE_PREPARING: Mark message as error uploading - no transfer in progress");
                                dbH.updatePendingMessageOnTransferFinish(pMsg.getPendingMessage().getId(), "-1", PendingMessageSingle.STATE_ERROR_UPLOADING);
                                pMsg.getPendingMessage().setState(PendingMessageSingle.STATE_ERROR_UPLOADING);
                                appendMessagePosition(pMsg);
                            }
                        }
                    }
                }
                else if(pMsg.getPendingMessage().getState()==PendingMessageSingle.STATE_PREPARING_FROM_EXPLORER){
                    logDebug("STATE_PREPARING_FROM_EXPLORER: Convert to STATE_PREPARING");
                    dbH.updatePendingMessageOnTransferFinish(pMsg.getPendingMessage().getId(), "-1", PendingMessageSingle.STATE_PREPARING);
                    pMsg.getPendingMessage().setState(PendingMessageSingle.STATE_PREPARING);
                    appendMessagePosition(pMsg);
                }
                else if(pMsg.getPendingMessage().getState()==PendingMessageSingle.STATE_UPLOADING){
                    if(pMsg.getPendingMessage().getTransferTag()!=-1){
                        logDebug("STATE_UPLOADING: Transfer tag: " + pMsg.getPendingMessage().getTransferTag());
                        if(megaApi!=null){
                            MegaTransfer t = megaApi.getTransferByTag(pMsg.getPendingMessage().getTransferTag());
                            if(t!=null){
                                if(t.getState()==MegaTransfer.STATE_COMPLETED){
                                    dbH.updatePendingMessageOnTransferFinish(pMsg.getPendingMessage().getId(), "-1", PendingMessageSingle.STATE_SENT);
                                }
                                else if(t.getState()==MegaTransfer.STATE_CANCELLED){
                                    dbH.updatePendingMessageOnTransferFinish(pMsg.getPendingMessage().getId(), "-1", PendingMessageSingle.STATE_SENT);
                                }
                                else if(t.getState()==MegaTransfer.STATE_FAILED){
                                    dbH.updatePendingMessageOnTransferFinish(pMsg.getPendingMessage().getId(), "-1", PendingMessageSingle.STATE_ERROR_UPLOADING);
                                    pMsg.getPendingMessage().setState(PendingMessageSingle.STATE_ERROR_UPLOADING);
                                    appendMessagePosition(pMsg);
                                }
                                else{
                                    logDebug("STATE_UPLOADING: Found transfer in progress for the message");
                                    appendMessagePosition(pMsg);
                                }
                            }
                            else{
                                logDebug("STATE_UPLOADING: Mark message as error uploading - no transfer in progress");
                                dbH.updatePendingMessageOnTransferFinish(pMsg.getPendingMessage().getId(), "-1", PendingMessageSingle.STATE_ERROR_UPLOADING);
                                pMsg.getPendingMessage().setState(PendingMessageSingle.STATE_ERROR_UPLOADING);
                                appendMessagePosition(pMsg);
                            }
                        }
                    }
                }
                else{
                    appendMessagePosition(pMsg);
                }
            }
            else{
                logWarning("Null pending messages");
            }
        }
    }

    public void loadMessage(AndroidMegaChatMessage messageToShow, int currentIndex){
        messageToShow.setInfoToShow(AndroidMegaChatMessage.CHAT_ADAPTER_SHOW_ALL);
        messages.add(0,messageToShow);

        if(messages.size()>1) {
            adjustInfoToShow(1);
        }

        setShowAvatar(0);

    }

    public void appendMessageAnotherMS(AndroidMegaChatMessage msg){
        logDebug("appendMessageAnotherMS");
        messages.add(msg);
        int lastIndex = messages.size()-1;

        if(lastIndex==0){
            messages.get(lastIndex).setInfoToShow(AndroidMegaChatMessage.CHAT_ADAPTER_SHOW_ALL);
        }
        else{
            adjustInfoToShow(lastIndex);
        }

        //Create adapter
        if(adapter==null){
            logDebug("Create adapter");
            createAdapter();
        }else{

            if(lastIndex==0){
                logDebug("Arrives the first message of the chat");
                updateMessages();
            }
            else{
                adapter.addMessage(messages, lastIndex+1);
            }
        }
    }

    public int reinsertNodeAttachmentNoRevoked(AndroidMegaChatMessage msg){
        logDebug("reinsertNodeAttachmentNoRevoked");
        int lastIndex = messages.size()-1;
        logDebug("Last index: " + lastIndex);
        if(messages.size()==-1){
            msg.setInfoToShow(AndroidMegaChatMessage.CHAT_ADAPTER_SHOW_ALL);
            messages.add(msg);
        }
        else {
            logDebug("Finding where to append the message");
            while(messages.get(lastIndex).getMessage().getMsgIndex()>msg.getMessage().getMsgIndex()){
                logDebug("Last index: " + lastIndex);
                lastIndex--;
                if (lastIndex == -1) {
                    break;
                }
            }
            logDebug("Last index: " + lastIndex);
            lastIndex++;
            logDebug("Append in position: " + lastIndex);
            messages.add(lastIndex, msg);
            adjustInfoToShow(lastIndex);
            int nextIndex = lastIndex+1;
            if(nextIndex<=messages.size()-1){
                adjustInfoToShow(nextIndex);
            }
            int previousIndex = lastIndex-1;
            if(previousIndex>=0){
                adjustInfoToShow(previousIndex);
            }
        }

        //Create adapter
        if(adapter==null){
            logDebug("Create adapter");
            createAdapter();
        }else{
            if(lastIndex<0){
                logDebug("Arrives the first message of the chat");
                updateMessages();
            }
            else{
                adapter.addMessage(messages, lastIndex+1);
            }
        }
        return lastIndex;
    }

    public int appendMessagePosition(AndroidMegaChatMessage msg){
        logDebug("appendMessagePosition: " + messages.size() + " messages");
        int lastIndex = messages.size()-1;
        if(messages.size()==0){
            msg.setInfoToShow(AndroidMegaChatMessage.CHAT_ADAPTER_SHOW_ALL);
            msg.setShowAvatar(true);
            messages.add(msg);
        }else{
            logDebug("Finding where to append the message");

            if(msg.isUploading()){
                lastIndex++;
                logDebug("The message is uploading add to index: " + lastIndex + "with state: " + msg.getPendingMessage().getState());
            }else{
                logDebug("Status of message: " + msg.getMessage().getStatus());
                if(lastIndex>=0) {
                    while (messages.get(lastIndex).isUploading()) {
                        logDebug("One less index is uploading");
                        lastIndex--;
                        if(lastIndex==-1){
                            break;
                        }
                    }
                }
                if(lastIndex>=0) {
                    while (messages.get(lastIndex).getMessage().getStatus() == MegaChatMessage.STATUS_SENDING_MANUAL) {
                        logDebug("One less index is MANUAL SENDING");
                        lastIndex--;
                        if(lastIndex==-1){
                            break;
                        }
                    }
                }
                if(lastIndex>=0) {
                    if (msg.getMessage().getStatus() == MegaChatMessage.STATUS_SERVER_RECEIVED || msg.getMessage().getStatus() == MegaChatMessage.STATUS_NOT_SEEN) {
                        while (messages.get(lastIndex).getMessage().getStatus() == MegaChatMessage.STATUS_SENDING) {
                            logDebug("One less index");
                            lastIndex--;
                            if(lastIndex==-1){
                                break;
                            }
                        }
                    }
                }

                lastIndex++;
                logDebug("Append in position: " + lastIndex);
            }
            if(lastIndex>=0){
                messages.add(lastIndex, msg);
                adjustInfoToShow(lastIndex);
                msg.setShowAvatar(true);
                if(!messages.get(lastIndex).isUploading()){
                    int nextIndex = lastIndex+1;
                    if(nextIndex<messages.size()){
                        if(messages.get(nextIndex)!=null) {
                            if(messages.get(nextIndex).isUploading()){
                                adjustInfoToShow(nextIndex);
                            }
                        }
                    }
                }
                if(lastIndex>0){
                    setShowAvatar(lastIndex-1);
                }
            }
        }

        //Create adapter
        if(adapter==null){
            logDebug("Create adapter");
            createAdapter();
        }else{
            logDebug("Update adapter with last index: " + lastIndex);
            if(lastIndex<0){
                logDebug("Arrives the first message of the chat");
                updateMessages();
            }else{
                adapter.addMessage(messages, lastIndex+1);
                adapter.notifyItemChanged(lastIndex);
            }
        }
        return lastIndex;
    }

    public int adjustInfoToShow(int index) {
        logDebug("Index: " + index);

        AndroidMegaChatMessage msg = messages.get(index);

        long userHandleToCompare = -1;
        long previousUserHandleToCompare = -1;

        if(msg.isUploading()){
            userHandleToCompare = myUserHandle;
        }
        else{

            if ((msg.getMessage().getType() == MegaChatMessage.TYPE_PRIV_CHANGE) || (msg.getMessage().getType() == MegaChatMessage.TYPE_ALTER_PARTICIPANTS)) {
                userHandleToCompare = msg.getMessage().getHandleOfAction();
            } else {
                userHandleToCompare = msg.getMessage().getUserHandle();
            }
        }

        if(index==0){
            msg.setInfoToShow(AndroidMegaChatMessage.CHAT_ADAPTER_SHOW_ALL);
        }
        else{
            AndroidMegaChatMessage previousMessage = messages.get(index-1);

            if(previousMessage.isUploading()){

                logDebug("The previous message is uploading");
                if(msg.isUploading()){
                    logDebug("The message is also uploading");
                    if (compareDate(msg.getPendingMessage().getUploadTimestamp(), previousMessage.getPendingMessage().getUploadTimestamp()) == 0) {
                        //Same date
                        if (compareTime(msg.getPendingMessage().getUploadTimestamp(), previousMessage.getPendingMessage().getUploadTimestamp()) == 0) {
                            msg.setInfoToShow(AndroidMegaChatMessage.CHAT_ADAPTER_SHOW_NOTHING);
                        } else {
                            //Different minute
                            msg.setInfoToShow(AndroidMegaChatMessage.CHAT_ADAPTER_SHOW_TIME);
                        }
                    } else {
                        //Different date
                        msg.setInfoToShow(AndroidMegaChatMessage.CHAT_ADAPTER_SHOW_ALL);
                    }
                }
                else{
                    if (compareDate(msg.getMessage().getTimestamp(), previousMessage.getPendingMessage().getUploadTimestamp()) == 0) {
                        //Same date
                        if (compareTime(msg.getMessage().getTimestamp(), previousMessage.getPendingMessage().getUploadTimestamp()) == 0) {
                            msg.setInfoToShow(AndroidMegaChatMessage.CHAT_ADAPTER_SHOW_NOTHING);
                        } else {
                            //Different minute
                            msg.setInfoToShow(AndroidMegaChatMessage.CHAT_ADAPTER_SHOW_TIME);
                        }
                    } else {
                        //Different date
                        msg.setInfoToShow(AndroidMegaChatMessage.CHAT_ADAPTER_SHOW_ALL);
                    }
                }
            }
            else{
                logDebug("The previous message is NOT uploading");

                if (userHandleToCompare == myUserHandle) {
                    logDebug("MY message!!");
//                log("MY message!!: "+messageToShow.getContent());
                    if ((previousMessage.getMessage().getType() == MegaChatMessage.TYPE_PRIV_CHANGE) || (previousMessage.getMessage().getType() == MegaChatMessage.TYPE_ALTER_PARTICIPANTS)) {
                        previousUserHandleToCompare = previousMessage.getMessage().getHandleOfAction();
                    } else {
                        previousUserHandleToCompare = previousMessage.getMessage().getUserHandle();
                    }

//                    log("previous message: "+previousMessage.getContent());
                    if (previousUserHandleToCompare == myUserHandle) {
                        logDebug("Last message and previous is mine");
                        //The last two messages are mine
                        if(msg.isUploading()){
                            logDebug("The msg to append is uploading");
                            if (compareDate(msg.getPendingMessage().getUploadTimestamp(), previousMessage) == 0) {
                                //Same date
                                if (compareTime(msg.getPendingMessage().getUploadTimestamp(), previousMessage) == 0) {
                                    msg.setInfoToShow(AndroidMegaChatMessage.CHAT_ADAPTER_SHOW_NOTHING);
                                } else {
                                    //Different minute
                                    msg.setInfoToShow(AndroidMegaChatMessage.CHAT_ADAPTER_SHOW_TIME);
                                }
                            } else {
                                //Different date
                                msg.setInfoToShow(AndroidMegaChatMessage.CHAT_ADAPTER_SHOW_ALL);
                            }
                        }
                        else{
                            if (compareDate(msg, previousMessage) == 0) {
                                //Same date
                                if (compareTime(msg, previousMessage) == 0) {
                                    if ((msg.getMessage().isManagementMessage())) {
                                        msg.setInfoToShow(AndroidMegaChatMessage.CHAT_ADAPTER_SHOW_TIME);
                                    }
                                    else{
                                        msg.setInfoToShow(AndroidMegaChatMessage.CHAT_ADAPTER_SHOW_NOTHING);
                                    }
                                } else {
                                    //Different minute
                                    msg.setInfoToShow(AndroidMegaChatMessage.CHAT_ADAPTER_SHOW_TIME);
                                }
                            } else {
                                //Different date
                                msg.setInfoToShow(AndroidMegaChatMessage.CHAT_ADAPTER_SHOW_ALL);
                            }
                        }

                    } else {
                        //The last message is mine, the previous not
                        logDebug("Last message is mine, NOT previous");
                        if(msg.isUploading()) {
                            logDebug("The msg to append is uploading");
                            if (compareDate(msg.getPendingMessage().getUploadTimestamp(), previousMessage) == 0) {
                                msg.setInfoToShow(AndroidMegaChatMessage.CHAT_ADAPTER_SHOW_TIME);
                            } else {
                                //Different date
                                msg.setInfoToShow(AndroidMegaChatMessage.CHAT_ADAPTER_SHOW_ALL);
                            }
                        }
                        else{
                            if (compareDate(msg, previousMessage) == 0) {
                                msg.setInfoToShow(AndroidMegaChatMessage.CHAT_ADAPTER_SHOW_TIME);
                            } else {
                                //Different date
                                msg.setInfoToShow(AndroidMegaChatMessage.CHAT_ADAPTER_SHOW_ALL);
                            }
                        }
                    }

                } else {
                    logDebug("NOT MY message!! - CONTACT");
//                    log("previous message: "+previousMessage.getContent());

                    if ((previousMessage.getMessage().getType() == MegaChatMessage.TYPE_PRIV_CHANGE) || (previousMessage.getMessage().getType() == MegaChatMessage.TYPE_ALTER_PARTICIPANTS)) {
                        previousUserHandleToCompare = previousMessage.getMessage().getHandleOfAction();
                    } else {
                        previousUserHandleToCompare = previousMessage.getMessage().getUserHandle();
                    }

                    if (previousUserHandleToCompare == userHandleToCompare) {
                        //The last message is also a contact's message
                        if(msg.isUploading()) {
                            if (compareDate(msg.getPendingMessage().getUploadTimestamp(), previousMessage) == 0) {
                                //Same date
                                if (compareTime(msg.getPendingMessage().getUploadTimestamp(), previousMessage) == 0) {
                                    logDebug("Add with show nothing - same userHandle");
                                    msg.setInfoToShow(AndroidMegaChatMessage.CHAT_ADAPTER_SHOW_NOTHING);

                                } else {
                                    //Different minute
                                    msg.setInfoToShow(AndroidMegaChatMessage.CHAT_ADAPTER_SHOW_TIME);
                                }
                            } else {
                                //Different date
                                msg.setInfoToShow(AndroidMegaChatMessage.CHAT_ADAPTER_SHOW_ALL);
                            }
                        }
                        else{

                            if (compareDate(msg, previousMessage) == 0) {
                                //Same date
                                if (compareTime(msg, previousMessage) == 0) {
                                    if ((msg.getMessage().isManagementMessage())) {
                                        msg.setInfoToShow(AndroidMegaChatMessage.CHAT_ADAPTER_SHOW_TIME);
                                    }
                                    else{
                                        msg.setInfoToShow(AndroidMegaChatMessage.CHAT_ADAPTER_SHOW_NOTHING);
                                    }
                                } else {
                                    //Different minute
                                    msg.setInfoToShow(AndroidMegaChatMessage.CHAT_ADAPTER_SHOW_TIME);
                                }
                            } else {
                                //Different date
                                msg.setInfoToShow(AndroidMegaChatMessage.CHAT_ADAPTER_SHOW_ALL);
                            }
                        }

                    } else {
                        //The last message is from contact, the previous not
                        logDebug("Different user handle");
                        if(msg.isUploading()) {
                            if (compareDate(msg.getPendingMessage().getUploadTimestamp(), previousMessage) == 0) {
                                //Same date
                                if (compareTime(msg.getPendingMessage().getUploadTimestamp(), previousMessage) == 0) {
                                    if(previousUserHandleToCompare==myUserHandle){
                                        msg.setInfoToShow(AndroidMegaChatMessage.CHAT_ADAPTER_SHOW_TIME);
                                    }
                                    else{
                                        msg.setInfoToShow(AndroidMegaChatMessage.CHAT_ADAPTER_SHOW_NOTHING);
                                    }

                                } else {
                                    //Different minute
                                    msg.setInfoToShow(AndroidMegaChatMessage.CHAT_ADAPTER_SHOW_TIME);
                                }

                            } else {
                                //Different date
                                msg.setInfoToShow(AndroidMegaChatMessage.CHAT_ADAPTER_SHOW_ALL);
                            }
                        }
                        else{
                            if (compareDate(msg, previousMessage) == 0) {
                                if (compareTime(msg, previousMessage) == 0) {
                                    if(previousUserHandleToCompare==myUserHandle){
                                        msg.setInfoToShow(AndroidMegaChatMessage.CHAT_ADAPTER_SHOW_TIME);
                                    }
                                    else{
                                        if ((msg.getMessage().isManagementMessage())) {
                                            msg.setInfoToShow(AndroidMegaChatMessage.CHAT_ADAPTER_SHOW_TIME);
                                        }
                                        else{
                                            msg.setInfoToShow(AndroidMegaChatMessage.CHAT_ADAPTER_SHOW_TIME);
                                        }
                                    }

                                } else {
                                    //Different minute
                                    msg.setInfoToShow(AndroidMegaChatMessage.CHAT_ADAPTER_SHOW_TIME);
                                }

                            } else {
                                //Different date
                                msg.setInfoToShow(AndroidMegaChatMessage.CHAT_ADAPTER_SHOW_ALL);
                            }
                        }
                    }
                }

            }
        }
        return msg.getInfoToShow();
    }

    public void setShowAvatar(int index){
        logDebug("Index: " + index);

        AndroidMegaChatMessage msg = messages.get(index);

        long userHandleToCompare = -1;
        long previousUserHandleToCompare = -1;

        if(msg.isUploading()){
            msg.setShowAvatar(false);
            return;
        }

        if (userHandleToCompare == myUserHandle) {
            logDebug("MY message!!");
        }else{
            logDebug("Contact message");
            if ((msg.getMessage().getType() == MegaChatMessage.TYPE_PRIV_CHANGE) || (msg.getMessage().getType() == MegaChatMessage.TYPE_ALTER_PARTICIPANTS)) {
                userHandleToCompare = msg.getMessage().getHandleOfAction();
            } else {
                userHandleToCompare = msg.getMessage().getUserHandle();
            }
            logDebug("userHandleTocompare: " + userHandleToCompare);
            AndroidMegaChatMessage previousMessage = null;
            if(messages.size()-1 > index){
                previousMessage = messages.get(index + 1);
                if(previousMessage==null){
                    msg.setShowAvatar(true);
                    logWarning("Previous message is null");
                    return;
                }
                if(previousMessage.isUploading()){
                    msg.setShowAvatar(true);
                    logDebug("Previous is uploading");
                    return;
                }

                if((previousMessage.getMessage().getType() == MegaChatMessage.TYPE_PRIV_CHANGE) || (previousMessage.getMessage().getType() == MegaChatMessage.TYPE_ALTER_PARTICIPANTS)) {
                    previousUserHandleToCompare = previousMessage.getMessage().getHandleOfAction();
                }else{
                    previousUserHandleToCompare = previousMessage.getMessage().getUserHandle();
                }

                logDebug("previousUserHandleToCompare: " + previousUserHandleToCompare);

                if ((previousMessage.getMessage().getType() == MegaChatMessage.TYPE_CALL_ENDED) || (previousMessage.getMessage().getType() == MegaChatMessage.TYPE_CALL_STARTED) || (previousMessage.getMessage().getType() == MegaChatMessage.TYPE_PRIV_CHANGE) || (previousMessage.getMessage().getType() == MegaChatMessage.TYPE_ALTER_PARTICIPANTS) || (previousMessage.getMessage().getType() == MegaChatMessage.TYPE_CHAT_TITLE)) {
                    msg.setShowAvatar(true);
                    logDebug("Set: " + true);
                } else {
                    if (previousUserHandleToCompare == userHandleToCompare) {
                        msg.setShowAvatar(false);
                        logDebug("Set: " + false);
                    }else{
                        msg.setShowAvatar(true);
                        logDebug("Set: " + true);
                    }
                }
            }
            else{
                logWarning("No previous message");
                msg.setShowAvatar(true);
            }
        }
    }

    public void showMsgNotSentPanel(AndroidMegaChatMessage message, int position){
        logDebug("Position: " + position);

        selectedPosition = position;

        if (message == null || isBottomSheetDialogShown(bottomSheetDialogFragment)) return;

        selectedMessageId = message.getMessage().getRowId();
        logDebug("Temporal id of MS message: "+message.getMessage().getTempId());
        bottomSheetDialogFragment = new MessageNotSentBottomSheetDialogFragment();
        bottomSheetDialogFragment.show(getSupportFragmentManager(), bottomSheetDialogFragment.getTag());
    }

    public void showSendAttachmentBottomSheet(){
        logDebug("showSendAttachmentBottomSheet");

        if (isBottomSheetDialogShown(bottomSheetDialogFragment)) return;

        bottomSheetDialogFragment = new SendAttachmentChatBottomSheetDialogFragment();
        bottomSheetDialogFragment.show(getSupportFragmentManager(), bottomSheetDialogFragment.getTag());
    }

    public void showUploadingAttachmentBottomSheet(AndroidMegaChatMessage message, int position){
        logDebug("showUploadingAttachmentBottomSheet: "+position);
        selectedPosition = position;

        if (message == null || isBottomSheetDialogShown(bottomSheetDialogFragment)) return;

        selectedMessageId = message.getPendingMessage().getId();

        bottomSheetDialogFragment = new PendingMessageBottomSheetDialogFragment();
        bottomSheetDialogFragment.show(getSupportFragmentManager(), bottomSheetDialogFragment.getTag());
    }

    public void showReactionBottomSheet(AndroidMegaChatMessage message, int position, String reaction) {
        if (message == null || message.getMessage() == null)
            return;

        selectedPosition = position;
        hideBottomSheet();
        selectedMessageId = message.getMessage().getMsgId();

        if (reaction == null) {
            bottomSheetDialogFragment = new ReactionsBottomSheet();
            bottomSheetDialogFragment.show(getSupportFragmentManager(), bottomSheetDialogFragment.getTag());
        } else if (chatRoom != null && !chatRoom.isPreview() && chatRoom.getOwnPrivilege() != MegaChatRoom.PRIV_RM) {
            bottomSheetDialogFragment = new InfoReactionsBottomSheet(this, reaction);
            bottomSheetDialogFragment.show(getSupportFragmentManager(), bottomSheetDialogFragment.getTag());
        }
    }

    public void hideBottomSheet() {
        if (isBottomSheetDialogShown(bottomSheetDialogFragment)) {
            bottomSheetDialogFragment.dismissAllowingStateLoss();
        }
    }

    private void showGeneralChatMessageBottomSheet(AndroidMegaChatMessage message, int position) {
        selectedPosition = position;

        if (message == null || isBottomSheetDialogShown(bottomSheetDialogFragment)) return;

        selectedMessageId = message.getMessage().getMsgId();
        bottomSheetDialogFragment = new GeneralChatMessageBottomSheet();
        bottomSheetDialogFragment.show(getSupportFragmentManager(), bottomSheetDialogFragment.getTag());
    }

    public void removeMsgNotSent(){
        logDebug("Selected position: " + selectedPosition);
        messages.remove(selectedPosition);
        adapter.removeMessage(selectedPosition, messages);
    }

    public void updatingRemovedMessage(MegaChatMessage message) {
        for (int i = 0; i < messages.size(); i++) {
            MegaChatMessage messageToCompare = messages.get(i).getMessage();
            if (messageToCompare != null && messageToCompare.getTempId() == message.getTempId() && messageToCompare.getMsgId() == message.getMsgId()) {
                RemovedMessage msg = new RemovedMessage(messageToCompare.getTempId(), messageToCompare.getMsgId());
                removedMessages.add(msg);
                adapter.notifyItemChanged(i + 1);
            }
        }
    }

    public void removePendingMsg(long id){
        logDebug("Selected message ID: " + selectedMessageId);

        PendingMessageSingle pMsg = dbH.findPendingMessageById(id);
        if(pMsg!=null && pMsg.getState()==PendingMessageSingle.STATE_UPLOADING) {
            if (pMsg.getTransferTag() != -1) {
                logDebug("Transfer tag: " + pMsg.getTransferTag());
                if (megaApi != null) {
                    megaApi.cancelTransferByTag(pMsg.getTransferTag(), this);
                }
            }
        }

        if(pMsg!=null && pMsg.getState()!=PendingMessageSingle.STATE_SENT){
            try{
                dbH.removePendingMessageById(id);
                messages.remove(selectedPosition);
                adapter.removeMessage(selectedPosition, messages);
            }
            catch (IndexOutOfBoundsException e){
                logError("EXCEPTION", e);
            }
        }
        else{
            showSnackbar(SNACKBAR_TYPE, getString(R.string.error_message_already_sent), -1);
        }
    }

    public void showSnackbar(int type, String s, long idChat){
        showSnackbar(type, fragmentContainer, s, idChat);
    }

    public void removeProgressDialog(){
        if (statusDialog != null) {
            try {
                statusDialog.dismiss();
            } catch (Exception ex) {}
        }
    }

    public void startConversation(long handle){
        logDebug("Handle: " + handle);
        MegaChatRoom chat = megaChatApi.getChatRoomByUser(handle);
        MegaChatPeerList peers = MegaChatPeerList.createInstance();
        if(chat==null){
            logDebug("No chat, create it!");
            peers.addPeer(handle, MegaChatPeerList.PRIV_STANDARD);
            megaChatApi.createChat(false, peers, this);
        }
        else{
            logDebug("There is already a chat, open it!");
            Intent intentOpenChat = new Intent(this, ChatActivityLollipop.class);
            intentOpenChat.setAction(ACTION_CHAT_SHOW_MESSAGES);
            intentOpenChat.putExtra("CHAT_ID", chat.getChatId());
            this.startActivity(intentOpenChat);
        }
    }

    public void startGroupConversation(ArrayList<Long> userHandles){
        logDebug("startGroupConversation");

        MegaChatPeerList peers = MegaChatPeerList.createInstance();

        for(int i=0;i<userHandles.size();i++){
            long handle = userHandles.get(i);
            peers.addPeer(handle, MegaChatPeerList.PRIV_STANDARD);
        }
        megaChatApi.createChat(true, peers, this);
    }

    public void setMessages(ArrayList<AndroidMegaChatMessage> messages){
        if(dialog!=null){
            dialog.dismiss();
        }

        this.messages = messages;
        //Create adapter
        if (adapter == null) {
            createAdapter();
        } else {
            updateMessages();
        }
    }

    private void createAdapter() {
        //Create adapter
        adapter = new MegaChatLollipopAdapter(this, chatRoom, messages, messagesPlaying, removedMessages, listView);
        adapter.setHasStableIds(true);
        listView.setLayoutManager(mLayoutManager);
        listView.setAdapter(adapter);
        updateMessages();
    }

    public void updateReactionAdapter(MegaChatMessage msg, String reaction, int count) {
        adapter.checkReactionUpdated(idChat, msg, reaction, count);
    }

    @Override
    public void onRequestStart(MegaChatApiJava api, MegaChatRequest request) {

    }

    @Override
    public void onRequestUpdate(MegaChatApiJava api, MegaChatRequest request) {

    }

    @Override
    public void onRequestFinish(MegaChatApiJava api, MegaChatRequest request, MegaChatError e) {
        logDebug("onRequestFinish: " + request.getRequestString() + " " + request.getType());

        if(request.getType() == MegaChatRequest.TYPE_TRUNCATE_HISTORY){
            logDebug("Truncate history request finish!!!");
            if(e.getErrorCode()==MegaChatError.ERROR_OK){
                logDebug("Ok. Clear history done");
                showSnackbar(SNACKBAR_TYPE, getString(R.string.clear_history_success), -1);
                hideMessageJump();
            }else{
                logError("Error clearing history: " + e.getErrorString());
                showSnackbar(SNACKBAR_TYPE, getString(R.string.clear_history_error), -1);
            }
        } else if (request.getType() == MegaChatRequest.TYPE_HANG_CHAT_CALL) {
            if (e.getErrorCode() == MegaChatError.ERROR_OK) {
                logDebug("The call has been successfully hung up");
                MegaChatCall call = api.getChatCall(idChat);
                if (call == null) return;
                if (call.getStatus() == MegaChatCall.CALL_STATUS_RING_IN) {
                    addChecksForACall(chatRoom.getChatId(), false);
                    api.answerChatCall(idChat, false, this);

                } else if (call.getStatus() == MegaChatCall.CALL_STATUS_USER_NO_PRESENT) {
                    api.startChatCall(idChat, false, this);
                }
            } else {
                logError("ERROR WHEN TYPE_HANG_CHAT_CALL e.getErrorCode(): " + e.getErrorString());
            }

        } else if (request.getType() == MegaChatRequest.TYPE_START_CHAT_CALL) {
            if (e.getErrorCode() == MegaChatError.ERROR_OK) {
                logDebug(" The call has been started success");
                MegaApplication.setShowPinScreen(false);
                Intent i = new Intent(this, ChatCallActivity.class);
                i.putExtra(CHAT_ID, idChat);
                i.setAction(SECOND_CALL);
                i.addFlags(Intent.FLAG_ACTIVITY_NEW_TASK);
                this.startActivity(i);
            } else {
                logError("ERROR WHEN TYPE_START_CHAT_CALL e.getErrorCode(): " + e.getErrorString());
                showSnackbar(SNACKBAR_TYPE, getString(R.string.call_error), MEGACHAT_INVALID_HANDLE);
            }
        } else if (request.getType() == MegaChatRequest.TYPE_ANSWER_CHAT_CALL) {
            if (e.getErrorCode() == MegaChatError.ERROR_OK) {
                logDebug("The call has been answered success");
                MegaApplication.setShowPinScreen(false);
                Intent i = new Intent(this, ChatCallActivity.class);
                i.putExtra(CHAT_ID, idChat);
                i.setAction(SECOND_CALL);
                i.addFlags(Intent.FLAG_ACTIVITY_NEW_TASK);
                this.startActivity(i);
                //getFlag - Returns true if it is a video-audio call or false for audio call
            } else {
                logError("ERROR WHEN TYPE_ANSWER_CHAT_CALL e.getErrorCode(): " + e.getErrorString());
                if (e.getErrorCode() == MegaChatError.ERROR_TOOMANY) {
                    showSnackbar(SNACKBAR_TYPE, getString(R.string.call_error_too_many_participants), -1);
                } else {
                    showSnackbar(SNACKBAR_TYPE, getString(R.string.call_error), -1);
                }
            }

        }else if (request.getType() == MegaChatRequest.TYPE_SET_CALL_ON_HOLD) {
                if (e.getErrorCode() == MegaChatError.ERROR_OK) {
                    MegaChatCall call = megaChatApi.getChatCall(idChat);
                    if (call == null)
                        return;

                    logDebug("Active call on hold. Joinning in the group chat.");
                    if (call.getStatus() == MegaChatCall.CALL_STATUS_RING_IN) {
                        addChecksForACall(chatRoom.getChatId(), false);
                        megaChatApi.answerChatCall(idChat, false, this);
                    } else if (call.getStatus() == MegaChatCall.CALL_STATUS_USER_NO_PRESENT) {
                        megaChatApi.startChatCall(idChat, false, this);
                    }
                } else {
                    logError("Error putting the call on hold" + e.getErrorCode());
                }

        }else if(request.getType() == MegaChatRequest.TYPE_REMOVE_FROM_CHATROOM){
            logDebug("Remove participant: " + request.getUserHandle() + " my user: " + megaChatApi.getMyUserHandle());

            if (request.getUserHandle() == INVALID_HANDLE) {
                joiningOrLeaving = false;
            }

            if(e.getErrorCode()==MegaChatError.ERROR_OK){
                logDebug("Participant removed OK");
                invalidateOptionsMenu();

            }
            else{
                logError("ERROR WHEN TYPE_REMOVE_FROM_CHATROOM " + e.getErrorString());
                showSnackbar(SNACKBAR_TYPE, getTranslatedErrorString(e), MEGACHAT_INVALID_HANDLE);
            }

        }else if(request.getType() == MegaChatRequest.TYPE_INVITE_TO_CHATROOM){
            logDebug("Request type: " + MegaChatRequest.TYPE_INVITE_TO_CHATROOM);
            if(e.getErrorCode()==MegaChatError.ERROR_OK){
                showSnackbar(SNACKBAR_TYPE, getString(R.string.add_participant_success), -1);
            }
            else{
                if(e.getErrorCode() == MegaChatError.ERROR_EXIST){
                    showSnackbar(SNACKBAR_TYPE, getString(R.string.add_participant_error_already_exists), -1);
                }
                else{
                    showSnackbar(SNACKBAR_TYPE, getString(R.string.add_participant_error), -1);
                }
            }

        }
        else if(request.getType() == MegaChatRequest.TYPE_ATTACH_NODE_MESSAGE){
            removeProgressDialog();

            disableMultiselection();

            if(e.getErrorCode()==MegaChatError.ERROR_OK){
                logDebug("File sent correctly");
                MegaNodeList nodeList = request.getMegaNodeList();

                for(int i = 0; i<nodeList.size();i++){
                    logDebug("Node handle: " + nodeList.get(i).getHandle());
                }
                AndroidMegaChatMessage androidMsgSent = new AndroidMegaChatMessage(request.getMegaChatMessage());
                sendMessageToUI(androidMsgSent);

            }else{
                logError("File NOT sent: " + e.getErrorCode() + "___" + e.getErrorString());
                showSnackbar(SNACKBAR_TYPE, getString(R.string.error_attaching_node_from_cloud), -1);
            }

        }else if(request.getType() == MegaChatRequest.TYPE_REVOKE_NODE_MESSAGE){
            if(e.getErrorCode()==MegaChatError.ERROR_OK){
                logDebug("Node revoked correctly, msg id: " + request.getMegaChatMessage().getMsgId());
            }
            else{
                logError("NOT revoked correctly");
                showSnackbar(SNACKBAR_TYPE, getString(R.string.error_revoking_node), -1);
            }

        }else if(request.getType() == MegaChatRequest.TYPE_CREATE_CHATROOM){
            logDebug("Create chat request finish!!!");
            if(e.getErrorCode()==MegaChatError.ERROR_OK){

                logDebug("Open new chat");
                Intent intent = new Intent(this, ChatActivityLollipop.class);
                intent.setAction(ACTION_CHAT_SHOW_MESSAGES);
                intent.putExtra("CHAT_ID", request.getChatHandle());
                this.startActivity(intent);
                finish();
            }
            else{
                logError("ERROR WHEN CREATING CHAT " + e.getErrorString());
                showSnackbar(SNACKBAR_TYPE, getString(R.string.create_chat_error), -1);
            }
        } else if (request.getType() == MegaChatRequest.TYPE_LOAD_PREVIEW) {
            if (e.getErrorCode() == MegaChatError.ERROR_OK || e.getErrorCode() == MegaChatError.ERROR_EXIST) {
                if (idChat != MEGACHAT_INVALID_HANDLE && megaChatApi.getChatRoom(idChat) != null) {
                    logDebug("Close previous chat");
                    megaChatApi.closeChatRoom(idChat, this);
                }

                idChat = request.getChatHandle();
                megaChatApi.addChatListener(this);
                
                if (idChat != MEGACHAT_INVALID_HANDLE) {
                    dbH.setLastPublicHandle(idChat);
                    dbH.setLastPublicHandleTimeStamp();
                    dbH.setLastPublicHandleType(MegaApiJava.AFFILIATE_TYPE_CHAT);
                }

                MegaApplication.setOpenChatId(idChat);

                if (e.getErrorCode() == MegaChatError.ERROR_OK && openingAndJoining) {
                    megaChatApi.autojoinPublicChat(idChat, this);
                    openingAndJoining = false;
                } else if (e.getErrorCode() == MegaChatError.ERROR_EXIST) {
                    if (megaChatApi.getChatRoom(idChat).isActive()) {
                        //I'm already participant
                        joiningOrLeaving = false;
                        openingAndJoining = false;
                    } else {
                        if (initChat()) {
                            //Chat successfully initialized, now can rejoin
                            setJoiningOrLeaving(getString(R.string.joining_label));
                            titleToolbar.setText(chatRoom.getTitle());
                            groupalSubtitleToolbar.setText(null);
                            setGroupalSubtitleToolbarVisibility(false);
                            if (adapter == null) {
                                createAdapter();
                            } else {
                                adapter.updateChatRoom(chatRoom);
                                adapter.notifyDataSetChanged();
                            }
                            megaChatApi.autorejoinPublicChat(idChat, request.getUserHandle(), this);
                        } else {
                            logWarning("Error opening chat before rejoin");
                        }
                        return;
                    }
                }

                initAndShowChat(null);
                supportInvalidateOptionsMenu();
            } else {
                String text;
                if (e.getErrorCode() == MegaChatError.ERROR_NOENT) {
                    text = getString(R.string.invalid_chat_link);
                } else {
                    showSnackbar(SNACKBAR_TYPE, getString(R.string.error_general_nodes), MEGACHAT_INVALID_HANDLE);
                    text = getString(R.string.error_chat_link);
                }

                emptyScreen(text);
            }
        } else if (request.getType() == MegaChatRequest.TYPE_AUTOJOIN_PUBLIC_CHAT) {
            joiningOrLeaving = false;

            if (e.getErrorCode() == MegaChatError.ERROR_OK) {
                if (request.getUserHandle() != MEGACHAT_INVALID_HANDLE) {
                    //Rejoin option
                    initializeInputText();
                    isOpeningChat = true;
                    loadHistory();
                } else {
                    //Join
                    setChatSubtitle();
                    setPreviewersView();
                }

                supportInvalidateOptionsMenu();
            } else {
                MegaChatRoom chatRoom = megaChatApi.getChatRoom(idChat);
                if (chatRoom != null && chatRoom.getOwnPrivilege() >= MegaChatRoom.PRIV_RO) {
                    logWarning("I'm already a participant");
                    return;
                }

                logError("ERROR WHEN JOINING CHAT " + e.getErrorCode() + " " + e.getErrorString());
                showSnackbar(SNACKBAR_TYPE, getString(R.string.error_general_nodes), MEGACHAT_INVALID_HANDLE);
            }
        } else if(request.getType() == MegaChatRequest.TYPE_LAST_GREEN){
            logDebug("TYPE_LAST_GREEN requested");

        }else if(request.getType() == MegaChatRequest.TYPE_ARCHIVE_CHATROOM){

            long chatHandle = request.getChatHandle();
            chatRoom = megaChatApi.getChatRoom(chatHandle);
            String chatTitle = getTitleChat(chatRoom);

            if(chatTitle==null){
                chatTitle = "";
            }
            else if(!chatTitle.isEmpty() && chatTitle.length()>60){
                chatTitle = chatTitle.substring(0,59)+"...";
            }

            if(!chatTitle.isEmpty() && chatRoom.isGroup() && !chatRoom.hasCustomTitle()){
                chatTitle = "\""+chatTitle+"\"";
            }

            supportInvalidateOptionsMenu();
            setChatSubtitle();

            if (!chatRoom.isArchived()) {
                requestLastGreen(INITIAL_PRESENCE_STATUS);
            }

            if(e.getErrorCode()==MegaChatError.ERROR_OK){

                if(request.getFlag()){
                    logDebug("Chat archived");
                    sendBroadcastChatArchived(chatTitle);
                }
                else{
                    logDebug("Chat unarchived");
                    showSnackbar(SNACKBAR_TYPE, getString(R.string.success_unarchive_chat, chatTitle), -1);
                }

            }else{
                if(request.getFlag()){
                    logError("ERROR WHEN ARCHIVING CHAT " + e.getErrorString());
                    showSnackbar(SNACKBAR_TYPE, getString(R.string.error_archive_chat, chatTitle), -1);
                }else{
                    logError("ERROR WHEN UNARCHIVING CHAT " + e.getErrorString());
                    showSnackbar(SNACKBAR_TYPE, getString(R.string.error_unarchive_chat, chatTitle), -1);
                }
            }
        }
        else if (request.getType() == MegaChatRequest.TYPE_CHAT_LINK_HANDLE) {
            if(request.getFlag() && request.getNumRetry()==0){
                logDebug("Removing chat link");
                if(e.getErrorCode()==MegaChatError.ERROR_OK){
                    showSnackbar(SNACKBAR_TYPE, getString(R.string.chat_link_deleted), -1);
                }
                else{
                    if (e.getErrorCode() == MegaChatError.ERROR_ARGS) {
                        logError("The chatroom isn't grupal or public");
                    }
                    else if (e.getErrorCode()==MegaChatError.ERROR_NOENT){
                        logError("The chatroom doesn't exist or the chatid is invalid");
                    }
                    else if(e.getErrorCode()==MegaChatError.ERROR_ACCESS){
                        logError("The chatroom doesn't have a topic or the caller isn't an operator");
                    }
                    else{
                        logError("Error TYPE_CHAT_LINK_HANDLE " + e.getErrorCode());
                    }
                    showSnackbar(SNACKBAR_TYPE, getString(R.string.general_error) + ": " + e.getErrorString(), -1);
                }
            }
        }
    }

    @Override
    public void onRequestTemporaryError(MegaChatApiJava api, MegaChatRequest request, MegaChatError e) {
        logWarning("onRequestTemporaryError");
    }

    @Override
    protected void onStop() {
        super.onStop();
    }

    private void cleanBuffers(){
        if(!bufferMessages.isEmpty()){
            bufferMessages.clear();
        }
        if(!messages.isEmpty()){
            messages.clear();
        }
        if(!removedMessages.isEmpty()){
            removedMessages.clear();
        }
    }

    @Override
    protected void onDestroy() {
        logDebug("onDestroy()");
        destroySpeakerAudioManger();
        cleanBuffers();
        if (handlerEmojiKeyboard != null){
            handlerEmojiKeyboard.removeCallbacksAndMessages(null);
        }
        if (handlerKeyboard != null) {
            handlerKeyboard.removeCallbacksAndMessages(null);
        }

        if (megaChatApi != null && idChat != -1) {
            megaChatApi.closeChatRoom(idChat, this);
            MegaApplication.setClosedChat(true);
            megaChatApi.removeChatListener(this);

            if (chatRoom != null && chatRoom.isPreview()) {
                megaChatApi.closeChatPreview(idChat);
            }
        }

        if (handler != null) {
            handler.removeCallbacksAndMessages(null);
        }

        if (handlerReceive != null) {
            handlerReceive.removeCallbacksAndMessages(null);
        }
        if (handlerSend != null) {
            handlerSend.removeCallbacksAndMessages(null);
        }

        hideCallBar(null);

        destroyAudioRecorderElements();
        if(adapter!=null) {
            adapter.stopAllReproductionsInProgress();
            adapter.destroyVoiceElemnts();
        }

<<<<<<< HEAD
        LocalBroadcastManager.getInstance(this).unregisterReceiver(dialogConnectReceiver);
        LocalBroadcastManager.getInstance(this).unregisterReceiver(voiceclipDownloadedReceiver);
        LocalBroadcastManager.getInstance(this).unregisterReceiver(userNameReceiver);
        LocalBroadcastManager.getInstance(this).unregisterReceiver(chatArchivedReceiver);
=======
        unregisterReceiver(dialogConnectReceiver);
        unregisterReceiver(voiceclipDownloadedReceiver);
        unregisterReceiver(userNameReceiver);
        unregisterReceiver(chatArchivedReceiver);
>>>>>>> 706de889
        unregisterReceiver(chatCallUpdateReceiver);
        unregisterReceiver(chatSessionUpdateReceiver);
        unregisterReceiver(leftChatReceiver);
        unregisterReceiver(closeChatReceiver);

        if(megaApi != null) {
            megaApi.removeRequestListener(this);
        }

        super.onDestroy();
    }

    /**
     * Method for saving in the database if there was something written in the input text or if a message was being edited
     */
    private void saveInputText() {
        try {
            if (textChat != null) {
                String written = textChat.getText().toString();
                if (written != null) {
                    if (dbH == null) {
                        dbH = MegaApplication.getInstance().getDbH();
                    }
                    ChatItemPreferences prefs = dbH.findChatPreferencesByHandle(Long.toString(idChat));
                    String editedMessageId = editingMessage && messageToEdit != null ? Long.toString(messageToEdit.getMsgId()) : "";
                    if (prefs != null) {
                        prefs.setEditedMsgId(editedMessageId);
                        prefs.setWrittenText(written);
                        dbH.setWrittenTextItem(Long.toString(idChat), written, editedMessageId);
                    } else {
                        prefs = new ChatItemPreferences(Long.toString(idChat), Boolean.toString(true), written, editedMessageId);
                        dbH.setChatItemPreferences(prefs);
                    }
                }
            }
        } catch (Exception e) {
            logError("Written message not stored on DB", e);
        }
    }

    public void closeChat(boolean shouldLogout) {
        logDebug("closeChat");
        if (megaChatApi == null || chatRoom == null || idChat == MEGACHAT_INVALID_HANDLE) {
            return;
        }
        saveInputText();
        shouldLogout = chatC.isInAnonymousMode() && shouldLogout;

        megaChatApi.closeChatRoom(idChat, this);

        if (chatRoom.isPreview()) {
            megaChatApi.closeChatPreview(idChat);
        }

        MegaApplication.setClosedChat(true);
        megaChatApi.removeChatListener(this);

        if (shouldLogout) {
            megaChatApi.logout();
        }

        chatRoom = null;
        idChat = MEGACHAT_INVALID_HANDLE;
    }

    @Override
    protected void onNewIntent(Intent intent){
        logDebug("onNewIntent");
        hideKeyboard();
        if (intent != null){
            if (intent.getAction() != null){
                if(intent.getAction().equals(ACTION_UPDATE_ATTACHMENT)){
                    logDebug("Intent to update an attachment with error");

                    long idPendMsg = intent.getLongExtra("ID_MSG", -1);
                    if(idPendMsg!=-1){
                        int indexToChange = -1;
                        ListIterator<AndroidMegaChatMessage> itr = messages.listIterator(messages.size());

                        // Iterate in reverse.
                        while(itr.hasPrevious()) {
                            AndroidMegaChatMessage messageToCheck = itr.previous();

                            if(messageToCheck.isUploading()){
                                if(messageToCheck.getPendingMessage().getId()==idPendMsg){
                                    indexToChange = itr.nextIndex();
                                    logDebug("Found index to change: " + indexToChange);
                                    break;
                                }
                            }
                        }

                        if(indexToChange!=-1){
                            logDebug("Index modified: " + indexToChange);

                            PendingMessageSingle pendingMsg = null;
                            if(idPendMsg!=-1){
                                pendingMsg = dbH.findPendingMessageById(idPendMsg);

                                if(pendingMsg!=null){
                                    messages.get(indexToChange).setPendingMessage(pendingMsg);
                                    adapter.modifyMessage(messages, indexToChange+1);
                                }
                            }
                        }
                        else{
                            logError("Error, id pending message message not found!!");
                        }
                    }
                    else{
                        logError("Error. The idPendMsg is -1");
                    }

                    int isOverquota = intent.getIntExtra("IS_OVERQUOTA", 0);
                    if(isOverquota==1){
                        showOverquotaAlert(false);
                    }
                    else if (isOverquota==2){
                        showOverquotaAlert(true);
                    }

                    return;
                }else{
                    long newidChat = intent.getLongExtra("CHAT_ID", -1);
                    if(intent.getAction().equals(ACTION_CHAT_SHOW_MESSAGES) || intent.getAction().equals(ACTION_OPEN_CHAT_LINK) || idChat != newidChat) {
                        cleanBuffers();
                    }
                    if (messagesPlaying != null && !messagesPlaying.isEmpty()) {
                        for (MessageVoiceClip m : messagesPlaying) {
                            m.getMediaPlayer().release();
                            m.setMediaPlayer(null);
                        }
                        messagesPlaying.clear();
                    }

                    closeChat(false);
                    MegaApplication.setOpenChatId(-1);
                    initAfterIntent(intent, null);
                }

            }
        }
        super.onNewIntent(intent);
        setIntent(intent);
    }

    public MegaChatRoom getChatRoom() {
        return chatRoom;
    }

    public void setChatRoom(MegaChatRoom chatRoom) {
        this.chatRoom = chatRoom;
    }

    public void revoke(){
        logDebug("revoke");
        megaChatApi.revokeAttachmentMessage(idChat, selectedMessageId);
    }

    @Override
    public void onRequestStart(MegaApiJava api, MegaRequest request) {

    }

    @Override
    public void onRequestUpdate(MegaApiJava api, MegaRequest request) {

    }

    @Override
    public void onRequestFinish(MegaApiJava api, MegaRequest request, MegaError e) {
        removeProgressDialog();

        if (request.getType() == MegaRequest.TYPE_INVITE_CONTACT){
            logDebug("MegaRequest.TYPE_INVITE_CONTACT finished: " + request.getNumber());

            if(request.getNumber()== MegaContactRequest.INVITE_ACTION_REMIND){
                showSnackbar(SNACKBAR_TYPE, getString(R.string.context_contact_invitation_resent), -1);
            }
            else{
                if (e.getErrorCode() == MegaError.API_OK){
                    logDebug("OK INVITE CONTACT: " + request.getEmail());
                    if(request.getNumber()==MegaContactRequest.INVITE_ACTION_ADD)
                    {
                        showSnackbar(SNACKBAR_TYPE, getString(R.string.context_contact_request_sent, request.getEmail()), -1);
                    }
                }
                else{
                    logError("Code: " + e.getErrorString());
                    if(e.getErrorCode()==MegaError.API_EEXIST)
                    {
                        showSnackbar(SNACKBAR_TYPE, getString(R.string.context_contact_already_invited, request.getEmail()), -1);
                    }
                    else if(request.getNumber()==MegaContactRequest.INVITE_ACTION_ADD && e.getErrorCode()==MegaError.API_EARGS)
                    {
                        showSnackbar(SNACKBAR_TYPE, getString(R.string.error_own_email_as_contact), -1);
                    }
                    else{
                        showSnackbar(SNACKBAR_TYPE, getString(R.string.general_error), -1);
                    }
                    logError("ERROR: " + e.getErrorCode() + "___" + e.getErrorString());
                }
            }
        }
        else if(request.getType() == MegaRequest.TYPE_COPY){
            if (e.getErrorCode() != MegaError.API_OK) {

                logDebug("e.getErrorCode() != MegaError.API_OK");

                if(e.getErrorCode()==MegaError.API_EOVERQUOTA){
                    logWarning("OVERQUOTA ERROR: " + e.getErrorCode());
                    Intent intent = new Intent(this, ManagerActivityLollipop.class);
                    intent.setAction(ACTION_OVERQUOTA_STORAGE);
                    startActivity(intent);
                    finish();
                }
                else if(e.getErrorCode()==MegaError.API_EGOINGOVERQUOTA){
                    logWarning("OVERQUOTA ERROR: " + e.getErrorCode());
                    Intent intent = new Intent(this, ManagerActivityLollipop.class);
                    intent.setAction(ACTION_PRE_OVERQUOTA_STORAGE);
                    startActivity(intent);
                    finish();
                }
                else
                {
                    showSnackbar(SNACKBAR_TYPE, getString(R.string.import_success_error), -1);
                }

            }else{
                showSnackbar(SNACKBAR_TYPE, getString(R.string.import_success_message), -1);
            }
        }
        else if (request.getType() == MegaRequest.TYPE_CANCEL_TRANSFER){
            if (e.getErrorCode() != MegaError.API_OK) {
                logError("Error TYPE_CANCEL_TRANSFER: " + e.getErrorCode());
            }
            else{
                logDebug("Chat upload cancelled");
            }
        }
        else if (request.getType() == MegaRequest.TYPE_SET_ATTR_USER){
            if(request.getParamType()==MegaApiJava.USER_ATTR_GEOLOCATION){
                if(e.getErrorCode() == MegaError.API_OK){
                    logDebug("Attribute USER_ATTR_GEOLOCATION enabled");
                    MegaApplication.setEnabledGeoLocation(true);
                    getLocationPermission();
                }
                else{
                    logDebug("Attribute USER_ATTR_GEOLOCATION disabled");
                    MegaApplication.setEnabledGeoLocation(false);
                }
            }
        }
    }

    @Override
    public void onRequestTemporaryError(MegaApiJava api, MegaRequest request, MegaError e) {

    }

    protected MegaChatLollipopAdapter getAdapter() {
        return adapter;
    }

    @Override
    public void onSaveInstanceState(Bundle outState){
        logDebug("onSaveInstance");
        super.onSaveInstanceState(outState);
        outState.putLong("idChat", idChat);
        outState.putLong("selectedMessageId", selectedMessageId);
        outState.putInt("selectedPosition", selectedPosition);
        outState.putInt("typeMessageJump",typeMessageJump);

        if(messageJumpLayout.getVisibility() == View.VISIBLE){
            visibilityMessageJump = true;
        }else{
            visibilityMessageJump = false;
        }
        outState.putBoolean("visibilityMessageJump",visibilityMessageJump);
        outState.putLong(LAST_MESSAGE_SEEN, lastIdMsgSeen);
        outState.putLong(GENERAL_UNREAD_COUNT, generalUnreadCount);
        outState.putBoolean("isHideJump",isHideJump);
        outState.putString("mOutputFilePath",mOutputFilePath);
        outState.putBoolean("isShareLinkDialogDismissed", isShareLinkDialogDismissed);

        if(adapter == null)
            return;


        RotatableAdapter currentAdapter = getAdapter();
        if(currentAdapter != null & adapter.isMultipleSelect()){
            ArrayList<Integer> selectedPositions= (ArrayList<Integer>) (currentAdapter.getSelectedItems());
            outState.putIntegerArrayList(SELECTED_ITEMS, selectedPositions);
        }

        MessageVoiceClip messageVoiceClip = adapter.getVoiceClipPlaying();
        if (messageVoiceClip != null) {
            outState.putBoolean(PLAYING, true);
            outState.putLong(ID_VOICE_CLIP_PLAYING, messageVoiceClip.getIdMessage());
            outState.putLong(MESSAGE_HANDLE_PLAYING, messageVoiceClip.getMessageHandle());
            outState.putLong(USER_HANDLE_PLAYING, messageVoiceClip.getUserHandle());
            outState.putInt(PROGRESS_PLAYING, messageVoiceClip.getProgress());
        } else {
            outState.putBoolean(PLAYING, false);

        }
        outState.putBoolean("isLocationDialogShown", isLocationDialogShown);
        outState.putBoolean(JOINING_OR_LEAVING, joiningOrLeaving);
        outState.putString(JOINING_OR_LEAVING_ACTION, joiningOrLeavingAction);
        outState.putBoolean(OPENING_AND_JOINING_ACTION, openingAndJoining);
    }

    public void askSizeConfirmationBeforeChatDownload(String parentPath, ArrayList<MegaNode> nodeList, long size){
        logDebug("askSizeConfirmationBeforeChatDownload");

        final String parentPathC = parentPath;
        final ArrayList<MegaNode> nodeListC = nodeList;
        final long sizeC = size;
        final ChatController chatC = new ChatController(this);

        androidx.appcompat.app.AlertDialog.Builder builder;
        if (Build.VERSION.SDK_INT >= Build.VERSION_CODES.HONEYCOMB) {
            builder = new AlertDialog.Builder(this, R.style.AppCompatAlertDialogStyle);
        }
        else{
            builder = new AlertDialog.Builder(this);
        }
        LinearLayout confirmationLayout = new LinearLayout(this);
        confirmationLayout.setOrientation(LinearLayout.VERTICAL);
        LinearLayout.LayoutParams params = new LinearLayout.LayoutParams(LinearLayout.LayoutParams.MATCH_PARENT, LinearLayout.LayoutParams.WRAP_CONTENT);
        params.setMargins(scaleWidthPx(20, getOutMetrics()), scaleHeightPx(10, getOutMetrics()), scaleWidthPx(17, getOutMetrics()), 0);

        final CheckBox dontShowAgain =new CheckBox(this);
        dontShowAgain.setText(getString(R.string.checkbox_not_show_again));
        dontShowAgain.setTextColor(ContextCompat.getColor(this, R.color.text_secondary));

        confirmationLayout.addView(dontShowAgain, params);

        builder.setView(confirmationLayout);

//				builder.setTitle(getString(R.string.confirmation_required));

        builder.setMessage(getString(R.string.alert_larger_file, getSizeString(sizeC)));
        builder.setPositiveButton(getString(R.string.general_save_to_device),
                new DialogInterface.OnClickListener() {
                    public void onClick(DialogInterface dialog, int whichButton) {
                        if(dontShowAgain.isChecked()){
                            dbH.setAttrAskSizeDownload("false");
                        }
                        chatC.download(parentPathC, nodeListC);
                    }
                });
        builder.setNegativeButton(getString(android.R.string.cancel), new DialogInterface.OnClickListener() {
            public void onClick(DialogInterface dialog, int whichButton) {
                if(dontShowAgain.isChecked()){
                    dbH.setAttrAskSizeDownload("false");
                }
            }
        });

        downloadConfirmationDialog = builder.create();
        downloadConfirmationDialog.show();
    }

    /*
	 * Handle processed upload intent
	 */
    public void onIntentProcessed(List<ShareInfo> infos) {
        logDebug("onIntentProcessedLollipop");

        if (infos == null) {
            showSnackbar(SNACKBAR_TYPE, getString(R.string.upload_can_not_open), -1);
        }
        else {
            logDebug("Launch chat upload with files " + infos.size());
            for (ShareInfo info : infos) {
                Intent intent = new Intent(this, ChatUploadService.class);

                PendingMessageSingle pMsgSingle = new PendingMessageSingle();
                pMsgSingle.setChatId(idChat);
                long timestamp = System.currentTimeMillis()/1000;
                pMsgSingle.setUploadTimestamp(timestamp);

                String fingerprint = megaApi.getFingerprint(info.getFileAbsolutePath());

                pMsgSingle.setFilePath(info.getFileAbsolutePath());
                pMsgSingle.setName(info.getTitle());
                pMsgSingle.setFingerprint(fingerprint);

                long idMessage = dbH.addPendingMessage(pMsgSingle);
                pMsgSingle.setId(idMessage);

                if(idMessage!=-1){
                    intent.putExtra(ChatUploadService.EXTRA_ID_PEND_MSG, idMessage);

                    logDebug("Size of the file: " + info.getSize());

                    AndroidMegaChatMessage newNodeAttachmentMsg = new AndroidMegaChatMessage(pMsgSingle, true);
                    sendMessageToUI(newNodeAttachmentMsg);

                    intent.putExtra(ChatUploadService.EXTRA_CHAT_ID, idChat);

                    checkIfServiceCanStart(intent);
                }
                else{
                    logError("Error when adding pending msg to the database");
                }

                removeProgressDialog();
            }
        }
    }

    public void openChatAfterForward(long chatHandle, String text){
        logDebug("openChatAfterForward");

        removeProgressDialog();

        if(chatHandle==idChat){
            logDebug("Chat already opened");

            disableMultiselection();

            if(text!=null){
                showSnackbar(SNACKBAR_TYPE, text, -1);
            }
        }
        else{
            if(chatHandle!=-1){
                logDebug("Open chat to forward messages");

                Intent intentOpenChat = new Intent(this, ManagerActivityLollipop.class);
                intentOpenChat.addFlags(Intent.FLAG_ACTIVITY_CLEAR_TOP);
                intentOpenChat.setAction(ACTION_CHAT_NOTIFICATION_MESSAGE);
                intentOpenChat.putExtra("CHAT_ID", chatHandle);
                if(text!=null){
                    intentOpenChat.putExtra("showSnackbar", text);
                }
                startActivity(intentOpenChat);
                closeChat(true);
                finish();
            }
            else{
                disableMultiselection();
                if(text!=null){
                    showSnackbar(SNACKBAR_TYPE, text, -1);
                }
            }
        }
    }

    public void markAsSeen(MegaChatMessage msg) {
        logDebug("markAsSeen");
        if (activityVisible) {
            if (msg.getStatus() != MegaChatMessage.STATUS_SEEN) {
                logDebug("Mark message: " + msg.getMsgId() + " as seen");
                megaChatApi.setMessageSeen(chatRoom.getChatId(), msg.getMsgId());
            }
        }
    }


   @Override
    public void onResume(){
        logDebug("onResume");
        super.onResume();
       stopService(new Intent(this, KeepAliveService.class));
        if(idChat!=-1 && chatRoom!=null) {

            setNodeAttachmentVisible();

            MegaApplication.setShowPinScreen(true);
            MegaApplication.setOpenChatId(idChat);
            supportInvalidateOptionsMenu();

            int chatConnection = megaChatApi.getChatConnectionState(idChat);
            logDebug("Chat connection (" + idChat+ ") is: " + chatConnection);
            if(chatConnection==MegaChatApi.CHAT_CONNECTION_ONLINE) {
                setAsRead = true;
                if(!chatRoom.isGroup()) {
                    requestLastGreen(INITIAL_PRESENCE_STATUS);
                }
            }
            else{
                setAsRead=false;
            }
            setChatSubtitle();
            if(emojiKeyboard!=null){
                emojiKeyboard.hideBothKeyboard(this);
            }

            try {
                ChatAdvancedNotificationBuilder notificationBuilder;
                notificationBuilder = ChatAdvancedNotificationBuilder.newInstance(this, megaApi, megaChatApi);
                notificationBuilder.removeAllChatNotifications();
            } catch (Exception e) {
                logError("Exception NotificationManager - remove all notifications", e);
            }
            //Update last seen position if different and there is unread messages
            //If the chat is being opened do not update, onLoad will do that

            //!isLoadingMessages
            if(!isOpeningChat) {
                logDebug("Chat is NOT loading history");
                if(lastSeenReceived == true && messages != null){

                    long unreadCount = chatRoom.getUnreadCount();
                    if (unreadCount != 0) {
                        lastIdMsgSeen = megaChatApi.getLastMessageSeenId(idChat);

                        //Find last message
                        int positionLastMessage = -1;
                        for(int i=messages.size()-1; i>=0;i--) {
                            AndroidMegaChatMessage androidMessage = messages.get(i);

                            if (!androidMessage.isUploading()) {
                                MegaChatMessage msg = androidMessage.getMessage();
                                if (msg.getMsgId() == lastIdMsgSeen) {
                                    positionLastMessage = i;
                                    break;
                                }
                            }
                        }

                        if(positionLastMessage==-1){
                            scrollToMessage(-1);

                        }
                        else{
                            //Check if it has no my messages after

                            if(positionLastMessage >= messages.size()-1){
                                logDebug("Nothing after, do not increment position");
                            }
                            else{
                                positionLastMessage = positionLastMessage + 1;
                            }

                            AndroidMegaChatMessage message = messages.get(positionLastMessage);
                            logDebug("Position lastMessage found: " + positionLastMessage + " messages.size: " + messages.size());

                            while(message.getMessage().getUserHandle()==megaChatApi.getMyUserHandle()){
                                lastIdMsgSeen = message.getMessage().getMsgId();
                                positionLastMessage = positionLastMessage + 1;
                                message = messages.get(positionLastMessage);
                            }

                            generalUnreadCount = unreadCount;

                            scrollToMessage(lastIdMsgSeen);
                        }
                    }
                    else{
                        if(generalUnreadCount!=0){
                            scrollToMessage(-1);
                        }
                    }
                }
                setLastMessageSeen();
            }
            else{
                logDebug("openingChat:doNotUpdateLastMessageSeen");
            }

            activityVisible = true;
            updateCallBar();
            if(aB != null && aB.getTitle() != null){
                titleToolbar.setText(adjustForLargeFont(titleToolbar.getText().toString()));
            }
            updateActionModeTitle();
        }
    }

    public void scrollToMessage(long lastId){
        for(int i=messages.size()-1; i>=0;i--) {
            AndroidMegaChatMessage androidMessage = messages.get(i);

            if (!androidMessage.isUploading()) {
                MegaChatMessage msg = androidMessage.getMessage();
                if (msg.getMsgId() == lastId) {
                    logDebug("Scroll to position: " + i);
                    mLayoutManager.scrollToPositionWithOffset(i+1,scaleHeightPx(30, getOutMetrics()));
                    break;
                }
            }
        }

    }

    public void setLastMessageSeen(){
        logDebug("setLastMessageSeen");

        if(messages!=null){
            if(!messages.isEmpty()){
                AndroidMegaChatMessage lastMessage = messages.get(messages.size()-1);
                int index = messages.size()-1;
                if((lastMessage!=null)&&(lastMessage.getMessage()!=null)){
                    if (!lastMessage.isUploading()) {
                        while (lastMessage.getMessage().getUserHandle() == megaChatApi.getMyUserHandle()) {
                            index--;
                            if (index == -1) {
                                break;
                            }
                            lastMessage = messages.get(index);
                        }

                        if (lastMessage.getMessage() != null && app.isActivityVisible()) {
                            boolean resultMarkAsSeen = megaChatApi.setMessageSeen(idChat, lastMessage.getMessage().getMsgId());
                            logDebug("Result setMessageSeen: " + resultMarkAsSeen);
                        }

                    } else {
                        while (lastMessage.isUploading() == true) {
                            index--;
                            if (index == -1) {
                                break;
                            }
                            lastMessage = messages.get(index);
                        }
                        if((lastMessage!=null)&&(lastMessage.getMessage()!=null)){

                            while (lastMessage.getMessage().getUserHandle() == megaChatApi.getMyUserHandle()) {
                                index--;
                                if (index == -1) {
                                    break;
                                }
                                lastMessage = messages.get(index);
                            }

                            if (lastMessage.getMessage() != null && app.isActivityVisible()) {
                                boolean resultMarkAsSeen = megaChatApi.setMessageSeen(idChat, lastMessage.getMessage().getMsgId());
                                logDebug("Result setMessageSeen: " + resultMarkAsSeen);
                            }
                        }
                    }
                }
                else{
                    logError("lastMessageNUll");
                }
            }
        }
    }

    @Override
    protected void onPause(){
        super.onPause();
        if (rtcAudioManager != null)
            rtcAudioManager.unregisterProximitySensor();

        destroyAudioRecorderElements();
        if(adapter!=null) {
            adapter.pausePlaybackInProgress();
        }
        hideKeyboard();
        activityVisible = false;
        MegaApplication.setOpenChatId(-1);
    }

    @Override
    public void onChatListItemUpdate(MegaChatApiJava api, MegaChatListItem item) {
        if(item.hasChanged(MegaChatListItem.CHANGE_TYPE_UNREAD_COUNT)) {
            updateNavigationToolbarIcon();
        }
    }

    public void updateNavigationToolbarIcon(){

        if (Build.VERSION.SDK_INT >= Build.VERSION_CODES.KITKAT) {

            if(!chatC.isInAnonymousMode()){
                int numberUnread = megaChatApi.getUnreadChats();

                if(numberUnread==0){
                    aB.setHomeAsUpIndicator(R.drawable.ic_arrow_back_white);
                }
                else{

                    badgeDrawable.setProgress(1.0f);

                    if(numberUnread>9){
                        badgeDrawable.setText("9+");
                    }
                    else{
                        badgeDrawable.setText(numberUnread+"");
                    }

                    aB.setHomeAsUpIndicator(badgeDrawable);
                }
            }
            else{
                aB.setHomeAsUpIndicator(R.drawable.ic_arrow_back_white);
            }
        }
        else{
            aB.setHomeAsUpIndicator(R.drawable.ic_arrow_back_white);
        }
    }

    @Override
    public void onChatInitStateUpdate(MegaChatApiJava api, int newState) {

    }

    @Override
    public void onChatPresenceConfigUpdate(MegaChatApiJava api, MegaChatPresenceConfig config) {

    }

    @Override
    public void onChatOnlineStatusUpdate(MegaChatApiJava api, long userHandle, int status, boolean inProgress) {
        logDebug("status: " + status + ", inProgress: " + inProgress);
        setChatSubtitle();
        requestLastGreen(status);
    }

    @Override
    public void onChatConnectionStateUpdate(MegaChatApiJava api, long chatid, int newState) {
        logDebug("Chat ID: "+ chatid + ". New State: " + newState);

        if (idChat == chatid) {
            if (newState == MegaChatApi.CHAT_CONNECTION_ONLINE) {
                logDebug("Chat is now ONLINE");
                setAsRead = true;
                setLastMessageSeen();

                if (stateHistory == MegaChatApi.SOURCE_ERROR && retryHistory) {
                    logWarning("SOURCE_ERROR:call to load history again");
                    retryHistory = false;
                    loadHistory();
                }

            } else {
                setAsRead = false;
            }

            updateCallBar();
            setChatSubtitle();
            supportInvalidateOptionsMenu();
        }
    }

    @Override
    public void onChatPresenceLastGreen(MegaChatApiJava api, long userhandle, int lastGreen) {
        logDebug("userhandle: " + userhandle + ", lastGreen: " + lastGreen);
        if(!chatRoom.isGroup() && userhandle == chatRoom.getPeerHandle(0)){
            logDebug("Update last green");
            minutesLastGreen = lastGreen;

            int state = megaChatApi.getUserOnlineStatus(chatRoom.getPeerHandle(0));

            if(state != MegaChatApi.STATUS_ONLINE && state != MegaChatApi.STATUS_BUSY && state != MegaChatApi.STATUS_INVALID){
                String formattedDate = lastGreenDate(this, lastGreen);

                setLastGreen(formattedDate);

                logDebug("Date last green: " + formattedDate);
            }
        }
    }

    public void takePicture(){
        logDebug("takePicture");
        Intent intent = new Intent(MediaStore.ACTION_IMAGE_CAPTURE);
        if (intent.resolveActivity(getPackageManager()) != null) {
            File photoFile = createImageFile();
            Uri photoURI;
            if(photoFile != null){
                if (Build.VERSION.SDK_INT >= Build.VERSION_CODES.N) {
                    photoURI = FileProvider.getUriForFile(this, "mega.privacy.android.app.providers.fileprovider", photoFile);
                }
                else{
                    photoURI = Uri.fromFile(photoFile);
                }
                mOutputFilePath = photoFile.getAbsolutePath();
                if(mOutputFilePath!=null){
                    intent.setFlags(Intent.FLAG_GRANT_READ_URI_PERMISSION);
                    intent.setFlags(Intent.FLAG_GRANT_WRITE_URI_PERMISSION);
                    intent.putExtra(MediaStore.EXTRA_OUTPUT, photoURI);
                    startActivityForResult(intent, TAKE_PHOTO_CODE);
                }
            }
        }
    }


    public void uploadPictureOrVoiceClip(String path){
        if(path == null) return;

        File file;
        if (path.startsWith("content:")) {
            file = getFileFromContentUri(this, Uri.parse(path));
        } else if (isVoiceClip(path)) {
            file = buildVoiceClipFile(this, outputFileName);
            if (!isFileAvailable(file)) return;
        } else {
            file = new File(path);
            if (!MimeTypeList.typeForName(file.getAbsolutePath()).isImage()) return;
        }

        Intent intent = new Intent(this, ChatUploadService.class);
        PendingMessageSingle pMsgSingle = new PendingMessageSingle();
        pMsgSingle.setChatId(idChat);
        if(isVoiceClip(file.getAbsolutePath())){
            pMsgSingle.setType(TYPE_VOICE_CLIP);
            intent.putExtra(EXTRA_TRANSFER_TYPE, EXTRA_VOICE_CLIP);
        }

        long timestamp = System.currentTimeMillis()/1000;
        pMsgSingle.setUploadTimestamp(timestamp);

        String fingerprint = megaApi.getFingerprint(file.getAbsolutePath());
        pMsgSingle.setFilePath(file.getAbsolutePath());
        pMsgSingle.setName(file.getName());
        pMsgSingle.setFingerprint(fingerprint);
        long idMessage = dbH.addPendingMessage(pMsgSingle);
        pMsgSingle.setId(idMessage);

        if(idMessage == -1) return;

        logDebug("idMessage = " + idMessage);
        intent.putExtra(ChatUploadService.EXTRA_ID_PEND_MSG, idMessage);
        if(!isLoadingHistory){
            logDebug("sendMessageToUI");
            AndroidMegaChatMessage newNodeAttachmentMsg = new AndroidMegaChatMessage(pMsgSingle, true);
            sendMessageToUI(newNodeAttachmentMsg);
        }
        intent.putExtra(ChatUploadService.EXTRA_CHAT_ID, idChat);

        checkIfServiceCanStart(intent);
    }


    private void showOverquotaAlert(boolean prewarning){
        logDebug("prewarning: " + prewarning);

        AlertDialog.Builder builder = new AlertDialog.Builder(this);
        builder.setTitle(getString(R.string.overquota_alert_title));

        if(prewarning){
            builder.setMessage(getString(R.string.pre_overquota_alert_text));
        }
        else{
            builder.setMessage(getString(R.string.overquota_alert_text));
        }

        if(chatAlertDialog ==null){

            builder.setPositiveButton(getString(R.string.my_account_upgrade_pro), new android.content.DialogInterface.OnClickListener() {

                @Override
                public void onClick(DialogInterface dialog, int which) {
                    navigateToUpgradeAccount();
                }
            });
            builder.setNegativeButton(getString(R.string.general_cancel), new android.content.DialogInterface.OnClickListener() {

                @Override
                public void onClick(DialogInterface dialog, int which) {
                    dialog.dismiss();
                    chatAlertDialog =null;
                }
            });

            chatAlertDialog = builder.create();
            chatAlertDialog.setCanceledOnTouchOutside(false);
        }

        chatAlertDialog.show();
    }

    public void showJumpMessage(){
        if((!isHideJump)&&(typeMessageJump!=TYPE_MESSAGE_NEW_MESSAGE)){
            typeMessageJump = TYPE_MESSAGE_JUMP_TO_LEAST;
            messageJumpText.setText(getResources().getString(R.string.message_jump_latest));
            messageJumpLayout.setVisibility(View.VISIBLE);
        }
    }

    private void showCallInProgressLayout(String text, boolean shouldChronoShown, MegaChatCall call) {
        if (callInProgressText != null) {
            callInProgressText.setText(text);
        }

        if (shouldChronoShown) {
            startChronometers(call);
        } else {
            stopChronometers(call);
        }

        chatIdBanner = call.getChatid();

        if (callInProgressLayout != null && callInProgressLayout.getVisibility() != View.VISIBLE) {
            callInProgressLayout.setAlpha(1);
            callInProgressLayout.setVisibility(View.VISIBLE);
            callInProgressLayout.setOnClickListener(this);
        }
    }

    /**
     * Method to start the chronometer related to the current call
     *
     * @param call The current call in progress.
     */
    private void startChronometers(MegaChatCall call) {
        if (callInProgressChrono == null) {
            return;
        }

        activateChrono(true, callInProgressChrono, call);
        callInProgressChrono.setOnChronometerTickListener(chronometer -> {
            if (subtitleChronoCall == null) {
                return;
            }

            subtitleChronoCall.setVisibility(View.VISIBLE);
            subtitleChronoCall.setText(chronometer.getText());
        });
    }

    /**
     * Method to stop the chronometer related to the current call
     *
     * @param call The current call in progress.
     */
    private void stopChronometers(MegaChatCall call) {
        if (callInProgressChrono != null) {
            activateChrono(false, callInProgressChrono, call);
            callInProgressChrono.setOnChronometerTickListener(null);
        }

        if (subtitleChronoCall != null) {
            subtitleChronoCall.setVisibility(View.GONE);
        }
    }

    /**
     * Method for hiding the current call bar.
     *
     * @param call The call.
     */
    private void hideCallBar(MegaChatCall call) {
        invalidateOptionsMenu();
        stopChronometers(call);

        if (callInProgressLayout != null) {
            callInProgressLayout.setVisibility(View.GONE);
            callInProgressLayout.setOnClickListener(null);
            setSubtitleVisibility();
        }
        if(returnCallOnHoldButton != null) {
            returnCallOnHoldButton.setVisibility(View.GONE);
        }
    }

    /**
     * Method to get another call in progress
     *
     * @return The another call.
     */
    private MegaChatCall getAnotherActiveCall(long currentChatId) {
        ArrayList<Long> chatsIDsWithCallActive = getCallsParticipating();
        if (chatsIDsWithCallActive != null && !chatsIDsWithCallActive.isEmpty()) {
            for (Long anotherChatId : chatsIDsWithCallActive) {
                if (anotherChatId != currentChatId && megaChatApi.getChatCall(anotherChatId) != null && !megaChatApi.getChatCall(anotherChatId).isOnHold()) {
                    return megaChatApi.getChatCall(anotherChatId);
                }
            }
        }
        return null;
    }

    /**
     * Method to get another call on hold.
     *
     * @return The another call.
     */
    private MegaChatCall getAnotherOnHoldCall(long currentChatId) {
        ArrayList<Long> chatsIDsWithCallActive = getCallsParticipating();
        if (chatsIDsWithCallActive != null && !chatsIDsWithCallActive.isEmpty()) {
            for (Long anotherChatId : chatsIDsWithCallActive) {
                if (anotherChatId != currentChatId && megaChatApi.getChatCall(anotherChatId) != null && megaChatApi.getChatCall(anotherChatId).isOnHold()) {
                    return megaChatApi.getChatCall(anotherChatId);
                }
            }
        }
        return null;
    }

    /**
     * Method for updating the bar that indicates the current call in this chat.
     */
    private void updateCallBar() {
        if (chatRoom == null || chatRoom.isPreview() || !chatRoom.isActive() ||
                megaChatApi.getNumCalls() <= 0 || !isStatusConnected(this, idChat)) {
            /*No calls*/
            setSubtitleVisibility();
            MegaChatCall call = megaChatApi.getChatCall(idChat);
            hideCallBar(call);
            return;
        }

        MegaChatCall anotherActiveCall = getAnotherActiveCall(idChat);
        MegaChatCall anotherOnHoldCall = getAnotherOnHoldCall(idChat);
        MegaChatCall callInThisChat = megaChatApi.getChatCall(chatRoom.getChatId());

        if (callInThisChat == null || (callInThisChat.getStatus() != MegaChatCall.CALL_STATUS_RECONNECTING && !isStatusConnected(this, idChat))) {
            /*No call in this chatRoom*/
            if ((anotherActiveCall != null || anotherOnHoldCall != null) &&
                    MegaApplication.getCallLayoutStatus(anotherActiveCall != null ? anotherActiveCall.getChatid() : anotherOnHoldCall.getChatid())) {
                updateCallInProgressLayout(anotherActiveCall != null ? anotherActiveCall : anotherOnHoldCall,
                        getString(anotherActiveCall != null ? R.string.call_in_progress_layout : R.string.call_on_hold));
                returnCallOnHoldButton.setVisibility(View.GONE);
            } else {
                hideCallBar(null);
            }
            return;
        }

        /*Call in this chatRoom*/
        int callStatus = callInThisChat.getStatus();
        logDebug("The call status in this chatRoom is "+callStatusToString(callStatus));
        if (callStatus == MegaChatCall.CALL_STATUS_DESTROYED) {
            setSubtitleVisibility();
            if ((anotherActiveCall != null || anotherOnHoldCall != null) &&
                    MegaApplication.getCallLayoutStatus(anotherActiveCall != null ? anotherActiveCall.getChatid() : anotherOnHoldCall.getChatid())) {
                updateCallInProgressLayout(anotherActiveCall != null ? anotherActiveCall : anotherOnHoldCall,
                        getString(anotherActiveCall != null ? R.string.call_in_progress_layout : R.string.call_on_hold));
                returnCallOnHoldButton.setVisibility(View.GONE);
            } else {
                hideCallBar(megaChatApi.getChatCall(idChat));
            }
            return;
        }

        if (callStatus == MegaChatCall.CALL_STATUS_IN_PROGRESS && (callInThisChat.isOnHold() || isSessionOnHold(callInThisChat.getChatid()))) {
            if (anotherActiveCall != null || anotherOnHoldCall != null) {
                updateCallInProgressLayout(anotherActiveCall != null ? anotherActiveCall : anotherOnHoldCall,
                        getString(anotherActiveCall != null ? R.string.call_in_progress_layout : R.string.call_on_hold));
                returnCallOnHoldButtonText.setText(getResources().getString(R.string.call_on_hold));
                returnCallOnHoldButtonIcon.setImageResource(R.drawable.ic_transfers_pause);
                returnCallOnHoldButton.setVisibility(View.VISIBLE);
            } else {
                updateCallInProgressLayout(callInThisChat, getString(R.string.call_on_hold));
                returnCallOnHoldButton.setVisibility(View.GONE);
            }
            return;
        }

        returnCallOnHoldButton.setVisibility(View.GONE);

        if ((anotherActiveCall == null && anotherOnHoldCall == null) && (callStatus == MegaChatCall.CALL_STATUS_RING_IN || callStatus == MegaChatCall.CALL_STATUS_RECONNECTING)) {
            MegaApplication.setCallLayoutStatus(idChat, false);
        }

        logDebug("Call Status in this chatRoom: "+callStatusToString(callStatus));
        switch (callStatus){
            case MegaChatCall.CALL_STATUS_TERMINATING_USER_PARTICIPATION:
            case MegaChatCall.CALL_STATUS_USER_NO_PRESENT:
            case MegaChatCall.CALL_STATUS_RING_IN:
                if(chatRoom == null)
                    break;

                if(chatRoom.isGroup()){
                    if (anotherActiveCall == null && anotherOnHoldCall == null) {
                        usersWithVideo();
                        long callerHandle = callInThisChat.getCaller();
                        String callerFullName = chatC.getParticipantFullName(callerHandle);
                        String textLayout;
                        if (callerHandle != MEGACHAT_INVALID_HANDLE && !isTextEmpty(callerFullName)) {
                            textLayout = getString(R.string.join_call_layout_in_group_call, callerFullName);
                        } else {
                            textLayout = getString(R.string.join_call_layout);
                        }
                        tapToReturnLayout(callInThisChat, textLayout);
                    }else{
                        updateCallInProgressLayout(anotherActiveCall != null ? anotherActiveCall : anotherOnHoldCall,
                                getString(anotherActiveCall != null ? R.string.call_in_progress_layout : R.string.call_on_hold));
                        returnCallOnHoldButton.setVisibility(View.VISIBLE);
                        returnCallOnHoldButtonText.setText(getResources().getString(R.string.title_join_call));
                        returnCallOnHoldButtonIcon.setImageResource(R.drawable.ic_call_chat);
                    }
                }else{

                    if(callStatus == MegaChatCall.CALL_STATUS_USER_NO_PRESENT &&
                            isAfterReconnecting(this, callInProgressLayout, callInProgressText))
                        break;

                    if(anotherActiveCall == null && anotherOnHoldCall == null) {
                        if(callStatus == MegaChatCall.CALL_STATUS_RING_IN &&
                                app.getCallLayoutStatus(idChat)){
                            tapToReturnLayout(callInThisChat, getString(R.string.call_in_progress_layout));
                            break;
                        }

                        hideCallBar(callInThisChat);
                    }else{
                        updateCallInProgressLayout(anotherActiveCall != null ? anotherActiveCall : anotherOnHoldCall,
                                getString(anotherActiveCall != null ? R.string.call_in_progress_layout : R.string.call_on_hold));
                    }
                }
                break;

            case MegaChatCall.CALL_STATUS_REQUEST_SENT:
                if (MegaApplication.getCallLayoutStatus(idChat)) {
                    tapToReturnLayout(callInThisChat, getString(R.string.call_in_progress_layout));
                    break;
                }

                hideCallBar(callInThisChat);
                break;

            case MegaChatCall.CALL_STATUS_RECONNECTING:
                subtitleChronoCall.setVisibility(View.GONE);
                callInProgressLayout.setBackgroundColor(ContextCompat.getColor(this, R.color.reconnecting_bar));
                showCallInProgressLayout(getString(R.string.reconnecting_message), false, callInThisChat);
                callInProgressLayout.setOnClickListener(this);
                break;

            case MegaChatCall.CALL_STATUS_IN_PROGRESS:
                if(!MegaApplication.getCallLayoutStatus(idChat)){
                    hideCallBar(callInThisChat);
                    break;
                }

                callInProgressLayout.setBackgroundColor(ContextCompat.getColor(this, R.color.accentColor));
                if (!isAfterReconnecting(this, callInProgressLayout, callInProgressText)) {
                    updateCallInProgressLayout(callInThisChat, getString(R.string.call_in_progress_layout));
                    break;
                }

                callInProgressLayout.setOnClickListener(null);
                showCallInProgressLayout(getString(R.string.connected_message), false, callInThisChat);
                callInProgressLayout.setAlpha(1);
                callInProgressLayout.setVisibility(View.VISIBLE);
                callInProgressLayout.animate()
                        .alpha(0f)
                        .setDuration(QUICK_INFO_ANIMATION)
                        .setListener(new AnimatorListenerAdapter() {
                            @Override
                            public void onAnimationEnd(Animator animation) {
                                callInProgressLayout.setVisibility(View.GONE);
                                updateCallInProgressLayout(callInThisChat, getString(R.string.call_in_progress_layout));
                            }
                        });
                break;

        }
    }

    private void tapToReturnLayout(MegaChatCall call, String text){
        callInProgressLayout.setBackgroundColor(ContextCompat.getColor(this, R.color.accentColor));
        showCallInProgressLayout(text, false, call);
        callInProgressLayout.setOnClickListener(this);
    }

    private void updateCallInProgressLayout(MegaChatCall call, String text){
        if (call == null)
            return;

        showCallInProgressLayout(text, true, call);
        callInProgressLayout.setOnClickListener(this);
        if (chatRoom != null && chatRoom.isGroup()) {
            subtitleCall.setVisibility(View.VISIBLE);
            individualSubtitleToobar.setVisibility(View.GONE);
            setGroupalSubtitleToolbarVisibility(false);
        }

        usersWithVideo();
        invalidateOptionsMenu();
    }

    public void usersWithVideo() {
        if (megaChatApi == null || chatRoom == null || !chatRoom.isGroup() || subtitleCall.getVisibility() != View.VISIBLE)
            return;

        MegaChatCall call = megaChatApi.getChatCall(idChat);
        if(call == null)
            return;

        int usersWithVideo = call.getNumParticipants(MegaChatCall.VIDEO);
        int totalVideosAllowed = megaChatApi.getMaxVideoCallParticipants();
        if (usersWithVideo <= 0 || totalVideosAllowed == 0) {
            participantsLayout.setVisibility(View.GONE);
            return;
        }
        participantsText.setText(usersWithVideo + "/" + totalVideosAllowed);
        participantsLayout.setVisibility(View.VISIBLE);
    }

    public void goToEnd(){
        logDebug("goToEnd()");
        int infoToShow = -1;
        if(!messages.isEmpty()){
            int index = messages.size()-1;

            AndroidMegaChatMessage msg = messages.get(index);

            while (!msg.isUploading() && msg.getMessage().getStatus() == MegaChatMessage.STATUS_SENDING_MANUAL) {
                index--;
                if (index == -1) {
                    break;
                }
                msg = messages.get(index);
            }

            if(index == (messages.size()-1)){
                //Scroll to end
                mLayoutManager.scrollToPositionWithOffset(index+1,scaleHeightPx(20, getOutMetrics()));
            }else{
                index++;
                infoToShow = adjustInfoToShow(index);
                if(infoToShow== AndroidMegaChatMessage.CHAT_ADAPTER_SHOW_ALL){
                    mLayoutManager.scrollToPositionWithOffset(index, scaleHeightPx(50, getOutMetrics()));
                }else{
                    mLayoutManager.scrollToPositionWithOffset(index, scaleHeightPx(20, getOutMetrics()));
                }
            }
        }
        hideMessageJump();
    }

    public void setNewVisibility(boolean vis){
        newVisibility = vis;
    }

    public void hideMessageJump(){
        isHideJump = true;
        visibilityMessageJump=false;
        if(messageJumpLayout.getVisibility() == View.VISIBLE){
            messageJumpLayout.animate()
                        .alpha(0.0f)
                        .setDuration(1000)
                        .withEndAction(new Runnable() {
                            @Override public void run() {
                                messageJumpLayout.setVisibility(View.GONE);
                                messageJumpLayout.setAlpha(1.0f);
                            }
                        })
                        .start();
        }
    }

    public MegaApiAndroid getLocalMegaApiFolder() {

        PackageManager m = getPackageManager();
        String s = getPackageName();
        PackageInfo p;
        String path = null;
        try {
            p = m.getPackageInfo(s, 0);
            path = p.applicationInfo.dataDir + "/";
        } catch (PackageManager.NameNotFoundException e) {
            e.printStackTrace();
        }

        MegaApiAndroid megaApiFolder = new MegaApiAndroid(MegaApplication.APP_KEY, MegaApplication.USER_AGENT, path);

        megaApiFolder.setDownloadMethod(MegaApiJava.TRANSFER_METHOD_AUTO_ALTERNATIVE);
        megaApiFolder.setUploadMethod(MegaApiJava.TRANSFER_METHOD_AUTO_ALTERNATIVE);

        return megaApiFolder;
    }

    public File createImageFile() {
        logDebug("createImageFile");
        String timeStamp = new SimpleDateFormat("yyyyMMdd_HHmmss").format(new Date());
        String imageFileName = "picture" + timeStamp + "_";
        File storageDir = getExternalFilesDir(null);
        if (!storageDir.exists()) {
            storageDir.mkdir();
        }
        return new File(storageDir, imageFileName + ".jpg");
    }

    private void onCaptureImageResult() {
        logDebug("onCaptureImageResult");
        if (mOutputFilePath != null) {
            File f = new File(mOutputFilePath);
            if(f!=null){
                try {
                    File publicFile = copyImageFile(f);
                    //Remove mOutputFilePath
                    if (f.exists()) {
                        if (f.isDirectory()) {
                            if(f.list().length <= 0){
                                f.delete();
                            }
                        }else{
                            f.delete();
                        }
                    }
                    if(publicFile!=null){
                        Uri finalUri = Uri.fromFile(publicFile);
                        galleryAddPic(finalUri);
                        uploadPictureOrVoiceClip(publicFile.getPath());
                    }

                } catch (IOException e) {
                    e.printStackTrace();
                }
            }

        }
    }

    public File copyImageFile(File fileToCopy) throws IOException {
        logDebug("copyImageFile");
        File storageDir = new File(Environment.getExternalStoragePublicDirectory(Environment.DIRECTORY_DCIM), "Camera");
        if (!storageDir.exists()) {
            storageDir.mkdir();
        }
        File copyFile = new File(storageDir, fileToCopy.getName());
        copyFile.createNewFile();
        copy(fileToCopy, copyFile);
        return copyFile;
    }

    public static void copy(File src, File dst) throws IOException {
        logDebug("copy");
        InputStream in = new FileInputStream(src);
        OutputStream out = new FileOutputStream(dst);
        byte[] buf = new byte[1024];
        int len;
        while ((len = in.read(buf)) > 0) {
            out.write(buf, 0, len);
        }
        in.close();
        out.close();
    }

    private void galleryAddPic(Uri contentUri) {
        logDebug("galleryAddPic");
        if(contentUri!=null){
            Intent mediaScanIntent = new Intent(Intent.ACTION_MEDIA_SCANNER_SCAN_FILE, contentUri);
            sendBroadcast(mediaScanIntent);
        }
    }

    public void hideKeyboard() {
        logDebug("hideKeyboard");
        hideFileStorage();
        if (emojiKeyboard == null) return;
        emojiKeyboard.hideBothKeyboard(this);
    }

    public void showConfirmationConnect(){
        logDebug("showConfirmationConnect");

        DialogInterface.OnClickListener dialogClickListener = new DialogInterface.OnClickListener() {
            @Override
            public void onClick(DialogInterface dialog, int which) {
                switch (which){
                    case DialogInterface.BUTTON_POSITIVE:
                        startConnection();
                        finish();
                        break;

                    case DialogInterface.BUTTON_NEGATIVE:
                        logDebug("BUTTON_NEGATIVE");
                        break;
                }
            }
        };

        AlertDialog.Builder builder = new AlertDialog.Builder(this);
        try {
            builder.setMessage(R.string.confirmation_to_reconnect).setPositiveButton(R.string.general_ok, dialogClickListener)
                    .setNegativeButton(R.string.general_cancel, dialogClickListener).show().setCanceledOnTouchOutside(false);
        }
        catch (Exception e){}
    }

    public void startConnection() {
        logDebug("Broadcast to ManagerActivity");
        Intent intent = new Intent(BROADCAST_ACTION_INTENT_CONNECTIVITY_CHANGE);
        intent.putExtra("actionType", START_RECONNECTION);
        sendBroadcast(intent);
    }

    public int getDeviceDensity(){
        int screen = 0;
        switch (getResources().getDisplayMetrics().densityDpi) {
            case DisplayMetrics.DENSITY_LOW:
                screen = 1;
                break;
            case DisplayMetrics.DENSITY_MEDIUM:
                screen = 1;
                break;
            case DisplayMetrics.DENSITY_HIGH:
                screen = 1;
                break;
            case DisplayMetrics.DENSITY_XHIGH:
                screen = 0;
                break;
            case DisplayMetrics.DENSITY_XXHIGH:
                screen = 0;
                break;
            case DisplayMetrics.DENSITY_XXXHIGH:
                screen = 0;
                break;
            default:
                screen = 0;
        }
        return screen;
    }

    public void setNodeAttachmentVisible() {
        logDebug("setNodeAttachmentVisible");
        if (adapter != null && holder_imageDrag != null && position_imageDrag != -1) {
            adapter.setNodeAttachmentVisibility(true, holder_imageDrag, position_imageDrag);
            holder_imageDrag = null;
            position_imageDrag = -1;
        }
    }

    private void addInBufferSending(AndroidMegaChatMessage androidMsg){
        if(bufferSending.isEmpty()){
            bufferSending.add(0,androidMsg);
        }else{
            boolean isContained = false;
            for(int i=0; i<bufferSending.size(); i++){
                if((bufferSending.get(i).getMessage().getMsgId() == androidMsg.getMessage().getMsgId())&&(bufferSending.get(i).getMessage().getTempId() == androidMsg.getMessage().getTempId())){
                    isContained = true;
                    break;
                }
            }
            if(!isContained){
                bufferSending.add(0,androidMsg);
            }
        }
    }

    private void createSpeakerAudioManger(){
        if(rtcAudioManager != null) return;
        speakerWasActivated = true;
        rtcAudioManager = AppRTCAudioManager.create(this, speakerWasActivated, INVALID_CALL_STATUS);
        rtcAudioManager.setOnProximitySensorListener(new OnProximitySensorListener() {
            @Override
            public void needToUpdate(boolean isNear) {
                if(!speakerWasActivated && !isNear){
                    adapter.pausePlaybackInProgress();
                }else if(speakerWasActivated && isNear){
                    speakerWasActivated = false;
                }
            }
        });
    }

    public void startProximitySensor(){
        logDebug("Starting proximity sensor");
        createSpeakerAudioManger();
        rtcAudioManager.startProximitySensor();
    }
    private void activateSpeaker(){
        if(!speakerWasActivated){
            speakerWasActivated = true;
        }
        if(rtcAudioManager != null){
            rtcAudioManager.updateSpeakerStatus(true, INVALID_CALL_STATUS);
        }
    }

    public void stopProximitySensor(){
        if(rtcAudioManager == null) return;
        activateSpeaker();
        rtcAudioManager.unregisterProximitySensor();
        destroySpeakerAudioManger();
    }

    private void destroySpeakerAudioManger(){
        if (rtcAudioManager == null) return;
        try {
            rtcAudioManager.stop();
            rtcAudioManager = null;
        } catch (Exception e) {
            logError("Exception stopping speaker audio manager", e);
        }
    }


    public void setShareLinkDialogDismissed (boolean dismissed) {
        isShareLinkDialogDismissed = dismissed;
    }

    private void checkIfServiceCanStart(Intent intent) {
        preservedIntents.add(intent);
        if (!isAskingForMyChatFiles) {
            checkIfIsNeededToAskForMyChatFilesFolder();
        }
    }

    private void checkIfIsNeededToAskForMyChatFilesFolder() {
        if (existsMyChatFilesFolder()) {
            setMyChatFilesFolder(getMyChatFilesFolder());

            if (isForwardingFromNC()) {
                handleStoredData();
            } else {
                proceedWithAction();
            }
        } else {
            isAskingForMyChatFiles = true;
            megaApi.getMyChatFilesFolder(new GetAttrUserListener(this));
        }
    }

    public void startUploadService() {
        if (!isWaitingForMoreFiles && !preservedIntents.isEmpty()) {
            for (Intent intent : preservedIntents) {
                intent.putExtra(ChatUploadService.EXTRA_PARENT_NODE, myChatFilesFolder.serialize());
                startService(intent);
            }
            preservedIntents.clear();
        }
    }

    public void setMyChatFilesFolder(MegaNode myChatFilesFolder) {
        isAskingForMyChatFiles = false;
        this.myChatFilesFolder = myChatFilesFolder;
    }

    public boolean isForwardingFromNC() {
        return isForwardingFromNC;
    }

    private void sendBroadcastChatArchived(String chatTitle) {
        Intent intent = new Intent(BROADCAST_ACTION_INTENT_CHAT_ARCHIVED);
        intent.putExtra(CHAT_TITLE, chatTitle);
        sendBroadcast(intent);
        closeChat(true);
        finish();
    }

    public void setIsWaitingForMoreFiles (boolean isWaitingForMoreFiles) {
        this.isWaitingForMoreFiles = isWaitingForMoreFiles;
    }

    public long getCurrentChatid() {
        return idChat;
    }

    Runnable updateVisualizer = new Runnable() {
        @Override
        public void run() {
            if (recordView.isRecordingNow() && recordingLayout.getVisibility() == View.VISIBLE) {
                updateAmplitudeVisualizer(myAudioRecorder.getMaxAmplitude());
                handlerVisualizer.postDelayed(this, REPEAT_INTERVAL);
            }
        }
    };

    private void updateAmplitudeVisualizer(int newAmplitude) {
        if (currentAmplitude != -1 && getRangeAmplitude(currentAmplitude) == getRangeAmplitude(newAmplitude))
            return;
        currentAmplitude = newAmplitude;
        needToUpdateVisualizer(currentAmplitude);
    }

    private int getRangeAmplitude(int value) {
        if(value < MIN_FIRST_AMPLITUDE) return NOT_SOUND;
        if(value >= MIN_FIRST_AMPLITUDE && value < MIN_SECOND_AMPLITUDE) return FIRST_RANGE;
        if(value >= MIN_SECOND_AMPLITUDE && value < MIN_THIRD_AMPLITUDE) return SECOND_RANGE;
        if(value >= MIN_THIRD_AMPLITUDE && value < MIN_FOURTH_AMPLITUDE) return THIRD_RANGE;
        if(value >= MIN_FOURTH_AMPLITUDE && value < MIN_FIFTH_AMPLITUDE) return FOURTH_RANGE;
        if(value >= MIN_FIFTH_AMPLITUDE && value < MIN_SIXTH_AMPLITUDE) return FIFTH_RANGE;
        return SIXTH_RANGE;
    }

    private void changeColor(RelativeLayout bar, boolean isLow) {
        Drawable background;
        if(isLow){
            background = ContextCompat.getDrawable(this, R.drawable.recording_low);
        }else{
            background = ContextCompat.getDrawable(this, R.drawable.recording_high);
        }
        if (bar.getBackground() == background) return;
        bar.setBackground(background);
    }
    private void needToUpdateVisualizer(int currentAmplitude) {
        int resultRange = getRangeAmplitude(currentAmplitude);

        if (resultRange == NOT_SOUND) {
            initRecordingItems(IS_LOW);
            return;
        }
        if (resultRange == SIXTH_RANGE) {
            initRecordingItems(IS_HIGH);
            return;
        }
        changeColor(firstBar, IS_HIGH);
        changeColor(sixthBar, IS_LOW);

        if (resultRange > FIRST_RANGE) {
            changeColor(secondBar, IS_HIGH);
            if (resultRange > SECOND_RANGE) {
                changeColor(thirdBar, IS_HIGH);
                if (resultRange > THIRD_RANGE) {
                    changeColor(fourthBar, IS_HIGH);
                    if (resultRange > FOURTH_RANGE) {
                        changeColor(fifthBar, IS_HIGH);
                    } else {
                        changeColor(fifthBar, IS_LOW);
                    }
                } else {
                    changeColor(fourthBar, IS_LOW);
                    changeColor(fifthBar, IS_LOW);
                }
            } else {
                changeColor(thirdBar, IS_LOW);
                changeColor(fourthBar, IS_LOW);
                changeColor(fifthBar, IS_LOW);
            }
        } else {
            changeColor(secondBar, IS_LOW);
            changeColor(thirdBar, IS_LOW);
            changeColor(fourthBar, IS_LOW);
            changeColor(fifthBar, IS_LOW);
        }
    }

    public long getLastIdMsgSeen() {
        return lastIdMsgSeen;
    }

    public long getGeneralUnreadCount() {
        return generalUnreadCount;
    }

    public void setPositionNewMessagesLayout(int positionNewMessagesLayout) {
        this.positionNewMessagesLayout = positionNewMessagesLayout;
    }

    /**
     * Initializes the joining or leaving UI depending on the action received.
     *
     * @param action    String which indicates if the UI to set is the joining or leaving state.
     */
    private void setJoiningOrLeaving(String action) {
        joiningOrLeaving = true;
        joiningOrLeavingAction = action;
        joiningLeavingText.setText(action);
        setBottomLayout(SHOW_JOINING_OR_LEFTING_LAYOUT);
        invalidateOptionsMenu();
    }

    public void setLastIdMsgSeen(long lastIdMsgSeen) {
        this.lastIdMsgSeen = lastIdMsgSeen;
    }

    /**
     * Gets the visible positions on adapter and updates the uploading messages between them, if any.
     */
    public void updatePausedUploadingMessages() {
        if (mLayoutManager == null || adapter == null) {
            return;
        }

        adapter.updatePausedUploadingMessages(mLayoutManager.findFirstVisibleItemPosition(),
                mLayoutManager.findLastVisibleItemPosition());
    }


    /*
     * Gets the position of an attachment message if it is visible and exists.
     *
     * @param handle The handle of the attachment.
     * @return The position of the message if it is visible and exists, INVALID_POSITION otherwise.
     */
    public int getPositionOfAttachmentMessageIfVisible(long handle) {
        if (mLayoutManager == null || adapter == null) {
            return INVALID_POSITION;
        }

        int firstVisiblePosition = mLayoutManager.findFirstVisibleItemPosition();
        if (firstVisiblePosition == INVALID_POSITION || firstVisiblePosition == 0) {
            firstVisiblePosition = 1;
        }

        int lastVisiblePosition = mLayoutManager.findLastVisibleItemPosition();
        if (lastVisiblePosition == INVALID_POSITION) {
            lastVisiblePosition = adapter.getItemCount() - 1;
        }

        for (int i = lastVisiblePosition; i >= firstVisiblePosition; i--) {
            AndroidMegaChatMessage msg = adapter.getMessageAtAdapterPosition(i);
            MegaChatMessage chatMessage = msg.getMessage();
            if (chatMessage != null
                    && chatMessage.getMegaNodeList() != null
                    && chatMessage.getMegaNodeList().get(0) != null
                    && chatMessage.getMegaNodeList().get(0).getHandle() == handle) {
                return i;
            }
        }

        return INVALID_POSITION;
    }
}<|MERGE_RESOLUTION|>--- conflicted
+++ resolved
@@ -802,10 +802,7 @@
         IntentFilter filterCall = new IntentFilter(ACTION_CALL_STATUS_UPDATE);
         filterCall.addAction(ACTION_CHANGE_LOCAL_AVFLAGS);
         filterCall.addAction(ACTION_CHANGE_COMPOSITION);
-<<<<<<< HEAD
         filterCall.addAction(ACTION_CHANGE_CALL_ON_HOLD);
-=======
->>>>>>> 706de889
         registerReceiver(chatCallUpdateReceiver, filterCall);
 
         IntentFilter filterSession = new IntentFilter(ACTION_CHANGE_SESSION_ON_HOLD);
@@ -7679,17 +7676,10 @@
             adapter.destroyVoiceElemnts();
         }
 
-<<<<<<< HEAD
-        LocalBroadcastManager.getInstance(this).unregisterReceiver(dialogConnectReceiver);
-        LocalBroadcastManager.getInstance(this).unregisterReceiver(voiceclipDownloadedReceiver);
-        LocalBroadcastManager.getInstance(this).unregisterReceiver(userNameReceiver);
-        LocalBroadcastManager.getInstance(this).unregisterReceiver(chatArchivedReceiver);
-=======
         unregisterReceiver(dialogConnectReceiver);
         unregisterReceiver(voiceclipDownloadedReceiver);
         unregisterReceiver(userNameReceiver);
         unregisterReceiver(chatArchivedReceiver);
->>>>>>> 706de889
         unregisterReceiver(chatCallUpdateReceiver);
         unregisterReceiver(chatSessionUpdateReceiver);
         unregisterReceiver(leftChatReceiver);
