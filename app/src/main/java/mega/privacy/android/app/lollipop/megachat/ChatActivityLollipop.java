package mega.privacy.android.app.lollipop.megachat;

import android.Manifest;
import android.app.Activity;
import android.app.ActivityManager;
import android.app.ProgressDialog;
import android.content.BroadcastReceiver;
import android.content.Context;
import android.content.DialogInterface;
import android.content.Intent;
import android.content.IntentFilter;
import android.content.pm.PackageInfo;
import android.content.pm.PackageManager;
import android.content.res.Configuration;
<<<<<<< HEAD
=======
import android.graphics.Bitmap;
import android.graphics.BitmapFactory;
import android.location.Address;
import android.media.MediaRecorder;
>>>>>>> b516b980
import android.net.Uri;
import android.os.Build;
import android.os.Bundle;
import android.os.Environment;
import android.os.Handler;
import android.os.SystemClock;
import android.provider.MediaStore;
import android.support.design.widget.CoordinatorLayout;
import android.support.v4.app.ActivityCompat;
import android.support.v4.content.ContextCompat;
import android.support.v4.content.FileProvider;
import android.support.v4.content.LocalBroadcastManager;
import android.support.v7.app.ActionBar;
import android.support.v7.app.AlertDialog;
import android.support.v7.view.ActionMode;
import android.support.v7.widget.RecyclerView;
import android.support.v7.widget.SimpleItemAnimator;
import android.support.v7.widget.Toolbar;
import android.text.Editable;
import android.text.Html;
import android.text.Spanned;
import android.text.TextUtils;
import android.text.TextWatcher;
import android.util.Base64;
import android.util.DisplayMetrics;
import android.view.Display;
import android.view.HapticFeedbackConstants;
import android.view.KeyEvent;
import android.view.Menu;
import android.view.MenuInflater;
import android.view.MenuItem;
import android.view.MotionEvent;
import android.view.View;
import android.view.Window;
import android.view.WindowManager;
import android.view.inputmethod.EditorInfo;
import android.widget.Button;
import android.widget.CheckBox;
import android.widget.Chronometer;
import android.widget.FrameLayout;
import android.widget.ImageButton;
import android.widget.ImageView;
import android.widget.LinearLayout;
import android.widget.RelativeLayout;
import android.widget.TextView;
import android.widget.Toast;

import com.google.firebase.iid.FirebaseInstanceId;

import java.io.File;
import java.io.FileInputStream;
import java.io.FileOutputStream;
import java.io.IOException;
import java.io.InputStream;
import java.io.OutputStream;
import java.text.SimpleDateFormat;
import java.util.ArrayList;
import java.util.Calendar;
import java.util.Collections;
import java.util.Date;
import java.util.List;
import java.util.ListIterator;
import java.util.TimeZone;

import mega.privacy.android.app.DatabaseHandler;
import mega.privacy.android.app.MegaApplication;
import mega.privacy.android.app.MimeTypeList;
import mega.privacy.android.app.R;
import mega.privacy.android.app.ShareInfo;
import mega.privacy.android.app.components.BubbleDrawable;
import mega.privacy.android.app.components.MarqueeTextView;
import mega.privacy.android.app.components.NpaLinearLayoutManager;
import mega.privacy.android.app.components.twemoji.EmojiEditText;
import mega.privacy.android.app.components.twemoji.EmojiKeyboard;
<<<<<<< HEAD
import mega.privacy.android.app.components.twemoji.EmojiTextView;
=======
import mega.privacy.android.app.components.twemoji.OnPlaceButtonListener;
import mega.privacy.android.app.components.voiceClip.OnBasketAnimationEnd;
import mega.privacy.android.app.components.voiceClip.OnRecordClickListener;
import mega.privacy.android.app.components.voiceClip.OnRecordListener;
import mega.privacy.android.app.components.voiceClip.RecordButton;
import mega.privacy.android.app.components.voiceClip.RecordView;
>>>>>>> b516b980
import mega.privacy.android.app.lollipop.AddContactActivityLollipop;
import mega.privacy.android.app.lollipop.AudioVideoPlayerLollipop;
import mega.privacy.android.app.lollipop.ContactInfoActivityLollipop;
import mega.privacy.android.app.lollipop.FileLinkActivityLollipop;
import mega.privacy.android.app.lollipop.FileStorageActivityLollipop;
import mega.privacy.android.app.lollipop.FolderLinkActivityLollipop;
import mega.privacy.android.app.lollipop.LoginActivityLollipop;
import mega.privacy.android.app.lollipop.ManagerActivityLollipop;
import mega.privacy.android.app.lollipop.PdfViewerActivityLollipop;
import mega.privacy.android.app.lollipop.PinActivityLollipop;
import mega.privacy.android.app.lollipop.controllers.ChatController;
import mega.privacy.android.app.lollipop.listeners.ChatLinkInfoListener;
import mega.privacy.android.app.lollipop.listeners.CreateChatToPerformActionListener;
import mega.privacy.android.app.lollipop.listeners.MultipleForwardChatProcessor;
import mega.privacy.android.app.lollipop.listeners.MultipleGroupChatRequestListener;
import mega.privacy.android.app.lollipop.listeners.MultipleRequestListener;
import mega.privacy.android.app.lollipop.megachat.calls.ChatCallActivity;
import mega.privacy.android.app.lollipop.megachat.chatAdapters.MegaChatLollipopAdapter;
import mega.privacy.android.app.lollipop.tasks.FilePrepareTask;
import mega.privacy.android.app.modalbottomsheet.chatmodalbottomsheet.AttachmentUploadBottomSheetDialogFragment;
import mega.privacy.android.app.modalbottomsheet.chatmodalbottomsheet.ContactAttachmentBottomSheetDialogFragment;
import mega.privacy.android.app.modalbottomsheet.chatmodalbottomsheet.MessageNotSentBottomSheetDialogFragment;
import mega.privacy.android.app.modalbottomsheet.chatmodalbottomsheet.NodeAttachmentBottomSheetDialogFragment;
import mega.privacy.android.app.modalbottomsheet.chatmodalbottomsheet.PendingMessageBottomSheetDialogFragment;
import mega.privacy.android.app.modalbottomsheet.chatmodalbottomsheet.SendAttachmentChatBottomSheetDialogFragment;
import mega.privacy.android.app.utils.ChatUtil;
import mega.privacy.android.app.utils.Constants;
import mega.privacy.android.app.utils.MegaApiUtils;
import mega.privacy.android.app.utils.TimeUtils;
import mega.privacy.android.app.utils.Util;
import nz.mega.sdk.MegaApiAndroid;
import nz.mega.sdk.MegaApiJava;
import nz.mega.sdk.MegaChatApi;
import nz.mega.sdk.MegaChatApiAndroid;
import nz.mega.sdk.MegaChatApiJava;
import nz.mega.sdk.MegaChatCall;
import nz.mega.sdk.MegaChatCallListenerInterface;
import nz.mega.sdk.MegaChatContainsMeta;
import nz.mega.sdk.MegaChatError;
import nz.mega.sdk.MegaChatGeolocation;
import nz.mega.sdk.MegaChatListItem;
import nz.mega.sdk.MegaChatListenerInterface;
import nz.mega.sdk.MegaChatMessage;
import nz.mega.sdk.MegaChatPeerList;
import nz.mega.sdk.MegaChatPresenceConfig;
import nz.mega.sdk.MegaChatRequest;
import nz.mega.sdk.MegaChatRequestListenerInterface;
import nz.mega.sdk.MegaChatRoom;
import nz.mega.sdk.MegaChatRoomListenerInterface;
import nz.mega.sdk.MegaContactRequest;
import nz.mega.sdk.MegaError;
import nz.mega.sdk.MegaHandleList;
import nz.mega.sdk.MegaNode;
import nz.mega.sdk.MegaNodeList;
import nz.mega.sdk.MegaRequest;
import nz.mega.sdk.MegaRequestListenerInterface;
import nz.mega.sdk.MegaTransfer;
import nz.mega.sdk.MegaUser;

import static mega.privacy.android.app.lollipop.megachat.MapsActivity.EDITING_MESSAGE;
import static mega.privacy.android.app.lollipop.megachat.MapsActivity.LATITUDE;
import static mega.privacy.android.app.lollipop.megachat.MapsActivity.LONGITUDE;
import static mega.privacy.android.app.lollipop.megachat.MapsActivity.MSG_ID;
import static mega.privacy.android.app.lollipop.megachat.MapsActivity.SNAPSHOT;
import static mega.privacy.android.app.lollipop.megachat.MapsActivity.getAddresses;
import static mega.privacy.android.app.utils.CacheFolderManager.buildVoiceClipFile;
import static mega.privacy.android.app.utils.CacheFolderManager.isFileAvailable;
import static mega.privacy.android.app.utils.Util.adjustForLargeFont;
import static mega.privacy.android.app.utils.Util.context;
import static mega.privacy.android.app.utils.Util.toCDATA;

public class ChatActivityLollipop extends PinActivityLollipop implements MegaChatCallListenerInterface, MegaChatRequestListenerInterface, MegaRequestListenerInterface, MegaChatListenerInterface, MegaChatRoomListenerInterface,  View.OnClickListener {

    public MegaChatLollipopAdapter.ViewHolderMessageChat holder_imageDrag;
    public int position_imageDrag = -1;
    private static final String PLAYING = "isAnyPlaying";
    private static final String ID_VOICE_CLIP_PLAYING = "idMessageVoicePlaying";
    private static final String PROGRESS_PLAYING = "progressVoicePlaying";
    private static final String MESSAGE_HANDLE_PLAYING = "messageHandleVoicePlaying";
    private static final String USER_HANDLE_PLAYING = "userHandleVoicePlaying";

    private final static int NUMBER_MESSAGES_TO_LOAD = 20;
    private final static int NUMBER_MESSAGES_BEFORE_LOAD = 8;

    private final static int ROTATION_PORTRAIT = 0;
    private final static int ROTATION_LANDSCAPE = 1;
    private final static int ROTATION_REVERSE_PORTRAIT = 2;
    private final static int ROTATION_REVERSE_LANDSCAPE = 3;


    public static int MEGA_FILE_LINK = 1;
    public static int MEGA_FOLDER_LINK = 2;
    public static int MEGA_CHAT_LINK = 3;

    private final static int SHOW_WRITING_LAYOUT = 1;
    private final static int SHOW_JOIN_LAYOUT = 2;
    private final static int SHOW_NOTHING_LAYOUT = 3;
    private final static int INITIAL_PRESENCE_STATUS = -55;
    private final static int RECORD_BUTTON_SEND = 1;
    private final static int RECORD_BUTTON_ACTIVATED = 2;
    private final static int RECORD_BUTTON_DEACTIVATED = 3;

    private final static int PADDING_BUBBLE = 25;
    private final static int CORNER_RADIUS_BUBBLE = 30;
    private final static int MAX_WIDTH_BUBBLE = 350;
    private final static int MARGIN_BUTTON_DEACTIVATED = 48;
    private final static int MARGIN_BUTTON_ACTIVATED = 24;
    private final static int MARGIN_BOTTOM = 80;
    private final static int DURATION_BUBBLE = 4000;

    private final static int TYPE_MESSAGE_JUMP_TO_LEAST = 0;
    private final static int TYPE_MESSAGE_NEW_MESSAGE = 1;

    private int currentRecordButtonState = 0;
    private String mOutputFilePath;
    private int keyboardHeight;
    private int marginBottomDeactivated;
    private int marginBottomActivated;
    boolean newVisibility = false;
    boolean getMoreHistory=false;

    int minutesLastGreen = -1;
    boolean isLoadingHistory = false;

    private AlertDialog errorOpenChatDialog;

    long numberToLoad = -1;

    private android.support.v7.app.AlertDialog downloadConfirmationDialog;
    private AlertDialog chatAlertDialog;

    ProgressDialog dialog;
    ProgressDialog statusDialog;

    boolean retryHistory = false;

    public long lastIdMsgSeen = -1;
    public long generalUnreadCount = -1;
    boolean lastSeenReceived = false;
    int positionToScroll = -1;
    public int positionNewMessagesLayout = -1;

    MegaApiAndroid megaApi;
    MegaChatApiAndroid megaChatApi;

    Handler handlerReceive;
    Handler handlerSend;
    Handler handlerKeyboard;
    Handler handlerEmojiKeyboard;

    TextView emptyTextView;
    ImageView emptyImageView;
    LinearLayout emptyLayout;

    boolean pendingMessagesLoaded = false;

    public boolean activityVisible = false;
    boolean setAsRead = false;

    boolean isOpeningChat = true;

    int selectedPosition;
    public long selectedMessageId = -1;
    MegaChatRoom chatRoom;

    public long idChat;

    boolean noMoreNoSentMessages = false;

    public int showRichLinkWarning = Constants.RICH_WARNING_TRUE;

    private BadgeDrawerArrowDrawable badgeDrawable;

    ChatController chatC;
    boolean scrollingUp = false;

    long myUserHandle;

    ActionBar aB;
    Toolbar tB;
    LinearLayout toolbarElements;
    RelativeLayout toolbarElementsInside;

    private EmojiTextView titleToolbar;
    MarqueeTextView individualSubtitleToobar;
    TextView groupalSubtitleToolbar;
    LinearLayout subtitleCall;
    Chronometer chronoCall;
    LinearLayout participantsLayout;
    TextView participantsText;
    ImageView iconStateToolbar;

    ImageView privateIconToolbar;

    float density;
    DisplayMetrics outMetrics;
    Display display;

    boolean editingMessage = false;
    MegaChatMessage messageToEdit = null;

    CoordinatorLayout fragmentContainer;
    RelativeLayout writingContainerLayout;
    RelativeLayout writingLayout;

    RelativeLayout joinChatLinkLayout;
    Button joinButton;

    RelativeLayout chatRelativeLayout;
    RelativeLayout userTypingLayout;
    TextView userTypingText;
    boolean sendIsTyping=true;
    long userTypingTimeStamp = -1;
    private ImageButton keyboardTwemojiButton;
    ImageButton mediaButton;
    ImageButton pickFileStorageButton;
    ImageButton pickAttachButton;

<<<<<<< HEAD
    private EmojiKeyboard emojiKeyboard;

    private RelativeLayout rLKeyboardTwemojiButton;
=======
    EmojiKeyboard emojiKeyboard;
    RelativeLayout rLKeyboardTwemojiButton;
>>>>>>> b516b980
    RelativeLayout rLMediaButton;
    RelativeLayout rLPickFileStorageButton;
    RelativeLayout rLPickAttachButton;

    RelativeLayout callInProgressLayout;
    TextView callInProgressText;
    Chronometer callInProgressChrono;

    boolean startVideo = false;

    private EmojiEditText textChat;
    ImageButton sendIcon;
    RelativeLayout messagesContainerLayout;

    RelativeLayout observersLayout;
    TextView observersNumberText;

    RecyclerView listView;
    NpaLinearLayoutManager mLayoutManager;

    ChatActivityLollipop chatActivity;

    MenuItem importIcon;
    MenuItem callMenuItem;
    MenuItem videoMenuItem;
    MenuItem inviteMenuItem;
    MenuItem clearHistoryMenuItem;
    MenuItem contactInfoMenuItem;
    MenuItem leaveMenuItem;
    MenuItem archiveMenuItem;

    String intentAction;
    MegaChatLollipopAdapter adapter;
    int stateHistory;

    DatabaseHandler dbH = null;

    FrameLayout fragmentContainerFileStorage;
    RelativeLayout fileStorageLayout;
    private ChatFileStorageFragment fileStorageF;

<<<<<<< HEAD
    ArrayList<AndroidMegaChatMessage> messages = new ArrayList<>();
    ArrayList<AndroidMegaChatMessage> bufferMessages = new ArrayList<>();
    ArrayList<AndroidMegaChatMessage> bufferSending = new ArrayList<>();
    ArrayList<AndroidMegaChatMessage> messagesSelected = new ArrayList<>();

=======
    private ArrayList<AndroidMegaChatMessage> messages = new ArrayList<>();
    private ArrayList<AndroidMegaChatMessage> bufferMessages = new ArrayList<>();
    private ArrayList<AndroidMegaChatMessage> bufferSending = new ArrayList<>();
    private ArrayList<MessageVoiceClip> messagesPlaying =  new ArrayList<>();
>>>>>>> b516b980

    RelativeLayout messageJumpLayout;
    TextView messageJumpText;
    boolean isHideJump = false;
    int typeMessageJump = 0;
    boolean visibilityMessageJump=false;
    boolean isTurn = false;
    Handler handler;

    private AlertDialog locationDialog;
    private boolean isLocationDialogShown = false;

    /*Voice clips*/
    private String outputFileVoiceNotes = null;
    private String outputFileName = "";
    private RelativeLayout recordLayout;
    private RelativeLayout recordButtonLayout;
    private RecordButton recordButton;
    private MediaRecorder myAudioRecorder = null;
    private LinearLayout bubbleLayout;
    private TextView bubbleText;
    private RecordView recordView;
    private FrameLayout fragmentVoiceClip;

    private boolean isShareLinkDialogDismissed = false;

    private ActionMode actionMode;

    private class UserTyping {
        MegaChatParticipant participantTyping;
        long timeStampTyping;

        public UserTyping(MegaChatParticipant participantTyping) {
            this.participantTyping = participantTyping;
        }

        public MegaChatParticipant getParticipantTyping() {
            return participantTyping;
        }

        public void setParticipantTyping(MegaChatParticipant participantTyping) {
            this.participantTyping = participantTyping;
        }

        public long getTimeStampTyping() {
            return timeStampTyping;
        }

        public void setTimeStampTyping(long timeStampTyping) {
            this.timeStampTyping = timeStampTyping;
        }
    }

    private BroadcastReceiver voiceclipDownloadedReceiver = new BroadcastReceiver() {
        @Override
        public void onReceive(Context context, Intent intent) {
            if (intent != null) {
                long nodeHandle = intent.getLongExtra(Constants.EXTRA_NODE_HANDLE, 0);
                int resultTransfer = intent.getIntExtra(Constants.EXTRA_RESULT_TRANSFER,0);
                if(adapter!=null){
                    adapter.finishedVoiceClipDownload(nodeHandle, resultTransfer);
                }
            }
        }
    };

    private BroadcastReceiver dialogConnectReceiver = new BroadcastReceiver() {
        @Override
        public void onReceive(Context context, Intent intent) {
            log("Network broadcast received on chatActivity!");
            if (intent != null){
                showConfirmationConnect();
            }
        }
    };

    ArrayList<UserTyping> usersTyping;
    List<UserTyping> usersTypingSync;

    public void openMegaLink(String url, boolean isFile){
        log("openMegaLink");
        if(isFile){
            Intent openFileIntent = new Intent(this, FileLinkActivityLollipop.class);
            openFileIntent.setFlags(Intent.FLAG_ACTIVITY_CLEAR_TOP);
            openFileIntent.setAction(Constants.ACTION_OPEN_MEGA_LINK);
            openFileIntent.setData(Uri.parse(url));
            startActivity(openFileIntent);
        }else{
            Intent openFolderIntent = new Intent(this, FolderLinkActivityLollipop.class);
            openFolderIntent.setFlags(Intent.FLAG_ACTIVITY_CLEAR_TOP);
            openFolderIntent.setAction(Constants.ACTION_OPEN_MEGA_FOLDER_LINK);
            openFolderIntent.setData(Uri.parse(url));
            startActivity(openFolderIntent);
        }
    }

    public void showMessageInfo(int positionInAdapter){
        log("showMessageInfo");
        int position = positionInAdapter-1;

        if(position<messages.size()) {
            AndroidMegaChatMessage androidM = messages.get(position);
            StringBuilder messageToShow = new StringBuilder("");
            String token = FirebaseInstanceId.getInstance().getToken();
            if(token!=null){
                messageToShow.append("FCM TOKEN: " +token);
            }
            messageToShow.append("\nCHAT ID: " + MegaApiJava.userHandleToBase64(idChat));
            messageToShow.append("\nMY USER HANDLE: " +MegaApiJava.userHandleToBase64(megaChatApi.getMyUserHandle()));
            if(androidM!=null){
                MegaChatMessage m = androidM.getMessage();
                if(m!=null){
                    messageToShow.append("\nMESSAGE TYPE: " +m.getType());
                    messageToShow.append("\nMESSAGE TIMESTAMP: " +m.getTimestamp());
                    messageToShow.append("\nMESSAGE USERHANDLE: " +MegaApiJava.userHandleToBase64(m.getUserHandle()));
                    messageToShow.append("\nMESSAGE ID: " +MegaApiJava.userHandleToBase64(m.getMsgId()));
                    messageToShow.append("\nMESSAGE TEMP ID: " +MegaApiJava.userHandleToBase64(m.getTempId()));
                }
            }
            Toast.makeText(this, messageToShow, Toast.LENGTH_SHORT).show();
        }
    }

    public void showGroupInfoActivity(){
        log("showGroupInfoActivity");
        if(chatRoom.isGroup()){
            Intent i = new Intent(this, GroupChatInfoActivityLollipop.class);
            i.putExtra("handle", chatRoom.getChatId());
            this.startActivity(i);
        }else{
            Intent i = new Intent(this, ContactInfoActivityLollipop.class);
            i.putExtra("handle", chatRoom.getChatId());
            this.startActivity(i);
        }
    }

    @Override
    protected void onCreate(Bundle savedInstanceState) {
        log("onCreate");
//        stopService(new Intent(this,IncomingCallService.class));
        requestWindowFeature(Window.FEATURE_NO_TITLE);
        super.onCreate(savedInstanceState);

        if (megaApi == null) {
            MegaApplication app = (MegaApplication) getApplication();
            megaApi = app.getMegaApi();
        }

        if (megaChatApi == null) {
            MegaApplication app = (MegaApplication) getApplication();
            megaChatApi = app.getMegaChatApi();
        }

        if(megaChatApi==null||megaChatApi.getInitState()==MegaChatApi.INIT_ERROR||megaChatApi.getInitState()==MegaChatApi.INIT_NOT_DONE){
            log("Refresh session - karere");
            Intent intent = new Intent(this, LoginActivityLollipop.class);
            intent.putExtra("visibleFragment", Constants. LOGIN_FRAGMENT);
            intent.setFlags(Intent.FLAG_ACTIVITY_CLEAR_TOP);
            startActivity(intent);
            finish();
            return;
        }

        megaChatApi.addChatListener(this);
        megaChatApi.addChatCallListener(this);

        dbH = DatabaseHandler.getDbHandler(this);

        handler = new Handler();

        chatActivity = this;
        chatC = new ChatController(chatActivity);

        LocalBroadcastManager.getInstance(this).registerReceiver(dialogConnectReceiver, new IntentFilter(Constants.BROADCAST_ACTION_INTENT_CONNECTIVITY_CHANGE_DIALOG));
        LocalBroadcastManager.getInstance(this).registerReceiver(voiceclipDownloadedReceiver, new IntentFilter(Constants.BROADCAST_ACTION_INTENT_VOICE_CLIP_DOWNLOADED));

        getWindow().setStatusBarColor(ContextCompat.getColor(this, R.color.lollipop_dark_primary_color));

        setContentView(R.layout.activity_chat);
        display = getWindowManager().getDefaultDisplay();
        outMetrics = new DisplayMetrics();
        display.getMetrics(outMetrics);
        density  = getResources().getDisplayMetrics().density;

        //Set toolbar
<<<<<<< HEAD
        tB = findViewById(R.id.toolbar_chat);
=======
        tB = findViewById(R.id.toolbar_maps);
>>>>>>> b516b980
        setSupportActionBar(tB);
        aB = getSupportActionBar();
        aB.setDisplayHomeAsUpEnabled(true);
        aB.setDisplayShowHomeEnabled(true);
        aB.setTitle(null);
        aB.setSubtitle(null);

        tB.setOnClickListener(this);
<<<<<<< HEAD
        toolbarElements = tB.findViewById(R.id.toolbar_elements);
        toolbarElementsInside = findViewById(R.id.toolbar_elements_inside);
        titleToolbar = tB.findViewById(R.id.title_toolbar);
        titleToolbar.setEmojiSize(Util.px2dp(Constants.EMOJI_SIZE, outMetrics));

=======
        toolbarElements =  tB.findViewById(R.id.toolbar_elements);
        toolbarElementsInside = findViewById(R.id.toolbar_elements_inside);
        titleToolbar = tB.findViewById(R.id.title_toolbar);
>>>>>>> b516b980
        individualSubtitleToobar = tB.findViewById(R.id.individual_subtitle_toolbar);
        groupalSubtitleToolbar = tB.findViewById(R.id.groupal_subtitle_toolbar);
        subtitleCall = tB.findViewById(R.id.subtitle_call);
        chronoCall = tB.findViewById(R.id.chrono_call);
        participantsLayout = tB.findViewById(R.id.ll_participants);
        participantsText = tB.findViewById(R.id.participants_text);
        iconStateToolbar = tB.findViewById(R.id.state_icon_toolbar);
        privateIconToolbar = tB.findViewById(R.id.private_icon_toolbar);

        titleToolbar.setText("");
        individualSubtitleToobar.setText("");
        individualSubtitleToobar.setVisibility(View.GONE);
        groupalSubtitleToolbar.setText("");
        groupalSubtitleToolbar.setVisibility(View.GONE);
        subtitleCall.setVisibility(View.GONE);
        chronoCall.setVisibility(View.GONE);
        participantsLayout.setVisibility(View.GONE);
        iconStateToolbar.setVisibility(View.GONE);
        privateIconToolbar.setVisibility(View.GONE);

        badgeDrawable = new BadgeDrawerArrowDrawable(getSupportActionBar().getThemedContext());
        getWindow().setSoftInputMode(WindowManager.LayoutParams.SOFT_INPUT_STATE_HIDDEN);

        emptyLayout = findViewById(R.id.empty_messages_layout);
        emptyTextView = findViewById(R.id.empty_text_chat_recent);
        emptyImageView = findViewById(R.id.empty_image_view_chat);

        updateNavigationToolbarIcon();

        fragmentContainer = findViewById(R.id.fragment_container_chat);
        writingContainerLayout = findViewById(R.id.writing_container_layout_chat_layout);

        joinChatLinkLayout = findViewById(R.id.join_chat_layout_chat_layout);
        joinButton = findViewById(R.id.join_button);
        joinButton.setOnClickListener(this);

        messageJumpLayout = findViewById(R.id.message_jump_layout);
        messageJumpText = findViewById(R.id.message_jump_text);
        messageJumpLayout.setVisibility(View.GONE);
        writingLayout = findViewById(R.id.writing_linear_layout_chat);

        rLKeyboardTwemojiButton = findViewById(R.id.rl_keyboard_twemoji_chat);
        rLMediaButton = findViewById(R.id.rl_media_icon_chat);
        rLPickFileStorageButton = findViewById(R.id.rl_pick_file_storage_icon_chat);
        rLPickAttachButton = findViewById(R.id.rl_attach_icon_chat);

<<<<<<< HEAD
        writingLayout = findViewById(R.id.writing_linear_layout_chat);
        disabledWritingLayout = findViewById(R.id.writing_disabled_linear_layout_chat);

        rLKeyboardTwemojiButton = findViewById(R.id.rl_keyboard_twemoji_chat);
        rLMediaButton = findViewById(R.id.rl_media_icon_chat);
        rLSendContactButton = findViewById(R.id.rl_send_contact_icon_chat);
        rLPickFileSystemButton = findViewById(R.id.rl_pick_file_system_icon_chat);
        rLPickFileStorageButton = findViewById(R.id.rl_pick_file_storage_icon_chat);
        rLPickCloudDriveButton = findViewById(R.id.rl_pick_cloud_drive_icon_chat);

        keyboardTwemojiButton = findViewById(R.id.keyboard_twemoji_chat);
        mediaButton = findViewById(R.id.media_icon_chat);
        sendContactButton = findViewById(R.id.send_contact_icon_chat);
        pickFileSystemButton = findViewById(R.id.pick_file_system_icon_chat);
        pickFileStorageButton = findViewById(R.id.pick_file_storage_icon_chat);
        pickCloudDriveButton = findViewById(R.id.pick_cloud_drive_icon_chat);

        textChat = findViewById(R.id.edit_text_chat);
        textChat.setEmojiSize(Util.px2dp(Constants.EMOJI_SIZE, outMetrics));

        emojiKeyboard = findViewById(R.id.emojiView);
        emojiKeyboard.init(this, textChat, keyboardTwemojiButton);
        handlerKeyboard = new Handler();
        handlerEmojiKeyboard = new Handler();
=======
        keyboardTwemojiButton = findViewById(R.id.keyboard_twemoji_chat);
        mediaButton = findViewById(R.id.media_icon_chat);
        pickFileStorageButton = findViewById(R.id.pick_file_storage_icon_chat);
        pickAttachButton = findViewById(R.id.pick_attach_chat);

        textChat = findViewById(R.id.edit_text_chat);
        textChat.setVisibility(View.VISIBLE);
        if(getResources().getConfiguration().orientation == Configuration.ORIENTATION_LANDSCAPE){
            textChat.setEmojiSize(Util.scaleWidthPx(10, outMetrics));
        }else{
            textChat.setEmojiSize(Util.scaleWidthPx(20, outMetrics));
        }

        keyboardHeight = outMetrics.heightPixels / 2 - ChatUtil.getActionBarHeight(this, getResources());
        marginBottomDeactivated = Util.px2dp(MARGIN_BUTTON_DEACTIVATED, outMetrics);
        marginBottomActivated = Util.px2dp(MARGIN_BUTTON_ACTIVATED, outMetrics);
>>>>>>> b516b980

        callInProgressLayout = findViewById(R.id.call_in_progress_layout);
        callInProgressLayout.setVisibility(View.GONE);
        callInProgressText = findViewById(R.id.call_in_progress_text);
        callInProgressChrono = findViewById(R.id.call_in_progress_chrono);
        callInProgressChrono.setVisibility(View.GONE);

        enableButton(rLKeyboardTwemojiButton,keyboardTwemojiButton);
        enableButton(rLMediaButton,mediaButton);
        enableButton(rLPickAttachButton,pickAttachButton);
        enableButton(rLPickFileStorageButton,pickFileStorageButton);

        messageJumpLayout.setOnClickListener(this);

        fragmentContainerFileStorage = findViewById(R.id.fragment_container_file_storage);
        fileStorageLayout = findViewById(R.id.relative_layout_file_storage);
        fileStorageLayout.setVisibility(View.GONE);
        pickFileStorageButton.setImageResource(R.drawable.ic_b_select_image);

<<<<<<< HEAD
=======
        chatRelativeLayout  = findViewById(R.id.relative_chat_layout);

        sendIcon = findViewById(R.id.send_message_icon_chat);
        sendIcon.setOnClickListener(this);
        sendIcon.setEnabled(true);

        //Voice clip elements
        fragmentVoiceClip = findViewById(R.id.fragment_voice_clip);
        recordLayout = findViewById(R.id.layout_button_layout);
        recordButtonLayout = findViewById(R.id.record_button_layout);
        recordButton = findViewById(R.id.record_button);
        recordButton.setEnabled(true);
        recordButton.setHapticFeedbackEnabled(true);
        recordView = findViewById(R.id.record_view);
        recordView.setVisibility(View.GONE);
        bubbleLayout = findViewById(R.id.bubble_layout);
        BubbleDrawable myBubble = new BubbleDrawable(BubbleDrawable.CENTER, ContextCompat.getColor(this,R.color.turn_on_notifications_text));
        myBubble.setCornerRadius(CORNER_RADIUS_BUBBLE);
        myBubble.setPointerAlignment(BubbleDrawable.RIGHT);
        myBubble.setPadding(PADDING_BUBBLE, PADDING_BUBBLE, PADDING_BUBBLE, PADDING_BUBBLE);
        bubbleLayout.setBackground(myBubble);
        bubbleLayout.setVisibility(View.GONE);
        bubbleText = findViewById(R.id.bubble_text);
        bubbleText.setMaxWidth(Util.px2dp(MAX_WIDTH_BUBBLE, outMetrics));
        recordButton.setRecordView(recordView);
        myAudioRecorder = new MediaRecorder();

        emojiKeyboard = findViewById(R.id.emojiView);
        emojiKeyboard.init(this, textChat, keyboardTwemojiButton);

        handlerKeyboard = new Handler();
        handlerEmojiKeyboard = new Handler();

        textChat.setEnabled(true);
        emojiKeyboard.setListenerActivated(true);

>>>>>>> b516b980
        observersLayout = findViewById(R.id.observers_layout);
        observersNumberText = findViewById(R.id.observers_text);

        textChat.addTextChangedListener(new TextWatcher() {
            public void afterTextChanged(Editable s) { }

            public void beforeTextChanged(CharSequence s, int start, int count, int after) { }

            public void onTextChanged(CharSequence s, int start, int before, int count) {

                if(s!=null && !s.toString().isEmpty()){
                    sendIcon.setEnabled(true);
                    sendIcon.setImageDrawable(ContextCompat.getDrawable(chatActivity, R.drawable.ic_send_black));
                    textChat.setHint(" ");
                    textChat.setMinLines(1);
                    textChat.setMaxLines(5);
                    sendIcon.setVisibility(View.VISIBLE);
                    currentRecordButtonState = 0;
                    recordLayout.setVisibility(View.GONE);
                    recordButtonLayout.setVisibility(View.GONE);
                }else{
                    refreshTextInput();
                }

                if(getCurrentFocus() == textChat){
                    // is only executed if the EditText was directly changed by the user
                    if(sendIsTyping){
                        log("textChat:TextChangedListener:onTextChanged:sendIsTyping:sendTypingNotification");
                        sendIsTyping=false;
                        megaChatApi.sendTypingNotification(chatRoom.getChatId());

                        int interval = 4000;
                        Runnable runnable = new Runnable(){
                            public void run() {
                                sendIsTyping=true;
                            }
                        };
                        handlerSend = new Handler();
                        handlerSend.postDelayed(runnable, interval);
                    }

                    if(megaChatApi.isSignalActivityRequired()){
                        megaChatApi.signalPresenceActivity();
                    }
                }
                else{
                    log("textChat:TextChangedListener:onTextChanged:nonFocusTextChat:sendStopTypingNotification");
                    if (chatRoom != null) {
                        megaChatApi.sendStopTypingNotification(chatRoom.getChatId());
                    }
                }
            }
        });

        textChat.setOnTouchListener(new View.OnTouchListener() {
            @Override
            public boolean onTouch(View v, MotionEvent event) {
                //Hide fileStorageLayout
                hideFileStorage();
                showLetterKB();

                return false;
            }
        });

        textChat.setOnLongClickListener(new View.OnLongClickListener() {
            @Override
            public boolean onLongClick(View v) {
                //Hide fileStorageLayout
                hideFileStorage();
                showLetterKB();
                return false;
            }
        });

        textChat.setOnEditorActionListener(new TextView.OnEditorActionListener() {
            @Override
            public boolean onEditorAction(TextView v, int actionId, KeyEvent event) {
                if (actionId == EditorInfo.IME_ACTION_DONE) {
                    //Hide fileStorageLayout
                    hideFileStorage();
                    showLetterKB();
                }
                return false;
            }
        });


        /*
        *If the recording button (an arrow) is clicked, the recording will be sent to the chat
        */
        recordButton.setOnRecordClickListener(new OnRecordClickListener() {
            @Override
            public void onClick(View v) {
                log("recordButton.setOnRecordClickListener:onClick");
                recordButton.performHapticFeedback(HapticFeedbackConstants.CONTEXT_CLICK);

                sendRecording();
            }
        });


        /*
         *Events of the recording
         */
        recordView.setOnRecordListener(new OnRecordListener() {
            @Override
            public void onStart() {
                log("recordView.setOnRecordListener:onStart");
                if (ChatUtil.participatingInACall(megaChatApi)) {
                    showSnackbar(Constants.SNACKBAR_TYPE, context.getString(R.string.not_allowed_recording_voice_clip), -1);
                    return;
                }
                if (!isAllowedToRecord()) return;
                prepareRecording();
            }

            @Override
            public void onLessThanSecond() {
                log("recordView.setOnRecordListener:onLessThanSecond");
                if (!isAllowedToRecord()) return;
                showBubble();
            }

            @Override
            public void onCancel() {
                log("recordView.setOnRecordListener:onCancel");
                recordButton.performHapticFeedback(HapticFeedbackConstants.CONTEXT_CLICK);
                cancelRecording();
            }

            @Override
            public void onLock() {
                log("recordView.setOnRecordListener:onLock");
                recordButtonStates(RECORD_BUTTON_SEND);
            }

            @Override
            public void onFinish(long recordTime) {
                log("recordView.setOnRecordListener:onFinish");
                recordButton.performHapticFeedback(HapticFeedbackConstants.CONTEXT_CLICK);
                sendRecording();
            }

            @Override
            public void finishedSound() {
                log("recordView.setOnRecordListener:finishedSound");
                if (!isAllowedToRecord()) return;
                startRecording();
            }
        });

        recordView.setOnBasketAnimationEndListener(new OnBasketAnimationEnd() {
            @Override
            public void onAnimationEnd() {
                log("recordView.setOnBasketAnimationEndListener:onAnimationEnd");
                recordButton.performHapticFeedback(HapticFeedbackConstants.CONTEXT_CLICK);
                cancelRecording();
            }

            @Override
            public void deactivateRecordButton() {
                log("recordView.setOnBasketAnimationEndListener:desactivateRecordButton");
                hideChatOptions();
                recordView.setVisibility(View.VISIBLE);
                recordLayout.setVisibility(View.VISIBLE);
                recordButtonLayout.setVisibility(View.VISIBLE);
                recordButton.activateOnTouchListener(false);
                recordButtonDeactivated(true);
                placeRecordButton(RECORD_BUTTON_DEACTIVATED);
            }
        });


        emojiKeyboard.setOnPlaceButtonListener(new OnPlaceButtonListener() {
            @Override
            public void needToPlace() {
                log("needTOPlaced");
                if(sendIcon.getVisibility() != View.VISIBLE){
                    recordLayout.setVisibility(View.VISIBLE);
                    recordButtonLayout.setVisibility(View.VISIBLE);
                }
                recordView.setVisibility(View.INVISIBLE);
                recordButton.activateOnTouchListener(true);
                placeRecordButton(RECORD_BUTTON_DEACTIVATED);
            }
        });



        messageJumpLayout.setOnClickListener(this);

        fragmentContainerFileStorage = (FrameLayout) findViewById(R.id.fragment_container_file_storage);
        fileStorageLayout = (RelativeLayout) findViewById(R.id.relative_layout_file_storage);
        fileStorageLayout.setVisibility(View.GONE);
        pickFileStorageButton.setImageResource(R.drawable.ic_b_select_image);

        listView = (RecyclerView) findViewById(R.id.messages_chat_list_view);
        listView.setClipToPadding(false);;
        listView.setNestedScrollingEnabled(false);
        ((SimpleItemAnimator) listView.getItemAnimator()).setSupportsChangeAnimations(false);

        mLayoutManager = new NpaLinearLayoutManager(this);
        mLayoutManager.setStackFromEnd(true);
        listView.setLayoutManager(mLayoutManager);

        listView.addOnScrollListener(new RecyclerView.OnScrollListener() {

            @Override
            public void onScrolled(RecyclerView recyclerView, int dx, int dy) {
                // Get the first visible item
                if(!messages.isEmpty()){
                    int lastPosition = messages.size()-1;
                    AndroidMegaChatMessage msg = messages.get(lastPosition);

                    while (!msg.isUploading() && msg.getMessage().getStatus() == MegaChatMessage.STATUS_SENDING_MANUAL) {
                        lastPosition--;
                        msg = messages.get(lastPosition);
                    }
                    if(lastPosition == (messages.size()-1)){
                        //Scroll to end
                        if((messages.size()-1) == (mLayoutManager.findLastVisibleItemPosition()-1)){
                            hideMessageJump();
                        }else if((messages.size()-1) > (mLayoutManager.findLastVisibleItemPosition()-1)){
                            if(newVisibility){
                                showJumpMessage();
                            }
                        }
                    }else{
                        lastPosition++;
                        if(lastPosition == (mLayoutManager.findLastVisibleItemPosition()-1)){
                            hideMessageJump();
                        }else if(lastPosition != (mLayoutManager.findLastVisibleItemPosition()-1)){
                            if(newVisibility){
                                showJumpMessage();
                            }
                        }
                    }


                }

                if(stateHistory!=MegaChatApi.SOURCE_NONE){
                    if (dy > 0) {
                        // Scrolling up
                        scrollingUp = true;
                    } else {
                        // Scrolling down
                        scrollingUp = false;
                    }

                    if(!scrollingUp){
                        int pos = mLayoutManager.findFirstVisibleItemPosition();
                        if(pos<=NUMBER_MESSAGES_BEFORE_LOAD&&getMoreHistory){
                            log("DE->loadMessages:scrolling up");
                            isLoadingHistory = true;
                            stateHistory = megaChatApi.loadMessages(idChat, NUMBER_MESSAGES_TO_LOAD);
                            positionToScroll = -1;
                            getMoreHistory = false;
                        }
                    }
                }
            }
        });

        messagesContainerLayout = (RelativeLayout) findViewById(R.id.message_container_chat_layout);

        userTypingLayout = (RelativeLayout) findViewById(R.id.user_typing_layout);
        userTypingLayout.setVisibility(View.GONE);
        userTypingText = (TextView) findViewById(R.id.user_typing_text);

        initAfterIntent(getIntent(), savedInstanceState);

        log("FINISH on Create");
    }

    private boolean isAllowedToRecord() {
        log("isAllowedToRecord ");
        if (ChatUtil.participatingInACall(megaChatApi)) return false;
        if (!checkPermissionsVoiceClip()) return false;
        return true;
    }

    private void showLetterKB(){
        if((emojiKeyboard == null) || (emojiKeyboard.getLetterKeyboardShown())) return;
        emojiKeyboard.showLetterKeyboard();
    }

    private void hideFileStorage(){
        if((!fileStorageLayout.isShown())) return;
        fileStorageLayout.setVisibility(View.GONE);
        pickFileStorageButton.setImageResource(R.drawable.ic_b_select_image);
        placeRecordButton(RECORD_BUTTON_DEACTIVATED);
        if (fileStorageF == null) return;
        fileStorageF.clearSelections();
        fileStorageF.hideMultipleSelect();
    }

    public void initAfterIntent(Intent newIntent, Bundle savedInstanceState){
        log("initAfterIntent");

        if (newIntent != null){
            log("Intent is not null");
            intentAction = newIntent.getAction();
            if (intentAction != null){

                if (intentAction.equals(Constants.ACTION_OPEN_CHAT_LINK) || intentAction.equals(Constants.ACTION_JOIN_OPEN_CHAT_LINK)){
                    String link = newIntent.getDataString();
                    megaChatApi.openChatPreview(link, this);
                }
                else{

                    idChat = newIntent.getLongExtra("CHAT_ID", -1);
                    myUserHandle = megaChatApi.getMyUserHandle();

                    if(savedInstanceState!=null) {
                        log("Bundle is NOT NULL");
                        selectedMessageId = savedInstanceState.getLong("selectedMessageId", -1);
                        log("Handle of the message: "+selectedMessageId);
                        selectedPosition = savedInstanceState.getInt("selectedPosition", -1);
                        isHideJump = savedInstanceState.getBoolean("isHideJump",false);
                        typeMessageJump = savedInstanceState.getInt("typeMessageJump",-1);
                        visibilityMessageJump = savedInstanceState.getBoolean("visibilityMessageJump",false);
                        mOutputFilePath = savedInstanceState.getString("mOutputFilePath");
                        isShareLinkDialogDismissed = savedInstanceState.getBoolean("isShareLinkDialogDismissed", false);
                        isLocationDialogShown = savedInstanceState.getBoolean("isLocationDialogShown", false);

                        if(visibilityMessageJump){
                            if(typeMessageJump == TYPE_MESSAGE_NEW_MESSAGE){
                                messageJumpText.setText(getResources().getString(R.string.message_new_messages));
                                messageJumpLayout.setVisibility(View.VISIBLE);
                            }else if(typeMessageJump == TYPE_MESSAGE_JUMP_TO_LEAST){
                                messageJumpText.setText(getResources().getString(R.string.message_jump_latest));
                                messageJumpLayout.setVisibility(View.VISIBLE);
                            }
                        }

                        lastIdMsgSeen = savedInstanceState.getLong("lastMessageSeen",-1);
                        if(lastIdMsgSeen != -1){
                            isTurn = true;
                        }
                        generalUnreadCount = savedInstanceState.getLong("generalUnreadCount",-1);

                        boolean isPlaying = savedInstanceState.getBoolean(PLAYING, false);
                        if (isPlaying) {
                            long idMessageVoicePlaying = savedInstanceState.getLong(ID_VOICE_CLIP_PLAYING, -1);
                            long messageHandleVoicePlaying = savedInstanceState.getLong(MESSAGE_HANDLE_PLAYING, -1);
                            long userHandleVoicePlaying = savedInstanceState.getLong(USER_HANDLE_PLAYING, -1);
                            int progressVoicePlaying = savedInstanceState.getInt(PROGRESS_PLAYING, 0);

                            if (!messagesPlaying.isEmpty()) {
                                for (MessageVoiceClip m : messagesPlaying) {
                                    m.getMediaPlayer().release();
                                    m.setMediaPlayer(null);
                                }
                                messagesPlaying.clear();
                            }

                            MessageVoiceClip messagePlaying = new MessageVoiceClip(idMessageVoicePlaying, userHandleVoicePlaying, messageHandleVoicePlaying);
                            messagePlaying.setProgress(progressVoicePlaying);
                            messagePlaying.setPlayingWhenTheScreenRotated(true);
                            messagesPlaying.add(messagePlaying);

                        }
                    }

                    String text = null;
                    if (intentAction.equals(Constants.ACTION_CHAT_SHOW_MESSAGES)) {
                        log("ACTION_CHAT_SHOW_MESSAGES");
                        isOpeningChat = true;

                        int errorCode = newIntent.getIntExtra("PUBLIC_LINK", 1);
                        if (savedInstanceState == null) {
                            text = newIntent.getStringExtra("showSnackbar");
                            if (text == null) {
                                if (errorCode != 1) {
                                    if (errorCode == MegaChatError.ERROR_OK) {
                                        text = getString(R.string.chat_link_copied_clipboard);
                                    }
                                    else {
                                        log("initAfterIntent:publicLinkError:errorCode");
                                        text = getString(R.string.general_error) + ": " + errorCode;
                                    }
                                }
                            }
                        }
                        else if (errorCode != 1 && errorCode == MegaChatError.ERROR_OK && !isShareLinkDialogDismissed) {
                                text = getString(R.string.chat_link_copied_clipboard);
                        }
                    }
                    showChat(text);
                }
            }
        }
        else{
            log("INTENT is NULL");
        }
    }

    private void initializeInputText(){
        hideKeyboard();
        setChatSubtitle();

        ChatItemPreferences prefs = dbH.findChatPreferencesByHandle(Long.toString(idChat));
        if(prefs!=null){
            String written = prefs.getWrittenText();
            if(!TextUtils.isEmpty(written)){
                textChat.setText(written);
                sendIcon.setVisibility(View.VISIBLE);
                sendIcon.setEnabled(true);
                sendIcon.setImageDrawable(ContextCompat.getDrawable(chatActivity, R.drawable.ic_send_black));
                textChat.setHint(" ");
                textChat.setMinLines(1);
                textChat.setMaxLines(5);

                currentRecordButtonState = 0;
                recordLayout.setVisibility(View.GONE);
                recordButtonLayout.setVisibility(View.GONE);
                return;
            }
        }else{
            prefs = new ChatItemPreferences(Long.toString(idChat), Boolean.toString(true), "");
            dbH.setChatItemPreferences(prefs);
        }
        refreshTextInput();
    }

    private void refreshTextInput(){
        recordButtonStates(RECORD_BUTTON_DEACTIVATED);
        sendIcon.setVisibility(View.GONE);
        sendIcon.setEnabled(false);
        sendIcon.setImageDrawable(ContextCompat.getDrawable(chatActivity, R.drawable.ic_send_trans));
        if (chatRoom != null) {
            megaChatApi.sendStopTypingNotification(chatRoom.getChatId());

            if (chatRoom.hasCustomTitle()) {
                textChat.setHint(getString(R.string.type_message_hint_with_customized_title, chatRoom.getTitle()));
            } else {
                textChat.setHint(getString(R.string.type_message_hint_with_default_title, chatRoom.getTitle()));
            }
        }

        textChat.setMinLines(1);
        textChat.setMaxLines(1);
    }

    public void showChat(String textSnackbar){
        if(idChat!=-1) {
            //Recover chat
            log("Recover chat with id: " + idChat);
            chatRoom = megaChatApi.getChatRoom(idChat);
            if(chatRoom==null){
                log("Chatroom is NULL - finish activity!!");
                finish();
            }

            initializeInputText();

            megaChatApi.closeChatRoom(idChat, this);
            boolean result = megaChatApi.openChatRoom(idChat, this);

            log("Result of open chat: " + result);
            if(result){
                MegaApplication.setClosedChat(false);
            }

            if(!result){
                log("----Error on openChatRoom");
                if(errorOpenChatDialog==null){
                    android.support.v7.app.AlertDialog.Builder builder;
                    if (Build.VERSION.SDK_INT >= Build.VERSION_CODES.HONEYCOMB) {
                        builder = new AlertDialog.Builder(this, R.style.AppCompatAlertDialogStyle);
                    }
                    else{
                        builder = new AlertDialog.Builder(this);
                    }
                    builder.setTitle(getString(R.string.chat_error_open_title));
                    builder.setMessage(getString(R.string.chat_error_open_message));

                    builder.setPositiveButton(getString(R.string.cam_sync_ok),
                            new DialogInterface.OnClickListener() {
                                public void onClick(DialogInterface dialog, int whichButton) {
                                    finish();
                                }
                            }
                    );
                    errorOpenChatDialog = builder.create();
                    errorOpenChatDialog.show();
                }
            }
            else {
                int chatConnection = megaChatApi.getChatConnectionState(idChat);
                log("Chat connection (" + idChat + ") is: " + chatConnection);
                if (adapter == null) {
                    adapter = new MegaChatLollipopAdapter(this, chatRoom, messages, messagesPlaying, listView);
                    adapter.setHasStableIds(true);
                    listView.setAdapter(adapter);
                }

                setPreviewersView();

                titleToolbar.setText(chatRoom.getTitle());
                setChatSubtitle();

                if (!chatRoom.isPublic()) {
                    privateIconToolbar.setVisibility(View.VISIBLE);
                }
                else {
                    privateIconToolbar.setVisibility(View.GONE);
                }

                isOpeningChat = true;

                LinearLayout.LayoutParams emptyTextViewParams1 = (LinearLayout.LayoutParams) emptyImageView.getLayoutParams();

                if (getResources().getConfiguration().orientation == Configuration.ORIENTATION_LANDSCAPE) {
                    emptyImageView.setImageResource(R.drawable.chat_empty_landscape);
                    emptyTextViewParams1.setMargins(0, Util.scaleHeightPx(40, outMetrics), 0, Util.scaleHeightPx(24, outMetrics));
                } else {
                    emptyImageView.setImageResource(R.drawable.ic_empty_chat_list);
                    emptyTextViewParams1.setMargins(0, Util.scaleHeightPx(100, outMetrics), 0, Util.scaleHeightPx(24, outMetrics));
                }

                emptyImageView.setLayoutParams(emptyTextViewParams1);

                String textToShowB = String.format(getString(R.string.chat_loading_messages));

                try {
                    textToShowB = textToShowB.replace("[A]", "<font color=\'#7a7a7a\'>");
                    textToShowB = textToShowB.replace("[/A]", "</font>");
                    textToShowB = textToShowB.replace("[B]", "<font color=\'#000000\'>");
                    textToShowB = textToShowB.replace("[/B]", "</font>");
                } catch (Exception e) {
                }
                Spanned resultB = null;
                if (android.os.Build.VERSION.SDK_INT >= android.os.Build.VERSION_CODES.N) {
                    resultB = Html.fromHtml(textToShowB, Html.FROM_HTML_MODE_LEGACY);
                } else {
                    resultB = Html.fromHtml(textToShowB);
                }

                emptyTextView.setText(resultB);
                emptyTextView.setVisibility(View.VISIBLE);
                emptyLayout.setVisibility(View.VISIBLE);

                chatRelativeLayout.setVisibility(View.GONE);

                if(textSnackbar!=null){
                    String chatLink = getIntent().getStringExtra("CHAT_LINK");
                    if (chatLink != null && !isShareLinkDialogDismissed) {
                        ChatUtil.showShareChatLinkDialog(this, chatRoom, chatLink);
                    }
                    else {
                        showSnackbar(Constants.SNACKBAR_TYPE, textSnackbar, -1);
                    }
                }

                loadHistory();
                log("On create: stateHistory: " + stateHistory);
                if (isLocationDialogShown) {
                    showSendLocationDialog();
                }
            }
        }
        else{
            log("Chat ID -1 error");
        }

        log("FINISH on Create");
    }

    public void removeChatLink(){
        log("removeChatLink");
        megaChatApi.removeChatLink(idChat, this);
    }

    public void loadHistory(){
        log("loadHistory");

        isLoadingHistory = true;

        long unreadCount = chatRoom.getUnreadCount();
        if (unreadCount == 0) {
            if(!isTurn) {
                lastIdMsgSeen = -1;
                generalUnreadCount = -1;
                stateHistory = megaChatApi.loadMessages(idChat, NUMBER_MESSAGES_TO_LOAD);
                numberToLoad=NUMBER_MESSAGES_TO_LOAD;
            }else{
                if (generalUnreadCount < 0) {
                    log("loadHistory:A->loadMessages " + chatRoom.getUnreadCount());
                    long unreadAbs = Math.abs(generalUnreadCount);
                    numberToLoad =  (int) unreadAbs+NUMBER_MESSAGES_TO_LOAD;
                    stateHistory = megaChatApi.loadMessages(idChat, (int) numberToLoad);
                }
                else{
                    log("loadHistory:B->loadMessages " + chatRoom.getUnreadCount());
                    numberToLoad =  (int) generalUnreadCount+NUMBER_MESSAGES_TO_LOAD;
                    stateHistory = megaChatApi.loadMessages(idChat, (int) numberToLoad);
                }
            }
            lastSeenReceived = true;
            log("loadHistory:C->loadMessages:unread is 0");
        } else {
            if(!isTurn){
                lastIdMsgSeen = megaChatApi.getLastMessageSeenId(idChat);
                generalUnreadCount = unreadCount;
            }
            else{
                log("Do not change lastSeenId --> rotating screen");
            }

            if (lastIdMsgSeen != -1) {
                log("loadHistory:lastSeenId: " + lastIdMsgSeen);
            } else {
                log("loadHistory:Error:InvalidLastMessage");
            }

            lastSeenReceived = false;
            if (unreadCount < 0) {
                log("loadHistory:A->loadMessages " + chatRoom.getUnreadCount());
                long unreadAbs = Math.abs(unreadCount);
                numberToLoad =  (int) unreadAbs+NUMBER_MESSAGES_TO_LOAD;
                stateHistory = megaChatApi.loadMessages(idChat, (int) numberToLoad);
            }
            else{
                log("loadHistory:B->loadMessages " + chatRoom.getUnreadCount());
                numberToLoad =  (int) unreadCount+NUMBER_MESSAGES_TO_LOAD;
                stateHistory = megaChatApi.loadMessages(idChat, (int) numberToLoad);
            }
        }
        log("loadHistory:END:numberToLoad: "+numberToLoad);
    }

    void setSubtitleVisibility() {
        if (chatRoom.isGroup()) {
            individualSubtitleToobar.setVisibility(View.GONE);
            groupalSubtitleToolbar.setVisibility(View.VISIBLE);
            iconStateToolbar.setVisibility(View.GONE);
        }
        else {
            individualSubtitleToobar.setVisibility(View.VISIBLE);
            groupalSubtitleToolbar.setVisibility(View.GONE);
        }
        subtitleCall.setVisibility(View.GONE);
    }

    void setPreviewGroupalSubtitle () {
        long participants = chatRoom.getPeerCount();
        if (participants > 0) {
            groupalSubtitleToolbar.setVisibility(View.VISIBLE);
            groupalSubtitleToolbar.setText(adjustForLargeFont(getString(R.string.number_of_participants, participants)));
        }
        else {
            groupalSubtitleToolbar.setVisibility(View.GONE);
        }
    }

    public void setChatSubtitle(){
        log("setChatSubtitle");
        if(chatRoom==null){
            return;
        }

        setSubtitleVisibility();

        if (chatC.isInAnonymousMode() && megaChatApi.getChatConnectionState(idChat)==MegaChatApi.CHAT_CONNECTION_ONLINE) {
            log("setChatSubtitle:isPreview");
            setPreviewGroupalSubtitle();
            tB.setOnClickListener(this);
            setBottomLayout(SHOW_JOIN_LAYOUT);

        }else if(megaChatApi.getConnectionState()!=MegaChatApi.CONNECTED||megaChatApi.getChatConnectionState(idChat)!=MegaChatApi.CHAT_CONNECTION_ONLINE) {
            log("Chat not connected ConnectionState: " + megaChatApi.getConnectionState() + " ChatConnectionState: " + megaChatApi.getChatConnectionState(idChat));
            tB.setOnClickListener(this);
            if (chatRoom.isPreview()) {
                log("Chat not connected:setChatSubtitle:isPreview");
                setPreviewGroupalSubtitle();
                setBottomLayout(SHOW_NOTHING_LAYOUT);
            } else {
                log("Chat not connected:setChatSubtitle:isNOTPreview");
                if (chatRoom.isGroup()) {
                    groupalSubtitleToolbar.setText(adjustForLargeFont(getString(R.string.invalid_connection_state)));
                } else {
                    individualSubtitleToobar.setText(adjustForLargeFont(getString(R.string.invalid_connection_state)));
                }

                int permission = chatRoom.getOwnPrivilege();
                log("Check permissions");
                if ((permission == MegaChatRoom.PRIV_RO) || (permission == MegaChatRoom.PRIV_RM)) {
                    setBottomLayout(SHOW_NOTHING_LAYOUT);
                } else {
                    setBottomLayout(SHOW_WRITING_LAYOUT);
                }
            }
        }else{
            log("karere connection state: "+megaChatApi.getConnectionState());
            log("chat connection state: "+megaChatApi.getChatConnectionState(idChat));

            int permission = chatRoom.getOwnPrivilege();
            if (chatRoom.isGroup()) {
                tB.setOnClickListener(this);
                if(chatRoom.isPreview()){
                    log("setChatSubtitle:isPreview");
                    setPreviewGroupalSubtitle();
                    if (getIntent() != null && getIntent().getAction() != null && getIntent().getAction().equals(Constants.ACTION_JOIN_OPEN_CHAT_LINK)) {
                        setBottomLayout(SHOW_NOTHING_LAYOUT);
                    }else {
                        setBottomLayout(SHOW_JOIN_LAYOUT);
                    }

                    return;
                }
                else {
                    log("Check permissions group chat");
                    if (permission == MegaChatRoom.PRIV_RO) {
                        log("Permission RO");
                        setBottomLayout(SHOW_NOTHING_LAYOUT);

                        if (chatRoom.isArchived()) {
                            log("Chat is archived");
                            groupalSubtitleToolbar.setText(adjustForLargeFont(getString(R.string.archived_chat)));
                        } else {
                            groupalSubtitleToolbar.setText(adjustForLargeFont(getString(R.string.observer_permission_label_participants_panel)));
                        }
                    }else if (permission == MegaChatRoom.PRIV_RM) {
                        log("Permission RM");
                        setBottomLayout(SHOW_NOTHING_LAYOUT);

                        if (chatRoom.isArchived()) {
                            log("Chat is archived");
                            groupalSubtitleToolbar.setText(adjustForLargeFont(getString(R.string.archived_chat)));
                        }
                        else if (!chatRoom.isActive()) {
                            groupalSubtitleToolbar.setText(adjustForLargeFont(getString(R.string.inactive_chat)));
                        }
                        else {
                            groupalSubtitleToolbar.setText(null);
                            groupalSubtitleToolbar.setVisibility(View.GONE);
                        }
                    }
                    else{
                        log("permission: "+permission);

                        setBottomLayout(SHOW_WRITING_LAYOUT);

                        if(chatRoom.isArchived()){
                            log("Chat is archived");
                            groupalSubtitleToolbar.setText(adjustForLargeFont(getString(R.string.archived_chat)));
                        }
                        else if(chatRoom.hasCustomTitle()){
                            setCustomSubtitle();
                        }
                        else{
                            long participantsLabel = chatRoom.getPeerCount()+1; //Add one to include me
                            groupalSubtitleToolbar.setText(adjustForLargeFont(getResources().getQuantityString(R.plurals.subtitle_of_group_chat, (int) participantsLabel, participantsLabel)));
                        }
                    }
                }
            }
            else{
                log("Check permissions one to one chat");
                if(permission==MegaChatRoom.PRIV_RO) {
                    log("Permission RO");

                    if(megaApi!=null){
                        if(megaApi.getRootNode()!=null){
                            long chatHandle = chatRoom.getChatId();
                            MegaChatRoom chat = megaChatApi.getChatRoom(chatHandle);
                            long userHandle = chat.getPeerHandle(0);
                            String userHandleEncoded = MegaApiAndroid.userHandleToBase64(userHandle);
                            MegaUser user = megaApi.getContact(userHandleEncoded);

                            if(user!=null && user.getVisibility() == MegaUser.VISIBILITY_VISIBLE){
                                tB.setOnClickListener(this);
                            }
                            else{
                                tB.setOnClickListener(null);
                            }
                        }
                    }
                    else{
                        tB.setOnClickListener(null);
                    }
                    setBottomLayout(SHOW_NOTHING_LAYOUT);

                    if(chatRoom.isArchived()){
                        log("Chat is archived");
                        individualSubtitleToobar.setText(adjustForLargeFont(getString(R.string.archived_chat)));
                    }
                    else{
                        individualSubtitleToobar.setText(adjustForLargeFont(getString(R.string.observer_permission_label_participants_panel)));
                    }
                }
                else if(permission==MegaChatRoom.PRIV_RM) {
                    tB.setOnClickListener(this);

                    log("Permission RM");
                    setBottomLayout(SHOW_NOTHING_LAYOUT);

                    if(chatRoom.isArchived()){
                        log("Chat is archived");
                        individualSubtitleToobar.setText(adjustForLargeFont(getString(R.string.archived_chat)));
                    }
                    else if(!chatRoom.isActive()){
                        individualSubtitleToobar.setText(adjustForLargeFont(getString(R.string.inactive_chat)));
                    }
                    else{
                        individualSubtitleToobar.setText(null);
                        individualSubtitleToobar.setVisibility(View.GONE);
                    }
                }
                else{
                    tB.setOnClickListener(this);

                    long userHandle = chatRoom.getPeerHandle(0);
                    setStatus(userHandle);
                    setBottomLayout(SHOW_WRITING_LAYOUT);
                }
            }
        }
    }

    public void setBottomLayout(int show) {
        if (show == SHOW_JOIN_LAYOUT) {
            writingContainerLayout.setVisibility(View.GONE);
            joinChatLinkLayout.setVisibility(View.VISIBLE);
            RelativeLayout.LayoutParams params = (RelativeLayout.LayoutParams) messagesContainerLayout.getLayoutParams();
            params.addRule(RelativeLayout.ABOVE, R.id.join_chat_layout_chat_layout);
            messagesContainerLayout.setLayoutParams(params);
            fragmentVoiceClip.setVisibility(View.GONE);
        }else if (show == SHOW_NOTHING_LAYOUT) {
            writingContainerLayout.setVisibility(View.GONE);
            joinChatLinkLayout.setVisibility(View.GONE);
            fragmentVoiceClip.setVisibility(View.GONE);
        }else{
            writingContainerLayout.setVisibility(View.VISIBLE);
            joinChatLinkLayout.setVisibility(View.GONE);
            RelativeLayout.LayoutParams params = (RelativeLayout.LayoutParams) messagesContainerLayout.getLayoutParams();
            params.addRule(RelativeLayout.ABOVE, R.id.writing_container_layout_chat_layout);
            messagesContainerLayout.setLayoutParams(params);
            fragmentVoiceClip.setVisibility(View.VISIBLE);
        }
    }

    public void setCustomSubtitle(){
        log("setCustomSubtitle");

        long participantsCount = chatRoom.getPeerCount();
        StringBuilder customSubtitle = new StringBuilder("");
        for(int i=0;i<participantsCount;i++) {

            if(i!=0){
                customSubtitle.append(", ");
            }

            String participantName = chatRoom.getPeerFirstname(i);
            if(participantName==null){
                //Get the lastname
                String participantLastName = chatRoom.getPeerLastname(i);
                if(participantLastName==null){
                    //Get the email
                    String participantEmail = chatRoom.getPeerEmail(i);
                    customSubtitle.append(participantEmail);
                }
                else{
                    if(participantLastName.trim().isEmpty()){
                        //Get the email
                        String participantEmail = chatRoom.getPeerEmail(i);
                        customSubtitle.append(participantEmail);
                    }
                    else{
                        //Append last name to the title
                        customSubtitle.append(participantLastName);
                    }
                }
            }
            else{
                if(participantName.trim().isEmpty()){
                    //Get the lastname
                    String participantLastName = chatRoom.getPeerLastname(i);
                    if(participantLastName==null){
                        //Get the email
                        String participantEmail = chatRoom.getPeerEmail(i);
                        customSubtitle.append(participantEmail);
                    }
                    else{
                        if(participantLastName.trim().isEmpty()){
                            //Get the email
                            String participantEmail = chatRoom.getPeerEmail(i);
                            customSubtitle.append(participantEmail);
                        }
                        else{
                            //Append last name to the title
                            customSubtitle.append(participantLastName);
                        }
                    }
                }
                else{
                    //Append first name to the title
                    customSubtitle.append(participantName);
                }
            }
        }
        if (customSubtitle.toString().trim().isEmpty()){
            groupalSubtitleToolbar.setText(null);
            groupalSubtitleToolbar.setVisibility(View.GONE);
        }
        else {
            groupalSubtitleToolbar.setText(adjustForLargeFont(customSubtitle.toString()));
        }
    }

    public void setLastGreen(String date){
        individualSubtitleToobar.setText(date);
        individualSubtitleToobar.isMarqueeIsNecessary(this);
        if(subtitleCall.getVisibility()!=View.VISIBLE && groupalSubtitleToolbar.getVisibility()!=View.VISIBLE){
            individualSubtitleToobar.setVisibility(View.VISIBLE);
        }
    }

    public void requestLastGreen(int state){
        log("requestLastGreen: "+state);

        if(chatRoom!=null && !chatRoom.isGroup() && !chatRoom.isArchived()){
            if(state == INITIAL_PRESENCE_STATUS){
                state = megaChatApi.getUserOnlineStatus(chatRoom.getPeerHandle(0));
            }

            if(state != MegaChatApi.STATUS_ONLINE && state != MegaChatApi.STATUS_BUSY && state != MegaChatApi.STATUS_INVALID){
                log("Request last green for user");
                megaChatApi.requestLastGreen(chatRoom.getPeerHandle(0), this);
            }
        }
    }

    public void setStatus(long userHandle){

        iconStateToolbar.setVisibility(View.GONE);

        if(megaChatApi.getConnectionState()!=MegaChatApi.CONNECTED){
            log("Chat not connected");
            individualSubtitleToobar.setText(adjustForLargeFont(getString(R.string.invalid_connection_state)));
        }
        else if(chatRoom.isArchived()){
            log("Chat is archived");
            individualSubtitleToobar.setText(adjustForLargeFont(getString(R.string.archived_chat)));
        }
        else if(!chatRoom.isGroup()){
            int state = megaChatApi.getUserOnlineStatus(userHandle);

            if(state == MegaChatApi.STATUS_ONLINE){
                log("This user is connected");
                individualSubtitleToobar.setText(adjustForLargeFont(getString(R.string.online_status)));
                iconStateToolbar.setVisibility(View.VISIBLE);
                iconStateToolbar.setImageDrawable(ContextCompat.getDrawable(this, R.drawable.ic_online));

            }
            else if(state == MegaChatApi.STATUS_AWAY){
                log("This user is away");
                individualSubtitleToobar.setText(adjustForLargeFont(getString(R.string.away_status)));
                iconStateToolbar.setVisibility(View.VISIBLE);
                iconStateToolbar.setImageDrawable(ContextCompat.getDrawable(this, R.drawable.ic_away));

            }
            else if(state == MegaChatApi.STATUS_BUSY){
                log("This user is busy");
                individualSubtitleToobar.setText(adjustForLargeFont(getString(R.string.busy_status)));
                iconStateToolbar.setVisibility(View.VISIBLE);
                iconStateToolbar.setImageDrawable(ContextCompat.getDrawable(this, R.drawable.ic_busy));

            }
            else if(state == MegaChatApi.STATUS_OFFLINE){
                log("This user is offline");
                individualSubtitleToobar.setText(adjustForLargeFont(getString(R.string.offline_status)));
                iconStateToolbar.setVisibility(View.VISIBLE);
                iconStateToolbar.setImageDrawable(ContextCompat.getDrawable(this, R.drawable.ic_offline));

            }
            else if(state == MegaChatApi.STATUS_INVALID){
                log("INVALID status: "+state);
                individualSubtitleToobar.setText(null);
                individualSubtitleToobar.setVisibility(View.GONE);
            }
            else{
                log("This user status is: "+state);
                individualSubtitleToobar.setText(null);
                individualSubtitleToobar.setVisibility(View.GONE);
            }
        }
    }

    public int compareTime(AndroidMegaChatMessage message, AndroidMegaChatMessage previous){
        return compareTime(message.getMessage().getTimestamp(), previous.getMessage().getTimestamp());
    }

    public int compareTime(long timeStamp, AndroidMegaChatMessage previous){
        return compareTime(timeStamp, previous.getMessage().getTimestamp());
    }

    public int compareTime(long timeStamp, long previous){
        if(previous!=-1){

            Calendar cal = Util.calculateDateFromTimestamp(timeStamp);
            Calendar previousCal =  Util.calculateDateFromTimestamp(previous);

            TimeUtils tc = new TimeUtils(TimeUtils.TIME);

            int result = tc.compare(cal, previousCal);
            log("RESULTS compareTime: "+result);
            return result;
        }
        else{
            log("return -1");
            return -1;
        }
    }

    public int compareDate(AndroidMegaChatMessage message, AndroidMegaChatMessage previous){
        return compareDate(message.getMessage().getTimestamp(), previous.getMessage().getTimestamp());
    }

    public int compareDate(long timeStamp, AndroidMegaChatMessage previous){
        return compareDate(timeStamp, previous.getMessage().getTimestamp());
    }

    public int compareDate(long timeStamp, long previous){
        log("compareDate");

        if(previous!=-1){
            Calendar cal = Util.calculateDateFromTimestamp(timeStamp);
            Calendar previousCal =  Util.calculateDateFromTimestamp(previous);

            TimeUtils tc = new TimeUtils(TimeUtils.DATE);

            int result = tc.compare(cal, previousCal);
            log("RESULTS compareDate: "+result);
            return result;
        }
        else{
            log("return -1");
            return -1;
        }
    }

    @Override
    public boolean onCreateOptionsMenu(Menu menu) {
        log("onCreateOptionsMenuLollipop");
        // Inflate the menu items for use in the action bar
        MenuInflater inflater = getMenuInflater();
        inflater.inflate(R.menu.chat_action, menu);

        callMenuItem = menu.findItem(R.id.cab_menu_call_chat);
        videoMenuItem = menu.findItem(R.id.cab_menu_video_chat);
        inviteMenuItem = menu.findItem(R.id.cab_menu_invite_chat);
        clearHistoryMenuItem = menu.findItem(R.id.cab_menu_clear_history_chat);
        contactInfoMenuItem = menu.findItem(R.id.cab_menu_contact_info_chat);
        leaveMenuItem = menu.findItem(R.id.cab_menu_leave_chat);
        archiveMenuItem = menu.findItem(R.id.cab_menu_archive_chat);

        return super.onCreateOptionsMenu(menu);
    }

    @Override
    public boolean onPrepareOptionsMenu(Menu menu){
        log("onPrepareOptionsMenu");

        if(chatRoom!=null){
            log("onPrepareOptionsMenu chatRoom!=null");
            callMenuItem.setEnabled(false);
            callMenuItem.setIcon(Util.mutateIcon(this, R.drawable.ic_phone_white, R.color.white_50_opacity));
            if (chatRoom.isGroup()) {
                videoMenuItem.setVisible(false);
            }else{
                videoMenuItem.setEnabled(false);
                videoMenuItem.setIcon(Util.mutateIcon(this, R.drawable.ic_videocam_white, R.color.white_50_opacity));
            }


            if ((chatRoom.isPreview()) || (megaChatApi.getConnectionState() != MegaChatApi.CONNECTED)
                        || (megaChatApi.getChatConnectionState(idChat) != MegaChatApi.CHAT_CONNECTION_ONLINE)) {
                log("onPrepareOptionsMenu chatRoom.isPreview || megaChatApi.getConnectionState() "+megaChatApi.getConnectionState()+" || megaChatApi.getChatConnectionState(idChat) "+(megaChatApi.getChatConnectionState(idChat)));

                leaveMenuItem.setVisible(false);
                clearHistoryMenuItem.setVisible(false);
                inviteMenuItem.setVisible(false);
                contactInfoMenuItem.setVisible(false);
                archiveMenuItem.setVisible(false);
            }else {
                if(megaChatApi.getNumCalls() <= 0){
                    callMenuItem.setEnabled(true);
                    callMenuItem.setIcon(Util.mutateIcon(this, R.drawable.ic_phone_white, R.color.background_chat));

                    if (chatRoom.isGroup()) {
                        videoMenuItem.setVisible(false);
                    }else{
                        videoMenuItem.setEnabled(true);
                        videoMenuItem.setIcon(Util.mutateIcon(this, R.drawable.ic_videocam_white, R.color.background_chat));
                    }

                }else{
                    if( (megaChatApi!=null) && (!ChatUtil.participatingInACall(megaChatApi)) && (!megaChatApi.hasCallInChatRoom(chatRoom.getChatId()))){
                        callMenuItem.setEnabled(true);
                        callMenuItem.setIcon(Util.mutateIcon(this, R.drawable.ic_phone_white, R.color.background_chat));

                        if (chatRoom.isGroup()) {
                            videoMenuItem.setVisible(false);
                        }else{
                            videoMenuItem.setEnabled(true);
                            videoMenuItem.setIcon(Util.mutateIcon(this, R.drawable.ic_videocam_white, R.color.background_chat));
                        }
                    }
                }

                archiveMenuItem.setVisible(true);
                if(chatRoom.isArchived()){
                    archiveMenuItem.setTitle(getString(R.string.general_unarchive));
                }
                else{
                    archiveMenuItem.setTitle(getString(R.string.general_archive));
                }

                int permission = chatRoom.getOwnPrivilege();
                log("Permission in the chat: " + permission);
                if (chatRoom.isGroup()) {

                    if (permission == MegaChatRoom.PRIV_MODERATOR) {

                        inviteMenuItem.setVisible(true);

                        int lastMessageIndex = messages.size() - 1;
                        if (lastMessageIndex >= 0) {
                            AndroidMegaChatMessage lastMessage = messages.get(lastMessageIndex);
                            if (!lastMessage.isUploading()) {
                                if (lastMessage.getMessage().getType() == MegaChatMessage.TYPE_TRUNCATE) {
                                    log("Last message is TRUNCATE");
                                    clearHistoryMenuItem.setVisible(false);
                                } else {
                                    log("Last message is NOT TRUNCATE");
                                    clearHistoryMenuItem.setVisible(true);
                                }
                            } else {
                                log("Last message is UPLOADING");
                                clearHistoryMenuItem.setVisible(true);
                            }
                        }
                        else {
                            clearHistoryMenuItem.setVisible(false);
                        }

                        leaveMenuItem.setVisible(true);
                    } else if (permission == MegaChatRoom.PRIV_RM) {
                        log("Group chat PRIV_RM");
                        leaveMenuItem.setVisible(false);
                        clearHistoryMenuItem.setVisible(false);
                        inviteMenuItem.setVisible(false);
                        callMenuItem.setVisible(false);
                        videoMenuItem.setVisible(false);
                    } else if (permission == MegaChatRoom.PRIV_RO) {
                        log("Group chat PRIV_RO");
                        leaveMenuItem.setVisible(true);
                        clearHistoryMenuItem.setVisible(false);
                        inviteMenuItem.setVisible(false);
                        callMenuItem.setVisible(false);
                        videoMenuItem.setVisible(false);
                    } else if(permission == MegaChatRoom.PRIV_STANDARD){
                        log("Group chat PRIV_STANDARD");
                        leaveMenuItem.setVisible(true);
                        clearHistoryMenuItem.setVisible(false);
                        inviteMenuItem.setVisible(false);
                    }else{
                        log("Permission: " + permission);
                        leaveMenuItem.setVisible(true);
                        clearHistoryMenuItem.setVisible(false);
                        inviteMenuItem.setVisible(false);
                    }

                    contactInfoMenuItem.setTitle(getString(R.string.group_chat_info_label));
                    contactInfoMenuItem.setVisible(true);
                }
                else {
                    inviteMenuItem.setVisible(false);
                    if (permission == MegaChatRoom.PRIV_RO) {
                        clearHistoryMenuItem.setVisible(false);
                        contactInfoMenuItem.setVisible(false);
                        callMenuItem.setVisible(false);
                        videoMenuItem.setVisible(false);
                    } else {
                        clearHistoryMenuItem.setVisible(true);
                        contactInfoMenuItem.setTitle(getString(R.string.contact_properties_activity));
                        contactInfoMenuItem.setVisible(true);
                    }
                    leaveMenuItem.setVisible(false);
                }
            }

        }else{
            log("Chatroom NULL on create menu");
            leaveMenuItem.setVisible(false);
            callMenuItem.setVisible(false);
            videoMenuItem.setVisible(false);
            clearHistoryMenuItem.setVisible(false);
            inviteMenuItem.setVisible(false);
            contactInfoMenuItem.setVisible(false);
            archiveMenuItem.setVisible(false);
        }

        return super.onPrepareOptionsMenu(menu);
    }

    void ifAnonymousModeLogin(boolean pendingJoin) {
        if(chatC.isInAnonymousMode()){
            Intent loginIntent = new Intent(this, LoginActivityLollipop.class);
            loginIntent.putExtra("visibleFragment", Constants. LOGIN_FRAGMENT);
            if (pendingJoin && getIntent() != null && getIntent().getDataString() != null) {
                loginIntent.setAction(Constants.ACTION_JOIN_OPEN_CHAT_LINK);
                loginIntent.setData(Uri.parse(getIntent().getDataString()));
                loginIntent.putExtra("idChatToJoin", idChat);
                closeChat(true);
            }
            startActivity(loginIntent);
        }
        finish();
    }

    @Override
    public boolean onOptionsItemSelected(MenuItem item) {
        log("onOptionsItemSelected");

        switch (item.getItemId()) {
            // Respond to the action bar's Up/Home button
            case android.R.id.home: {
                closeChat(true);
                ifAnonymousModeLogin(false);
                break;
            }
            case R.id.cab_menu_call_chat:{
                if(recordView.isRecordingNow()) break;

                startVideo = false;
                if(checkPermissionsCall()){
                    startCall();
                }
                break;
            }
            case R.id.cab_menu_video_chat:{
                log("cab_menu_video_chat");
                if(recordView.isRecordingNow()) break;

                startVideo = true;
                if(checkPermissionsCall()){
                    startCall();
                }
                break;
            }
            case R.id.cab_menu_invite_chat:{
                if(recordView.isRecordingNow()) break;

                chooseAddParticipantDialog();
                break;
            }
            case R.id.cab_menu_contact_info_chat:{
                if(recordView.isRecordingNow()) break;

                if(chatRoom.isGroup()){
                    Intent i = new Intent(this, GroupChatInfoActivityLollipop.class);
                    i.putExtra("handle", chatRoom.getChatId());
                    this.startActivity(i);
                }
                else{
                    Intent i = new Intent(this, ContactInfoActivityLollipop.class);
                    i.putExtra("handle", chatRoom.getChatId());
                    this.startActivity(i);
                }
                break;
            }
            case R.id.cab_menu_clear_history_chat:{
                if(recordView.isRecordingNow()) break;

                log("Clear history selected!");
                showConfirmationClearChat(chatRoom);
                break;
            }
            case R.id.cab_menu_leave_chat:{
                if(recordView.isRecordingNow()) break;

                log("Leave selected!");
                showConfirmationLeaveChat(chatRoom);
                break;
            }
            case R.id.cab_menu_archive_chat:{
                if(recordView.isRecordingNow()) break;

                log("Archive/unarchive selected!");
                ChatController chatC = new ChatController(chatActivity);
                chatC.archiveChat(chatRoom);
                break;
            }
        }
        return super.onOptionsItemSelected(item);
    }

    /*
     *Prepare recording
     */
    public void prepareRecording() {
        log("prepareRecording");
        recordView.playSound(Constants.TYPE_START_RECORD);
        stopReproductions();
    }

    /*
     * Start recording
     */
    public void startRecording(){
        log("startRecording() with Permissions");

        long timeStamp = System.currentTimeMillis() / 1000;
        outputFileName = "/note_voice" + getVoiceClipName(timeStamp);
        File vcFile = buildVoiceClipFile(this, outputFileName);
        outputFileVoiceNotes = vcFile.getAbsolutePath();
        if (outputFileVoiceNotes == null) return;
        if (myAudioRecorder == null) myAudioRecorder = new MediaRecorder();
        try {
            myAudioRecorder.reset();
            myAudioRecorder.setAudioSource(MediaRecorder.AudioSource.MIC);
            myAudioRecorder.setOutputFormat(MediaRecorder.OutputFormat.MPEG_4);
            myAudioRecorder.setOutputFile(outputFileVoiceNotes);
            myAudioRecorder.setAudioEncoder(MediaRecorder.AudioEncoder.AAC);
            myAudioRecorder.prepare();

        } catch (IOException e) {
            controlErrorRecording();
            e.printStackTrace();
            return;
        }
        myAudioRecorder.start();
        setRecordingNow(true);
        recordView.startRecordingTime();
    }

    public static String getVoiceClipName(long timestamp) {
        log("getVoiceClipName() - timestamp: " + timestamp);
        //Get date time:
        try {
            Calendar calendar = Calendar.getInstance();
            TimeZone tz = TimeZone.getDefault();
            calendar.setTimeInMillis(timestamp * 1000L);
            calendar.add(Calendar.MILLISECOND, tz.getOffset(calendar.getTimeInMillis()));
            SimpleDateFormat sdf = new SimpleDateFormat("yyyyMMdd_HHmmss");
            return sdf.format(calendar.getTime()) + ".m4a";

        } catch (Exception e) {
            log("Error getting the voice clip name");
        }

        return null;
    }

    private void controlErrorRecording() {
        outputFileVoiceNotes = null;
        outputFileName = null;
        setRecordingNow(false);

        if (myAudioRecorder == null) return;
        myAudioRecorder.reset();
        myAudioRecorder.release();
        myAudioRecorder = null;
    }

    /*
     * Cancel recording and reset the audio recorder
     */
    private void cancelRecording() {
        log("cancelRecording");
        if (!isRecordingNow() || myAudioRecorder == null) return;
        try {
            myAudioRecorder.stop();
            myAudioRecorder.reset();
            myAudioRecorder = null;
            ChatController.deleteOwnVoiceClip(this, outputFileName);
            outputFileVoiceNotes = null;
            setRecordingNow(false);

        } catch (RuntimeException stopException) {
            log("Error canceling a recording");
            ChatController.deleteOwnVoiceClip(this, outputFileName);
            controlErrorRecording();

        }
    }

    /*
     * Stop the Record and send it to the chat
     */
    private void sendRecording() {
        log("sendRecording");
        if ((!recordView.isRecordingNow()) || (myAudioRecorder == null)) return;

        try {
            myAudioRecorder.stop();
            recordView.playSound(Constants.TYPE_END_RECORD);
            setRecordingNow(false);
            uploadPictureOrVoiceClip(outputFileVoiceNotes);
            outputFileVoiceNotes = null;
        } catch (RuntimeException ex) {
            controlErrorRecording();
        }
    }

    /*
     *Hide chat options while recording
     */
    private void hideChatOptions(){
        log("hideChatOptions");
        textChat.setVisibility(View.INVISIBLE);
        sendIcon.setVisibility(View.GONE);
        disableButton(rLKeyboardTwemojiButton,keyboardTwemojiButton);
        disableButton(rLMediaButton,mediaButton);
        disableButton(rLPickAttachButton,pickAttachButton);
        disableButton(rLPickFileStorageButton,pickFileStorageButton);
    }

    private void disableButton(final  RelativeLayout layout, final  ImageButton button){
        log("disableButton");
        layout.setOnClickListener(null);
        button.setOnClickListener(null);
        button.setVisibility(View.INVISIBLE);
    }

    /*
     *Show chat options when not being recorded
     */
    private void showChatOptions(){
        log("showChatOptions");
        textChat.setVisibility(View.VISIBLE);
        enableButton(rLKeyboardTwemojiButton,keyboardTwemojiButton);
        enableButton(rLMediaButton,mediaButton);
        enableButton(rLPickAttachButton,pickAttachButton);
        enableButton(rLPickFileStorageButton,pickFileStorageButton);
    }

    private void enableButton(RelativeLayout layout, ImageButton button){
        log("enableButton");
        layout.setOnClickListener(this);
        button.setOnClickListener(this);
        button.setVisibility(View.VISIBLE);
    }

    /*
     *Record button deactivated or ready to send
     */
    private void recordButtonDeactivated(boolean isDeactivated) {
        log("recordButtonDeactivated");
        recordView.showLock(false);
        recordButtonLayout.setBackground(null);
        sendIcon.setVisibility(View.GONE);
        recordButton.setVisibility(View.VISIBLE);

        if(isDeactivated){
            recordButton.activateOnClickListener(false);
            recordButton.setImageDrawable(ContextCompat.getDrawable(this, R.drawable.ic_mic_vc_off));
            recordButton.setColorFilter(null);
            return;
        }
        recordButton.activateOnTouchListener(false);
        recordButton.activateOnClickListener(true);
        recordButton.setImageDrawable(ContextCompat.getDrawable(this, R.drawable.ic_send_white));
        recordButton.setColorFilter(ContextCompat.getColor(context, R.color.accentColor));
    }

    /*
     *Update the record button view depending on the state the recording is in
     */
    private void recordButtonStates(int recordButtonState){
        log("recordButtonStates == "+recordButtonState);

        if(currentRecordButtonState == recordButtonState) return;

        currentRecordButtonState = recordButtonState;
        recordLayout.setVisibility(View.VISIBLE);
        recordButtonLayout.setVisibility(View.VISIBLE);
        if((currentRecordButtonState == RECORD_BUTTON_SEND) || (currentRecordButtonState == RECORD_BUTTON_ACTIVATED)){
            log("recordButtonStates:SEND||ACTIVATED");
            recordView.setVisibility(View.VISIBLE);
            hideChatOptions();
            if(recordButtonState == RECORD_BUTTON_SEND){
                recordButtonDeactivated(false);
            }else{
                recordButtonLayout.setBackground(ContextCompat.getDrawable(this, R.drawable.recv_bg_mic));
                recordButton.activateOnTouchListener(true);
                recordButton.activateOnClickListener(false);
                recordButton.setImageDrawable(ContextCompat.getDrawable(this, R.drawable.ic_mic_vc_on));
                recordButton.setColorFilter(null);
            }

        }else if(currentRecordButtonState == RECORD_BUTTON_DEACTIVATED){
            log("recordButtonStates:DESACTIVATED");
            showChatOptions();
            recordView.setVisibility(View.GONE);
            recordButton.activateOnTouchListener(true);
            recordButtonDeactivated(true);
        }
        placeRecordButton(currentRecordButtonState);
    }

    public void showBubble() {
        log("showBubble");
        recordView.playSound(Constants.TYPE_ERROR_RECORD);
        bubbleLayout.setAlpha(1);
        bubbleLayout.setVisibility(View.VISIBLE);
        bubbleLayout.animate().alpha(0).setDuration(DURATION_BUBBLE);
        cancelRecording();
    }

    /*
    *Place the record button with the corresponding margins
    */
    public void placeRecordButton(int recordButtonState) {
        log("placeRecordButton ----- > "+recordButtonState);
        int marginBottomVoicleLayout;
        recordView.recordButtonTranslation(recordButtonLayout,0,0);
        if(fileStorageLayout != null && fileStorageLayout.isShown() ||
                emojiKeyboard != null && emojiKeyboard.getEmojiKeyboardShown()) {
            marginBottomVoicleLayout = keyboardHeight + marginBottomDeactivated;
        }
        else {
            marginBottomVoicleLayout = marginBottomDeactivated;
        }

        int value = 0;
        int marginBottom = marginBottomVoicleLayout;
        int marginRight = 0;
        if(recordButtonState == RECORD_BUTTON_SEND || recordButtonState == RECORD_BUTTON_DEACTIVATED) {
            log("placeRecordButton:SEND||DESACTIVATED");
            value = MARGIN_BUTTON_DEACTIVATED;
            if(recordButtonState == RECORD_BUTTON_DEACTIVATED) {
                log("placeRecordButton: DESACTIVATED");
                marginRight = Util.px2dp(14, outMetrics);
            }
        }
        else if(recordButtonState == RECORD_BUTTON_ACTIVATED) {
            log("placeRecordButton:ACTIVATED");
            value = MARGIN_BOTTOM;
            if(fileStorageLayout != null && fileStorageLayout.isShown() ||
                    emojiKeyboard != null && emojiKeyboard.getEmojiKeyboardShown()) {
                marginBottom = keyboardHeight+marginBottomActivated;
            }
            else {
                marginBottom = marginBottomActivated;
            }
        }
        RelativeLayout.LayoutParams params = (RelativeLayout.LayoutParams) recordButtonLayout.getLayoutParams();
        params.height = Util.px2dp(value, outMetrics);
        params.width = Util.px2dp(value, outMetrics);
        params.addRule(RelativeLayout.ALIGN_PARENT_RIGHT);
        params.addRule(RelativeLayout.ALIGN_PARENT_BOTTOM);
        params.setMargins(0, 0, marginRight, marginBottom);
        recordButtonLayout.setLayoutParams(params);

        FrameLayout.LayoutParams paramsRecordView = (FrameLayout.LayoutParams) recordView.getLayoutParams();
        paramsRecordView.setMargins(0,0,0, marginBottomVoicleLayout);
        recordView.setLayoutParams(paramsRecordView);
    }

    public boolean isRecordingNow(){
        return recordView.isRecordingNow();
    }

    /*
     * Know if you're recording right now
     */
    public void setRecordingNow(boolean recordingNow) {
        log("setRecordingNow: " + recordingNow);
        recordView.setRecordingNow(recordingNow);
        if (recordView.isRecordingNow()) {
            recordButtonStates(RECORD_BUTTON_ACTIVATED);
            int screenRotation = display.getRotation();
            switch (screenRotation) {
                case ROTATION_PORTRAIT: {
                    ChatUtil.lockOrientationPortrait(this);
                    break;
                }
                case ROTATION_LANDSCAPE: {
                    ChatUtil.lockOrientationLandscape(this);
                    break;
                }
                case ROTATION_REVERSE_PORTRAIT: {
                    ChatUtil.lockOrientationReversePortrait(this);
                }
                case ROTATION_REVERSE_LANDSCAPE: {
                    ChatUtil.lockOrientationReverseLandscape(this);
                    break;
                }
                default: {
                    ChatUtil.unlockOrientation(this);
                    break;
                }
            }
            if (emojiKeyboard != null) emojiKeyboard.setListenerActivated(false);
            return;
        }

        ChatUtil.unlockOrientation(this);
        recordButtonStates(RECORD_BUTTON_DEACTIVATED);
        if (emojiKeyboard != null) emojiKeyboard.setListenerActivated(true);
    }

    private void startCall(){
        log("startCall ");

        stopReproductions();
        hideKeyboard();

        if(megaChatApi == null) return;

        MegaChatCall callInThisChat = megaChatApi.getChatCall(chatRoom.getChatId());
        if(callInThisChat != null){
            log("startCall there is a call in this chat");

            if((megaChatApi!=null)&&(ChatUtil.participatingInACall(megaChatApi))){
                long chatIdCallInProgress = ChatUtil.getChatCallInProgress(megaChatApi);
                if(chatIdCallInProgress == chatRoom.getChatId()){
                    log("startCall:I'm in this call");
                    ChatUtil.returnCall(this, megaChatApi);
                }else{
                    log("startCall:I'm in other call");
                    showConfirmationToJoinCall(chatRoom);
                }

            }
            else if(callInThisChat.getStatus() == MegaChatCall.CALL_STATUS_RING_IN){
                log("startCall:I'm not in a call, this call is ring in");
                MegaApplication.setShowPinScreen(false);
                Intent intent = new Intent(this, ChatCallActivity.class);
                intent.addFlags(Intent.FLAG_ACTIVITY_CLEAR_TOP);
                intent.putExtra("chatHandle", idChat);
                startActivity(intent);

            }
            else if (callInThisChat.getStatus() == MegaChatCall.CALL_STATUS_USER_NO_PRESENT){
                log("startCall:I'm not in a call, this call is user no present");
                megaChatApi.startChatCall(idChat, startVideo, this);
            }
        }
        else if((megaChatApi!=null)&&(!ChatUtil.participatingInACall(megaChatApi))){
            log("startCall there is not a call in this chat and i'm not in other call");
            megaChatApi.startChatCall(idChat, startVideo, this);
        }
    }

    public boolean checkPermissionsVoiceClip() {
        log("checkPermissionsVoiceClip()");
        if (Build.VERSION.SDK_INT < Build.VERSION_CODES.M) return true;

        boolean hasRecordAudioPermission = (ContextCompat.checkSelfPermission(this, Manifest.permission.RECORD_AUDIO) == PackageManager.PERMISSION_GRANTED);
        if (!hasRecordAudioPermission) {
            ActivityCompat.requestPermissions(this, new String[]{Manifest.permission.RECORD_AUDIO}, Constants.RECORD_VOICE_CLIP);
            return false;
        }

        return true;
    }

    public boolean checkPermissionsCall(){
        log("checkPermissionsCall");
        if (Build.VERSION.SDK_INT < Build.VERSION_CODES.M)  return true;

        boolean hasCameraPermission = (ContextCompat.checkSelfPermission(this, Manifest.permission.CAMERA) == PackageManager.PERMISSION_GRANTED);
        if (!hasCameraPermission) {
            ActivityCompat.requestPermissions(this, new String[]{Manifest.permission.CAMERA}, Constants.REQUEST_CAMERA);
            return false;
        }

        boolean hasRecordAudioPermission = (ContextCompat.checkSelfPermission(this, Manifest.permission.RECORD_AUDIO) == PackageManager.PERMISSION_GRANTED);
        if (!hasRecordAudioPermission) {
            ActivityCompat.requestPermissions(this, new String[]{Manifest.permission.RECORD_AUDIO}, Constants.RECORD_AUDIO);
            return false;
        }

        return true;
    }

    public boolean checkPermissionsTakePicture(){
        log("checkPermissionsTakePicture");

        if (Build.VERSION.SDK_INT < Build.VERSION_CODES.M)  return true;

        boolean hasCameraPermission = (ContextCompat.checkSelfPermission(this, Manifest.permission.CAMERA) == PackageManager.PERMISSION_GRANTED);
        if (!hasCameraPermission) {
            ActivityCompat.requestPermissions(this, new String[]{Manifest.permission.CAMERA}, Constants.REQUEST_CAMERA_TAKE_PICTURE);
            return false;
        }

        boolean hasStoragePermission = (ContextCompat.checkSelfPermission(this, Manifest.permission.WRITE_EXTERNAL_STORAGE) == PackageManager.PERMISSION_GRANTED);
        if (!hasStoragePermission) {
            ActivityCompat.requestPermissions(this, new String[]{Manifest.permission.WRITE_EXTERNAL_STORAGE}, Constants.REQUEST_WRITE_STORAGE_TAKE_PICTURE);
            return false;
        }

        return true;
    }

    private boolean checkPermissionsReadStorage() {
        log("checkPermissionsReadStorage");
        if (Build.VERSION.SDK_INT < Build.VERSION_CODES.M) return true;

        boolean hasReadStoragePermission = (ContextCompat.checkSelfPermission(this, Manifest.permission.READ_EXTERNAL_STORAGE) == PackageManager.PERMISSION_GRANTED);
        if (!hasReadStoragePermission) {
            ActivityCompat.requestPermissions(this, new String[]{Manifest.permission.READ_EXTERNAL_STORAGE}, Constants.REQUEST_READ_STORAGE);
            return false;
        }

        return true;

    }

    @Override
    public void onRequestPermissionsResult(int requestCode, String[] permissions, int[] grantResults) {
        log("onRequestPermissionsResult");
        super.onRequestPermissionsResult(requestCode, permissions, grantResults);
        switch (requestCode) {
            case Constants.REQUEST_CAMERA:
            case Constants.RECORD_AUDIO:{
                log("REQUEST_CAMERA || RECORD_AUDIO");
                if (grantResults.length > 0 && grantResults[0] == PackageManager.PERMISSION_GRANTED && checkPermissionsCall()) {
                    startCall();
                }
                break;
            }
            case Constants.REQUEST_CAMERA_TAKE_PICTURE:
            case Constants.REQUEST_WRITE_STORAGE_TAKE_PICTURE:{
                log("REQUEST_CAMERA_TAKE_PICTURE || REQUEST_WRITE_STORAGE_TAKE_PICTURE");
                if (grantResults.length > 0 && grantResults[0] == PackageManager.PERMISSION_GRANTED && checkPermissionsTakePicture()) {
                    takePicture();
                }
                break;
            }
            case Constants.RECORD_VOICE_CLIP:
            case Constants.REQUEST_STORAGE_VOICE_CLIP:{
                log("RECORD_VOICE_CLIP || REQUEST_STORAGE_VOICE_CLIP");
                if (grantResults.length > 0 && grantResults[0] == PackageManager.PERMISSION_GRANTED && checkPermissionsVoiceClip()) {
                   cancelRecording();
                }
                break;
            }
            case Constants.REQUEST_READ_STORAGE:{
                if (grantResults.length > 0 && grantResults[0] == PackageManager.PERMISSION_GRANTED && checkPermissionsReadStorage()) {
                    this.attachFromFileStorage();
                }
                break;
            }
            case Constants.LOCATION_PERMISSION_REQUEST_CODE: {
                if (grantResults.length > 0 && grantResults[0] == PackageManager.PERMISSION_GRANTED
                    && ContextCompat.checkSelfPermission(this, Manifest.permission.ACCESS_FINE_LOCATION) == PackageManager.PERMISSION_GRANTED){
                    Intent intent =  new Intent(getApplicationContext(), MapsActivity.class);
                    intent.putExtra(EDITING_MESSAGE, editingMessage);
                    if (messageToEdit != null) {
                        intent.putExtra(MSG_ID, messageToEdit.getMsgId());
                    }
                    startActivityForResult(intent, Constants.REQUEST_CODE_SEND_LOCATION);
                }
                break;
            }
        }
    }

    public void chooseAddParticipantDialog(){
        log("chooseAddContactDialog");

        if(megaApi!=null && megaApi.getRootNode()!=null){
            ArrayList<MegaUser> contacts = megaApi.getContacts();
            if(contacts==null){
                showSnackbar(Constants.SNACKBAR_TYPE, getString(R.string.no_contacts_invite), -1);
            }
            else {
                if(contacts.isEmpty()){
                    showSnackbar(Constants.SNACKBAR_TYPE, getString(R.string.no_contacts_invite), -1);
                }
                else{
                    Intent in = new Intent(this, AddContactActivityLollipop.class);
                    in.putExtra("contactType", Constants.CONTACT_TYPE_MEGA);
                    in.putExtra("chat", true);
                    in.putExtra("chatId", idChat);
                    in.putExtra("aBtitle", getString(R.string.add_participants_menu_item));
                    startActivityForResult(in, Constants.REQUEST_ADD_PARTICIPANTS);
                }
            }
        }
        else{
            log("Online but not megaApi");
            Util.showErrorAlertDialog(getString(R.string.error_server_connection_problem), false, this);
        }
    }

    public void chooseContactsDialog(){
        log("chooseContactsDialog");

        if(megaApi!=null && megaApi.getRootNode()!=null){
            ArrayList<MegaUser> contacts = megaApi.getContacts();
            if(contacts==null){
                showSnackbar(Constants.SNACKBAR_TYPE, getString(R.string.no_contacts_invite), -1);
            }
            else {
                if(contacts.isEmpty()){
                    showSnackbar(Constants.SNACKBAR_TYPE, getString(R.string.no_contacts_invite), -1);
                }
                else{
                    Intent in = new Intent(this, AddContactActivityLollipop.class);
                    in.putExtra("contactType", Constants.CONTACT_TYPE_MEGA);
                    in.putExtra("chat", true);
                    in.putExtra("aBtitle", getString(R.string.add_contacts));
                    startActivityForResult(in, Constants.REQUEST_SEND_CONTACTS);
                }
            }
        }
        else{
            log("Online but not megaApi");
            Util.showErrorAlertDialog(getString(R.string.error_server_connection_problem), false, this);
        }
    }

    public void disablePinScreen(){
        log("disablePinScreen");
        MegaApplication.setShowPinScreen(false);
    }

    public void showProgressForwarding(){
        log("showProgressForwarding");

        statusDialog = new ProgressDialog(this);
        statusDialog.setMessage(getString(R.string.general_forwarding));
        statusDialog.show();
    }

    private void stopReproductions(){
        if(adapter!=null){
            adapter.stopAllReproductionsInProgress();
        }
    }

    public void forwardMessages(ArrayList<AndroidMegaChatMessage> messagesSelected){
        log("forwardMessages");
        stopReproductions();
        chatC.prepareAndroidMessagesToForward(messagesSelected, idChat);
    }

    @Override
    protected void onActivityResult(int requestCode, int resultCode, Intent intent) {
        log("onActivityResult, resultCode: " + resultCode);
        if (requestCode == Constants.REQUEST_ADD_PARTICIPANTS && resultCode == RESULT_OK) {
            if (intent == null) {
                log("Return.....");
                return;
            }

            final ArrayList<String> contactsData = intent.getStringArrayListExtra(AddContactActivityLollipop.EXTRA_CONTACTS);
            MultipleGroupChatRequestListener multipleListener = null;

            if (contactsData != null) {

                if (contactsData.size() == 1) {
                    MegaUser user = megaApi.getContact(contactsData.get(0));
                    if (user != null) {
                        megaChatApi.inviteToChat(chatRoom.getChatId(), user.getHandle(), MegaChatPeerList.PRIV_STANDARD, this);
                    }
                } else {
                    log("Add multiple participants "+contactsData.size());
                    multipleListener = new MultipleGroupChatRequestListener(this);
                    for (int i = 0; i < contactsData.size(); i++) {
                        MegaUser user = megaApi.getContact(contactsData.get(i));
                        if (user != null) {
                            megaChatApi.inviteToChat(chatRoom.getChatId(), user.getHandle(), MegaChatPeerList.PRIV_STANDARD, multipleListener);
                        }
                    }
                }
            }
        }
        else if (requestCode == Constants.REQUEST_CODE_SELECT_IMPORT_FOLDER && resultCode == RESULT_OK) {
            if(!Util.isOnline(this) || megaApi==null) {
                removeProgressDialog();
                showSnackbar(Constants.SNACKBAR_TYPE, getString(R.string.error_server_connection_problem), -1);
                return;
            }

            final long toHandle = intent.getLongExtra("IMPORT_TO", 0);

            final long[] importMessagesHandles = intent.getLongArrayExtra("HANDLES_IMPORT_CHAT");

            importNodes(toHandle, importMessagesHandles);
        }
        else if (requestCode == Constants.REQUEST_SEND_CONTACTS && resultCode == RESULT_OK) {
            final ArrayList<String> contactsData = intent.getStringArrayListExtra(AddContactActivityLollipop.EXTRA_CONTACTS);
            if (contactsData != null) {
                MegaHandleList handleList = MegaHandleList.createInstance();
                for(int i=0; i<contactsData.size();i++){
                    MegaUser user = megaApi.getContact(contactsData.get(i));
                    if (user != null) {
                        handleList.addMegaHandle(user.getHandle());

                    }
                }
                MegaChatMessage contactMessage = megaChatApi.attachContacts(idChat, handleList);
                if(contactMessage!=null){
                    AndroidMegaChatMessage androidMsgSent = new AndroidMegaChatMessage(contactMessage);
                    sendMessageToUI(androidMsgSent);
                }
            }
        }
        else if (requestCode == Constants.REQUEST_CODE_SELECT_FILE && resultCode == RESULT_OK) {
            if (intent == null) {
                log("Return.....");
                return;
            }

            long handles[] = intent.getLongArrayExtra("NODE_HANDLES");
            log("Number of files to send: "+handles.length);

            for(int i=0; i<handles.length; i++){
                megaChatApi.attachNode(idChat, handles[i], this);
            }
            log("---- no more files to send");
        }
        else if (requestCode == Constants.REQUEST_CODE_GET && resultCode == RESULT_OK) {
            if (intent == null) {
                log("Return.....");
                return;
            }

            intent.setAction(Intent.ACTION_GET_CONTENT);
            FilePrepareTask filePrepareTask = new FilePrepareTask(this);
            filePrepareTask.execute(intent);
            ProgressDialog temp = null;
            try{
                temp = new ProgressDialog(this);
                temp.setMessage(getString(R.string.upload_prepare));
                temp.show();
            }
            catch(Exception e){
                return;
            }
            statusDialog = temp;
        }
        else if (requestCode == Constants.REQUEST_CODE_SELECT_CHAT && resultCode == RESULT_OK) {
            if(!Util.isOnline(this)) {
                removeProgressDialog();

                showSnackbar(Constants.SNACKBAR_TYPE, getString(R.string.error_server_connection_problem), -1);
                return;
            }

            showProgressForwarding();

            long[] idMessages = intent.getLongArrayExtra("ID_MESSAGES");
            log("Send "+idMessages.length+" messages");

            long[] chatHandles = intent.getLongArrayExtra("SELECTED_CHATS");
            log("Send to "+chatHandles.length+" chats");

            long[] contactHandles = intent.getLongArrayExtra("SELECTED_USERS");

            if (chatHandles != null && chatHandles.length > 0 && idMessages != null) {
                if (contactHandles != null && contactHandles.length > 0) {
                    ArrayList<MegaUser> users = new ArrayList<>();
                    ArrayList<MegaChatRoom> chats =  new ArrayList<>();

                    for (int i=0; i<contactHandles.length; i++) {
                        MegaUser user = megaApi.getContact(MegaApiAndroid.userHandleToBase64(contactHandles[i]));
                        if (user != null) {
                            users.add(user);
                        }
                    }

                    for (int i=0; i<chatHandles.length; i++) {
                        MegaChatRoom chatRoom = megaChatApi.getChatRoom(chatHandles[i]);
                        if (chatRoom != null) {
                            chats.add(chatRoom);
                        }
                    }

                    CreateChatToPerformActionListener listener = new CreateChatToPerformActionListener(chats, users, idMessages, this, CreateChatToPerformActionListener.SEND_MESSAGES, idChat);

                    for (MegaUser user : users) {
                        MegaChatPeerList peers = MegaChatPeerList.createInstance();
                        peers.addPeer(user.getHandle(), MegaChatPeerList.PRIV_STANDARD);
                        megaChatApi.createChat(false, peers, listener);
                    }
                }
                else {
                    int countChat = chatHandles.length;
                    log("Selected: " + countChat + " chats to send");

                    MultipleForwardChatProcessor forwardChatProcessor = new MultipleForwardChatProcessor(this, chatHandles, idMessages, idChat);
                    forwardChatProcessor.forward(chatRoom);
                }
            }
            else {
                log("Error on sending to chat");
            }
        }
        else if (requestCode == Constants.TAKE_PHOTO_CODE && resultCode == RESULT_OK) {
            if (resultCode == Activity.RESULT_OK) {
                log("TAKE_PHOTO_CODE ");
//                String filePath = Environment.getExternalStorageDirectory().getAbsolutePath() + "/" + Util.temporalPicDIR + "/picture.jpg";
//                File imgFile = new File(filePath);
//                String name = Util.getPhotoSyncName(imgFile.lastModified(), imgFile.getAbsolutePath());
//                String newPath = Environment.getExternalStorageDirectory().getAbsolutePath() + "/" + Util.temporalPicDIR + "/" + name;
//                File newFile = new File(newPath);
//                imgFile.renameTo(newFile);
//                uploadPicture(newPath);

                onCaptureImageResult();
//                uploadPicture(finalUri);

            } else {
                log("TAKE_PHOTO_CODE--->ERROR!");
            }

        }
        else  if (requestCode == Constants.REQUEST_CODE_SEND_LOCATION && resultCode == RESULT_OK) {
            if (intent == null) {
                return;
            }
            byte[] byteArray = intent.getByteArrayExtra(SNAPSHOT);
            //
            if (byteArray == null) return;
            Bitmap snapshot = BitmapFactory.decodeByteArray(byteArray, 0, byteArray.length);
            String encodedSnapshot = Base64.encodeToString(byteArray, Base64.DEFAULT);
            log("info bitmap: "+snapshot.getByteCount()+" "+snapshot.getWidth()+" "+snapshot.getHeight());

            float latitude = (float) intent.getDoubleExtra(LATITUDE, 0);
            float longitude = (float) intent.getDoubleExtra(LONGITUDE, 0);
            editingMessage = intent.getBooleanExtra(EDITING_MESSAGE, false);
            if (editingMessage) {
                long msgId = intent.getLongExtra(MSG_ID, -1);
                if (msgId != -1) {
                    messageToEdit = megaChatApi.getMessage(idChat, msgId);
                }
            }

            if (editingMessage && messageToEdit != null) {
                log("editGeolocation tempId: "+ messageToEdit.getTempId()+" id: "+messageToEdit.getMsgId());
                if (messageToEdit.getTempId() != -1) {
                    MegaChatMessage editedMsg = megaChatApi.editGeolocation(idChat, messageToEdit.getTempId(), longitude, latitude, encodedSnapshot);
                    modifyLocationReceived(new AndroidMegaChatMessage(editedMsg), true);
                }
                else if (messageToEdit.getMsgId() != -1) {
                    MegaChatMessage editedMsg = megaChatApi.editGeolocation(idChat, messageToEdit.getMsgId(), longitude, latitude, encodedSnapshot);
                    modifyLocationReceived(new AndroidMegaChatMessage(editedMsg), false);
                }
                editingMessage = false;
                messageToEdit = null;
            }
            else {
                log("Send location [longLatitude]: " + latitude + " [longLongitude]: " + longitude);
                sendLocationMessage(longitude, latitude, encodedSnapshot);
            }
        }
        else if (requestCode == Constants.REQUEST_CODE_SELECT_LOCAL_FOLDER && resultCode == RESULT_OK) {
            log("local folder selected");
            String parentPath = intent.getStringExtra(FileStorageActivityLollipop.EXTRA_PATH);
            long[] hashes = intent.getLongArrayExtra(FileStorageActivityLollipop.EXTRA_DOCUMENT_HASHES);
            if (hashes != null) {
                ArrayList<MegaNode> megaNodes = new ArrayList<>();
                for (int i=0; i<hashes.length; i++) {
                    MegaNode node = megaApi.getNodeByHandle(hashes[i]);
                    if (node != null) {
                        megaNodes.add(node);
                    }
                    else {
                        log("Node NULL, not added");
                    }
                }
                if (megaNodes.size() > 0) {
                    chatC.checkSizeBeforeDownload(parentPath, megaNodes);
                }
            }
        }
        else{
            log("Error onActivityResult");
        }

        super.onActivityResult(requestCode, resultCode, intent);
    }

    public void importNodes(final long toHandle, final long[] importMessagesHandles){
        log("importNode: "+toHandle+ " -> "+ importMessagesHandles.length);
        statusDialog = new ProgressDialog(this);
        statusDialog.setMessage(getString(R.string.general_importing));
        statusDialog.show();

        MegaNode target = null;
        target = megaApi.getNodeByHandle(toHandle);
        if(target == null){
            target = megaApi.getRootNode();
        }
        log("TARGET handle: " + target.getHandle());

        if(importMessagesHandles.length==1){
            for (int k = 0; k < importMessagesHandles.length; k++){
                MegaChatMessage message = megaChatApi.getMessage(idChat, importMessagesHandles[k]);
                if(message!=null){

                    MegaNodeList nodeList = message.getMegaNodeList();

                    for(int i=0;i<nodeList.size();i++){
                        MegaNode document = nodeList.get(i);
                        if (document != null) {
                            log("DOCUMENT: " + document.getHandle());
                            document = chatC.authorizeNodeIfPreview(document, chatRoom);
                            if (target != null) {
//                            MegaNode autNode = megaApi.authorizeNode(document);

                                megaApi.copyNode(document, target, this);
                            } else {
                                log("TARGET: null");
                               showSnackbar(Constants.SNACKBAR_TYPE, getString(R.string.import_success_error), -1);
                            }
                        }
                        else{
                            log("DOCUMENT: null");
                            showSnackbar(Constants.SNACKBAR_TYPE, getString(R.string.import_success_error), -1);
                        }
                    }

                }
                else{
                    log("MESSAGE is null");
                    showSnackbar(Constants.SNACKBAR_TYPE, getString(R.string.import_success_error), -1);
                }
            }
        }
        else {
            MultipleRequestListener listener = new MultipleRequestListener(Constants.MULTIPLE_CHAT_IMPORT, this);

            for (int k = 0; k < importMessagesHandles.length; k++){
                MegaChatMessage message = megaChatApi.getMessage(idChat, importMessagesHandles[k]);
                if(message!=null){

                    MegaNodeList nodeList = message.getMegaNodeList();

                    for(int i=0;i<nodeList.size();i++){
                        MegaNode document = nodeList.get(i);
                        if (document != null) {
                            log("DOCUMENT: " + document.getHandle());
                            document = chatC.authorizeNodeIfPreview(document, chatRoom);
                            if (target != null) {
//                            MegaNode autNode = megaApi.authorizeNode(document);
                                megaApi.copyNode(document, target, listener);
                            } else {
                                log("TARGET: null");
                            }
                        }
                        else{
                            log("DOCUMENT: null");
                        }
                    }
                }
                else{
                    log("MESSAGE is null");
                    showSnackbar(Constants.SNACKBAR_TYPE, getString(R.string.import_success_error), -1);
                }
            }
        }
    }

    public void retryNodeAttachment(long nodeHandle){
        megaChatApi.attachNode(idChat, nodeHandle, this);
    }

    public void retryContactAttachment(MegaHandleList handleList){
        log("retryContactAttachment");
        MegaChatMessage contactMessage = megaChatApi.attachContacts(idChat, handleList);
        if(contactMessage!=null){
            AndroidMegaChatMessage androidMsgSent = new AndroidMegaChatMessage(contactMessage);
            sendMessageToUI(androidMsgSent);
        }
    }

    public void retryPendingMessage(long idMessage){
        log("retryPendingMessage: "+idMessage);

        PendingMessageSingle pendMsg = dbH.findPendingMessageById(idMessage);

        if(pendMsg!=null){

            if(pendMsg.getNodeHandle()!=-1){
                removePendingMsg(idMessage);
                retryNodeAttachment(pendMsg.getNodeHandle());
            }
            else{
                log("The file was not uploaded yet");

                ////Retry to send

                String filePath = pendMsg.getFilePath();

                File f = new File(filePath);
                if (!f.exists()) {
                    showSnackbar(Constants.SNACKBAR_TYPE, getResources().getQuantityString(R.plurals.messages_forwarded_error_not_available, 1, 1), -1);
                    return;
                }

                //Remove the old message from the UI and DB
                removePendingMsg(idMessage);

                Intent intent = new Intent(this, ChatUploadService.class);

                PendingMessageSingle pMsgSingle = new PendingMessageSingle();
                pMsgSingle.setChatId(idChat);
                long timestamp = System.currentTimeMillis()/1000;
                pMsgSingle.setUploadTimestamp(timestamp);

                String fingerprint = megaApi.getFingerprint(f.getAbsolutePath());

                pMsgSingle.setFilePath(f.getAbsolutePath());
                pMsgSingle.setName(f.getName());
                pMsgSingle.setFingerprint(fingerprint);

                long idMessageDb = dbH.addPendingMessage(pMsgSingle);
                pMsgSingle.setId(idMessageDb);
                if(idMessageDb!=-1){
                    intent.putExtra(ChatUploadService.EXTRA_ID_PEND_MSG, idMessageDb);

                    if(!isLoadingHistory){
                        AndroidMegaChatMessage newNodeAttachmentMsg = new AndroidMegaChatMessage(pMsgSingle, true);
                        sendMessageToUI(newNodeAttachmentMsg);
                    }

//                ArrayList<String> filePaths = newPendingMsg.getFilePaths();
//                filePaths.add("/home/jfjf.jpg");

                    intent.putExtra(ChatUploadService.EXTRA_CHAT_ID, idChat);

                    startService(intent);
                }
                else{
                    log("Error when adding pending msg to the database");
                }
            }
        }
        else{
            log("Pending message does not exist");
            showSnackbar(Constants.SNACKBAR_TYPE, getResources().getQuantityString(R.plurals.messages_forwarded_error_not_available, 1, 1), -1);
        }
    }

    private void endCall(long chatHang){
        log("endCall");
        if(megaChatApi!=null){
            megaChatApi.hangChatCall(chatHang, this);
        }
    }

    private void showConfirmationToJoinCall(final MegaChatRoom c){
        log("showConfirmationToJoinCall");

        DialogInterface.OnClickListener dialogClickListener = new DialogInterface.OnClickListener() {
            @Override
            public void onClick(DialogInterface dialog, int which) {
                switch (which){
                    case DialogInterface.BUTTON_POSITIVE:
                        log("showConfirmationToJoinCall: END & JOIN");
                        //Find the call in progress:
                        if(megaChatApi!=null){
                            endCall(ChatUtil.getChatCallInProgress(megaChatApi));
                        }
                        break;

                    case DialogInterface.BUTTON_NEGATIVE:
                        //No button clicked
                        break;
                }
            }
        };

        android.support.v7.app.AlertDialog.Builder builder = new android.support.v7.app.AlertDialog.Builder(this, R.style.AppCompatAlertDialogStyle);
        String message= getResources().getString(R.string.text_join_call);
        builder.setTitle(R.string.title_join_call);
        builder.setMessage(message).setPositiveButton(context.getString(R.string.answer_call_incoming).toUpperCase(), dialogClickListener).setNegativeButton(R.string.general_cancel, dialogClickListener).show();
    }

    public void showConfirmationOpenCamera(final MegaChatRoom c){
        log("showConfirmationOpenCamera");

        DialogInterface.OnClickListener dialogClickListener = new DialogInterface.OnClickListener() {
            @Override
            public void onClick(DialogInterface dialog, int which) {
                switch (which){
                    case DialogInterface.BUTTON_POSITIVE: {
                        log("Open camera and lost the camera in the call");
                        stopReproductions();

                        //Find the call in progress:
                        if(megaChatApi!=null){
                            long chatIdCallInProgress = ChatUtil.getChatCallInProgress(megaChatApi);

                            MegaChatCall callInProgress = megaChatApi.getChatCall(chatIdCallInProgress);
                            if(callInProgress!=null){
                                if(callInProgress.hasLocalVideo()){
                                    megaChatApi.disableVideo(chatIdCallInProgress, null);
                                }
                                openCameraApp();
                            }
                        }
                        break;
                    }
                    case DialogInterface.BUTTON_NEGATIVE:
                        //No button clicked
                        break;
                }
            }
        };

        android.support.v7.app.AlertDialog.Builder builder = new android.support.v7.app.AlertDialog.Builder(this, R.style.AppCompatAlertDialogStyle);
        String message= getResources().getString(R.string.confirmation_open_camera_on_chat);
        builder.setTitle(R.string.title_confirmation_open_camera_on_chat);
        builder.setMessage(message).setPositiveButton(R.string.context_open_link, dialogClickListener).setNegativeButton(R.string.general_cancel, dialogClickListener).show();
    }

    public void showConfirmationClearChat(final MegaChatRoom c){
        log("showConfirmationClearChat");

        DialogInterface.OnClickListener dialogClickListener = new DialogInterface.OnClickListener() {
            @Override
            public void onClick(DialogInterface dialog, int which) {
                switch (which){
                    case DialogInterface.BUTTON_POSITIVE:
                        log("Clear chat!");
                        stopReproductions();
                        chatC.clearHistory(c);
                        break;

                    case DialogInterface.BUTTON_NEGATIVE:
                        //No button clicked
                        break;
                }
            }
        };

        android.support.v7.app.AlertDialog.Builder builder;
        if (Build.VERSION.SDK_INT >= Build.VERSION_CODES.HONEYCOMB) {
            builder = new AlertDialog.Builder(this, R.style.AppCompatAlertDialogStyle);
        }
        else{
            builder = new AlertDialog.Builder(this);
        }
        String message= getResources().getString(R.string.confirmation_clear_group_chat);
        builder.setTitle(R.string.title_confirmation_clear_group_chat);
        builder.setMessage(message).setPositiveButton(R.string.general_clear, dialogClickListener)
                .setNegativeButton(R.string.general_cancel, dialogClickListener).show();
    }

    public void showConfirmationLeaveChat (final MegaChatRoom c){
        log("showConfirmationLeaveChat");

        DialogInterface.OnClickListener dialogClickListener = new DialogInterface.OnClickListener() {
            @Override
            public void onClick(DialogInterface dialog, int which) {
                switch (which){
                    case DialogInterface.BUTTON_POSITIVE: {
                        stopReproductions();

                        ChatController chatC = new ChatController(chatActivity);
                        chatC.leaveChat(c);
                        break;
                    }
                    case DialogInterface.BUTTON_NEGATIVE:
                        //No button clicked
                        break;
                }
            }
        };

        android.support.v7.app.AlertDialog.Builder builder;
        if (Build.VERSION.SDK_INT >= Build.VERSION_CODES.HONEYCOMB) {
            builder = new AlertDialog.Builder(this, R.style.AppCompatAlertDialogStyle);
        }
        else{
            builder = new AlertDialog.Builder(this);
        }
        builder.setTitle(getResources().getString(R.string.title_confirmation_leave_group_chat));
        String message= getResources().getString(R.string.confirmation_leave_group_chat);
        builder.setMessage(message).setPositiveButton(R.string.general_leave, dialogClickListener)
                .setNegativeButton(R.string.general_cancel, dialogClickListener).show();
    }

    public void showConfirmationRejoinChat(final long publicHandle){
        log("showConfirmationRejoinChat");

        DialogInterface.OnClickListener dialogClickListener = new DialogInterface.OnClickListener() {
            @Override
            public void onClick(DialogInterface dialog, int which) {
                switch (which){
                    case DialogInterface.BUTTON_POSITIVE: {
                        log("Rejoin chat!: " + publicHandle);
                        megaChatApi.autorejoinPublicChat(idChat, publicHandle, chatActivity);
                        break;
                    }
                    case DialogInterface.BUTTON_NEGATIVE: {
                        //No button clicked
                        break;
                    }
                }
            }
        };

        android.support.v7.app.AlertDialog.Builder builder = new android.support.v7.app.AlertDialog.Builder(this);
        String message= getResources().getString(R.string.confirmation_rejoin_chat_link);
        builder.setMessage(message).setPositiveButton(R.string.action_join, dialogClickListener)
                .setNegativeButton(R.string.general_cancel, dialogClickListener).show();
    }

    @Override
    public void onBackPressed() {
        log("onBackPressed");
        retryConnectionsAndSignalPresence();

        closeChat(true);

        if(emojiKeyboard!=null && (emojiKeyboard.getLetterKeyboardShown() || emojiKeyboard.getEmojiKeyboardShown())){
            emojiKeyboard.hideBothKeyboard(this);
        }else{
            if(fileStorageLayout.isShown()){
                hideFileStorage();
            }else{
                if (handlerEmojiKeyboard != null){
                    handlerEmojiKeyboard.removeCallbacksAndMessages(null);
                }
                if (handlerKeyboard != null){
                    handlerKeyboard.removeCallbacksAndMessages(null);
                }
                ifAnonymousModeLogin(false);
            }
        }
    }

    public static void log(String message) {
        Util.log("ChatActivityLollipop",message);
    }

    @Override
    public void onClick(View v) {
        log("onClick");

        switch (v.getId()) {
            case R.id.home:{
                onBackPressed();
                break;
            }
            case R.id.call_in_progress_layout:{
                log("call_in_progress_layout");
                startVideo = false;
                if(checkPermissionsCall()){
                    startCall();
                }
                break;
            }
            case R.id.send_message_icon_chat:{
                log("onClick:send_message_icon_chat");
                writingLayout.setClickable(false);
                String text = textChat.getText().toString();
                if(text.isEmpty()) break;

                if (editingMessage) {
                    log("onClick:send_message_icon_chat:editingMessage");
                    editMessage(text);
                    clearSelections();
                    hideMultipleSelect();
                    actionMode.invalidate();
                } else {
                    log("onClick:send_message_icon_chat:sendindMessage");
                    sendMessage(text);
                }
                textChat.setText("", TextView.BufferType.EDITABLE);
                break;
            }
            case R.id.keyboard_twemoji_chat:
            case R.id.rl_keyboard_twemoji_chat:{
                log("onClick:keyboard_icon_chat:  ");
                hideFileStorage();

                if(emojiKeyboard==null) break;

                    if(emojiKeyboard.getLetterKeyboardShown()){
                        emojiKeyboard.hideLetterKeyboard();
                        handlerKeyboard.postDelayed(new Runnable() {
                            @Override
                            public void run() {
                                emojiKeyboard.showEmojiKeyboard();
                            }
                        },250);

                    }
                    else if(emojiKeyboard.getEmojiKeyboardShown()){
                        emojiKeyboard.showLetterKeyboard();
                    }
                    else{
                        emojiKeyboard.showEmojiKeyboard();
                    }
                break;
            }

            case R.id.media_icon_chat:
            case R.id.rl_media_icon_chat: {
                log("onClick:media_icon_chat");
                if (recordView.isRecordingNow()) break;

                hideKeyboard();
                if (ChatUtil.participatingInACall(megaChatApi)) {
                    showConfirmationOpenCamera(chatRoom);
                } else {
                    openCameraApp();
                }
                break;
            }
            case R.id.pick_file_storage_icon_chat:
            case R.id.rl_pick_file_storage_icon_chat:{
                log("file storage icon ");
                if (fileStorageLayout.isShown()) {
                    hideFileStorage();
                } else {
                    if ((emojiKeyboard != null) && (emojiKeyboard.getLetterKeyboardShown())) {
                        emojiKeyboard.hideBothKeyboard(this);
                        handlerEmojiKeyboard.postDelayed(new Runnable() {
                            @Override
                            public void run() {
                                if (Build.VERSION.SDK_INT >= Build.VERSION_CODES.M) {
                                    boolean hasStoragePermission = (ContextCompat.checkSelfPermission(chatActivity, Manifest.permission.READ_EXTERNAL_STORAGE) == PackageManager.PERMISSION_GRANTED);
                                    if (!hasStoragePermission) {
                                        ActivityCompat.requestPermissions(chatActivity, new String[]{Manifest.permission.READ_EXTERNAL_STORAGE}, Constants.REQUEST_READ_STORAGE);
                                    } else {
                                        chatActivity.attachFromFileStorage();
                                    }
                                } else {
                                    chatActivity.attachFromFileStorage();
                                }
                            }
                        }, 250);
                    } else {

                        if (emojiKeyboard != null) {
                            emojiKeyboard.hideBothKeyboard(this);
                        }

                        if (Build.VERSION.SDK_INT >= Build.VERSION_CODES.M) {
                            boolean hasStoragePermission = (ContextCompat.checkSelfPermission(this, Manifest.permission.READ_EXTERNAL_STORAGE) == PackageManager.PERMISSION_GRANTED);
                            if (!hasStoragePermission) {
                                ActivityCompat.requestPermissions(this, new String[]{Manifest.permission.READ_EXTERNAL_STORAGE}, Constants.REQUEST_READ_STORAGE);

                            } else {
                                this.attachFromFileStorage();
                            }
                        } else {
                            this.attachFromFileStorage();
                        }
                    }
                }
                break;
            }
            case R.id.toolbar_maps:{
                log("onClick:toolbar_chat");
                if(recordView.isRecordingNow()) break;

                showGroupInfoActivity();
                break;
            }
            case R.id.message_jump_layout:{
                goToEnd();
                break;
            }
            case R.id.pick_attach_chat:
            case R.id.rl_attach_icon_chat: {
                log("Show attach bottom sheet");
                hideKeyboard();
                showSendAttachmentBottomSheet();
                break;
            }
            case R.id.join_button:{
                if (chatC.isInAnonymousMode()) {
                    ifAnonymousModeLogin(true);
                }
                else {
                    megaChatApi.autojoinPublicChat(idChat, this);
                }
                break;
            }
		}
    }

    public void sendLocation(){
        log("sendLocation");
        if(MegaApplication.isEnabledGeoLocation()){
            getLocationPermission();
        }
        else{
            showSendLocationDialog();
        }
    }

    public void sendContact(){
        attachContact();
    }

    public void sendFromCloud(){
        attachFromCloud();
    }

    public void sendFromFileSystem(){
        attachPhotoVideo();
    }

    void getLocationPermission() {
        if (ContextCompat.checkSelfPermission(this, Manifest.permission.ACCESS_FINE_LOCATION) != PackageManager.PERMISSION_GRANTED) {
            ActivityCompat.requestPermissions(this, new String[]{Manifest.permission.ACCESS_FINE_LOCATION}, Constants.LOCATION_PERMISSION_REQUEST_CODE);
        }
        else {
            Intent intent =  new Intent(getApplicationContext(), MapsActivity.class);
            intent.putExtra(EDITING_MESSAGE, editingMessage);
            if (messageToEdit != null) {
                intent.putExtra(MSG_ID, messageToEdit.getMsgId());
            }
            startActivityForResult(intent, Constants.REQUEST_CODE_SEND_LOCATION);
        }
    }

    void showSendLocationDialog () {
        AlertDialog.Builder builder = new AlertDialog.Builder(this);
        builder.setTitle(R.string.title_activity_maps)
                .setMessage(R.string.explanation_send_location)
                .setPositiveButton(getString(R.string.button_continue),
                new DialogInterface.OnClickListener() {
                    public void onClick(DialogInterface dialog, int whichButton) {
                        //getLocationPermission();
                        megaApi.enableGeolocation(chatActivity);
                    }
                })
                .setNegativeButton(R.string.general_cancel,
                new DialogInterface.OnClickListener() {
                    @Override
                    public void onClick(DialogInterface dialog, int which) {
                        try {
                            locationDialog.dismiss();
                            isLocationDialogShown = false;
                        } catch (Exception e){}
                    }
                });

        locationDialog = builder.create();
        locationDialog.setCancelable(false);
        locationDialog.setCanceledOnTouchOutside(false);
        locationDialog.show();
        isLocationDialogShown = true;
    }

    public void attachFromFileStorage(){
        log("attachFromFileStorage");
        fileStorageF = ChatFileStorageFragment.newInstance();
        getSupportFragmentManager().beginTransaction().replace(R.id.fragment_container_file_storage, fileStorageF,"fileStorageF").commitNowAllowingStateLoss();
        fileStorageLayout.setVisibility(View.VISIBLE);
        pickFileStorageButton.setImageResource(R.drawable.ic_g_select_image);
        placeRecordButton(RECORD_BUTTON_DEACTIVATED);
    }

    public void attachFromCloud(){
        log("attachFromCloud");
        if(megaApi!=null && megaApi.getRootNode()!=null){
            ChatController chatC = new ChatController(this);
            chatC.pickFileToSend();
        }
        else{
            log("Online but not megaApi");
            Util.showErrorAlertDialog(getString(R.string.error_server_connection_problem), false, this);
        }
    }

    public void attachContact(){
        log("attachContact");
        chooseContactsDialog();
    }

    public void attachPhotoVideo(){
        log("attachPhotoVideo");

        disablePinScreen();

        Intent intent = new Intent();
        intent.setAction(Intent.ACTION_OPEN_DOCUMENT);
        intent.setAction(Intent.ACTION_GET_CONTENT);
        intent.putExtra(Intent.EXTRA_ALLOW_MULTIPLE, true);
        intent.setType("*/*");

        startActivityForResult(Intent.createChooser(intent, null), Constants.REQUEST_CODE_GET);
    }

    public void sendMessage(String text){
        log("sendMessage: ");

        MegaChatMessage msgSent = megaChatApi.sendMessage(idChat, text);
        AndroidMegaChatMessage androidMsgSent = new AndroidMegaChatMessage(msgSent);
        sendMessageToUI(androidMsgSent);
    }

    public void sendLocationMessage(float longLongitude, float longLatitude, String encodedSnapshot){
        log("sendLocationMessage");
        MegaChatMessage locationMessage = megaChatApi.sendGeolocation(idChat, longLongitude, longLatitude, encodedSnapshot);
        if(locationMessage == null) return;
        AndroidMegaChatMessage androidMsgSent = new AndroidMegaChatMessage(locationMessage);
        sendMessageToUI(androidMsgSent);

    }

    public void hideNewMessagesLayout(){
        log("hideNewMessagesLayout");

        int position = positionNewMessagesLayout;

        positionNewMessagesLayout = -1;
        lastIdMsgSeen = -1;
        generalUnreadCount = -1;
        lastSeenReceived = true;
        newVisibility = false;

        if(adapter!=null){
            adapter.notifyItemChanged(position);
        }
    }

    public void openCameraApp(){
        log("openCameraApp()");
        if(checkPermissionsTakePicture()){
            takePicture();
        }
    }

    public void sendMessageToUI(AndroidMegaChatMessage androidMsgSent){
        log("sendMessageToUI");

        if(positionNewMessagesLayout!=-1){
            hideNewMessagesLayout();
        }

        int infoToShow = -1;

        int index = messages.size()-1;
        if(androidMsgSent!=null){
            if(androidMsgSent.isUploading()){
                log("Is uploading: ");
            }
            else{
                log("Sent message with id temp: "+androidMsgSent.getMessage().getTempId());
                log("State of the message: "+androidMsgSent.getMessage().getStatus());
            }

            if(index==-1){
                //First element
                log("sendMessageToUI:First element!");
                messages.add(androidMsgSent);
                messages.get(0).setInfoToShow(AndroidMegaChatMessage.CHAT_ADAPTER_SHOW_ALL);
            }
            else{
                //Not first element - Find where to add in the queue
                log("sendMessageToUI:NOT First element!");

                AndroidMegaChatMessage msg = messages.get(index);
                if(!androidMsgSent.isUploading()){
                    while(msg.isUploading()){
                        index--;
                        if (index == -1) {
                            break;
                        }
                        msg = messages.get(index);
                    }
                }

                while (!msg.isUploading() && msg.getMessage().getStatus() == MegaChatMessage.STATUS_SENDING_MANUAL) {
                    index--;
                    if (index == -1) {
                        break;
                    }
                    msg = messages.get(index);
                }

                index++;
                log("sendMessageToUI:Add in position: "+index);
                messages.add(index, androidMsgSent);
                infoToShow = adjustInfoToShow(index);
            }

            if (adapter == null){
                log("sendMessageToUI:adapter NULL");
                adapter = new MegaChatLollipopAdapter(this, chatRoom, messages, messagesPlaying, listView);
                adapter.setHasStableIds(true);
                listView.setLayoutManager(mLayoutManager);
                listView.setAdapter(adapter);
                adapter.setMessages(messages);
            }else{
                log("sendMessageToUI:adapter is NOT null  A addMEssage()");
                adapter.addMessage(messages, index);
                if(infoToShow== AndroidMegaChatMessage.CHAT_ADAPTER_SHOW_ALL){
                    mLayoutManager.scrollToPositionWithOffset(index, Util.scaleHeightPx(50, outMetrics));
                }else{
                    mLayoutManager.scrollToPositionWithOffset(index, Util.scaleHeightPx(20, outMetrics));
                }
            }
        }
        else{
            log("sendMessageToUI:Error sending message!");
        }
    }

    public void editMessage(String text){
        log("editMessage: ");
        MegaChatMessage msgEdited = null;

        if(messageToEdit.getMsgId()!=-1){
            msgEdited = megaChatApi.editMessage(idChat, messageToEdit.getMsgId(), text);
        }
        else{
            msgEdited = megaChatApi.editMessage(idChat, messageToEdit.getTempId(), text);
        }

        if(msgEdited!=null){
            log("Edited message: status: "+msgEdited.getStatus());
            AndroidMegaChatMessage androidMsgEdited = new AndroidMegaChatMessage(msgEdited);
            modifyMessageReceived(androidMsgEdited, false);
        }
        else{
            log("Message cannot be edited!");
            showSnackbar(Constants.SNACKBAR_TYPE, getString(R.string.error_editing_message), -1);
        }
    }

    public void editMessageMS(String text, MegaChatMessage messageToEdit){
        log("editMessageMS: ");
        MegaChatMessage msgEdited = null;

        if(messageToEdit.getMsgId()!=-1){
            msgEdited = megaChatApi.editMessage(idChat, messageToEdit.getMsgId(), text);
        }
        else{
            msgEdited = megaChatApi.editMessage(idChat, messageToEdit.getTempId(), text);
        }

        if(msgEdited!=null){
            log("Edited message: status: "+msgEdited.getStatus());
            AndroidMegaChatMessage androidMsgEdited = new AndroidMegaChatMessage(msgEdited);
            modifyMessageReceived(androidMsgEdited, false);
        }
        else{
            log("Message cannot be edited!");
            showSnackbar(Constants.SNACKBAR_TYPE, getString(R.string.error_editing_message), -1);
        }
    }

    public void showUploadPanel(){
        AttachmentUploadBottomSheetDialogFragment bottomSheetDialogFragment = new AttachmentUploadBottomSheetDialogFragment();
        bottomSheetDialogFragment.show(getSupportFragmentManager(), bottomSheetDialogFragment.getTag());
    }

    public void activateActionMode(){
        log("activateActionMode");
        if (!adapter.isMultipleSelect()){
            adapter.setMultipleSelect(true);
            actionMode = startSupportActionMode(new ActionBarCallBack());
        }
    }


    //Multiselect
    private class  ActionBarCallBack implements ActionMode.Callback {

        @Override
        public boolean onActionItemClicked(ActionMode mode, MenuItem item) {
           messagesSelected = adapter.getSelectedMessages();

            switch(item.getItemId()){
                case R.id.chat_cab_menu_edit:{
                    log("Edit text");
<<<<<<< HEAD
                    if (!messagesSelected.isEmpty() && messagesSelected.get(0) != null) {
                        editingMessage = true;
                        messageToEdit = messagesSelected.get(0).getMessage();
                        textChat.setText(messageToEdit.getContent());
                        textChat.setSelection(textChat.getText().length());
                    }

                    //Show keyboard
=======
                    MegaChatMessage msg = messagesSelected.get(0).getMessage();
                    MegaChatContainsMeta meta = msg.getContainsMeta();
                    editingMessage = true;
                    messageToEdit = msg;
>>>>>>> b516b980

                    if (msg.getType() == MegaChatMessage.TYPE_CONTAINS_META && meta != null && meta.getType() == MegaChatContainsMeta.CONTAINS_META_GEOLOCATION) {
                        sendLocation();
                        clearSelections();
                        hideMultipleSelect();
                        actionMode.invalidate();
                    }
                    else {
                        textChat.setText(messageToEdit.getContent());
                        textChat.setSelection(textChat.getText().length());
                    }
                    break;
                }
                case R.id.chat_cab_menu_forward:{
                    log("Forward message");
                    forwardMessages(messagesSelected);
                    break;
                }
                case R.id.chat_cab_menu_copy:{
                    clearSelections();
                    hideMultipleSelect();
                    String text = "";

                    if(messagesSelected.size()==1){
                        AndroidMegaChatMessage message = messagesSelected.get(0);
                        text = chatC.createSingleManagementString(message, chatRoom);
                    }else{
                        text = copyMessages(messagesSelected);
                    }

                    if(android.os.Build.VERSION.SDK_INT < android.os.Build.VERSION_CODES.HONEYCOMB) {
                        android.text.ClipboardManager clipboard = (android.text.ClipboardManager) getSystemService(Context.CLIPBOARD_SERVICE);
                        clipboard.setText(text);
                    } else {
                        android.content.ClipboardManager clipboard = (android.content.ClipboardManager) getSystemService(Context.CLIPBOARD_SERVICE);
                        android.content.ClipData clip = android.content.ClipData.newPlainText("Copied Text", text);
                        clipboard.setPrimaryClip(clip);
                    }
                    showSnackbar(Constants.SNACKBAR_TYPE, getString(R.string.messages_copied_clipboard), -1);

                    break;
                }
                case R.id.chat_cab_menu_delete:{
                    clearSelections();
                    hideMultipleSelect();
                    //Delete
                    showConfirmationDeleteMessages(messagesSelected, chatRoom);
                    break;
                }
                case R.id.chat_cab_menu_download:{
                    log("chat_cab_menu_download ");
                    clearSelections();
                    hideMultipleSelect();
                    ArrayList<MegaNodeList> list = new ArrayList<>();
                    for(int i = 0; i<messagesSelected.size();i++){
                        MegaNodeList megaNodeList = messagesSelected.get(i).getMessage().getMegaNodeList();
                        list.add(megaNodeList);
                    }
                    chatC.prepareForChatDownload(list);
                    break;
                }
                case R.id.chat_cab_menu_import:{
                    clearSelections();
                    hideMultipleSelect();
                    chatC.importNodesFromAndroidMessages(messagesSelected);
                    break;
                }
                case R.id.chat_cab_menu_offline:{
                    clearSelections();
                    hideMultipleSelect();
                    chatC.saveForOfflineWithAndroidMessages(messagesSelected, chatRoom);
                    break;
                }
            }
            return false;
        }

        public String copyMessages(ArrayList<AndroidMegaChatMessage> messagesSelected){
            log("copyMessages");
            ChatController chatC = new ChatController(chatActivity);
            StringBuilder builder = new StringBuilder();

            for(int i=0;i<messagesSelected.size();i++){
                AndroidMegaChatMessage messageSelected = messagesSelected.get(i);
                builder.append("[");
                String timestamp = TimeUtils.formatShortDateTime(messageSelected.getMessage().getTimestamp());
                builder.append(timestamp);
                builder.append("] ");
                String messageString = chatC.createManagementString(messageSelected, chatRoom);
                builder.append(messageString);
                builder.append("\n");
            }
            return builder.toString();
        }

        @Override
        public boolean onCreateActionMode(ActionMode mode, Menu menu) {
            MenuInflater inflater = mode.getMenuInflater();
            inflater.inflate(R.menu.messages_chat_action, menu);

            importIcon = menu.findItem(R.id.chat_cab_menu_import);
            menu.findItem(R.id.chat_cab_menu_offline).setIcon(Util.mutateIconSecondary(chatActivity, R.drawable.ic_b_save_offline, R.color.white));

            Util.changeStatusBarColorActionMode(chatActivity, getWindow(), handler, 1);
            return true;
        }

        @Override
        public void onDestroyActionMode(ActionMode arg0) {
            log("onDestroyActionMode");
            adapter.setMultipleSelect(false);
//            textChat.getText().clear();
            editingMessage = false;
            clearSelections();
            Util.changeStatusBarColorActionMode(chatActivity, getWindow(), handler, 0);
        }

        @Override
        public boolean onPrepareActionMode(ActionMode mode, Menu menu) {
            log("onPrepareActionMode");
            List<AndroidMegaChatMessage> selected = adapter.getSelectedMessages();
            if (selected.size() !=0) {
//                MenuItem unselect = menu.findItem(R.id.cab_menu_unselect_all);
                if((chatRoom.getOwnPrivilege()==MegaChatRoom.PRIV_RM||chatRoom.getOwnPrivilege()==MegaChatRoom.PRIV_RO) && !chatRoom.isPreview()){

                    log("Chat without permissions || without preview");

                    boolean showCopy = true;
                    for(int i=0; i<selected.size();i++) {
                        MegaChatMessage msg = selected.get(i).getMessage();
                        if ((showCopy) && (msg.getType() == MegaChatMessage.TYPE_NODE_ATTACHMENT || msg.getType()  == MegaChatMessage.TYPE_CONTACT_ATTACHMENT || msg.getType()  == MegaChatMessage.TYPE_VOICE_CLIP || ((msg.getType() == MegaChatMessage.TYPE_CONTAINS_META) && (msg.getContainsMeta() != null) && (msg.getContainsMeta().getType() == MegaChatContainsMeta.CONTAINS_META_GEOLOCATION))) ) {
                            showCopy = false;
                        }
                    }
                    menu.findItem(R.id.chat_cab_menu_edit).setVisible(false);
                    menu.findItem(R.id.chat_cab_menu_copy).setVisible(showCopy);
                    menu.findItem(R.id.chat_cab_menu_delete).setVisible(false);
                    menu.findItem(R.id.chat_cab_menu_forward).setVisible(false);
                    menu.findItem(R.id.chat_cab_menu_download).setVisible(false);
                    menu.findItem(R.id.chat_cab_menu_offline).setVisible(false);
                    importIcon.setVisible(false);
                }
                else{
                    log("Chat with permissions or preview");
                    if(Util.isOnline(chatActivity) && !chatC.isInAnonymousMode()){
                        menu.findItem(R.id.chat_cab_menu_forward).setVisible(true);
                    }else{
                        menu.findItem(R.id.chat_cab_menu_forward).setVisible(false);
                    }

                    if (selected.size() == 1) {
                        if(selected.get(0).isUploading()){
                            menu.findItem(R.id.chat_cab_menu_copy).setVisible(false);
                            menu.findItem(R.id.chat_cab_menu_delete).setVisible(false);
                            menu.findItem(R.id.chat_cab_menu_edit).setVisible(false);
                            menu.findItem(R.id.chat_cab_menu_forward).setVisible(false);
                            menu.findItem(R.id.chat_cab_menu_download).setVisible(false);
                            menu.findItem(R.id.chat_cab_menu_offline).setVisible(false);
                            importIcon.setVisible(false);

                        }else if(selected.get(0).getMessage().getType()==MegaChatMessage.TYPE_NODE_ATTACHMENT){
                            log("TYPE_NODE_ATTACHMENT selected");
                            menu.findItem(R.id.chat_cab_menu_copy).setVisible(false);
                            menu.findItem(R.id.chat_cab_menu_edit).setVisible(false);

                            if(selected.get(0).getMessage().getUserHandle()==myUserHandle && selected.get(0).getMessage().isDeletable()){
                                log("one message Message DELETABLE");
                                menu.findItem(R.id.chat_cab_menu_delete).setVisible(true);
                            }else{
                                menu.findItem(R.id.chat_cab_menu_delete).setVisible(false);
                            }

                            if(Util.isOnline(chatActivity)){
                                menu.findItem(R.id.chat_cab_menu_download).setVisible(true);
                                if (chatC.isInAnonymousMode()) {
                                    menu.findItem(R.id.chat_cab_menu_offline).setVisible(false);
                                    importIcon.setVisible(false);
                                }
                                else {
                                    menu.findItem(R.id.chat_cab_menu_offline).setVisible(true);
                                    importIcon.setVisible(true);
                                }
                            }
                            else{
                                menu.findItem(R.id.chat_cab_menu_download).setVisible(false);
                                menu.findItem(R.id.chat_cab_menu_offline).setVisible(false);
                                importIcon.setVisible(false);
                            }
                        }
                        else if(selected.get(0).getMessage().getType()==MegaChatMessage.TYPE_CONTACT_ATTACHMENT){
                            log("TYPE_CONTACT_ATTACHMENT selected");

                            menu.findItem(R.id.chat_cab_menu_copy).setVisible(false);
                            menu.findItem(R.id.chat_cab_menu_edit).setVisible(false);

                            if(selected.get(0).getMessage().getUserHandle()==myUserHandle && selected.get(0).getMessage().isDeletable()){
                                log("one message Message DELETABLE");
                                menu.findItem(R.id.chat_cab_menu_delete).setVisible(true);
                            }
                            else{
                                log("one message Message NOT DELETABLE");
                                menu.findItem(R.id.chat_cab_menu_delete).setVisible(false);
                            }

                            menu.findItem(R.id.chat_cab_menu_download).setVisible(false);
                            menu.findItem(R.id.chat_cab_menu_offline).setVisible(false);
                            importIcon.setVisible(false);
                        }
                        else if(selected.get(0).getMessage().getType()==MegaChatMessage.TYPE_VOICE_CLIP){
                            log("TYPE_VOICE_CLIP selected");

                            menu.findItem(R.id.chat_cab_menu_copy).setVisible(false);
                            menu.findItem(R.id.chat_cab_menu_edit).setVisible(false);

                            if((selected.get(0).getMessage().getUserHandle()==myUserHandle) && (selected.get(0).getMessage().isDeletable())){
                                menu.findItem(R.id.chat_cab_menu_delete).setVisible(true);
                            }else{
                                menu.findItem(R.id.chat_cab_menu_delete).setVisible(false);
                            }
                            menu.findItem(R.id.chat_cab_menu_download).setVisible(false);
                            menu.findItem(R.id.chat_cab_menu_offline).setVisible(false);
                            importIcon.setVisible(false);

                        }
                        else{
                            log("other type: "+selected.get(0).getMessage().getType());

                            MegaChatMessage messageSelected= megaChatApi.getMessage(idChat, selected.get(0).getMessage().getMsgId());
                            if(messageSelected == null){
                                messageSelected = megaChatApi.getMessage(idChat, selected.get(0).getMessage().getTempId());
                                if(messageSelected == null){
                                    menu.findItem(R.id.chat_cab_menu_edit).setVisible(false);
                                    menu.findItem(R.id.chat_cab_menu_copy).setVisible(false);
                                    menu.findItem(R.id.chat_cab_menu_delete).setVisible(false);
                                    menu.findItem(R.id.chat_cab_menu_forward).setVisible(false);
                                    menu.findItem(R.id.chat_cab_menu_download).setVisible(false);
                                    menu.findItem(R.id.chat_cab_menu_offline).setVisible(false);
                                    importIcon.setVisible(false);
                                    return false;
                                }
                            }

                            if((messageSelected.getType() == MegaChatMessage.TYPE_CONTAINS_META) && (messageSelected.getContainsMeta()!=null && messageSelected.getContainsMeta().getType() == MegaChatContainsMeta.CONTAINS_META_GEOLOCATION)){
                                log("TYPE_CONTAINS_META && CONTAINS_META_GEOLOCATION");
                                menu.findItem(R.id.chat_cab_menu_copy).setVisible(false);
                            }else{
                                menu.findItem(R.id.chat_cab_menu_copy).setVisible(true);
                            }

                            int type = selected.get(0).getMessage().getType();

                            if(messageSelected.getUserHandle()==myUserHandle){

                                if(messageSelected.isEditable()){
                                    log("Message EDITABLE");
                                    menu.findItem(R.id.chat_cab_menu_edit).setVisible(true);
                                    menu.findItem(R.id.chat_cab_menu_delete).setVisible(true);
                                }
                                else{
                                    log("Message NOT EDITABLE");
                                    menu.findItem(R.id.chat_cab_menu_edit).setVisible(false);
                                    menu.findItem(R.id.chat_cab_menu_delete).setVisible(false);
                                }

                                if (!Util.isOnline(chatActivity) || type == MegaChatMessage.TYPE_TRUNCATE||type == MegaChatMessage.TYPE_ALTER_PARTICIPANTS||type == MegaChatMessage.TYPE_CHAT_TITLE||type == MegaChatMessage.TYPE_PRIV_CHANGE||type == MegaChatMessage.TYPE_CALL_ENDED||type == MegaChatMessage.TYPE_CALL_STARTED) {
                                    menu.findItem(R.id.chat_cab_menu_forward).setVisible(false);
                                }
                                else{
                                    menu.findItem(R.id.chat_cab_menu_forward).setVisible(true);
                                }
                            }
                            else{
                                menu.findItem(R.id.chat_cab_menu_edit).setVisible(false);
                                menu.findItem(R.id.chat_cab_menu_delete).setVisible(false);
                                importIcon.setVisible(false);

                                if (chatC.isInAnonymousMode() || !Util.isOnline(chatActivity) || type == MegaChatMessage.TYPE_TRUNCATE||type == MegaChatMessage.TYPE_ALTER_PARTICIPANTS||type == MegaChatMessage.TYPE_CHAT_TITLE||type == MegaChatMessage.TYPE_PRIV_CHANGE||type == MegaChatMessage.TYPE_CALL_ENDED||type == MegaChatMessage.TYPE_CALL_STARTED) {
                                    menu.findItem(R.id.chat_cab_menu_forward).setVisible(false);
                                }
                                else{
                                    menu.findItem(R.id.chat_cab_menu_forward).setVisible(true);
                                }
                            }
                            menu.findItem(R.id.chat_cab_menu_download).setVisible(false);
                            menu.findItem(R.id.chat_cab_menu_offline).setVisible(false);
                            importIcon.setVisible(false);
                        }
                    }
                    else{
                        log("onPrepareActionMode: Many items selected");

                        log("Many items selected");
                        boolean isUploading = false;
                        boolean showDelete = true;
                        boolean showCopy = true;
                        boolean showForward = true;
                        boolean allNodeAttachments = true;

                        for(int i=0; i<selected.size();i++) {

                            if (!isUploading) {
                                if (selected.get(i).isUploading()) {
                                    isUploading = true;
                                }
                            }

                            MegaChatMessage msg = selected.get(i).getMessage();

                            if ((showCopy) && (msg.getType() == MegaChatMessage.TYPE_NODE_ATTACHMENT || msg.getType()  == MegaChatMessage.TYPE_CONTACT_ATTACHMENT || msg.getType()  == MegaChatMessage.TYPE_VOICE_CLIP || ((msg.getType() == MegaChatMessage.TYPE_CONTAINS_META) && (msg.getContainsMeta() != null) && (msg.getContainsMeta().getType() == MegaChatContainsMeta.CONTAINS_META_GEOLOCATION))) ) {
                                showCopy = false;
                            }

                            if((showDelete) && ((msg.getUserHandle() != myUserHandle) || ((msg.getType() == MegaChatMessage.TYPE_NORMAL || msg.getType() == MegaChatMessage.TYPE_NODE_ATTACHMENT || msg.getType() == MegaChatMessage.TYPE_CONTACT_ATTACHMENT || msg.getType() == MegaChatMessage.TYPE_CONTAINS_META || msg.getType() == MegaChatMessage.TYPE_VOICE_CLIP) && (!(msg.isDeletable()))))){
                                showDelete = false;
                            }

                            if((showForward) &&(msg.getType() == MegaChatMessage.TYPE_TRUNCATE||msg.getType() == MegaChatMessage.TYPE_ALTER_PARTICIPANTS||msg.getType() == MegaChatMessage.TYPE_CHAT_TITLE||msg.getType() == MegaChatMessage.TYPE_PRIV_CHANGE||msg.getType() == MegaChatMessage.TYPE_CALL_ENDED||msg.getType() == MegaChatMessage.TYPE_CALL_STARTED)) {
                                showForward = false;
                            }

                            if ((allNodeAttachments) && (selected.get(i).getMessage().getType() != MegaChatMessage.TYPE_NODE_ATTACHMENT)){
                                allNodeAttachments = false;
                            }
                        }

                        if (isUploading) {
                            menu.findItem(R.id.chat_cab_menu_copy).setVisible(false);
                            menu.findItem(R.id.chat_cab_menu_delete).setVisible(false);
                            menu.findItem(R.id.chat_cab_menu_edit).setVisible(false);
                            menu.findItem(R.id.chat_cab_menu_forward).setVisible(false);
                            menu.findItem(R.id.chat_cab_menu_download).setVisible(false);
                            menu.findItem(R.id.chat_cab_menu_offline).setVisible(false);
                            importIcon.setVisible(false);
                        }
                        else {
                            if(allNodeAttachments && Util.isOnline(chatActivity)){
                                menu.findItem(R.id.chat_cab_menu_download).setVisible(true);
                                if (chatC.isInAnonymousMode()){
                                    menu.findItem(R.id.chat_cab_menu_offline).setVisible(false);
                                    importIcon.setVisible(false);
                                }
                                else {
                                    menu.findItem(R.id.chat_cab_menu_offline).setVisible(true);
                                    importIcon.setVisible(true);
                                }
                            }
                            else{
                                menu.findItem(R.id.chat_cab_menu_download).setVisible(false);
                                menu.findItem(R.id.chat_cab_menu_offline).setVisible(false);
                                importIcon.setVisible(false);
                            }

                            menu.findItem(R.id.chat_cab_menu_edit).setVisible(false);
                            if (chatC.isInAnonymousMode()){
                                menu.findItem(R.id.chat_cab_menu_copy).setVisible(false);
                                menu.findItem(R.id.chat_cab_menu_delete).setVisible(false);
                            }
                            else {
                                menu.findItem(R.id.chat_cab_menu_copy).setVisible(showCopy);
                                menu.findItem(R.id.chat_cab_menu_delete).setVisible(showDelete);
                            }
                            if(Util.isOnline(chatActivity) && !chatC.isInAnonymousMode()){
                                menu.findItem(R.id.chat_cab_menu_forward).setVisible(showForward);
                            }
                            else{
                                menu.findItem(R.id.chat_cab_menu_forward).setVisible(false);
                            }
                        }
                    }
                }
            }
            return false;
        }
    }

    public boolean showSelectMenuItem(){
        if (adapter != null){
            return adapter.isMultipleSelect();
        }
        return false;
    }

    public void showConfirmationDeleteMessages(final ArrayList<AndroidMegaChatMessage> messages, final MegaChatRoom chat){
        log("showConfirmationDeleteMessages");

        DialogInterface.OnClickListener dialogClickListener = new DialogInterface.OnClickListener() {
            @Override
            public void onClick(DialogInterface dialog, int which) {
                switch (which){
                    case DialogInterface.BUTTON_POSITIVE:
                        stopReproductions();

                        ChatController cC = new ChatController(chatActivity);
                        cC.deleteAndroidMessages(messages, chat);
                        break;
                    case DialogInterface.BUTTON_NEGATIVE:
                        //No button clicked
                        break;
                }
            }
        };

        AlertDialog.Builder builder;
        if (Build.VERSION.SDK_INT >= Build.VERSION_CODES.HONEYCOMB) {
            builder = new AlertDialog.Builder(this, R.style.AppCompatAlertDialogStyle);
        }
        else{
            builder = new AlertDialog.Builder(this);
        }

        if(messages.size()==1){
            builder.setMessage(R.string.confirmation_delete_one_message);
        }
        else{
            builder.setMessage(R.string.confirmation_delete_several_messages);
        }
        builder.setPositiveButton(R.string.context_remove, dialogClickListener).setNegativeButton(R.string.general_cancel, dialogClickListener).show();
    }

    public void showConfirmationDeleteMessage(final long messageId, final long chatId){
        log("showConfirmationDeleteMessage");

        DialogInterface.OnClickListener dialogClickListener = new DialogInterface.OnClickListener() {
            @Override
            public void onClick(DialogInterface dialog, int which) {
                switch (which){
                    case DialogInterface.BUTTON_POSITIVE:
                        ChatController cC = new ChatController(chatActivity);
                        cC.deleteMessageById(messageId, chatId);
                        break;
                    case DialogInterface.BUTTON_NEGATIVE:
                        //No button clicked
                        break;
                }
            }
        };

        AlertDialog.Builder builder;
        if (Build.VERSION.SDK_INT >= Build.VERSION_CODES.HONEYCOMB) {
            builder = new AlertDialog.Builder(this, R.style.AppCompatAlertDialogStyle);
        }
        else{
            builder = new AlertDialog.Builder(this);
        }

        builder.setMessage(R.string.confirmation_delete_one_message);
        builder.setPositiveButton(R.string.context_remove, dialogClickListener)
                .setNegativeButton(R.string.general_cancel, dialogClickListener).show();
    }

    /*
     * Clear all selected items
     */
    private void clearSelections() {
        if(adapter.isMultipleSelect()){
            adapter.clearSelections();
        }
        updateActionModeTitle();
    }

    private void updateActionModeTitle() {
        try {
            actionMode.setTitle(adapter.getSelectedItemCount()+"");
            actionMode.invalidate();
        } catch (Exception e) {
            e.printStackTrace();
            log("oninvalidate error");
        }
    }

    /*
     * Disable selection
     */
    public void hideMultipleSelect() {
        log("hideMultipleSelect");
        adapter.setMultipleSelect(false);
        if (actionMode != null) {
            actionMode.finish();
        }
    }



    public void selectAll() {
        if (adapter != null) {
            if (adapter.isMultipleSelect()) {
                adapter.selectAll();
            } else {
                adapter.setMultipleSelect(true);
                adapter.selectAll();

                actionMode = startSupportActionMode(new ActionBarCallBack());
            }

            updateActionModeTitle();
        }
    }

    public void itemClick(int positionInAdapter, int [] screenPosition) {
        log("itemClick : position: "+positionInAdapter);
        int positionInMessages = positionInAdapter-1;

        if(positionInMessages < messages.size()){
            AndroidMegaChatMessage m = messages.get(positionInMessages);

            if (adapter.isMultipleSelect()) {
                log("itemClick isMultipleSelect");
                if (!m.isUploading()) {
                    log("itemClick isMultipleSelect - iNOTsUploading");
                    if (m.getMessage() != null) {
                        MegaChatContainsMeta meta = m.getMessage().getContainsMeta();
                        if (meta != null && meta.getType() == MegaChatContainsMeta.CONTAINS_META_INVALID) {
                        }else{
                            log("Message id: " + m.getMessage().getMsgId());
                            log("Timestamp: " + m.getMessage().getTimestamp());

                            adapter.toggleSelection(positionInAdapter);
                            List<AndroidMegaChatMessage> messages = adapter.getSelectedMessages();
                            if (!messages.isEmpty()) {
                                updateActionModeTitle();
                            }
                        }
                    }

//                    adapter.toggleSelection(positionInAdapter);

//                    List<AndroidMegaChatMessage> messages = adapter.getSelectedMessages();
//                    if (messages.size() > 0) {
//                        updateActionModeTitle();
////                adapter.notifyDataSetChanged();
//                    }
////                    else {
////                        hideMultipleSelect();
////                    }
                }
            }else{
                if(m!=null){
                    if(m.isUploading()){
                        showUploadingAttachmentBottomSheet(m, positionInMessages);
                    }else{
                        if((m.getMessage().getStatus()==MegaChatMessage.STATUS_SERVER_REJECTED)||(m.getMessage().getStatus()==MegaChatMessage.STATUS_SENDING_MANUAL)){
                            if(m.getMessage().getUserHandle()==megaChatApi.getMyUserHandle()) {
                                if (!(m.getMessage().isManagementMessage())) {
                                    log("selected message handle: " + m.getMessage().getTempId());
                                    log("selected message rowId: " + m.getMessage().getRowId());
                                    if ((m.getMessage().getStatus() == MegaChatMessage.STATUS_SERVER_REJECTED) || (m.getMessage().getStatus() == MegaChatMessage.STATUS_SENDING_MANUAL)) {
                                        log("show not sent message panel");
                                        showMsgNotSentPanel(m, positionInMessages);
                                    }
                                }
                            }
                        }
                        else{
                            if(m.getMessage().getType()==MegaChatMessage.TYPE_NODE_ATTACHMENT){
                                log("itemCLick: TYPE_NODE_ATTACHMENT");
                                MegaNodeList nodeList = m.getMessage().getMegaNodeList();
                                if(nodeList.size()==1){
                                    MegaNode node = chatC.authorizeNodeIfPreview(nodeList.get(0), chatRoom);
                                    if (MimeTypeList.typeForName(node.getName()).isImage()){

                                        if(node.hasPreview()){
                                            log("Show full screen viewer");
                                            showFullScreenViewer(m.getMessage().getMsgId(), screenPosition);
                                        }
                                        else{
                                            log("Image without preview - show node attachment panel for one node");
                                            showNodeAttachmentBottomSheet(m, positionInMessages);
                                        }
                                    }
                                    else if (MimeTypeList.typeForName(node.getName()).isVideoReproducible()||MimeTypeList.typeForName(node.getName()).isAudio()){
                                        log("itemClick:isFile:isVideoReproducibleOrIsAudio");
                                        String mimeType = MimeTypeList.typeForName(node.getName()).getType();
                                        log("itemClick:FILE HANDLE: " + node.getHandle() + " TYPE: "+mimeType);

                                        Intent mediaIntent;
                                        boolean internalIntent;
                                        boolean opusFile = false;
                                        if (MimeTypeList.typeForName(node.getName()).isVideoNotSupported() || MimeTypeList.typeForName(node.getName()).isAudioNotSupported()){
                                            mediaIntent = new Intent(Intent.ACTION_VIEW);
                                            internalIntent=false;
                                            String[] s = node.getName().split("\\.");
                                            if (s != null && s.length > 1 && s[s.length-1].equals("opus")) {
                                                opusFile = true;
                                            }
                                        }
                                        else {
                                            log("itemClick:setIntentToAudioVideoPlayer");
                                            mediaIntent = new Intent(this, AudioVideoPlayerLollipop.class);
                                            internalIntent=true;
                                        }
                                        log("itemClick:putExtra: screenPosition("+screenPosition+"), msgId("+m.getMessage().getMsgId()+"), chatId("+idChat+"), filename("+node.getName()+")");

                                        mediaIntent.putExtra("screenPosition", screenPosition);
                                        mediaIntent.putExtra("adapterType", Constants.FROM_CHAT);
                                        mediaIntent.putExtra("isPlayList", false);
                                        mediaIntent.putExtra("msgId", m.getMessage().getMsgId());
                                        mediaIntent.putExtra("chatId", idChat);
                                        mediaIntent.putExtra("FILENAME", node.getName());

                                        String downloadLocationDefaultPath = Util.getDownloadLocation(this);
                                        String localPath = Util.getLocalFile(this, node.getName(), node.getSize(), downloadLocationDefaultPath);
                                        log("localPath: "+localPath);

                                        File f = new File(downloadLocationDefaultPath, node.getName());
                                        boolean isOnMegaDownloads = false;
                                        if(f.exists() && (f.length() == node.getSize())){
                                            isOnMegaDownloads = true;
                                        }
                                        log("isOnMegaDownloads: "+isOnMegaDownloads);
                                        if (localPath != null && (isOnMegaDownloads || (megaApi.getFingerprint(node) != null && megaApi.getFingerprint(node).equals(megaApi.getFingerprint(localPath))))){
                                            log("localPath != null");

                                            File mediaFile = new File(localPath);
                                            //mediaIntent.setDataAndType(Uri.parse(localPath), mimeType);
                                            if (Build.VERSION.SDK_INT >= Build.VERSION_CODES.N && localPath.contains(Environment.getExternalStorageDirectory().getPath())) {
                                                log("itemClick:FileProviderOption");
                                                Uri mediaFileUri = FileProvider.getUriForFile(this, "mega.privacy.android.app.providers.fileprovider", mediaFile);
                                                if(mediaFileUri==null){
                                                    log("itemClick:ERROR:NULLmediaFileUri");
                                                    showSnackbar(Constants.SNACKBAR_TYPE, getString(R.string.general_text_error), -1);
                                                }
                                                else{
                                                    mediaIntent.setDataAndType(mediaFileUri, MimeTypeList.typeForName(node.getName()).getType());
                                                }
                                            }else{
                                                Uri mediaFileUri = Uri.fromFile(mediaFile);
                                                if(mediaFileUri==null){
                                                    log("itemClick:ERROR:NULLmediaFileUri");
                                                    showSnackbar(Constants.SNACKBAR_TYPE, getString(R.string.general_text_error), -1);
                                                }
                                                else{
                                                    mediaIntent.setDataAndType(mediaFileUri, MimeTypeList.typeForName(node.getName()).getType());
                                                }
                                            }
                                            mediaIntent.addFlags(Intent.FLAG_GRANT_READ_URI_PERMISSION);
                                        }else {
                                            log("itemClick:localPathNULL");
                                            if (Util.isOnline(this)){
                                                if (megaApi.httpServerIsRunning() == 0) {
                                                    log("megaApi.httpServerIsRunning() == 0");
                                                    megaApi.httpServerStart();
                                                }
                                                else{
                                                    log("itemClick:ERROR:httpServerAlreadyRunning");
                                                }

                                                ActivityManager.MemoryInfo mi = new ActivityManager.MemoryInfo();
                                                ActivityManager activityManager = (ActivityManager) this.getSystemService(Context.ACTIVITY_SERVICE);
                                                activityManager.getMemoryInfo(mi);

                                                if(mi.totalMem>Constants.BUFFER_COMP){
                                                    log("itemClick:total mem: "+mi.totalMem+" allocate 32 MB");
                                                    megaApi.httpServerSetMaxBufferSize(Constants.MAX_BUFFER_32MB);
                                                }else{
                                                    log("itemClick:total mem: "+mi.totalMem+" allocate 16 MB");
                                                    megaApi.httpServerSetMaxBufferSize(Constants.MAX_BUFFER_16MB);
                                                }

                                                String url = megaApi.httpServerGetLocalLink(node);
                                                if(url!=null){
                                                    log("URL generated: "+ url);
                                                    Uri parsedUri = Uri.parse(url);
                                                    if(parsedUri!=null){
                                                        log("itemClick:parsedUri!=null ---> "+parsedUri);
                                                        mediaIntent.setDataAndType(parsedUri, mimeType);
                                                    }else{
                                                        log("itemClick:ERROR:httpServerGetLocalLink");
                                                        showSnackbar(Constants.SNACKBAR_TYPE, getString(R.string.general_text_error), -1);
                                                    }
                                                }else{
                                                    log("itemClick:ERROR:httpServerGetLocalLink");
                                                    showSnackbar(Constants.SNACKBAR_TYPE, getString(R.string.general_text_error), -1);
                                                }
                                            }
                                            else {
                                                showSnackbar(Constants.SNACKBAR_TYPE, getString(R.string.error_server_connection_problem)+". "+ getString(R.string.no_network_connection_on_play_file), -1);
                                            }
                                        }
                                        mediaIntent.putExtra("HANDLE", node.getHandle());
                                        if (opusFile){
                                            log("opusFile ");
                                            mediaIntent.setDataAndType(mediaIntent.getData(), "audio/*");
                                        }
                                        if(internalIntent){
                                            startActivity(mediaIntent);
                                        }else{
                                            log("itemClick:externalIntent");
                                            if (MegaApiUtils.isIntentAvailable(this, mediaIntent)){
                                                startActivity(mediaIntent);
                                            }else{
                                                log("itemClick:noAvailableIntent");
                                                showNodeAttachmentBottomSheet(m, positionInMessages);
                                            }
                                        }
                                        overridePendingTransition(0,0);
                                        if (adapter != null) {
                                            adapter.setNodeAttachmentVisibility(false, holder_imageDrag, positionInMessages);
                                        }

                                    }else if (MimeTypeList.typeForName(node.getName()).isPdf()){

                                        log("itemClick:isFile:isPdf");
                                        String mimeType = MimeTypeList.typeForName(node.getName()).getType();
                                        log("itemClick:FILE HANDLE: " + node.getHandle() + " TYPE: "+mimeType);
                                        Intent pdfIntent = new Intent(this, PdfViewerActivityLollipop.class);
                                        pdfIntent.putExtra("inside", true);
                                        pdfIntent.putExtra("adapterType", Constants.FROM_CHAT);
                                        pdfIntent.putExtra("msgId", m.getMessage().getMsgId());
                                        pdfIntent.putExtra("chatId", idChat);

                                        String downloadLocationDefaultPath = Util.getDownloadLocation(this);
                                        String localPath = Util.getLocalFile(this, node.getName(), node.getSize(), downloadLocationDefaultPath);
                                        File f = new File(downloadLocationDefaultPath, node.getName());
                                        boolean isOnMegaDownloads = false;
                                        if(f.exists() && (f.length() == node.getSize())){
                                            isOnMegaDownloads = true;
                                        }
                                        log("isOnMegaDownloads: "+isOnMegaDownloads);
                                        if (localPath != null && (isOnMegaDownloads || (megaApi.getFingerprint(node) != null && megaApi.getFingerprint(node).equals(megaApi.getFingerprint(localPath))))){
                                            File mediaFile = new File(localPath);
                                            if (Build.VERSION.SDK_INT >= Build.VERSION_CODES.N && localPath.contains(Environment.getExternalStorageDirectory().getPath())) {
                                                log("itemClick:FileProviderOption");
                                                Uri mediaFileUri = FileProvider.getUriForFile(this, "mega.privacy.android.app.providers.fileprovider", mediaFile);
                                                if(mediaFileUri==null){
                                                    log("itemClick:ERROR:NULLmediaFileUri");
                                                    showSnackbar(Constants.SNACKBAR_TYPE, getString(R.string.general_text_error), -1);
                                                }
                                                else{
                                                    pdfIntent.setDataAndType(mediaFileUri, MimeTypeList.typeForName(node.getName()).getType());
                                                }
                                            }
                                            else{
                                                Uri mediaFileUri = Uri.fromFile(mediaFile);
                                                if(mediaFileUri==null){
                                                    log("itemClick:ERROR:NULLmediaFileUri");
                                                    showSnackbar(Constants.SNACKBAR_TYPE, getString(R.string.general_text_error), -1);
                                                }
                                                else{
                                                    pdfIntent.setDataAndType(mediaFileUri, MimeTypeList.typeForName(node.getName()).getType());
                                                }
                                            }
                                            pdfIntent.addFlags(Intent.FLAG_GRANT_READ_URI_PERMISSION);
                                        }
                                        else {
                                            log("itemClick:localPathNULL");
                                            if (Util.isOnline(this)){
                                                if (megaApi.httpServerIsRunning() == 0) {
                                                    megaApi.httpServerStart();
                                                }
                                                else{
                                                    log("itemClick:ERROR:httpServerAlreadyRunning");
                                                }
                                                ActivityManager.MemoryInfo mi = new ActivityManager.MemoryInfo();
                                                ActivityManager activityManager = (ActivityManager) this.getSystemService(Context.ACTIVITY_SERVICE);
                                                activityManager.getMemoryInfo(mi);
                                                if(mi.totalMem>Constants.BUFFER_COMP){
                                                    log("itemClick:total mem: "+mi.totalMem+" allocate 32 MB");
                                                    megaApi.httpServerSetMaxBufferSize(Constants.MAX_BUFFER_32MB);
                                                }
                                                else{
                                                    log("itemClick:total mem: "+mi.totalMem+" allocate 16 MB");
                                                    megaApi.httpServerSetMaxBufferSize(Constants.MAX_BUFFER_16MB);
                                                }
                                                String url = megaApi.httpServerGetLocalLink(node);
                                                if(url!=null){
                                                    log("URL generated: "+ url);
                                                    Uri parsedUri = Uri.parse(url);
                                                    if(parsedUri!=null){
                                                        pdfIntent.setDataAndType(parsedUri, mimeType);
                                                    }
                                                    else{
                                                        log("itemClick:ERROR:httpServerGetLocalLink");
                                                        showSnackbar(Constants.SNACKBAR_TYPE, getString(R.string.general_text_error), -1);
                                                    }
                                                }
                                                else{
                                                    log("itemClick:ERROR:httpServerGetLocalLink");
                                                    showSnackbar(Constants.SNACKBAR_TYPE, getString(R.string.general_text_error), -1);
                                                }
                                            }
                                            else {
                                                showSnackbar(Constants.SNACKBAR_TYPE, getString(R.string.error_server_connection_problem)+". "+ getString(R.string.no_network_connection_on_play_file), -1);
                                            }
                                        }
                                        pdfIntent.putExtra("HANDLE", node.getHandle());

                                        if (MegaApiUtils.isIntentAvailable(this, pdfIntent)){
                                            startActivity(pdfIntent);
                                        }
                                        else{
                                            log("itemClick:noAvailableIntent");
                                            showNodeAttachmentBottomSheet(m, positionInMessages);
                                        }
                                        overridePendingTransition(0,0);
                                    }
                                    else{
                                        log("NOT Image, pdf, audio or video - show node attachment panel for one node");
                                        showNodeAttachmentBottomSheet(m, positionInMessages);
                                    }
                                }
                                else{
                                    log("show node attachment panel");
                                    showNodeAttachmentBottomSheet(m, positionInMessages);
                                }
                            }
                            else if(m.getMessage().getType()==MegaChatMessage.TYPE_CONTACT_ATTACHMENT){
                                log("TYPE_CONTACT_ATTACHMENT");
                                log("show contact attachment panel");
                                if (Util.isOnline(this)) {
                                    if (!chatC.isInAnonymousMode() && m != null) {
                                        if (m.getMessage().getUsersCount() == 1) {
                                            long userHandle = m.getMessage().getUserHandle(0);
                                            if(userHandle != megaChatApi.getMyUserHandle()){
                                                showContactAttachmentBottomSheet(m, positionInMessages);
                                            }
                                        }else{
                                            showContactAttachmentBottomSheet(m, positionInMessages);
                                        }
                                    }
                                }
                                else{
                                    //No shown - is not possible to know is it already contact or not - megaApi not working
                                    showSnackbar(Constants.SNACKBAR_TYPE, getString(R.string.error_server_connection_problem), -1);
                                }
                            } else if (m.getMessage().getType() == MegaChatMessage.TYPE_CONTAINS_META) {
                                log("TYPE_CONTAINS_META");
                                MegaChatContainsMeta meta = m.getMessage().getContainsMeta();
                                if (meta == null || meta.getType() == MegaChatContainsMeta.CONTAINS_META_INVALID)
                                    return;
                                String url = null;
                                if (meta.getType() == MegaChatContainsMeta.CONTAINS_META_RICH_PREVIEW) {
                                    url = meta.getRichPreview().getUrl();
                                } else if (meta.getType() == MegaChatContainsMeta.CONTAINS_META_GEOLOCATION) {
                                    url = m.getMessage().getContent();
                                    MegaChatGeolocation location = meta.getGeolocation();
                                    if (location != null) {
                                        float latitude = location.getLatitude();
                                        float longitude = location.getLongitude();
                                        List<Address> addresses = getAddresses(this, latitude, longitude);
                                        if (addresses != null && !addresses.isEmpty()) {
                                            String address = addresses.get(0).getAddressLine(0);
                                            if (address != null) {
                                                url = "geo:" + latitude + "," + longitude + "?q=" + Uri.encode(address);
                                            }
                                        }
                                    }
                                }
                                if (url == null) return;
                                Intent browserIntent = new Intent(Intent.ACTION_VIEW, Uri.parse(url));
                                startActivity(browserIntent);

                            } else if(m.getMessage().getType() == MegaChatMessage.TYPE_NORMAL && m.getRichLinkMessage()!=null){
                                log("TYPE_NORMAL");
                                AndroidMegaRichLinkMessage richLinkMessage = m.getRichLinkMessage();
                                String url = richLinkMessage.getUrl();

                                if(richLinkMessage.isChat()){
                                    loadChatLink(url);
                                }
                                else{
                                    if(richLinkMessage.getNode()!=null){
                                        if(richLinkMessage.getNode().isFile()){
                                            openMegaLink(url, true);
                                        }
                                        else{
                                            openMegaLink(url, false);
                                        }
                                    }
                                    else{
                                        if(richLinkMessage.isFile()){
                                            openMegaLink(url, true);
                                        }
                                        else{
                                            openMegaLink(url, false);
                                        }
                                    }
                                }
                            }
                        }
                    }
                }

            }
        }else{
            log("DO NOTHING: Position ("+positionInMessages+") is more than size in messages (size: "+messages.size()+")");
        }
    }

    public void loadChatLink(String link){
        log("loadChatLink: ");
        Intent intentOpenChat = new Intent(this, ChatActivityLollipop.class);
        intentOpenChat.setAction(Constants.ACTION_OPEN_CHAT_LINK);
        intentOpenChat.setData(Uri.parse(link));
        this.startActivity(intentOpenChat);
    }

    public void showFullScreenViewer(long msgId, int[] screenPosition){
        log("showFullScreenViewer");
        int position = 0;
        boolean positionFound = false;
        List<Long> ids = new ArrayList<>();
        for(int i=0; i<messages.size();i++){
            AndroidMegaChatMessage androidMessage = messages.get(i);
            if(!androidMessage.isUploading()){
                MegaChatMessage msg = androidMessage.getMessage();

                if(msg.getType()==MegaChatMessage.TYPE_NODE_ATTACHMENT){
                    ids.add(msg.getMsgId());

                    if(msg.getMsgId()==msgId){
                        positionFound=true;
                    }
                    if(!positionFound){
                        MegaNodeList nodeList = msg.getMegaNodeList();
                        if(nodeList.size()==1){
                            MegaNode node = nodeList.get(0);
                            if(MimeTypeList.typeForName(node.getName()).isImage()){
                                position++;
                            }
                        }
                    }
                }
            }
        }

        Intent intent = new Intent(this, ChatFullScreenImageViewer.class);
        intent.putExtra("position", position);
        intent.putExtra("chatId", idChat);
        intent.putExtra("screenPosition", screenPosition);
        long[] array = new long[ids.size()];
        for(int i = 0; i < ids.size(); i++) {
            array[i] = ids.get(i);
        }
        intent.putExtra("messageIds", array);
        startActivity(intent);
        overridePendingTransition(0,0);
        if (adapter !=  null) {
            adapter.setNodeAttachmentVisibility(false, holder_imageDrag, position);
        }
    }

    @Override
    public void onChatRoomUpdate(MegaChatApiJava api, MegaChatRoom chat) {
        log("onChatRoomUpdate!");
        this.chatRoom = chat;
        if(chat.hasChanged(MegaChatRoom.CHANGE_TYPE_CLOSED)){
            log("CHANGE_TYPE_CLOSED for the chat: "+chat.getChatId());
            int permission = chat.getOwnPrivilege();
            log("Permissions for the chat: "+permission);

            if(chat.isPreview()){
                if(permission==MegaChatRoom.PRIV_RM){
                    //Show alert to user
                    showSnackbar(Constants.SNACKBAR_TYPE, getString(R.string.alert_invalid_preview), -1);
                }
            }
            else{
                //Hide field to write
                setChatSubtitle();
                supportInvalidateOptionsMenu();
            }
        }
        else if(chat.hasChanged(MegaChatRoom.CHANGE_TYPE_STATUS)){
            log("CHANGE_TYPE_STATUS for the chat: "+chat.getChatId());
            if(!(chatRoom.isGroup())){
                long userHandle = chatRoom.getPeerHandle(0);
                setStatus(userHandle);
            }
        }
        else if(chat.hasChanged(MegaChatRoom.CHANGE_TYPE_PARTICIPANTS)){
            log("CHANGE_TYPE_PARTICIPANTS for the chat: "+chat.getChatId());
            setChatSubtitle();
        }
        else if(chat.hasChanged(MegaChatRoom.CHANGE_TYPE_OWN_PRIV)){
            log("CHANGE_TYPE_OWN_PRIV for the chat: "+chat.getChatId());
            setChatSubtitle();
            supportInvalidateOptionsMenu();
        }
        else if(chat.hasChanged(MegaChatRoom.CHANGE_TYPE_TITLE)){
            log("CHANGE_TYPE_TITLE for the chat: "+chat.getChatId());
        }
        else if(chat.hasChanged(MegaChatRoom.CHANGE_TYPE_USER_STOP_TYPING)){
            log("CHANGE_TYPE_USER_STOP_TYPING for the chat: "+chat.getChatId());

            long userHandleTyping = chat.getUserTyping();

            if(userHandleTyping==megaChatApi.getMyUserHandle()){
                return;
            }

            if(usersTypingSync==null){
                return;
            }

            //Find the item
            boolean found = false;
            for(UserTyping user : usersTypingSync) {
                if(user.getParticipantTyping().getHandle() == userHandleTyping) {
                    log("Found user typing!");
                    usersTypingSync.remove(user);
                    found=true;
                    break;
                }
            }

            if(!found){
                log("CHANGE_TYPE_USER_STOP_TYPING: Not found user typing");
            }
            else{
                updateUserTypingFromNotification();
            }

        }
        else if(chat.hasChanged(MegaChatRoom.CHANGE_TYPE_USER_TYPING)){
            log("CHANGE_TYPE_USER_TYPING for the chat: "+chat.getChatId());
            if(chat!=null){

                long userHandleTyping = chat.getUserTyping();

                if(userHandleTyping==megaChatApi.getMyUserHandle()){
                    return;
                }

                if(usersTyping==null){
                    usersTyping = new ArrayList<UserTyping>();
                    usersTypingSync = Collections.synchronizedList(usersTyping);
                }

                //Find if any notification arrives previously
                if(usersTypingSync.size()<=0){
                    log("No more users writing");
                    MegaChatParticipant participantTyping = new MegaChatParticipant(userHandleTyping);
                    UserTyping currentUserTyping = new UserTyping(participantTyping);

                    String nameTyping = chatC.getFirstName(userHandleTyping, chatRoom);

                    log("userHandleTyping: "+userHandleTyping);


                    if(nameTyping==null){
                        log("NULL name");
                        nameTyping = getString(R.string.transfer_unknown);
                    }
                    else{
                        if(nameTyping.trim().isEmpty()){
                            log("EMPTY name");
                            nameTyping = getString(R.string.transfer_unknown);
                        }
                    }
                    participantTyping.setFirstName(nameTyping);

                    userTypingTimeStamp = System.currentTimeMillis()/1000;
                    currentUserTyping.setTimeStampTyping(userTypingTimeStamp);

                    usersTypingSync.add(currentUserTyping);

                    String userTyping =  getResources().getQuantityString(R.plurals.user_typing, 1, toCDATA(usersTypingSync.get(0).getParticipantTyping().getFirstName()));

                    userTyping = userTyping.replace("[A]", "<font color=\'#8d8d94\'>");
                    userTyping = userTyping.replace("[/A]", "</font>");

                    Spanned result = null;
                    if (android.os.Build.VERSION.SDK_INT >= android.os.Build.VERSION_CODES.N) {
                        result = Html.fromHtml(userTyping,Html.FROM_HTML_MODE_LEGACY);
                    } else {
                        result = Html.fromHtml(userTyping);
                    }

                    userTypingText.setText(result);

                    userTypingLayout.setVisibility(View.VISIBLE);
                }
                else{
                    log("More users writing or the same in different timestamp");

                    //Find the item
                    boolean found = false;
                    for(UserTyping user : usersTypingSync) {
                        if(user.getParticipantTyping().getHandle() == userHandleTyping) {
                            log("Found user typing!");
                            userTypingTimeStamp = System.currentTimeMillis()/1000;
                            user.setTimeStampTyping(userTypingTimeStamp);
                            found=true;
                            break;
                        }
                    }

                    if(!found){
                        log("It's a new user typing");
                        MegaChatParticipant participantTyping = new MegaChatParticipant(userHandleTyping);
                        UserTyping currentUserTyping = new UserTyping(participantTyping);

                        String nameTyping = chatC.getFirstName(userHandleTyping, chatRoom);
                        if(nameTyping==null){
                            log("NULL name");
                            nameTyping = getString(R.string.transfer_unknown);
                        }
                        else{
                            if(nameTyping.trim().isEmpty()){
                                log("EMPTY name");
                                nameTyping = getString(R.string.transfer_unknown);
                            }
                        }
                        participantTyping.setFirstName(nameTyping);

                        userTypingTimeStamp = System.currentTimeMillis()/1000;
                        currentUserTyping.setTimeStampTyping(userTypingTimeStamp);

                        usersTypingSync.add(currentUserTyping);

                        //Show the notification
                        int size = usersTypingSync.size();
                        switch (size){
                            case 1:{
                                String userTyping = getResources().getQuantityString(R.plurals.user_typing, 1, usersTypingSync.get(0).getParticipantTyping().getFirstName());
                                userTyping = toCDATA(userTyping);
                                userTyping = userTyping.replace("[A]", "<font color=\'#8d8d94\'>");
                                userTyping = userTyping.replace("[/A]", "</font>");

                                Spanned result = null;
                                if (android.os.Build.VERSION.SDK_INT >= android.os.Build.VERSION_CODES.N) {
                                    result = Html.fromHtml(userTyping,Html.FROM_HTML_MODE_LEGACY);
                                } else {
                                    result = Html.fromHtml(userTyping);
                                }

                                userTypingText.setText(result);
                                break;
                            }
                            case 2:{
                                String userTyping = getResources().getQuantityString(R.plurals.user_typing, 2, usersTypingSync.get(0).getParticipantTyping().getFirstName()+", "+usersTypingSync.get(1).getParticipantTyping().getFirstName());
                                userTyping = toCDATA(userTyping);
                                userTyping = userTyping.replace("[A]", "<font color=\'#8d8d94\'>");
                                userTyping = userTyping.replace("[/A]", "</font>");

                                Spanned result = null;
                                if (android.os.Build.VERSION.SDK_INT >= android.os.Build.VERSION_CODES.N) {
                                    result = Html.fromHtml(userTyping,Html.FROM_HTML_MODE_LEGACY);
                                } else {
                                    result = Html.fromHtml(userTyping);
                                }

                                userTypingText.setText(result);
                                break;
                            }
                            default:{
                                String names = usersTypingSync.get(0).getParticipantTyping().getFirstName()+", "+usersTypingSync.get(1).getParticipantTyping().getFirstName();
                                String userTyping = String.format(getString(R.string.more_users_typing),toCDATA(names));

                                userTyping = userTyping.replace("[A]", "<font color=\'#8d8d94\'>");
                                userTyping = userTyping.replace("[/A]", "</font>");

                                Spanned result = null;
                                if (android.os.Build.VERSION.SDK_INT >= android.os.Build.VERSION_CODES.N) {
                                    result = Html.fromHtml(userTyping,Html.FROM_HTML_MODE_LEGACY);
                                } else {
                                    result = Html.fromHtml(userTyping);
                                }

                                userTypingText.setText(result);
                                break;
                            }
                        }
                        userTypingLayout.setVisibility(View.VISIBLE);
                    }
                }

                int interval = 5000;
                IsTypingRunnable runnable = new IsTypingRunnable(userTypingTimeStamp, userHandleTyping);
                handlerReceive = new Handler();
                handlerReceive.postDelayed(runnable, interval);
            }
        }
        else if(chat.hasChanged(MegaChatRoom.CHANGE_TYPE_ARCHIVE)){
            log("CHANGE_TYPE_ARCHIVE for the chat: "+chat.getChatId());
            setChatSubtitle();
        }
        else if(chat.hasChanged(MegaChatRoom.CHANGE_TYPE_CHAT_MODE)){
            log("CHANGE_TYPE_CHAT_MODE for the chat: "+chat.getChatId());
        }
        else if(chat.hasChanged(MegaChatRoom.CHANGE_TYPE_UPDATE_PREVIEWERS)){
            log("CHANGE_TYPE_UPDATE_PREVIEWERS for the chat: "+chat.getChatId());
            setPreviewersView();
        }
    }

    void setPreviewersView () {
        if(chatRoom.getNumPreviewers()>0){
            observersNumberText.setText(chatRoom.getNumPreviewers()+"");
            observersLayout.setVisibility(View.VISIBLE);
        }
        else{
            observersLayout.setVisibility(View.GONE);
        }
    }

    private class IsTypingRunnable implements Runnable{

        long timeStamp;
        long userHandleTyping;

        public IsTypingRunnable(long timeStamp, long userHandleTyping) {
            this.timeStamp = timeStamp;
            this.userHandleTyping = userHandleTyping;
        }

        @Override
        public void run() {
            log("Run off notification typing");
            long timeNow = System.currentTimeMillis()/1000;
            if ((timeNow - timeStamp) > 4){
                log("Remove user from the list");

                boolean found = false;
                for(UserTyping user : usersTypingSync) {
                    if(user.getTimeStampTyping() == timeStamp) {
                        if(user.getParticipantTyping().getHandle() == userHandleTyping) {
                            log("Found user typing in runnable!");
                            usersTypingSync.remove(user);
                            found=true;
                            break;
                        }
                    }
                }

                if(!found){
                    log("Not found user typing in runnable!");
                }

                updateUserTypingFromNotification();
            }
        }
    }

    public void updateUserTypingFromNotification(){
        log("updateUserTypingFromNotification");

        int size = usersTypingSync.size();
        log("Size of typing: "+size);
        switch (size){
            case 0:{
                userTypingLayout.setVisibility(View.GONE);
                break;
            }
            case 1:{
                String userTyping = getResources().getQuantityString(R.plurals.user_typing, 1, usersTypingSync.get(0).getParticipantTyping().getFirstName());
                userTyping = toCDATA(userTyping);
                userTyping = userTyping.replace("[A]", "<font color=\'#8d8d94\'>");
                userTyping = userTyping.replace("[/A]", "</font>");

                Spanned result = null;
                if (android.os.Build.VERSION.SDK_INT >= android.os.Build.VERSION_CODES.N) {
                    result = Html.fromHtml(userTyping,Html.FROM_HTML_MODE_LEGACY);
                } else {
                    result = Html.fromHtml(userTyping);
                }

                userTypingText.setText(result);
                break;
            }
            case 2:{
                String userTyping = getResources().getQuantityString(R.plurals.user_typing, 2, usersTypingSync.get(0).getParticipantTyping().getFirstName()+", "+usersTypingSync.get(1).getParticipantTyping().getFirstName());
                userTyping = toCDATA(userTyping);
                userTyping = userTyping.replace("[A]", "<font color=\'#8d8d94\'>");
                userTyping = userTyping.replace("[/A]", "</font>");

                Spanned result = null;
                if (android.os.Build.VERSION.SDK_INT >= android.os.Build.VERSION_CODES.N) {
                    result = Html.fromHtml(userTyping,Html.FROM_HTML_MODE_LEGACY);
                } else {
                    result = Html.fromHtml(userTyping);
                }

                userTypingText.setText(result);
                break;
            }
            default:{
                String names = usersTypingSync.get(0).getParticipantTyping().getFirstName()+", "+usersTypingSync.get(1).getParticipantTyping().getFirstName();
                String userTyping = String.format(getString(R.string.more_users_typing), toCDATA(names));

                userTyping = userTyping.replace("[A]", "<font color=\'#8d8d94\'>");
                userTyping = userTyping.replace("[/A]", "</font>");

                Spanned result = null;
                if (android.os.Build.VERSION.SDK_INT >= android.os.Build.VERSION_CODES.N) {
                    result = Html.fromHtml(userTyping,Html.FROM_HTML_MODE_LEGACY);
                } else {
                    result = Html.fromHtml(userTyping);
                }

                userTypingText.setText(result);
                break;
            }
        }
    }

    public void setRichLinkInfo(long msgId, AndroidMegaRichLinkMessage richLinkMessage){
        log("setRichLinkInfo");

        int indexToChange = -1;
        ListIterator<AndroidMegaChatMessage> itr = messages.listIterator(messages.size());

        // Iterate in reverse.
        while(itr.hasPrevious()) {
            AndroidMegaChatMessage messageToCheck = itr.previous();

            if(!messageToCheck.isUploading()){
                if(messageToCheck.getMessage().getMsgId()==msgId){
                    indexToChange = itr.nextIndex();
                    log("Found index to change: "+indexToChange);
                    break;
                }
            }
        }

        if(indexToChange!=-1){

            AndroidMegaChatMessage androidMsg = messages.get(indexToChange);

            androidMsg.setRichLinkMessage(richLinkMessage);

            try{
                if(adapter!=null){
                    adapter.notifyItemChanged(indexToChange+1);
                }
            }
            catch(IllegalStateException e){
                log("IllegalStateException: do not update adapter");
            }

        }
        else{
            log("Error, rich link message not found!!");
        }
    }

    public void setRichLinkImage(long msgId){
        log("setRichLinkImage");

        int indexToChange = -1;
        ListIterator<AndroidMegaChatMessage> itr = messages.listIterator(messages.size());

        // Iterate in reverse.
        while(itr.hasPrevious()) {
            AndroidMegaChatMessage messageToCheck = itr.previous();

            if(!messageToCheck.isUploading()){
                if(messageToCheck.getMessage().getMsgId()==msgId){
                    indexToChange = itr.nextIndex();
                    log("Found index to change: "+indexToChange);
                    break;
                }
            }
        }

        if(indexToChange!=-1){

            if(adapter!=null){
                adapter.notifyItemChanged(indexToChange+1);
            }
        }
        else{
            log("Error, rich link message not found!!");
        }
    }

    public int checkMegaLink(MegaChatMessage msg){
        log("checkMegaLink");
        //Check if it is a MEGA link
        if(msg.getType()==MegaChatMessage.TYPE_NORMAL){
            if(msg.getContent()!=null){
                String link = AndroidMegaRichLinkMessage.extractMegaLink(msg.getContent());

                if(AndroidMegaRichLinkMessage.isChatLink(link)){

                    log("isChatLink");
                    ChatLinkInfoListener listener = new ChatLinkInfoListener(this, msg.getMsgId(), megaApi);
                    megaChatApi.checkChatLink(link, listener);

                    return MEGA_CHAT_LINK;
                }
                else{
                    boolean isFile = AndroidMegaRichLinkMessage.isFileLink(link);

                    if(link!=null){
                        log("The link was found");
                        if(megaApi!=null && megaApi.getRootNode()!=null){
                            ChatLinkInfoListener listener = null;
                            if(isFile){
                                log("isFileLink");
                                listener = new ChatLinkInfoListener(this, msg.getMsgId(), megaApi);
                                megaApi.getPublicNode(link, listener);
                                return MEGA_FILE_LINK;
                            }
                            else{
                                log("isFolderLink");

                                MegaApiAndroid megaApiFolder = getLocalMegaApiFolder();
                                listener = new ChatLinkInfoListener(this, msg.getMsgId(), megaApi, megaApiFolder);
                                megaApiFolder.loginToFolder(link, listener);
                                return MEGA_FOLDER_LINK;
                            }

                        }
                    }
                }
            }
        }
        return -1;
    }

    @Override
    public void onMessageLoaded(MegaChatApiJava api, MegaChatMessage msg) {
        log("onMessageLoaded!------------------------");

        if(msg!=null){
            log("STATUS: "+msg.getStatus());
            log("TEMP ID: "+msg.getTempId());
            log("FINAL ID: "+msg.getMsgId());
            log("TIMESTAMP: "+msg.getTimestamp());
            log("TYPE: "+msg.getType());

            if(messages!=null){
                log("Messages size: "+messages.size());
            }

            if(msg.isDeleted()){
                log("DELETED MESSAGE!!!!");
                return;
            }

            if(msg.isEdited()){
                log("EDITED MESSAGE!!!!");
            }

            if(msg.getType()==MegaChatMessage.TYPE_REVOKE_NODE_ATTACHMENT) {
                log("TYPE_REVOKE_NODE_ATTACHMENT MESSAGE!!!!");
                return;
            }

            checkMegaLink(msg);

            if(msg.getType()==MegaChatMessage.TYPE_NODE_ATTACHMENT){
                log("TYPE_NODE_ATTACHMENT MESSAGE!!!!");
                MegaNodeList nodeList = msg.getMegaNodeList();
                int revokedCount = 0;

                for(int i=0; i<nodeList.size(); i++){
                    MegaNode node = nodeList.get(i);
                    boolean revoked = megaChatApi.isRevoked(idChat, node.getHandle());
                    if(revoked){
                        log("The node is revoked: "+node.getHandle());
                        revokedCount++;
                    }
                    else{
                        log("Node NOT revoked: "+node.getHandle());
                    }
                }

                if(revokedCount==nodeList.size()){
                    log("RETURN");
                    return;
                }
            }

            if(msg.getStatus()==MegaChatMessage.STATUS_SERVER_REJECTED){
                log("onMessageLoaded: STATUS_SERVER_REJECTED----- "+msg.getStatus());
            }

            if(msg.getStatus()==MegaChatMessage.STATUS_SENDING_MANUAL){

                log("MANUAL_S:onMessageLoaded: Getting messages not sent !!!-------------------------------------------------: "+msg.getStatus());
                AndroidMegaChatMessage androidMsg = new AndroidMegaChatMessage(msg);

                if(msg.isEdited()){
                    log("MESSAGE EDITED");

                    if(!noMoreNoSentMessages){
                        log("onMessageLoaded: NOT noMoreNoSentMessages");
                        addInBufferSending(androidMsg);
                    }else{
                        log("Try to recover the initial msg");
                        if(msg.getMsgId()!=-1){
                            MegaChatMessage notEdited = megaChatApi.getMessage(idChat, msg.getMsgId());
                            log("Content not edited");
                            AndroidMegaChatMessage androidMsgNotEdited = new AndroidMegaChatMessage(notEdited);
                            int returnValue = modifyMessageReceived(androidMsgNotEdited, false);
                            if(returnValue!=-1){
                                log("onMessageLoaded: Message " + returnValue + " modified!");
                            }
                        }

                        appendMessageAnotherMS(androidMsg);
                    }
                }
                else{
                    log("NOOOT MESSAGE EDITED");
                    int resultModify = -1;
                    if(msg.getUserHandle()==megaChatApi.getMyUserHandle()){
                        if(msg.getType()==MegaChatMessage.TYPE_NODE_ATTACHMENT){
                            log("Modify my message and node attachment");

                            long idMsg =  dbH.findPendingMessageByIdTempKarere(msg.getTempId());
                            log("----The id of my pending message is: "+idMsg);
                            if(idMsg!=-1){
                                resultModify = modifyAttachmentReceived(androidMsg, idMsg);
                                dbH.removePendingMessageById(idMsg);
                                if(resultModify==-1){
                                    log("Node attachment message not in list -> resultModify -1");
//                            AndroidMegaChatMessage msgToAppend = new AndroidMegaChatMessage(msg);
//                            appendMessagePosition(msgToAppend);
                                }
                                else{
                                    log("onMessageLoaded: Modify attachment");
                                    return;
                                }
                            }
                        }
                    }

                    int returnValue = modifyMessageReceived(androidMsg, true);
                    if(returnValue!=-1){
                        log("onMessageLoaded: Message " + returnValue + " modified!");
                        return;
                    }
                    addInBufferSending(androidMsg);
                    if(!noMoreNoSentMessages){
                        log("onMessageLoaded: NOT noMoreNoSentMessages");
                    }
                }
            }
            else if(msg.getStatus()==MegaChatMessage.STATUS_SENDING){
                log("SENDING: onMessageLoaded: Getting messages not sent !!!-------------------------------------------------: "+msg.getStatus());
                AndroidMegaChatMessage androidMsg = new AndroidMegaChatMessage(msg);
                int returnValue = modifyMessageReceived(androidMsg, true);
                if(returnValue!=-1){
                    log("onMessageLoaded: Message " + returnValue + " modified!");
                    return;
                }
                addInBufferSending(androidMsg);
                if(!noMoreNoSentMessages){
                    log("onMessageLoaded: NOT noMoreNoSentMessages");
                }
            }
            else{
                if(!noMoreNoSentMessages){
                    log("First message with NORMAL status");
                    noMoreNoSentMessages=true;
                    if(!bufferSending.isEmpty()){
                        bufferMessages.addAll(bufferSending);
                        bufferSending.clear();
                    }
                }

                AndroidMegaChatMessage androidMsg = new AndroidMegaChatMessage(msg);

                if (lastIdMsgSeen != -1) {
                    if(lastIdMsgSeen ==msg.getMsgId()){
                        log("onMessageLoaded: Last message seen received!");
                        lastSeenReceived=true;
                        positionToScroll = 0;
                        log("positionToScroll: "+positionToScroll);
                    }
                }
                else{
                    log("lastMessageSeen is -1");
                    lastSeenReceived=true;
                }

//                megaChatApi.setMessageSeen(idChat, msg.getMsgId());

                if(positionToScroll>=0){
                    positionToScroll++;
                    log("positionToScroll:increase: "+positionToScroll);
                }
                bufferMessages.add(androidMsg);
                log("onMessageLoaded: Size of buffer: "+bufferMessages.size());
                log("onMessageLoaded: Size of messages: "+messages.size());
            }
        }
        else{
            log("onMessageLoaded:NULLmsg:REACH FINAL HISTORY:stateHistory "+stateHistory);
            if(!bufferSending.isEmpty()){
                bufferMessages.addAll(bufferSending);
                bufferSending.clear();
            }

            log("onMessageLoaded:numberToLoad: "+numberToLoad+" bufferSize: "+bufferMessages.size()+" messagesSize: "+messages.size());
            if((bufferMessages.size()+messages.size())>=numberToLoad){
                fullHistoryReceivedOnLoad();
                isLoadingHistory = false;
            }
            else if(((bufferMessages.size()+messages.size())<numberToLoad) && (stateHistory==MegaChatApi.SOURCE_ERROR)){
                log("onMessageLoaded:noMessagesLoaded&SOURCE_ERROR: wait to CHAT ONLINE connection");
                retryHistory = true;
            }
            else{
                log("onMessageLoaded:lessNumberReceived");
                if((stateHistory!=MegaChatApi.SOURCE_NONE)&&(stateHistory!=MegaChatApi.SOURCE_ERROR)){
                    log("But more history exists --> loadMessages");
                    isLoadingHistory = true;
                    stateHistory = megaChatApi.loadMessages(idChat, NUMBER_MESSAGES_TO_LOAD);
                    log("New state of history: "+stateHistory);
                    getMoreHistory = false;
                    if(stateHistory==MegaChatApi.SOURCE_NONE || stateHistory==MegaChatApi.SOURCE_ERROR){
                        fullHistoryReceivedOnLoad();
                        isLoadingHistory = false;
                    }
                }
                else{
                    fullHistoryReceivedOnLoad();
                    isLoadingHistory = false;
                }
            }
        }
        log("END onMessageLoaded-----------messages.size="+messages.size());
    }

    public void fullHistoryReceivedOnLoad(){
        log("fullHistoryReceivedOnLoad");

        isOpeningChat = false;

        if(!bufferMessages.isEmpty()){
            log("fullHistoryReceivedOnLoad:buffer size: "+bufferMessages.size());
            loadBufferMessages();

            if(lastSeenReceived==false){
                log("fullHistoryReceivedOnLoad: last message seen NOT received");
                if(stateHistory!=MegaChatApi.SOURCE_NONE){
                    log("fullHistoryReceivedOnLoad:F->loadMessages");
                    isLoadingHistory = true;
                    stateHistory = megaChatApi.loadMessages(idChat, NUMBER_MESSAGES_TO_LOAD);
                }
            }
            else{
                log("fullHistoryReceivedOnLoad: last message seen received");
                if(positionToScroll>0){
                    log("fullHistoryReceivedOnLoad: Scroll to position: "+positionToScroll);
                    if(positionToScroll<messages.size()){
//                        mLayoutManager.scrollToPositionWithOffset(positionToScroll+1,Util.scaleHeightPx(50, outMetrics));
                        //Find last message
                        int positionLastMessage = -1;
                        for(int i=messages.size()-1; i>=0;i--) {
                            AndroidMegaChatMessage androidMessage = messages.get(i);

                            if (!androidMessage.isUploading()) {

                                MegaChatMessage msg = androidMessage.getMessage();
                                if (msg.getMsgId() == lastIdMsgSeen) {
                                    positionLastMessage = i;
                                    break;
                                }
                            }
                        }

                        //Check if it has no my messages after
                        positionLastMessage = positionLastMessage + 1;
                        AndroidMegaChatMessage message = messages.get(positionLastMessage);

                        while(message.getMessage().getUserHandle()==megaChatApi.getMyUserHandle()){
                            lastIdMsgSeen = message.getMessage().getMsgId();
                            positionLastMessage = positionLastMessage + 1;
                            message = messages.get(positionLastMessage);
                        }

                        if(isTurn){
                            scrollToMessage(-1);

                        }else{
                            scrollToMessage(lastIdMsgSeen);
                        }

                    }
                    else{
                        log("Error, the position to scroll is more than size of messages");
                    }
                }
            }

            setLastMessageSeen();
        }
        else{
            log("fullHistoryReceivedOnLoad:bufferEmpty");
        }

        log("fullHistoryReceivedOnLoad:getMoreHistoryTRUE");
        getMoreHistory = true;

        //Load pending messages
        if(!pendingMessagesLoaded){
            pendingMessagesLoaded = true;
            loadPendingMessages();
            if(positionToScroll<=0){
                mLayoutManager.scrollToPosition(messages.size());
            }
        }

        chatRelativeLayout.setVisibility(View.VISIBLE);
        emptyLayout.setVisibility(View.GONE);
    }

    @Override
    public void onMessageReceived(MegaChatApiJava api, MegaChatMessage msg) {
        log("onMessageReceived!");
        log("------------------------------------------"+api.getChatConnectionState(idChat));
        log("STATUS: "+msg.getStatus());
        log("TEMP ID: "+msg.getTempId());
        log("FINAL ID: "+msg.getMsgId());
        log("TIMESTAMP: "+msg.getTimestamp());
        log("TYPE: "+msg.getType());

        if(msg.getType()==MegaChatMessage.TYPE_REVOKE_NODE_ATTACHMENT) {
            log("TYPE_REVOKE_NODE_ATTACHMENT MESSAGE!!!!");
            return;
        }

        if(msg.getStatus()==MegaChatMessage.STATUS_SERVER_REJECTED){
            log("onMessageReceived: STATUS_SERVER_REJECTED----- "+msg.getStatus());
        }

        if(!msg.isManagementMessage()){
            log("isNOTManagementMessage!");
            if(positionNewMessagesLayout!=-1){
                log("Layout unread messages shown: "+generalUnreadCount);
                if(generalUnreadCount<0){
                    generalUnreadCount--;
                }
                else{
                    generalUnreadCount++;
                }

                if(adapter!=null){
                    adapter.notifyItemChanged(positionNewMessagesLayout);
                }
            }
        }
        else {
            int messageType = msg.getType();
            log("Message type: " + messageType);

            switch (messageType) {
                case MegaChatMessage.TYPE_ALTER_PARTICIPANTS:{
                    if(msg.getUserHandle()==myUserHandle) {
                        log("me alter participant");
                        hideNewMessagesLayout();
                    }
                    break;
                }
                case MegaChatMessage.TYPE_PRIV_CHANGE:{
                    if(msg.getUserHandle()==myUserHandle){
                        log("I change a privilege");
                        hideNewMessagesLayout();
                    }
                    break;
                }
                case MegaChatMessage.TYPE_CHAT_TITLE:{
                    if(msg.getUserHandle()==myUserHandle) {
                        log("I change the title");
                        hideNewMessagesLayout();
                    }
                    break;
                }
            }
        }

        if(setAsRead){
            markAsSeen(msg);
        }

        if(msg.getType()==MegaChatMessage.TYPE_CHAT_TITLE){
            log("Change of chat title");
            String newTitle = msg.getContent();
            if(newTitle!=null){

                titleToolbar.setText(newTitle);
            }
        }
        else if(msg.getType()==MegaChatMessage.TYPE_TRUNCATE){
            invalidateOptionsMenu();
        }

        AndroidMegaChatMessage androidMsg = new AndroidMegaChatMessage(msg);
        appendMessagePosition(androidMsg);

        if(mLayoutManager.findLastCompletelyVisibleItemPosition()==messages.size()-1){
            log("Do scroll to end");
            mLayoutManager.scrollToPosition(messages.size());
        }
        else{
            if(emojiKeyboard !=null){
                if((emojiKeyboard.getLetterKeyboardShown() || emojiKeyboard.getEmojiKeyboardShown())&&(messages.size()==1)){
                    mLayoutManager.scrollToPosition(messages.size());
                }
            }
            log("DONT scroll to end");
            if(typeMessageJump !=  TYPE_MESSAGE_NEW_MESSAGE){
                messageJumpText.setText(getResources().getString(R.string.message_new_messages));
                typeMessageJump = TYPE_MESSAGE_NEW_MESSAGE;
            }

            if(messageJumpLayout.getVisibility() != View.VISIBLE){
                messageJumpText.setText(getResources().getString(R.string.message_new_messages));
                messageJumpLayout.setVisibility(View.VISIBLE);
            }
        }

        checkMegaLink(msg);

//        mLayoutManager.setStackFromEnd(true);
//        mLayoutManager.scrollToPosition(0);
    }
    public void sendToDownload(MegaNodeList nodelist){
        log("sendToDownload");
        chatC.prepareForChatDownload(nodelist);
    }



    @Override
    public void onMessageUpdate(MegaChatApiJava api, MegaChatMessage msg) {
        log("onMessageUpdate!: "+ msg.getMsgId());

        int resultModify = -1;
        if(msg.isDeleted()){
            if(adapter!=null){
                adapter.stopPlaying(msg.getMsgId());
            }
            deleteMessage(msg, false);
            return;
        }

        AndroidMegaChatMessage androidMsg = new AndroidMegaChatMessage(msg);

        if(msg.hasChanged(MegaChatMessage.CHANGE_TYPE_ACCESS)){
            log("onMessageUpdate() Change access of the message");
            MegaNodeList nodeList = msg.getMegaNodeList();
            int revokedCount = 0;

            for(int i=0; i<nodeList.size(); i++){
                MegaNode node = nodeList.get(i);
                boolean revoked = megaChatApi.isRevoked(idChat, node.getHandle());
                if(revoked){
                    log("The node is revoked: "+node.getHandle());
                    revokedCount++;
                }
                else{
                    log("Node not revoked: "+node.getHandle());
                }
            }

            if(revokedCount==nodeList.size()){
                log("All the attachments have been revoked");
                deleteMessage(msg, false);
            }
            else{
                log("One attachment revoked, modify message");
                resultModify = modifyMessageReceived(androidMsg, false);

                if(resultModify==-1) {
                    log("Modify result is -1");
                    int firstIndexShown = messages.get(0).getMessage().getMsgIndex();
                    log("The first index is: "+firstIndexShown+ " the index of the updated message: "+msg.getMsgIndex());
                    if(firstIndexShown<=msg.getMsgIndex()){
                        log("The message should be in the list");
                        if(msg.getType()==MegaChatMessage.TYPE_NODE_ATTACHMENT){

                            log("A - Node attachment message not in list -> append");
                            AndroidMegaChatMessage msgToAppend = new AndroidMegaChatMessage(msg);
                            reinsertNodeAttachmentNoRevoked(msgToAppend);
                        }
                    }
                    else{
                        if(messages.size()<NUMBER_MESSAGES_BEFORE_LOAD){
                            log("Show more message - add to the list");
                            if(msg.getType()==MegaChatMessage.TYPE_NODE_ATTACHMENT){

                                log("B - Node attachment message not in list -> append");
                                AndroidMegaChatMessage msgToAppend = new AndroidMegaChatMessage(msg);
                                reinsertNodeAttachmentNoRevoked(msgToAppend);
                            }
                        }
                    }

                }
            }
        }
        else if(msg.hasChanged(MegaChatMessage.CHANGE_TYPE_CONTENT)){
            log("onMessageUpdate() Change content of the message");

            if(msg.getType()==MegaChatMessage.TYPE_TRUNCATE){
                log("TRUNCATE MESSAGE");
                clearHistory(androidMsg);
            }
            else{
                if(msg.isDeleted()){
                    log("Message deleted!!");
                }

                checkMegaLink(msg);

                if (msg.getContainsMeta() != null && msg.getContainsMeta().getType() == MegaChatContainsMeta.CONTAINS_META_GEOLOCATION){
                    log("onMessageUpdate CONTAINS_META_GEOLOCATION");
                }

                resultModify = modifyMessageReceived(androidMsg, false);
                log("onMessageUpdate: resultModify: " + resultModify);
            }
        }
        else if(msg.hasChanged(MegaChatMessage.CHANGE_TYPE_STATUS)){

            int statusMsg = msg.getStatus();
            log("onMessageUpdate() Status change: "+statusMsg + "T emporal id: "+msg.getTempId() + " Final id: "+msg.getMsgId());

            if(msg.getUserHandle()==megaChatApi.getMyUserHandle()){
                if((msg.getType()==MegaChatMessage.TYPE_NODE_ATTACHMENT)||(msg.getType()==MegaChatMessage.TYPE_VOICE_CLIP)){
                    log("onMessageUpdate() Modify my message and node attachment");

                    long idMsg =  dbH.findPendingMessageByIdTempKarere(msg.getTempId());
                    log("----The id of my pending message is: "+idMsg);
                    if(idMsg!=-1){
                        resultModify = modifyAttachmentReceived(androidMsg, idMsg);
                        if(resultModify==-1){
                            log("Node attachment message not in list -> resultModify -1");
//                            AndroidMegaChatMessage msgToAppend = new AndroidMegaChatMessage(msg);
//                            appendMessagePosition(msgToAppend);
                        }
                        else{
                            dbH.removePendingMessageById(idMsg);
                        }
                        return;
                    }
                }
            }

            if(msg.getStatus()==MegaChatMessage.STATUS_SEEN){
                log("STATUS_SEEN");
            }
            else if(msg.getStatus()==MegaChatMessage.STATUS_SERVER_RECEIVED){
                log("STATUS_SERVER_RECEIVED");

                if(msg.getType()==MegaChatMessage.TYPE_NORMAL){
                    if(msg.getUserHandle()==megaChatApi.getMyUserHandle()){
                        checkMegaLink(msg);
                    }
                }

                resultModify = modifyMessageReceived(androidMsg, true);
                log("onMessageUpdate: resultModify: "+resultModify);
            }
            else if(msg.getStatus()==MegaChatMessage.STATUS_SERVER_REJECTED){
                log("onMessageUpdate: STATUS_SERVER_REJECTED----- "+msg.getStatus());
                deleteMessage(msg, true);
            }
            else{
                log("-----------Status : "+msg.getStatus());
                log("-----------Timestamp: "+msg.getTimestamp());

                resultModify = modifyMessageReceived(androidMsg, false);
                log("onMessageUpdate: resultModify: "+resultModify);
            }
        }
    }

    @Override
    public void onHistoryReloaded(MegaChatApiJava api, MegaChatRoom chat) {
        log("onHistoryReloaded");
        cleanBuffers();
        invalidateOptionsMenu();
        log("Load new history");

        long unread = chatRoom.getUnreadCount();
        //                        stateHistory = megaChatApi.loadMessages(idChat, NUMBER_MESSAGES_TO_LOAD);
        if (unread == 0) {
            lastIdMsgSeen = -1;
            generalUnreadCount = -1;
            lastSeenReceived = true;
            log("onHistoryReloaded: loadMessages unread is 0");
        } else {
            lastIdMsgSeen = megaChatApi.getLastMessageSeenId(idChat);
            generalUnreadCount = unread;

            if (lastIdMsgSeen != -1) {
                log("onHistoryReloaded: Id of last message seen: " + lastIdMsgSeen);
            } else {
                log("onHistoryReloaded: Error the last message seen shouldn't be NULL");
            }

            lastSeenReceived = false;
        }
    }

    public void deleteMessage(MegaChatMessage msg, boolean rejected){
        log("deleteMessage");
        int indexToChange = -1;

        ListIterator<AndroidMegaChatMessage> itr = messages.listIterator(messages.size());

        // Iterate in reverse.
        while(itr.hasPrevious()) {
            AndroidMegaChatMessage messageToCheck = itr.previous();
            log("Index: " + itr.nextIndex());

            if(!messageToCheck.isUploading()){
                if(rejected){
                    if (messageToCheck.getMessage().getTempId() == msg.getTempId()) {
                        indexToChange = itr.nextIndex();
                        break;
                    }
                }
                else{
                    if (messageToCheck.getMessage().getMsgId() == msg.getMsgId()) {
                        indexToChange = itr.nextIndex();
                        break;
                    }
                }
            }
        }

        if(indexToChange!=-1) {
            messages.remove(indexToChange);
            log("Removed index: " + indexToChange + " positionNewMessagesLayout: "+ positionNewMessagesLayout +" messages size: " + messages.size());
//                adapter.notifyDataSetChanged();

            if(positionNewMessagesLayout<=indexToChange){
                if(generalUnreadCount==1 || generalUnreadCount==-1){
                    log("Reset generalUnread:Position where new messages layout is show: " + positionNewMessagesLayout);
                    generalUnreadCount = 0;
                    lastIdMsgSeen = -1;
                }
                else{
                    log("Decrease generalUnread:Position where new messages layout is show: " + positionNewMessagesLayout);
                    generalUnreadCount--;
                }
                adapter.notifyItemChanged(positionNewMessagesLayout);
            }

            if(!messages.isEmpty()){
                //Update infoToShow of the next message also
                if (indexToChange == 0) {
                    messages.get(indexToChange).setInfoToShow(AndroidMegaChatMessage.CHAT_ADAPTER_SHOW_ALL);
                    //Check if there is more messages and update the following one
                    if(messages.size()>1){
                        adjustInfoToShow(indexToChange+1);
                        setShowAvatar(indexToChange+1);
                    }
                }
                else{
                    //Not first element
                    if(indexToChange==messages.size()){
                        log("The last message removed, do not check more messages");
                        setShowAvatar(indexToChange-1);
                        return;
                    }

                    adjustInfoToShow(indexToChange);
                    setShowAvatar(indexToChange);
                    setShowAvatar(indexToChange-1);
                }
            }

            adapter.removeMessage(indexToChange+1, messages);
        }
        else{
            log("index to change not found");
        }
    }

    public int modifyAttachmentReceived(AndroidMegaChatMessage msg, long idPendMsg){
        log("modifyAttachmentReceived: id: "+msg.getMessage().getMsgId()+" tempID: "+msg.getMessage().getTempId()+" status: "+msg.getMessage().getStatus());
        int indexToChange = -1;
        ListIterator<AndroidMegaChatMessage> itr = messages.listIterator(messages.size());

        // Iterate in reverse.
        while(itr.hasPrevious()) {
            AndroidMegaChatMessage messageToCheck = itr.previous();

            if(messageToCheck.getPendingMessage()!=null){
                log("pending id: "+messageToCheck.getPendingMessage().getId() + " other: "+ idPendMsg);
                log("pending id: "+messageToCheck.getPendingMessage().getId() + " other: "+ idPendMsg);
                if(messageToCheck.getPendingMessage().getId()==idPendMsg){
                    indexToChange = itr.nextIndex();
                    log("Found index to change: "+indexToChange);
                    break;
                }
            }
        }

        if(indexToChange!=-1){

            log("modifyAttachmentReceived: INDEX change, need to reorder");
            messages.remove(indexToChange);
            log("Removed index: "+indexToChange);
            log("modifyAttachmentReceived: messages size: "+messages.size());
            adapter.removeMessage(indexToChange+1, messages);

            int scrollToP = appendMessagePosition(msg);
            if(scrollToP!=-1){
                if(msg.getMessage().getStatus()==MegaChatMessage.STATUS_SERVER_RECEIVED){
                    log("modifyAttachmentReceived: need to scroll to position: "+indexToChange);
                    final int indexToScroll = scrollToP+1;
                    mLayoutManager.scrollToPositionWithOffset(indexToScroll,Util.scaleHeightPx(20, outMetrics));

                }
            }
        }
        else{
            log("Error, id pending message message not found!!");
        }
        log("Index modified: "+indexToChange);
        return indexToChange;
    }


    public int modifyMessageReceived(AndroidMegaChatMessage msg, boolean checkTempId){
        log("modifyMessageReceived");
        log("Msg ID: "+msg.getMessage().getMsgId());
        log("Msg TEMP ID: "+msg.getMessage().getTempId());
        log("Msg status: "+msg.getMessage().getStatus());
        int indexToChange = -1;
        ListIterator<AndroidMegaChatMessage> itr = messages.listIterator(messages.size());

        // Iterate in reverse.
        while(itr.hasPrevious()) {
            AndroidMegaChatMessage messageToCheck = itr.previous();
            log("Index: "+itr.nextIndex());

            if(!messageToCheck.isUploading()){
                log("Checking with Msg ID: "+messageToCheck.getMessage().getMsgId());
                log("Checking with Msg TEMP ID: "+messageToCheck.getMessage().getTempId());

                if(checkTempId){
                    log("Check temporal IDS----");
                    if (messageToCheck.getMessage().getTempId() == msg.getMessage().getTempId()) {
                        log("modifyMessageReceived with idTemp");
                        indexToChange = itr.nextIndex();
                        break;
                    }
                }
                else{
                    if (messageToCheck.getMessage().getMsgId() == msg.getMessage().getMsgId()) {
                        log("modifyMessageReceived");
                        indexToChange = itr.nextIndex();
                        break;
                    }
                }
            }
            else{

                log("This message is uploading");
            }
        }

        log("---------------Index to change = "+indexToChange);
        if(indexToChange==-1) return indexToChange;
        log("indexToChange == "+indexToChange);

        AndroidMegaChatMessage messageToUpdate = messages.get(indexToChange);
        if(messageToUpdate.getMessage().getMsgIndex()==msg.getMessage().getMsgIndex()){
            log("modifyMessageReceived: The internal index not change");

            if(msg.getMessage().getStatus()==MegaChatMessage.STATUS_SENDING_MANUAL){
                log("Modified a MANUAl SENDING msg");
                //Check the message to change is not the last one
                int lastI = messages.size()-1;
                if(indexToChange<lastI){
                    //Check if there is already any MANUAL_SENDING in the queue
                    AndroidMegaChatMessage previousMessage = messages.get(lastI);
                    if(previousMessage.isUploading()){
                        log("Previous message is uploading");
                    }
                    else{
                        if(previousMessage.getMessage().getStatus()==MegaChatMessage.STATUS_SENDING_MANUAL){
                            log("More MANUAL SENDING in queue");
                            log("Removed index: "+indexToChange);
                            messages.remove(indexToChange);
                            appendMessageAnotherMS(msg);
                            adapter.notifyDataSetChanged();
                            return indexToChange;
                        }
                    }
                }
            }

            log("Modified message keep going");
            messages.set(indexToChange, msg);

            //Update infoToShow also
            if (indexToChange == 0) {
                messages.get(indexToChange).setInfoToShow(AndroidMegaChatMessage.CHAT_ADAPTER_SHOW_ALL);
                messages.get(indexToChange).setShowAvatar(true);
            }
            else{
                //Not first element
                adjustInfoToShow(indexToChange);
                setShowAvatar(indexToChange);

                //Create adapter
                if (adapter == null) {
                    adapter = new MegaChatLollipopAdapter(this, chatRoom, messages,messagesPlaying,  listView);
                    adapter.setHasStableIds(true);
                    listView.setAdapter(adapter);
                } else {
                    adapter.modifyMessage(messages, indexToChange+1);
                }
            }
        }
        else{
            log("modifyMessageReceived: INDEX change, need to reorder");
            messages.remove(indexToChange);
            log("Removed index: "+indexToChange);
            log("modifyMessageReceived: messages size: "+messages.size());
            adapter.removeMessage(indexToChange+1, messages);
            int scrollToP = appendMessagePosition(msg);
            if(scrollToP!=-1){
                if(msg.getMessage().getStatus()==MegaChatMessage.STATUS_SERVER_RECEIVED){
                    mLayoutManager.scrollToPosition(scrollToP+1);
                    //mLayoutManager.scrollToPositionWithOffset(scrollToP, Util.scaleHeightPx(20, outMetrics));
                }
            }
            log("modifyMessageReceived: messages size 2: "+messages.size());
        }

        return indexToChange;
    }

    public void modifyLocationReceived(AndroidMegaChatMessage editedMsg, boolean hasTempId){
        log("modifyLocationReceived");
        log("Edited Msg ID: "+editedMsg.getMessage().getMsgId()+" Old Msg ID: "+messageToEdit.getMsgId());
        log("Edited Msg TEMP ID: "+editedMsg.getMessage().getTempId()+" Old Msg TEMP ID: "+messageToEdit.getTempId());
        log("Edited Msg status: "+editedMsg.getMessage().getStatus()+" Old Msg status: "+messageToEdit.getStatus());
        int indexToChange = -1;
        ListIterator<AndroidMegaChatMessage> itr = messages.listIterator(messages.size());

        boolean editedMsgHasTempId = false;
        if (editedMsg.getMessage().getTempId() != -1) {
            editedMsgHasTempId = true;
        }

        // Iterate in reverse.
        while(itr.hasPrevious()) {
            AndroidMegaChatMessage messageToCheck = itr.previous();
            log("Index: "+itr.nextIndex());

            if(!messageToCheck.isUploading()){
                log("Checking with Msg ID: "+messageToCheck.getMessage().getMsgId()+" and Msg TEMP ID: "+messageToCheck.getMessage().getTempId());
                if (hasTempId) {
                    if (editedMsgHasTempId && messageToCheck.getMessage().getTempId() == editedMsg.getMessage().getTempId()) {
                        indexToChange = itr.nextIndex();
                        break;
                    }
                    else if (!editedMsgHasTempId && messageToCheck.getMessage().getTempId() == editedMsg.getMessage().getMsgId()){
                        indexToChange = itr.nextIndex();
                        break;
                    }
                }
                else {
                    if (editedMsgHasTempId && messageToCheck.getMessage().getMsgId() == editedMsg.getMessage().getTempId()) {
                        indexToChange = itr.nextIndex();
                        break;
                    }
                    else if (!editedMsgHasTempId && messageToCheck.getMessage().getMsgId() == editedMsg.getMessage().getMsgId()){
                        indexToChange = itr.nextIndex();
                        break;
                    }
                }
            }
            else{
                log("This message is uploading");
            }
        }

        log("---------------Index to change = "+indexToChange);
        if(indexToChange!=-1){
            log("indexToChange == "+indexToChange);

            AndroidMegaChatMessage messageToUpdate = messages.get(indexToChange);
            if(messageToUpdate.getMessage().getMsgIndex()==editedMsg.getMessage().getMsgIndex()){
                log("modifyLocationReceived: The internal index not change");

                if(editedMsg.getMessage().getStatus()==MegaChatMessage.STATUS_SENDING_MANUAL){
                    log("Modified a MANUAl SENDING msg");
                    //Check the message to change is not the last one
                    int lastI = messages.size()-1;
                    if(indexToChange<lastI){
                        //Check if there is already any MANUAL_SENDING in the queue
                        AndroidMegaChatMessage previousMessage = messages.get(lastI);
                        if(previousMessage.isUploading()){
                            log("Previous message is uploading");
                        }
                        else if(previousMessage.getMessage().getStatus()==MegaChatMessage.STATUS_SENDING_MANUAL){
                            log("More MANUAL SENDING in queue");
                            log("Removed index: "+indexToChange);
                            messages.remove(indexToChange);
                            appendMessageAnotherMS(editedMsg);
                            adapter.notifyDataSetChanged();
                        }
                    }
                }

                log("Modified message keep going");
                messages.set(indexToChange, editedMsg);

                //Update infoToShow also
                if (indexToChange == 0) {
                    messages.get(indexToChange).setInfoToShow(AndroidMegaChatMessage.CHAT_ADAPTER_SHOW_ALL);
                    messages.get(indexToChange).setShowAvatar(true);
                }
                else{
                    //Not first element
                    adjustInfoToShow(indexToChange);
                    setShowAvatar(indexToChange);

                    //Create adapter
                    if (adapter == null) {
                        adapter = new MegaChatLollipopAdapter(this, chatRoom, messages, messagesPlaying, listView);
                        adapter.setHasStableIds(true);
                        listView.setAdapter(adapter);
                    } else {
                        adapter.modifyMessage(messages, indexToChange+1);
                    }
                }
            }
            else{
                log("modifyLocationReceived: INDEX change, need to reorder");
                messages.remove(indexToChange);
                log("Removed index: "+indexToChange);
                log("modifyLocationReceived: messages size: "+messages.size());
                adapter.removeMessage(indexToChange+1, messages);
                int scrollToP = appendMessagePosition(editedMsg);
                if(scrollToP!=-1 && editedMsg.getMessage().getStatus()==MegaChatMessage.STATUS_SERVER_RECEIVED){
                    mLayoutManager.scrollToPosition(scrollToP+1);
                }
                log("modifyLocationReceived: messages size 2: "+messages.size());
            }
        }
        else{
            log("Error, id temp message not found!! indexToChange == -1");
        }
    }

    public void loadBufferMessages(){
        log("loadBufferMessages");
        ListIterator<AndroidMegaChatMessage> itr = bufferMessages.listIterator();
        while (itr.hasNext()) {
            int currentIndex = itr.nextIndex();
            AndroidMegaChatMessage messageToShow = itr.next();
            loadMessage(messageToShow);
        }

        //Create adapter
        if(adapter==null){
            adapter = new MegaChatLollipopAdapter(this, chatRoom, messages, messagesPlaying, listView);
            adapter.setHasStableIds(true);
            listView.setLayoutManager(mLayoutManager);
            listView.setAdapter(adapter);
            adapter.setMessages(messages);
        }
        else{
            adapter.loadPreviousMessages(messages, bufferMessages.size());

            log("addMessage: "+messages.size());
        }

        log("AFTER updateMessagesLoaded: "+messages.size()+" messages in list");

        bufferMessages.clear();
    }

    public void clearHistory(AndroidMegaChatMessage androidMsg){
        log("clearHistory");

        ListIterator<AndroidMegaChatMessage> itr = messages.listIterator(messages.size());

        int indexToChange=-1;
        // Iterate in reverse.
        while(itr.hasPrevious()) {
            AndroidMegaChatMessage messageToCheck = itr.previous();

            if(!messageToCheck.isUploading()){
                if(messageToCheck.getMessage().getStatus()!=MegaChatMessage.STATUS_SENDING){

                    indexToChange = itr.nextIndex();
                    log("Found index of last sent and confirmed message: "+indexToChange);
                    break;
                }
            }
        }

//        indexToChange = 2;
        if(indexToChange != messages.size()-1){
            log("Clear history of confirmed messages: "+indexToChange);

            List<AndroidMegaChatMessage> messagesCopy = new ArrayList<>(messages);
            messages.clear();
            messages.add(androidMsg);

            for(int i = indexToChange+1; i<messagesCopy.size();i++){
                messages.add(messagesCopy.get(i));
            }
        }
        else{
            log("Clear all messages");
            messages.clear();
            messages.add(androidMsg);
        }

        if(messages.size()==1){
            androidMsg.setInfoToShow(AndroidMegaChatMessage.CHAT_ADAPTER_SHOW_ALL);
        }
        else{
            for(int i=0; i<messages.size();i++){
                adjustInfoToShow(i);
            }
        }

        adapter.setMessages(messages);
    }

    public void loadPendingMessages(){
        log("loadPendingMessages");
        ArrayList<AndroidMegaChatMessage> pendMsgs = dbH.findPendingMessagesNotSent(idChat);
//        dbH.findPendingMessagesBySent(1);
        log("Number of pending: "+pendMsgs.size());

        for(int i=0;i<pendMsgs.size();i++){
            AndroidMegaChatMessage pMsg = pendMsgs.get(i);
            if(pMsg!=null && pMsg.getPendingMessage()!=null){
                if(pMsg.getPendingMessage().getState()==PendingMessageSingle.STATE_PREPARING){
                    if(pMsg.getPendingMessage().getTransferTag()!=-1){
                        log("STATE_PREPARING:Transfer tag: "+pMsg.getPendingMessage().getTransferTag());
                        if(megaApi!=null) {
                            MegaTransfer t = megaApi.getTransferByTag(pMsg.getPendingMessage().getTransferTag());
                            if(t!=null){
                                if(t.getState()==MegaTransfer.STATE_COMPLETED){
                                    dbH.updatePendingMessageOnTransferFinish(pMsg.getPendingMessage().getId(), "-1", PendingMessageSingle.STATE_SENT);
                                }
                                else if(t.getState()==MegaTransfer.STATE_CANCELLED){
                                    dbH.updatePendingMessageOnTransferFinish(pMsg.getPendingMessage().getId(), "-1", PendingMessageSingle.STATE_SENT);
                                }
                                else if(t.getState()==MegaTransfer.STATE_FAILED){
                                    dbH.updatePendingMessageOnTransferFinish(pMsg.getPendingMessage().getId(), "-1", PendingMessageSingle.STATE_ERROR_UPLOADING);
                                    pMsg.getPendingMessage().setState(PendingMessageSingle.STATE_ERROR_UPLOADING);
                                    appendMessagePosition(pMsg);
                                }
                                else{
                                    log("STATE_PREPARING:Found transfer in progress for the message");
                                    appendMessagePosition(pMsg);
                                }
                            }
                            else{
                                log("STATE_PREPARING:Mark message as error uploading - no transfer in progress");
                                dbH.updatePendingMessageOnTransferFinish(pMsg.getPendingMessage().getId(), "-1", PendingMessageSingle.STATE_ERROR_UPLOADING);
                                pMsg.getPendingMessage().setState(PendingMessageSingle.STATE_ERROR_UPLOADING);
                                appendMessagePosition(pMsg);
                            }
                        }
                    }
                }
                else if(pMsg.getPendingMessage().getState()==PendingMessageSingle.STATE_PREPARING_FROM_EXPLORER){
                    log("STATE_PREPARING_FROM_EXPLORER: Convert to STATE_PREPARING");
                    dbH.updatePendingMessageOnTransferFinish(pMsg.getPendingMessage().getId(), "-1", PendingMessageSingle.STATE_PREPARING);
                    pMsg.getPendingMessage().setState(PendingMessageSingle.STATE_PREPARING);
                    appendMessagePosition(pMsg);
                }
                else if(pMsg.getPendingMessage().getState()==PendingMessageSingle.STATE_UPLOADING){
                    if(pMsg.getPendingMessage().getTransferTag()!=-1){
                        log("STATE_UPLOADING:Transfer tag: "+pMsg.getPendingMessage().getTransferTag());
                        if(megaApi!=null){
                            MegaTransfer t = megaApi.getTransferByTag(pMsg.getPendingMessage().getTransferTag());
                            if(t!=null){
                                if(t.getState()==MegaTransfer.STATE_COMPLETED){
                                    dbH.updatePendingMessageOnTransferFinish(pMsg.getPendingMessage().getId(), "-1", PendingMessageSingle.STATE_SENT);
                                }
                                else if(t.getState()==MegaTransfer.STATE_CANCELLED){
                                    dbH.updatePendingMessageOnTransferFinish(pMsg.getPendingMessage().getId(), "-1", PendingMessageSingle.STATE_SENT);
                                }
                                else if(t.getState()==MegaTransfer.STATE_FAILED){
                                    dbH.updatePendingMessageOnTransferFinish(pMsg.getPendingMessage().getId(), "-1", PendingMessageSingle.STATE_ERROR_UPLOADING);
                                    pMsg.getPendingMessage().setState(PendingMessageSingle.STATE_ERROR_UPLOADING);
                                    appendMessagePosition(pMsg);
                                }
                                else{
                                    log("STATE_UPLOADING:Found transfer in progress for the message");
                                    appendMessagePosition(pMsg);
                                }
                            }
                            else{
                                log("STATE_UPLOADING:Mark message as error uploading - no transfer in progress");
                                dbH.updatePendingMessageOnTransferFinish(pMsg.getPendingMessage().getId(), "-1", PendingMessageSingle.STATE_ERROR_UPLOADING);
                                pMsg.getPendingMessage().setState(PendingMessageSingle.STATE_ERROR_UPLOADING);
                                appendMessagePosition(pMsg);
                            }
                        }
                    }
                }
                else{
                    appendMessagePosition(pMsg);
                }
            }
            else{
                log("Null pending messages");
            }
        }
    }

    public void loadMessage(AndroidMegaChatMessage messageToShow){
        log("loadMessage");
        messageToShow.setInfoToShow(AndroidMegaChatMessage.CHAT_ADAPTER_SHOW_ALL);
        messages.add(0,messageToShow);

        if(messages.size()>1) {
            adjustInfoToShow(1);
        }

        setShowAvatar(0);

        if(adapter.isMultipleSelect()){
            adapter.updateSelectionOnScroll();
        }
    }

    public void appendMessageAnotherMS(AndroidMegaChatMessage msg){
        log("appendMessageAnotherMS");
        messages.add(msg);
        int lastIndex = messages.size()-1;

        if(lastIndex==0){
            messages.get(lastIndex).setInfoToShow(AndroidMegaChatMessage.CHAT_ADAPTER_SHOW_ALL);
        }
        else{
            adjustInfoToShow(lastIndex);
        }

        //Create adapter
        if(adapter==null){
            log("Create adapter");
            adapter = new MegaChatLollipopAdapter(this, chatRoom, messages, messagesPlaying, listView);
            adapter.setHasStableIds(true);
            listView.setLayoutManager(mLayoutManager);
            listView.setAdapter(adapter);
            adapter.setMessages(messages);
        }
        else{
            log("Update adapter with last index: "+lastIndex);
            if(lastIndex==0){
                log("Arrives the first message of the chat");
                adapter.setMessages(messages);
            }
            else{
                adapter.addMessage(messages, lastIndex+1);
            }
        }
    }

    public int reinsertNodeAttachmentNoRevoked(AndroidMegaChatMessage msg){
        log("*reinsertNodeAttachmentNoRevoked");
        int lastIndex = messages.size()-1;
        log("1lastIndex: "+lastIndex);
        if(messages.size()==-1){
            log("lastIndex: "+lastIndex);
            msg.setInfoToShow(AndroidMegaChatMessage.CHAT_ADAPTER_SHOW_ALL);
            messages.add(msg);
        }
        else {
            log("Finding where to append the message");
            while(messages.get(lastIndex).getMessage().getMsgIndex()>msg.getMessage().getMsgIndex()){
                log("3lastIndex: "+lastIndex);
                lastIndex--;
                if (lastIndex == -1) {
                    break;
                }
            }
            log("4lastIndex: "+lastIndex);
            lastIndex++;
            log("Append in position: "+lastIndex);
            messages.add(lastIndex, msg);
            adjustInfoToShow(lastIndex);
            int nextIndex = lastIndex+1;
            if(nextIndex<=messages.size()-1){
                adjustInfoToShow(nextIndex);
            }
            int previousIndex = lastIndex-1;
            if(previousIndex>=0){
                adjustInfoToShow(previousIndex);
            }
        }

        //Create adapter
        if(adapter==null){
            log("Create adapter");
            adapter = new MegaChatLollipopAdapter(this, chatRoom, messages,messagesPlaying,  listView);
            adapter.setHasStableIds(true);
            listView.setLayoutManager(mLayoutManager);
            listView.setAdapter(adapter);
            adapter.setMessages(messages);
        }
        else{
            log("Update adapter with last index: "+lastIndex);
            if(lastIndex<0){
                log("Arrives the first message of the chat");
                adapter.setMessages(messages);
            }
            else{
                adapter.addMessage(messages, lastIndex+1);
            }
        }
        return lastIndex;
    }

    public int appendMessagePosition(AndroidMegaChatMessage msg){
        log("appendMessagePosition: "+messages.size()+" messages");

        int lastIndex = messages.size()-1;
        if(messages.size()==0){
            msg.setInfoToShow(AndroidMegaChatMessage.CHAT_ADAPTER_SHOW_ALL);
            msg.setShowAvatar(true);
            messages.add(msg);
        }else{
            log("Finding where to append the message");

            if(msg.isUploading()){
                lastIndex++;
                log("The message is uploading add to index: "+lastIndex+ "with state: "+msg.getPendingMessage().getState());
            }else{
                log("status of message: "+msg.getMessage().getStatus());
                if(lastIndex>=0) {
                    while (messages.get(lastIndex).isUploading()) {
                        log("one less index is uploading");
                        lastIndex--;
                        if(lastIndex==-1){
                            break;
                        }
                    }
                }
                if(lastIndex>=0) {
                    while (messages.get(lastIndex).getMessage().getStatus() == MegaChatMessage.STATUS_SENDING_MANUAL) {
                        log("one less index is MANUAL SENDING");
                        lastIndex--;
                        if(lastIndex==-1){
                            break;
                        }
                    }
                }
                if(lastIndex>=0) {
                    if (msg.getMessage().getStatus() == MegaChatMessage.STATUS_SERVER_RECEIVED || msg.getMessage().getStatus() == MegaChatMessage.STATUS_NOT_SEEN) {
                        while (messages.get(lastIndex).getMessage().getStatus() == MegaChatMessage.STATUS_SENDING) {
                            log("one less index");
                            lastIndex--;
                            if(lastIndex==-1){
                                break;
                            }
                        }
                    }
                }

                lastIndex++;
                log("Append in position: "+lastIndex);
            }
            if(lastIndex>=0){
                messages.add(lastIndex, msg);
                adjustInfoToShow(lastIndex);
                msg.setShowAvatar(true);
                if(!messages.get(lastIndex).isUploading()){
                    int nextIndex = lastIndex+1;
                    if(nextIndex<messages.size()){
                        if(messages.get(nextIndex)!=null) {
                            if(messages.get(nextIndex).isUploading()){
                                adjustInfoToShow(nextIndex);
                            }
                        }
                    }
                }
                if(lastIndex>0){
                    setShowAvatar(lastIndex-1);
                }
            }
        }

        //Create adapter
        if(adapter==null){
            log("Create adapter");
            adapter = new MegaChatLollipopAdapter(this, chatRoom, messages, messagesPlaying, listView);
            adapter.setHasStableIds(true);
            listView.setLayoutManager(mLayoutManager);
            listView.setAdapter(adapter);
            adapter.setMessages(messages);
        }else{
            log("Update adapter with last index: "+lastIndex);
            if(lastIndex<0){
                log("Arrives the first message of the chat");
                adapter.setMessages(messages);
            }
            else{
                adapter.addMessage(messages, lastIndex+1);
                adapter.notifyItemChanged(lastIndex);
            }
        }
        return lastIndex;
    }

    public int adjustInfoToShow(int index) {
        log("adjustInfoToShow");

        AndroidMegaChatMessage msg = messages.get(index);

        long userHandleToCompare = -1;
        long previousUserHandleToCompare = -1;

        if(msg.isUploading()){
            userHandleToCompare = myUserHandle;
        }
        else{

            if ((msg.getMessage().getType() == MegaChatMessage.TYPE_PRIV_CHANGE) || (msg.getMessage().getType() == MegaChatMessage.TYPE_ALTER_PARTICIPANTS)) {
                userHandleToCompare = msg.getMessage().getHandleOfAction();
            } else {
                userHandleToCompare = msg.getMessage().getUserHandle();
            }
        }

        if(index==0){
            msg.setInfoToShow(AndroidMegaChatMessage.CHAT_ADAPTER_SHOW_ALL);
        }
        else{
            AndroidMegaChatMessage previousMessage = messages.get(index-1);

            if(previousMessage.isUploading()){

                log("The previous message is uploading");
                if(msg.isUploading()){
                    log("The message is also uploading");
                    if (compareDate(msg.getPendingMessage().getUploadTimestamp(), previousMessage.getPendingMessage().getUploadTimestamp()) == 0) {
                        //Same date
                        if (compareTime(msg.getPendingMessage().getUploadTimestamp(), previousMessage.getPendingMessage().getUploadTimestamp()) == 0) {
                            msg.setInfoToShow(AndroidMegaChatMessage.CHAT_ADAPTER_SHOW_NOTHING);
                        } else {
                            //Different minute
                            msg.setInfoToShow(AndroidMegaChatMessage.CHAT_ADAPTER_SHOW_TIME);
                        }
                    } else {
                        //Different date
                        msg.setInfoToShow(AndroidMegaChatMessage.CHAT_ADAPTER_SHOW_ALL);
                    }
                }
                else{
                    if (compareDate(msg.getMessage().getTimestamp(), previousMessage.getPendingMessage().getUploadTimestamp()) == 0) {
                        //Same date
                        if (compareTime(msg.getMessage().getTimestamp(), previousMessage.getPendingMessage().getUploadTimestamp()) == 0) {
                            msg.setInfoToShow(AndroidMegaChatMessage.CHAT_ADAPTER_SHOW_NOTHING);
                        } else {
                            //Different minute
                            msg.setInfoToShow(AndroidMegaChatMessage.CHAT_ADAPTER_SHOW_TIME);
                        }
                    } else {
                        //Different date
                        msg.setInfoToShow(AndroidMegaChatMessage.CHAT_ADAPTER_SHOW_ALL);
                    }
                }
            }
            else{
                log("The previous message is NOT uploading");

                if (userHandleToCompare == myUserHandle) {
                    log("MY message!!");
//                log("MY message!!: "+messageToShow.getContent());
                    if ((previousMessage.getMessage().getType() == MegaChatMessage.TYPE_PRIV_CHANGE) || (previousMessage.getMessage().getType() == MegaChatMessage.TYPE_ALTER_PARTICIPANTS)) {
                        previousUserHandleToCompare = previousMessage.getMessage().getHandleOfAction();
                    } else {
                        previousUserHandleToCompare = previousMessage.getMessage().getUserHandle();
                    }

//                    log("previous message: "+previousMessage.getContent());
                    if (previousUserHandleToCompare == myUserHandle) {
                        log("Last message and previous is mine");
                        //The last two messages are mine
                        if(msg.isUploading()){
                            log("The msg to append is uploading");
                            if (compareDate(msg.getPendingMessage().getUploadTimestamp(), previousMessage) == 0) {
                                //Same date
                                if (compareTime(msg.getPendingMessage().getUploadTimestamp(), previousMessage) == 0) {
                                    msg.setInfoToShow(AndroidMegaChatMessage.CHAT_ADAPTER_SHOW_NOTHING);
                                } else {
                                    //Different minute
                                    msg.setInfoToShow(AndroidMegaChatMessage.CHAT_ADAPTER_SHOW_TIME);
                                }
                            } else {
                                //Different date
                                msg.setInfoToShow(AndroidMegaChatMessage.CHAT_ADAPTER_SHOW_ALL);
                            }
                        }
                        else{
                            if (compareDate(msg, previousMessage) == 0) {
                                //Same date
                                if (compareTime(msg, previousMessage) == 0) {
                                    if ((msg.getMessage().isManagementMessage())) {
                                        msg.setInfoToShow(AndroidMegaChatMessage.CHAT_ADAPTER_SHOW_TIME);
                                    }
                                    else{
                                        msg.setInfoToShow(AndroidMegaChatMessage.CHAT_ADAPTER_SHOW_NOTHING);
                                    }
                                } else {
                                    //Different minute
                                    msg.setInfoToShow(AndroidMegaChatMessage.CHAT_ADAPTER_SHOW_TIME);
                                }
                            } else {
                                //Different date
                                msg.setInfoToShow(AndroidMegaChatMessage.CHAT_ADAPTER_SHOW_ALL);
                            }
                        }

                    } else {
                        //The last message is mine, the previous not
                        log("Last message is mine, NOT previous");
                        if(msg.isUploading()) {
                            log("The msg to append is uploading");
                            if (compareDate(msg.getPendingMessage().getUploadTimestamp(), previousMessage) == 0) {
                                msg.setInfoToShow(AndroidMegaChatMessage.CHAT_ADAPTER_SHOW_TIME);
                            } else {
                                //Different date
                                msg.setInfoToShow(AndroidMegaChatMessage.CHAT_ADAPTER_SHOW_ALL);
                            }
                        }
                        else{
                            if (compareDate(msg, previousMessage) == 0) {
                                msg.setInfoToShow(AndroidMegaChatMessage.CHAT_ADAPTER_SHOW_TIME);
                            } else {
                                //Different date
                                msg.setInfoToShow(AndroidMegaChatMessage.CHAT_ADAPTER_SHOW_ALL);
                            }
                        }
                    }

                } else {
                    log("NOT MY message!! - CONTACT");
//                    log("previous message: "+previousMessage.getContent());

                    if ((previousMessage.getMessage().getType() == MegaChatMessage.TYPE_PRIV_CHANGE) || (previousMessage.getMessage().getType() == MegaChatMessage.TYPE_ALTER_PARTICIPANTS)) {
                        previousUserHandleToCompare = previousMessage.getMessage().getHandleOfAction();
                    } else {
                        previousUserHandleToCompare = previousMessage.getMessage().getUserHandle();
                    }

                    if (previousUserHandleToCompare == userHandleToCompare) {
                        //The last message is also a contact's message
                        if(msg.isUploading()) {
                            if (compareDate(msg.getPendingMessage().getUploadTimestamp(), previousMessage) == 0) {
                                //Same date
                                if (compareTime(msg.getPendingMessage().getUploadTimestamp(), previousMessage) == 0) {
                                    log("Add with show nothing - same userHandle");
                                    msg.setInfoToShow(AndroidMegaChatMessage.CHAT_ADAPTER_SHOW_NOTHING);

                                } else {
                                    //Different minute
                                    msg.setInfoToShow(AndroidMegaChatMessage.CHAT_ADAPTER_SHOW_TIME);
                                }
                            } else {
                                //Different date
                                msg.setInfoToShow(AndroidMegaChatMessage.CHAT_ADAPTER_SHOW_ALL);
                            }
                        }
                        else{

                            if (compareDate(msg, previousMessage) == 0) {
                                //Same date
                                if (compareTime(msg, previousMessage) == 0) {
                                    if ((msg.getMessage().isManagementMessage())) {
                                        msg.setInfoToShow(AndroidMegaChatMessage.CHAT_ADAPTER_SHOW_TIME);
                                    }
                                    else{
                                        msg.setInfoToShow(AndroidMegaChatMessage.CHAT_ADAPTER_SHOW_NOTHING);
                                    }
                                } else {
                                    //Different minute
                                    msg.setInfoToShow(AndroidMegaChatMessage.CHAT_ADAPTER_SHOW_TIME);
                                }
                            } else {
                                //Different date
                                msg.setInfoToShow(AndroidMegaChatMessage.CHAT_ADAPTER_SHOW_ALL);
                            }
                        }

                    } else {
                        //The last message is from contact, the previous not
                        log("Different user handle");
                        if(msg.isUploading()) {
                            if (compareDate(msg.getPendingMessage().getUploadTimestamp(), previousMessage) == 0) {
                                //Same date
                                if (compareTime(msg.getPendingMessage().getUploadTimestamp(), previousMessage) == 0) {
                                    if(previousUserHandleToCompare==myUserHandle){
                                        msg.setInfoToShow(AndroidMegaChatMessage.CHAT_ADAPTER_SHOW_TIME);
                                    }
                                    else{
                                        msg.setInfoToShow(AndroidMegaChatMessage.CHAT_ADAPTER_SHOW_NOTHING);
                                    }

                                } else {
                                    //Different minute
                                    msg.setInfoToShow(AndroidMegaChatMessage.CHAT_ADAPTER_SHOW_TIME);
                                }

                            } else {
                                //Different date
                                msg.setInfoToShow(AndroidMegaChatMessage.CHAT_ADAPTER_SHOW_ALL);
                            }
                        }
                        else{
                            if (compareDate(msg, previousMessage) == 0) {
                                if (compareTime(msg, previousMessage) == 0) {
                                    if(previousUserHandleToCompare==myUserHandle){
                                        msg.setInfoToShow(AndroidMegaChatMessage.CHAT_ADAPTER_SHOW_TIME);
                                    }
                                    else{
                                        if ((msg.getMessage().isManagementMessage())) {
                                            msg.setInfoToShow(AndroidMegaChatMessage.CHAT_ADAPTER_SHOW_TIME);
                                        }
                                        else{
                                            msg.setInfoToShow(AndroidMegaChatMessage.CHAT_ADAPTER_SHOW_TIME);
                                        }
                                    }

                                } else {
                                    //Different minute
                                    msg.setInfoToShow(AndroidMegaChatMessage.CHAT_ADAPTER_SHOW_TIME);
                                }

                            } else {
                                //Different date
                                msg.setInfoToShow(AndroidMegaChatMessage.CHAT_ADAPTER_SHOW_ALL);
                            }
                        }
                    }
                }

            }
        }
        return msg.getInfoToShow();
    }

    public void setShowAvatar(int index){
        log("setShowAvatar: "+index);

        AndroidMegaChatMessage msg = messages.get(index);

        long userHandleToCompare = -1;
        long previousUserHandleToCompare = -1;

        if(msg.isUploading()){
            msg.setShowAvatar(false);
            return;
        }

        if (userHandleToCompare == myUserHandle) {
            log("MY message!!");
        }else{
            log("contact message");
            if ((msg.getMessage().getType() == MegaChatMessage.TYPE_PRIV_CHANGE) || (msg.getMessage().getType() == MegaChatMessage.TYPE_ALTER_PARTICIPANTS)) {
                userHandleToCompare = msg.getMessage().getHandleOfAction();
            } else {
                userHandleToCompare = msg.getMessage().getUserHandle();
            }
            log("userHandleTocompare: "+userHandleToCompare);
            AndroidMegaChatMessage previousMessage = null;
            if(messages.size()-1 > index){
                previousMessage = messages.get(index + 1);
                if(previousMessage==null){
                    msg.setShowAvatar(true);
                    log("Previous message is null");
                    return;
                }
                if(previousMessage.isUploading()){
                    msg.setShowAvatar(true);
                    log("Previous is uploading");
                    return;
                }

                if((previousMessage.getMessage().getType() == MegaChatMessage.TYPE_PRIV_CHANGE) || (previousMessage.getMessage().getType() == MegaChatMessage.TYPE_ALTER_PARTICIPANTS)) {
                    previousUserHandleToCompare = previousMessage.getMessage().getHandleOfAction();
                }else{
                    previousUserHandleToCompare = previousMessage.getMessage().getUserHandle();
                }

                log("previousUserHandleToCompare: "+previousUserHandleToCompare);

//                if(previousMessage.getInfoToShow()!=AndroidMegaChatMessage.CHAT_ADAPTER_SHOW_NOTHING){
//                    msg.setShowAvatar(true);
//                }
//                else{
                    if ((previousMessage.getMessage().getType() == MegaChatMessage.TYPE_CALL_ENDED) || (previousMessage.getMessage().getType() == MegaChatMessage.TYPE_CALL_STARTED) || (previousMessage.getMessage().getType() == MegaChatMessage.TYPE_PRIV_CHANGE) || (previousMessage.getMessage().getType() == MegaChatMessage.TYPE_ALTER_PARTICIPANTS) || (previousMessage.getMessage().getType() == MegaChatMessage.TYPE_CHAT_TITLE)) {
                        msg.setShowAvatar(true);
                        log("Set: "+true);
                    } else {
                        if (previousUserHandleToCompare == userHandleToCompare) {
                            msg.setShowAvatar(false);
                            log("Set: "+false);
                        }else{
                            msg.setShowAvatar(true);
                            log("Set: "+true);
                        }
                    }
//                }
            }
            else{
                log("No previous message");
                msg.setShowAvatar(true);
            }
        }
    }

    public boolean isGroup(){
        return chatRoom.isGroup();
    }

    public void showMsgNotSentPanel(AndroidMegaChatMessage message, int position){
        log("showMsgNotSentPanel: "+position);

        this.selectedPosition = position;
        this.selectedMessageId = message.getMessage().getRowId();
        log("Temporal id of MS message: "+message.getMessage().getTempId());

        if(message!=null){
            MessageNotSentBottomSheetDialogFragment bottomSheetDialogFragment = new MessageNotSentBottomSheetDialogFragment();
            bottomSheetDialogFragment.show(getSupportFragmentManager(), bottomSheetDialogFragment.getTag());
        }
    }

    public void showNodeAttachmentBottomSheet(AndroidMegaChatMessage message, int position){
        log("showNodeAttachmentBottomSheet: "+position);
        this.selectedPosition = position;

        if(message!=null){
            this.selectedMessageId = message.getMessage().getMsgId();
//            this.selectedChatItem = chat;
            NodeAttachmentBottomSheetDialogFragment bottomSheetDialogFragment = new NodeAttachmentBottomSheetDialogFragment();
            bottomSheetDialogFragment.show(getSupportFragmentManager(), bottomSheetDialogFragment.getTag());
        }
    }

    public void showSendAttachmentBottomSheet(){
        log("showSendAttachmentBottomSheet");

        SendAttachmentChatBottomSheetDialogFragment bottomSheetDialogFragment = new SendAttachmentChatBottomSheetDialogFragment();
        bottomSheetDialogFragment.show(getSupportFragmentManager(), bottomSheetDialogFragment.getTag());
    }

    public void showUploadingAttachmentBottomSheet(AndroidMegaChatMessage message, int position){
        log("showUploadingAttachmentBottomSheet: "+position);
        this.selectedPosition = position;
        if(message!=null){
            this.selectedMessageId = message.getPendingMessage().getId();

            PendingMessageBottomSheetDialogFragment pendingMsgSheetDialogFragment = new PendingMessageBottomSheetDialogFragment();
            pendingMsgSheetDialogFragment.show(getSupportFragmentManager(), pendingMsgSheetDialogFragment.getTag());
        }
    }

    public void showContactAttachmentBottomSheet(AndroidMegaChatMessage message, int position){
        log("showContactAttachmentBottomSheet: "+position);
        this.selectedPosition = position;

        if(message!=null){
            this.selectedMessageId = message.getMessage().getMsgId();
//            this.selectedChatItem = chat;
            ContactAttachmentBottomSheetDialogFragment bottomSheetDialogFragment = new ContactAttachmentBottomSheetDialogFragment();
            bottomSheetDialogFragment.show(getSupportFragmentManager(), bottomSheetDialogFragment.getTag());
        }
    }

    public void removeMsgNotSent(){
        log("removeMsgNotSent: "+selectedPosition);
        messages.remove(selectedPosition);
        adapter.removeMessage(selectedPosition, messages);
    }

    public void removePendingMsg(long id){
        log("removePendingMsg: "+selectedMessageId);

        PendingMessageSingle pMsg = dbH.findPendingMessageById(id);
        if(pMsg!=null && pMsg.getState()==PendingMessageSingle.STATE_UPLOADING) {
            if (pMsg.getTransferTag() != -1) {
                log("Transfer tag: " + pMsg.getTransferTag());
                if (megaApi != null) {
                    megaApi.cancelTransferByTag(pMsg.getTransferTag(), this);
                }
            }
        }

        if(pMsg!=null && pMsg.getState()!=PendingMessageSingle.STATE_SENT){
            try{
                dbH.removePendingMessageById(id);
                messages.remove(selectedPosition);
                adapter.removeMessage(selectedPosition, messages);
            }
            catch (IndexOutOfBoundsException e){
                log("removePendingMsg: EXCEPTION: "+e.getMessage());
            }
        }
        else{
            showSnackbar(Constants.SNACKBAR_TYPE, getString(R.string.error_message_already_sent), -1);
        }
    }

    public void showSnackbar(int type, String s, long idChat){
        showSnackbar(type, fragmentContainer, s, idChat);
    }

    public void removeProgressDialog(){
        if (statusDialog != null) {
            try {
                statusDialog.dismiss();
            } catch (Exception ex) {}
        }
    }

    public void startConversation(long handle){
        log("startConversation");
        MegaChatRoom chat = megaChatApi.getChatRoomByUser(handle);
        MegaChatPeerList peers = MegaChatPeerList.createInstance();
        if(chat==null){
            log("No chat, create it!");
            peers.addPeer(handle, MegaChatPeerList.PRIV_STANDARD);
            megaChatApi.createChat(false, peers, this);
        }
        else{
            log("There is already a chat, open it!");
            Intent intentOpenChat = new Intent(this, ChatActivityLollipop.class);
            intentOpenChat.setAction(Constants.ACTION_CHAT_SHOW_MESSAGES);
            intentOpenChat.putExtra("CHAT_ID", chat.getChatId());
            this.startActivity(intentOpenChat);
            finish();
        }
    }

    public void startGroupConversation(ArrayList<Long> userHandles){
        log("startGroupConversation");

        MegaChatPeerList peers = MegaChatPeerList.createInstance();

        for(int i=0;i<userHandles.size();i++){
            long handle = userHandles.get(i);
            peers.addPeer(handle, MegaChatPeerList.PRIV_STANDARD);
        }
        megaChatApi.createChat(true, peers, this);
    }

    public void setMessages(ArrayList<AndroidMegaChatMessage> messages){
        if(dialog!=null){
            dialog.dismiss();
        }

        this.messages = messages;
        //Create adapter
        if (adapter == null) {
            adapter = new MegaChatLollipopAdapter(this, chatRoom, messages, messagesPlaying, listView);
            adapter.setHasStableIds(true);
            listView.setAdapter(adapter);
            adapter.setMessages(messages);
        } else {
            adapter.setMessages(messages);
        }
    }

    @Override
    public void onRequestStart(MegaChatApiJava api, MegaChatRequest request) {

    }

    @Override
    public void onRequestUpdate(MegaChatApiJava api, MegaChatRequest request) {

    }

    @Override
    public void onRequestFinish(MegaChatApiJava api, MegaChatRequest request, MegaChatError e) {
        log("onRequestFinish: "+request.getRequestString()+" "+request.getType());

        if(request.getType() == MegaChatRequest.TYPE_TRUNCATE_HISTORY){
            log("Truncate history request finish!!!");
            if(e.getErrorCode()==MegaChatError.ERROR_OK){
                log("Ok. Clear history done");
                showSnackbar(Constants.SNACKBAR_TYPE, getString(R.string.clear_history_success), -1);
                hideMessageJump();
            }else{
                log("Error clearing history: "+e.getErrorString());
                showSnackbar(Constants.SNACKBAR_TYPE, getString(R.string.clear_history_error), -1);
            }
        }else if(request.getType() == MegaChatRequest.TYPE_HANG_CHAT_CALL){
            if(e.getErrorCode()==MegaChatError.ERROR_OK){
                log("TYPE_HANG_CHAT_CALL finished with success  ---> answerChatCall chatid = "+idChat);
                if(megaChatApi!=null){
                    MegaChatCall call = megaChatApi.getChatCall(idChat);
                    if(call!=null) {
                        if(call.getStatus() == MegaChatCall.CALL_STATUS_RING_IN){
                            megaChatApi.answerChatCall(idChat, false, this);
                        }else if(call.getStatus() == MegaChatCall.CALL_STATUS_USER_NO_PRESENT ){
                            megaChatApi.startChatCall(idChat, false, this);
                        }
                    }
                }
            }else{
                log("ERROR WHEN TYPE_HANG_CHAT_CALL e.getErrorCode(): " + e.getErrorString());
            }

        }else if(request.getType() == MegaChatRequest.TYPE_START_CHAT_CALL){
            if(e.getErrorCode()==MegaChatError.ERROR_OK){
                log("TYPE_START_CHAT_CALL finished with success");
                //getFlag - Returns true if it is a video-audio call or false for audio call
            }else{
                log("ERROR WHEN TYPE_START_CHAT_CALL e.getErrorCode(): " + e.getErrorString());
                if(e.getErrorCode() == MegaChatError.ERROR_TOOMANY){
                    showSnackbar(Constants.SNACKBAR_TYPE, getString(R.string.call_error_too_many_participants), -1);
                }else{
                    showSnackbar(Constants.SNACKBAR_TYPE, getString(R.string.call_error), -1);
                }
            }

        }else if(request.getType() == MegaChatRequest.TYPE_ANSWER_CHAT_CALL){
            if(e.getErrorCode()==MegaChatError.ERROR_OK){
                log("TYPE_ANSWER_CHAT_CALL finished with success");
                //getFlag - Returns true if it is a video-audio call or false for audio call
            }else{
                log("ERROR WHEN TYPE_ANSWER_CHAT_CALL e.getErrorCode(): " + e.getErrorString());
                if(e.getErrorCode() == MegaChatError.ERROR_TOOMANY){

                    showSnackbar(Constants.SNACKBAR_TYPE, getString(R.string.call_error_too_many_participants), -1);
                }else{
                    showSnackbar(Constants.SNACKBAR_TYPE, getString(R.string.call_error), -1);
                }
            }

        }else if(request.getType() == MegaChatRequest.TYPE_REMOVE_FROM_CHATROOM){
            log("Remove participant: "+request.getUserHandle()+" my user: "+megaChatApi.getMyUserHandle());

            if(e.getErrorCode()==MegaChatError.ERROR_OK){
                log("Participant removed OK");
                invalidateOptionsMenu();

            }
            else{
                log("EEEERRRRROR WHEN TYPE_REMOVE_FROM_CHATROOM " + e.getErrorString());
                showSnackbar(Constants.SNACKBAR_TYPE, getString(R.string.remove_participant_error), -1);
            }

        }else if(request.getType() == MegaChatRequest.TYPE_INVITE_TO_CHATROOM){
            log("Request type: "+MegaChatRequest.TYPE_INVITE_TO_CHATROOM);
            if(e.getErrorCode()==MegaChatError.ERROR_OK){
                showSnackbar(Constants.SNACKBAR_TYPE, getString(R.string.add_participant_success), -1);
            }
            else{
                if(e.getErrorCode() == MegaChatError.ERROR_EXIST){
                    showSnackbar(Constants.SNACKBAR_TYPE, getString(R.string.add_participant_error_already_exists), -1);
                }
                else{
                    showSnackbar(Constants.SNACKBAR_TYPE, getString(R.string.add_participant_error), -1);
                }
            }

        }
        else if(request.getType() == MegaChatRequest.TYPE_ATTACH_NODE_MESSAGE){
            removeProgressDialog();

            if(adapter!=null){
                if(adapter.isMultipleSelect()){
                    clearSelections();
                    hideMultipleSelect();
                }
            }

            if(e.getErrorCode()==MegaChatError.ERROR_OK){
                log("File sent correctly");
                MegaNodeList nodeList = request.getMegaNodeList();

                for(int i = 0; i<nodeList.size();i++){
                    log("Node handle: "+nodeList.get(i).getHandle());
                }
                AndroidMegaChatMessage androidMsgSent = new AndroidMegaChatMessage(request.getMegaChatMessage());
                sendMessageToUI(androidMsgSent);

            }else{
                log("File NOT sent: "+e.getErrorCode()+"___"+e.getErrorString());
                showSnackbar(Constants.SNACKBAR_TYPE, getString(R.string.error_attaching_node_from_cloud), -1);
            }

        }else if(request.getType() == MegaChatRequest.TYPE_REVOKE_NODE_MESSAGE){
            if(e.getErrorCode()==MegaChatError.ERROR_OK){
                log("Node revoked correctly, msg id: "+request.getMegaChatMessage().getMsgId());
            }
            else{
                log("NOT revoked correctly");
                showSnackbar(Constants.SNACKBAR_TYPE, getString(R.string.error_revoking_node), -1);
            }

        }else if(request.getType() == MegaChatRequest.TYPE_CREATE_CHATROOM){
            log("Create chat request finish!!!");
            if(e.getErrorCode()==MegaChatError.ERROR_OK){

                log("open new chat");
                Intent intent = new Intent(this, ChatActivityLollipop.class);
                intent.setAction(Constants.ACTION_CHAT_SHOW_MESSAGES);
                intent.putExtra("CHAT_ID", request.getChatHandle());
                this.startActivity(intent);
                finish();
            }
            else{
                log("EEEERRRRROR WHEN CREATING CHAT " + e.getErrorString());
                showSnackbar(Constants.SNACKBAR_TYPE, getString(R.string.create_chat_error), -1);
            }
        }
        else if(request.getType() == MegaChatRequest.TYPE_LOAD_PREVIEW){
            if(e.getErrorCode()==MegaChatError.ERROR_OK || e.getErrorCode()==MegaChatError.ERROR_EXIST){
                if (idChat != -1 && megaChatApi.getChatRoom(idChat) != null) {
                    log("Close previous chat");
                    megaChatApi.closeChatRoom(idChat, this);
                }
                idChat = request.getChatHandle();
                MegaApplication.setOpenChatId(idChat);
                showChat(null);
                if (e.getErrorCode() == MegaChatError.ERROR_EXIST) {
                    if (megaChatApi.getChatRoom(idChat).isActive()) {
                        log("ERROR: You are already a participant of the chat link or are trying to open it again");
                    } else {
                        showConfirmationRejoinChat(request.getUserHandle());
                    }
                }
            }
            else {
                if(e.getErrorCode()==MegaChatError.ERROR_NOENT){
                    emptyTextView.setText(getString(R.string.invalid_chat_link));
                }
                else{
                    showSnackbar(Constants.MESSAGE_SNACKBAR_TYPE, getString(R.string.error_general_nodes), -1);
                    emptyTextView.setText(getString(R.string.error_chat_link));
                }

                emptyTextView.setVisibility(View.VISIBLE);
                emptyLayout.setVisibility(View.VISIBLE);
                chatRelativeLayout.setVisibility(View.GONE);

                LinearLayout.LayoutParams emptyTextViewParams1 = (LinearLayout.LayoutParams)emptyImageView.getLayoutParams();
                if(getResources().getConfiguration().orientation == Configuration.ORIENTATION_LANDSCAPE){
                    emptyImageView.setImageResource(R.drawable.chat_empty_landscape);
                    emptyTextViewParams1.setMargins(0, Util.scaleHeightPx(40, outMetrics), 0, Util.scaleHeightPx(24, outMetrics));
                }else{
                    emptyImageView.setImageResource(R.drawable.ic_empty_chat_list);
                    emptyTextViewParams1.setMargins(0, Util.scaleHeightPx(100, outMetrics), 0, Util.scaleHeightPx(24, outMetrics));
                }

                emptyImageView.setLayoutParams(emptyTextViewParams1);
            }
        }
        else if(request.getType() == MegaChatRequest.TYPE_AUTOJOIN_PUBLIC_CHAT) {
            if (e.getErrorCode() == MegaChatError.ERROR_OK) {

                if (request.getUserHandle() != -1) {
                    //Rejoin option
                    showChat(null);
                } else {
                    //Join
                    setChatSubtitle();
                    setPreviewersView();
                    supportInvalidateOptionsMenu();
                }
            } else {
                log("EEEERRRRROR WHEN JOINING CHAT " + e.getErrorCode() + " " + e.getErrorString());
                showSnackbar(Constants.MESSAGE_SNACKBAR_TYPE, getString(R.string.error_general_nodes), -1);
            }
        }
        else if(request.getType() == MegaChatRequest.TYPE_LAST_GREEN){
            log("TYPE_LAST_GREEN requested");

        }else if(request.getType() == MegaChatRequest.TYPE_ARCHIVE_CHATROOM){
            long chatHandle = request.getChatHandle();
            chatRoom = megaChatApi.getChatRoom(chatHandle);
            String chatTitle = chatRoom.getTitle();

            if(chatTitle==null){
                chatTitle = "";
            }
            else if(!chatTitle.isEmpty() && chatTitle.length()>60){
                chatTitle = chatTitle.substring(0,59)+"...";
            }

            if(!chatTitle.isEmpty() && chatRoom.isGroup() && !chatRoom.hasCustomTitle()){
                chatTitle = "\""+chatTitle+"\"";
            }

            if(e.getErrorCode()==MegaChatError.ERROR_OK){
                if(request.getFlag()){
                    log("Chat archived");
                    showSnackbar(Constants.SNACKBAR_TYPE, getString(R.string.success_archive_chat, chatTitle), -1);
                }
                else{
                    log("Chat unarchived");
                    showSnackbar(Constants.SNACKBAR_TYPE, getString(R.string.success_unarchive_chat, chatTitle), -1);
                }

            }else{
                if(request.getFlag()){
                    log("EEEERRRRROR WHEN ARCHIVING CHAT " + e.getErrorString());
                    showSnackbar(Constants.SNACKBAR_TYPE, getString(R.string.error_archive_chat, chatTitle), -1);
                }else{
                    log("EEEERRRRROR WHEN UNARCHIVING CHAT " + e.getErrorString());
                    showSnackbar(Constants.SNACKBAR_TYPE, getString(R.string.error_unarchive_chat, chatTitle), -1);
                }
            }

            supportInvalidateOptionsMenu();
            setChatSubtitle();

            if(!chatRoom.isArchived()){
                requestLastGreen(INITIAL_PRESENCE_STATUS);
            }
        }
        else if (request.getType() == MegaChatRequest.TYPE_CHAT_LINK_HANDLE) {
            if(request.getFlag() && request.getNumRetry()==0){
                log("Removing chat link");
                if(e.getErrorCode()==MegaChatError.ERROR_OK){
                    showSnackbar(Constants.SNACKBAR_TYPE, getString(R.string.chat_link_deleted), -1);
                }
                else{
                    if (e.getErrorCode() == MegaChatError.ERROR_ARGS) {
                        log("The chatroom isn't grupal or public");
                    }
                    else if (e.getErrorCode()==MegaChatError.ERROR_NOENT){
                        log("The chatroom doesn't exist or the chatid is invalid");
                    }
                    else if(e.getErrorCode()==MegaChatError.ERROR_ACCESS){
                        log("The chatroom doesn't have a topic or the caller isn't an operator");
                    }
                    else{
                        log("Error TYPE_CHAT_LINK_HANDLE "+e.getErrorCode());
                    }
                    showSnackbar(Constants.SNACKBAR_TYPE, getString(R.string.general_error) + ": " + e.getErrorString(), -1);
                }
            }
        }
    }

    @Override
    public void onRequestTemporaryError(MegaChatApiJava api, MegaChatRequest request, MegaChatError e) {
        log("onRequestTemporaryError");
    }

    @Override
    protected void onStop() {
        log("onStop()");
        try{
            if(textChat!=null){
                String written = textChat.getText().toString();
                if(written!=null){
                    dbH.setWrittenTextItem(Long.toString(idChat), textChat.getText().toString());
                }
            }
            else{
                log("textChat is NULL");
            }
        }catch (Exception e){
            log("Written message not stored on DB");
        }
        super.onStop();
    }

    private void cleanBuffers(){
        if(!bufferMessages.isEmpty()){
            bufferMessages.clear();
        }
        if(!messages.isEmpty()){
            messages.clear();
        }
    }

    @Override
    protected void onDestroy(){
        log("onDestroy()");

        cleanBuffers();

        if (handlerEmojiKeyboard != null){
            handlerEmojiKeyboard.removeCallbacksAndMessages(null);
        }
        if (handlerKeyboard != null){
            handlerKeyboard.removeCallbacksAndMessages(null);
        }
        if (megaChatApi!=null && idChat!=-1) {
            megaChatApi.closeChatRoom(idChat, this);
            MegaApplication.setClosedChat(true);
            megaChatApi.removeChatListener(this);
            megaChatApi.removeChatCallListener(this);

            if(chatRoom!=null && chatRoom.isPreview()){
                megaChatApi.closeChatPreview(idChat);
            }
        }

        if (handler != null) {
            handler.removeCallbacksAndMessages(null);
        }

        if (handlerReceive != null) {
            handlerReceive.removeCallbacksAndMessages(null);
        }
        if (handlerSend != null) {
            handlerSend.removeCallbacksAndMessages(null);
        }

        if(myAudioRecorder!=null){
            myAudioRecorder.reset();
            myAudioRecorder.release();
            myAudioRecorder = null;
            outputFileVoiceNotes = null;
            setRecordingNow(false);
        }

        if(adapter!=null) {
            adapter.destroyVoiceElemnts();
        }
        if(callInProgressChrono!=null){
            callInProgressChrono.stop();
            callInProgressChrono.setVisibility(View.GONE);
        }
        if(callInProgressLayout!=null){
            callInProgressLayout.setVisibility(View.GONE);
        }
        LocalBroadcastManager.getInstance(this).unregisterReceiver(dialogConnectReceiver);
        LocalBroadcastManager.getInstance(this).unregisterReceiver(voiceclipDownloadedReceiver);

        if(megaApi != null) {
            megaApi.removeRequestListener(this);
        }
        if (megaChatApi != null) {
            megaChatApi.closeChatRoom(idChat, this);
            MegaApplication.setClosedChat(true);
            megaChatApi.removeChatListener(this);
            megaChatApi.removeChatCallListener(this);
        }

        super.onDestroy();
    }

    public void closeChat(boolean shouldLogout){
        log("closeChat");
        if(megaChatApi==null || idChat == -1) return;
        if(chatRoom!=null && chatRoom.isPreview()){
            megaChatApi.closeChatPreview(idChat);
            if(chatC.isInAnonymousMode() && shouldLogout){
                megaChatApi.logout();
            }
        }

        megaChatApi.closeChatRoom(idChat, this);
        MegaApplication.setClosedChat(true);
        megaChatApi.removeChatListener(this);
        megaChatApi.removeChatCallListener(this);

    }

    @Override
    protected void onNewIntent(Intent intent){
        log("onNewIntent");
        hideKeyboard();
        if (intent != null){
            if (intent.getAction() != null){
                if (intent.getAction().equals(Constants.ACTION_CLEAR_CHAT)){
                    log("Intent to Clear history");
                    showConfirmationClearChat(chatRoom);
                }
                else if(intent.getAction().equals(Constants.ACTION_UPDATE_ATTACHMENT)){
                    log("Intent to update an attachment with error");

                    long idPendMsg = intent.getLongExtra("ID_MSG", -1);
                    if(idPendMsg!=-1){
                        int indexToChange = -1;
                        ListIterator<AndroidMegaChatMessage> itr = messages.listIterator(messages.size());

                        // Iterate in reverse.
                        while(itr.hasPrevious()) {
                            AndroidMegaChatMessage messageToCheck = itr.previous();

                            if(messageToCheck.isUploading()){
                                if(messageToCheck.getPendingMessage().getId()==idPendMsg){
                                    indexToChange = itr.nextIndex();
                                    log("Found index to change: "+indexToChange);
                                    break;
                                }
                            }
                        }

                        if(indexToChange!=-1){
                            log("Index modified: "+indexToChange);

                            PendingMessageSingle pendingMsg = null;
                            if(idPendMsg!=-1){
                                pendingMsg = dbH.findPendingMessageById(idPendMsg);

                                if(pendingMsg!=null){
                                    messages.get(indexToChange).setPendingMessage(pendingMsg);
                                    adapter.modifyMessage(messages, indexToChange+1);
                                }
                            }
                        }
                        else{
                            log("Error, id pending message message not found!!");
                        }
                    }
                    else{
                        log("Error. The idPendMsg is -1");
                    }

                    int isOverquota = intent.getIntExtra("IS_OVERQUOTA", 0);
                    if(isOverquota==1){
                        showOverquotaAlert(false);
                    }
                    else if (isOverquota==2){
                        showOverquotaAlert(true);
                    }

                    return;
                }else{
                    long newidChat = intent.getLongExtra("CHAT_ID", -1);
                    if(intent.getAction().equals(Constants.ACTION_CHAT_SHOW_MESSAGES) || intent.getAction().equals(Constants.ACTION_OPEN_CHAT_LINK) || idChat != newidChat) {
                        cleanBuffers();
                        adapter.notifyDataSetChanged();
                        closeChat(false);
                        MegaApplication.setOpenChatId(-1);
                        initAfterIntent(intent, null);
                    }
                    if((messagesPlaying!=null) && (!messagesPlaying.isEmpty())){
                        for(MessageVoiceClip m:messagesPlaying){
                            m.getMediaPlayer().release();
                            m.setMediaPlayer(null);
                        }
                        messagesPlaying.clear();
                    }

                    adapter.notifyDataSetChanged();
                    closeChat(false);
                    MegaApplication.setOpenChatId(-1);
                    initAfterIntent(intent, null);
                }

            }
        }
        super.onNewIntent(intent);
        setIntent(intent);
        return;
    }

    public String getPeerFullName(long userHandle){
        return chatRoom.getPeerFullnameByHandle(userHandle);
    }

    public MegaChatRoom getChatRoom() {
        return chatRoom;
    }

    public void setChatRoom(MegaChatRoom chatRoom) {
        this.chatRoom = chatRoom;
    }

    public void revoke(){
        log("revoke");
        megaChatApi.revokeAttachmentMessage(idChat, selectedMessageId);
    }

    @Override
    public void onRequestStart(MegaApiJava api, MegaRequest request) {

    }

    @Override
    public void onRequestUpdate(MegaApiJava api, MegaRequest request) {

    }

    @Override
    public void onRequestFinish(MegaApiJava api, MegaRequest request, MegaError e) {
        removeProgressDialog();

        if (request.getType() == MegaRequest.TYPE_INVITE_CONTACT){
            log("MegaRequest.TYPE_INVITE_CONTACT finished: "+request.getNumber());

            if(request.getNumber()== MegaContactRequest.INVITE_ACTION_REMIND){
                showSnackbar(Constants.SNACKBAR_TYPE, getString(R.string.context_contact_invitation_resent), -1);
            }
            else{
                if (e.getErrorCode() == MegaError.API_OK){
                    log("OK INVITE CONTACT: "+request.getEmail());
                    if(request.getNumber()==MegaContactRequest.INVITE_ACTION_ADD)
                    {
                        showSnackbar(Constants.SNACKBAR_TYPE, getString(R.string.context_contact_request_sent, request.getEmail()), -1);
                    }
                }
                else{
                    log("Code: "+e.getErrorString());
                    if(e.getErrorCode()==MegaError.API_EEXIST)
                    {
                        showSnackbar(Constants.SNACKBAR_TYPE, getString(R.string.context_contact_already_invited, request.getEmail()), -1);
                    }
                    else if(request.getNumber()==MegaContactRequest.INVITE_ACTION_ADD && e.getErrorCode()==MegaError.API_EARGS)
                    {
                        showSnackbar(Constants.SNACKBAR_TYPE, getString(R.string.error_own_email_as_contact), -1);
                    }
                    else{
                        showSnackbar(Constants.SNACKBAR_TYPE, getString(R.string.general_error), -1);
                    }
                    log("ERROR: " + e.getErrorCode() + "___" + e.getErrorString());
                }
            }
        }
        else if(request.getType() == MegaRequest.TYPE_COPY){
            if (e.getErrorCode() != MegaError.API_OK) {

                log("e.getErrorCode() != MegaError.API_OK");

                if(e.getErrorCode()==MegaError.API_EOVERQUOTA){
                    log("OVERQUOTA ERROR: "+e.getErrorCode());
                    Intent intent = new Intent(this, ManagerActivityLollipop.class);
                    intent.setAction(Constants.ACTION_OVERQUOTA_STORAGE);
                    startActivity(intent);
                    finish();
                }
                else if(e.getErrorCode()==MegaError.API_EGOINGOVERQUOTA){
                    log("OVERQUOTA ERROR: "+e.getErrorCode());
                    Intent intent = new Intent(this, ManagerActivityLollipop.class);
                    intent.setAction(Constants.ACTION_PRE_OVERQUOTA_STORAGE);
                    startActivity(intent);
                    finish();
                }
                else
                {
                    showSnackbar(Constants.SNACKBAR_TYPE, getString(R.string.import_success_error), -1);
                }

            }else{
                showSnackbar(Constants.SNACKBAR_TYPE, getString(R.string.import_success_message), -1);
            }
        }
        else if (request.getType() == MegaRequest.TYPE_CANCEL_TRANSFER){
            if (e.getErrorCode() != MegaError.API_OK) {
                log("Error TYPE_CANCEL_TRANSFER: "+e.getErrorCode());
            }
            else{
                log("Chat upload cancelled");
            }
        }
        else if (request.getType() == MegaRequest.TYPE_SET_ATTR_USER){
            if(request.getParamType()==MegaApiJava.USER_ATTR_GEOLOCATION){
                if(e.getErrorCode() == MegaError.API_OK){
                    log("Attribute USER_ATTR_GEOLOCATION enabled");
                    MegaApplication.setEnabledGeoLocation(true);
                    getLocationPermission();
                }
                else{
                    log("Attribute USER_ATTR_GEOLOCATION disabled");
                    MegaApplication.setEnabledGeoLocation(false);
                }
            }
        }
    }

    @Override
    public void onRequestTemporaryError(MegaApiJava api, MegaRequest request, MegaError e) {

    }

    @Override
    public void onSaveInstanceState(Bundle outState){
        log("onSaveInstanceState");
        super.onSaveInstanceState(outState);
        outState.putLong("idChat", idChat);
        outState.putLong("selectedMessageId", selectedMessageId);
        outState.putInt("selectedPosition", selectedPosition);
        outState.putInt("typeMessageJump",typeMessageJump);

        if(messageJumpLayout.getVisibility() == View.VISIBLE){
            visibilityMessageJump = true;
        }else{
            visibilityMessageJump = false;
        }
        outState.putBoolean("visibilityMessageJump",visibilityMessageJump);
        outState.putLong("lastMessageSeen", lastIdMsgSeen);
        outState.putLong("generalUnreadCount", generalUnreadCount);
        outState.putBoolean("isHideJump",isHideJump);
        outState.putString("mOutputFilePath",mOutputFilePath);
        outState.putBoolean("isShareLinkDialogDismissed", isShareLinkDialogDismissed);
        if(adapter == null) return;
        MessageVoiceClip messageVoiceClip = adapter.getVoiceClipPlaying();
        if (messageVoiceClip != null) {
            outState.putBoolean(PLAYING, true);
            outState.putLong(ID_VOICE_CLIP_PLAYING, messageVoiceClip.getIdMessage());
            outState.putLong(MESSAGE_HANDLE_PLAYING, messageVoiceClip.getMessageHandle());
            outState.putLong(USER_HANDLE_PLAYING, messageVoiceClip.getUserHandle());
            outState.putInt(PROGRESS_PLAYING, messageVoiceClip.getProgress());
        } else {
            outState.putBoolean(PLAYING, false);

        }
        outState.putBoolean("isLocationDialogShown", isLocationDialogShown);
//        outState.putInt("position_imageDrag", position_imageDrag);
//        outState.putSerializable("holder_imageDrag", holder_imageDrag);
    }

    public void askSizeConfirmationBeforeChatDownload(String parentPath, ArrayList<MegaNode> nodeList, long size){
        log("askSizeConfirmationBeforeChatDownload");

        final String parentPathC = parentPath;
        final ArrayList<MegaNode> nodeListC = nodeList;
        final long sizeC = size;
        final ChatController chatC = new ChatController(this);

        android.support.v7.app.AlertDialog.Builder builder;
        if (Build.VERSION.SDK_INT >= Build.VERSION_CODES.HONEYCOMB) {
            builder = new AlertDialog.Builder(this, R.style.AppCompatAlertDialogStyle);
        }
        else{
            builder = new AlertDialog.Builder(this);
        }
        LinearLayout confirmationLayout = new LinearLayout(this);
        confirmationLayout.setOrientation(LinearLayout.VERTICAL);
        LinearLayout.LayoutParams params = new LinearLayout.LayoutParams(LinearLayout.LayoutParams.MATCH_PARENT, LinearLayout.LayoutParams.WRAP_CONTENT);
        params.setMargins(Util.scaleWidthPx(20, outMetrics), Util.scaleHeightPx(10, outMetrics), Util.scaleWidthPx(17, outMetrics), 0);

        final CheckBox dontShowAgain =new CheckBox(this);
        dontShowAgain.setText(getString(R.string.checkbox_not_show_again));
        dontShowAgain.setTextColor(ContextCompat.getColor(this, R.color.text_secondary));

        confirmationLayout.addView(dontShowAgain, params);

        builder.setView(confirmationLayout);

//				builder.setTitle(getString(R.string.confirmation_required));

        builder.setMessage(getString(R.string.alert_larger_file, Util.getSizeString(sizeC)));
        builder.setPositiveButton(getString(R.string.general_save_to_device),
                new DialogInterface.OnClickListener() {
                    public void onClick(DialogInterface dialog, int whichButton) {
                        if(dontShowAgain.isChecked()){
                            dbH.setAttrAskSizeDownload("false");
                        }
                        chatC.download(parentPathC, nodeListC);
                    }
                });
        builder.setNegativeButton(getString(android.R.string.cancel), new DialogInterface.OnClickListener() {
            public void onClick(DialogInterface dialog, int whichButton) {
                if(dontShowAgain.isChecked()){
                    dbH.setAttrAskSizeDownload("false");
                }
            }
        });

        downloadConfirmationDialog = builder.create();
        downloadConfirmationDialog.show();
    }

    /*
	 * Handle processed upload intent
	 */
    public void onIntentProcessed(List<ShareInfo> infos) {
        log("onIntentProcessedLollipop");

        if (infos == null) {
            showSnackbar(Constants.SNACKBAR_TYPE, getString(R.string.upload_can_not_open), -1);
        }
        else {
            log("Launch chat upload with files "+infos.size());
            for (ShareInfo info : infos) {
                Intent intent = new Intent(this, ChatUploadService.class);

                PendingMessageSingle pMsgSingle = new PendingMessageSingle();
                pMsgSingle.setChatId(idChat);
                long timestamp = System.currentTimeMillis()/1000;
                pMsgSingle.setUploadTimestamp(timestamp);

                String fingerprint = megaApi.getFingerprint(info.getFileAbsolutePath());

                pMsgSingle.setFilePath(info.getFileAbsolutePath());
                pMsgSingle.setName(info.getTitle());
                pMsgSingle.setFingerprint(fingerprint);

                long idMessage = dbH.addPendingMessage(pMsgSingle);
                pMsgSingle.setId(idMessage);

                if(idMessage!=-1){
                    intent.putExtra(ChatUploadService.EXTRA_ID_PEND_MSG, idMessage);

                    log("size of the file: "+info.getSize());

                    AndroidMegaChatMessage newNodeAttachmentMsg = new AndroidMegaChatMessage(pMsgSingle, true);
                    sendMessageToUI(newNodeAttachmentMsg);

                    intent.putExtra(ChatUploadService.EXTRA_CHAT_ID, idChat);

                    startService(intent);
                }
                else{
                    log("Error when adding pending msg to the database");
                }

                removeProgressDialog();
            }
        }
    }

    public void openChatAfterForward(long chatHandle, String text){
        log("openChatAfterForward");

        removeProgressDialog();

        if(chatHandle==idChat){
            log("Chat already opened");

            if(adapter!=null){
                if(adapter.isMultipleSelect()){
                    clearSelections();
                    hideMultipleSelect();
                }
            }

            if(text!=null){
                showSnackbar(Constants.SNACKBAR_TYPE, text, -1);
            }
        }
        else{
            if(chatHandle!=-1){
                log("Open chat to forward messages");

                Intent intentOpenChat = new Intent(this, ManagerActivityLollipop.class);
                intentOpenChat.addFlags(Intent.FLAG_ACTIVITY_CLEAR_TOP);
                intentOpenChat.setAction(Constants.ACTION_CHAT_NOTIFICATION_MESSAGE);
                intentOpenChat.putExtra("CHAT_ID", chatHandle);
                if(text!=null){
                    intentOpenChat.putExtra("showSnackbar", text);
                }
                startActivity(intentOpenChat);
                closeChat(true);
                finish();
            }
            else{
                if(adapter.isMultipleSelect()){
                    clearSelections();
                    hideMultipleSelect();
                }
                if(text!=null){
                    showSnackbar(Constants.SNACKBAR_TYPE, text, -1);
                }
            }
        }
    }

    public void markAsSeen(MegaChatMessage msg){
        log("markAsSeen");
        if(activityVisible){
            if(msg.getStatus()!=MegaChatMessage.STATUS_SEEN) {
                megaChatApi.setMessageSeen(chatRoom.getChatId(), msg.getMsgId());
            }
        }
    }


   @Override
    protected void onResume(){
        log("onResume");
        super.onResume();

        if(idChat!=-1 && chatRoom!=null) {
            setNodeAttachmentVisible();

            MegaApplication.setShowPinScreen(true);
            MegaApplication.setOpenChatId(idChat);

            supportInvalidateOptionsMenu();

            int chatConnection = megaChatApi.getChatConnectionState(idChat);
            log("Chat connection (" + idChat+ ") is: "+chatConnection);
            if(chatConnection==MegaChatApi.CHAT_CONNECTION_ONLINE) {
                setAsRead = true;
                if(!chatRoom.isGroup()) {
                    requestLastGreen(INITIAL_PRESENCE_STATUS);
                }
            }
            else{
                setAsRead=false;
            }
            setChatSubtitle();
            if(emojiKeyboard!=null){
                emojiKeyboard.hideBothKeyboard(this);
            }
            //Update last seen position if different and there is unread messages
            //If the chat is being opened do not update, onLoad will do that

            //!isLoadingMessages
            if(!isOpeningChat) {
                log("Chat is NOT loading history");
                if(lastSeenReceived == true && messages != null){

                    long unreadCount = chatRoom.getUnreadCount();
                    if (unreadCount != 0) {
                        lastIdMsgSeen = megaChatApi.getLastMessageSeenId(idChat);

                        //Find last message
                        int positionLastMessage = -1;
                        for(int i=messages.size()-1; i>=0;i--) {
                            AndroidMegaChatMessage androidMessage = messages.get(i);

                            if (!androidMessage.isUploading()) {
                                MegaChatMessage msg = androidMessage.getMessage();
                                if (msg.getMsgId() == lastIdMsgSeen) {
                                    positionLastMessage = i;
                                    break;
                                }
                            }
                        }

                        if(positionLastMessage==-1){
                            scrollToMessage(-1);

                        }
                        else{
                            //Check if it has no my messages after

                            if(positionLastMessage >= messages.size()-1){
                                log("Nothing after, do not increment position");
                            }
                            else{
                                positionLastMessage = positionLastMessage + 1;
                            }

                            AndroidMegaChatMessage message = messages.get(positionLastMessage);
                            log("Position lastMessage found: "+positionLastMessage+" messages.size: "+messages.size());

                            while(message.getMessage().getUserHandle()==megaChatApi.getMyUserHandle()){
                                lastIdMsgSeen = message.getMessage().getMsgId();
                                positionLastMessage = positionLastMessage + 1;
                                message = messages.get(positionLastMessage);
                            }

                            generalUnreadCount = unreadCount;

                            scrollToMessage(lastIdMsgSeen);
                        }
                    }
                    else{
                        if(generalUnreadCount!=0){
                            scrollToMessage(-1);
                        }
                    }
                }
                setLastMessageSeen();
            }
            else{
                log("onResume:openingChat:doNotUpdateLastMessageSeen");
            }

            activityVisible = true;
            showCallLayout(megaChatApi.getChatCall(idChat));
            if(aB != null && aB.getTitle() != null){
                titleToolbar.setText(adjustForLargeFont(titleToolbar.getText().toString()));
            }
        }
    }

    public void scrollToMessage(long lastId){
        for(int i=messages.size()-1; i>=0;i--) {
            AndroidMegaChatMessage androidMessage = messages.get(i);

            if (!androidMessage.isUploading()) {
                MegaChatMessage msg = androidMessage.getMessage();
                if (msg.getMsgId() == lastId) {
                    log("scrollToPosition: "+i);
                    mLayoutManager.scrollToPositionWithOffset(i+1,Util.scaleHeightPx(30, outMetrics));
                    break;
                }
            }
        }

    }

    public void setLastMessageSeen(){
        log("setLastMessageSeen");

        if(messages!=null){
            if(!messages.isEmpty()){
                AndroidMegaChatMessage lastMessage = messages.get(messages.size()-1);
                int index = messages.size()-1;
                if((lastMessage!=null)&&(lastMessage.getMessage()!=null)){
                    if (!lastMessage.isUploading()) {
                        while (lastMessage.getMessage().getUserHandle() == megaChatApi.getMyUserHandle()) {
                            index--;
                            if (index == -1) {
                                break;
                            }
                            lastMessage = messages.get(index);
                        }

                        if (lastMessage.getMessage() != null) {
                            boolean resultMarkAsSeen = megaChatApi.setMessageSeen(idChat, lastMessage.getMessage().getMsgId());
                            log("(A)Result setMessageSeen: " + resultMarkAsSeen);
                        }

                    } else {
                        while (lastMessage.isUploading() == true) {
                            index--;
                            if (index == -1) {
                                break;
                            }
                            lastMessage = messages.get(index);
                        }
                        if((lastMessage!=null)&&(lastMessage.getMessage()!=null)){

                            while (lastMessage.getMessage().getUserHandle() == megaChatApi.getMyUserHandle()) {
                                index--;
                                if (index == -1) {
                                    break;
                                }
                                lastMessage = messages.get(index);
                            }

                            if (lastMessage.getMessage() != null) {
                                boolean resultMarkAsSeen = megaChatApi.setMessageSeen(idChat, lastMessage.getMessage().getMsgId());
                                log("(B)Result setMessageSeen: " + resultMarkAsSeen);
                            }
                        }
                    }
                }
                else{
                    log("ERROR:lastMessageNUll");
                }
            }
        }
    }

    @Override
    protected void onPause(){
        log("onPause");
        super.onPause();
        hideKeyboard();

        activityVisible = false;
        MegaApplication.setOpenChatId(-1);
    }

    @Override
    public void onChatListItemUpdate(MegaChatApiJava api, MegaChatListItem item) {
        if(item.hasChanged(MegaChatListItem.CHANGE_TYPE_UNREAD_COUNT)) {
            updateNavigationToolbarIcon();
        }
    }

    public void updateNavigationToolbarIcon(){

        if (Build.VERSION.SDK_INT >= Build.VERSION_CODES.KITKAT) {

            if(!chatC.isInAnonymousMode()){
                int numberUnread = megaChatApi.getUnreadChats();

                if(numberUnread==0){
                    aB.setHomeAsUpIndicator(R.drawable.ic_arrow_back_white);
                }
                else{

                    badgeDrawable.setProgress(1.0f);

                    if(numberUnread>9){
                        badgeDrawable.setText("9+");
                    }
                    else{
                        badgeDrawable.setText(numberUnread+"");
                    }

                    aB.setHomeAsUpIndicator(badgeDrawable);
                }
            }
            else{
                aB.setHomeAsUpIndicator(R.drawable.ic_arrow_back_white);
            }
        }
        else{
            aB.setHomeAsUpIndicator(R.drawable.ic_arrow_back_white);
        }
    }

    @Override
    public void onChatInitStateUpdate(MegaChatApiJava api, int newState) {

    }

    @Override
    public void onChatPresenceConfigUpdate(MegaChatApiJava api, MegaChatPresenceConfig config) {

    }

    @Override
    public void onChatOnlineStatusUpdate(MegaChatApiJava api, long userHandle, int status, boolean inProgress) {
        log("onChatOnlineStatusUpdate: " + status + "___" + inProgress);
        setChatSubtitle();
        requestLastGreen(status);
    }

    @Override
    public void onChatConnectionStateUpdate(MegaChatApiJava api, long chatid, int newState) {
        log("onChatConnectionStateUpdate: "+newState);

        supportInvalidateOptionsMenu();

        if (idChat == chatid) {
            if (newState == MegaChatApi.CHAT_CONNECTION_ONLINE) {
                log("Chat is now ONLINE");
                setAsRead = true;
                setLastMessageSeen();

                if (stateHistory == MegaChatApi.SOURCE_ERROR && retryHistory) {
                    log("onChatConnectionStateUpdate:SOURCE_ERROR:call to load history again");
                    retryHistory = false;
                    loadHistory();
                }

            } else {
                setAsRead = false;
            }

            setChatSubtitle();
        }
    }

    @Override
    public void onChatPresenceLastGreen(MegaChatApiJava api, long userhandle, int lastGreen) {
        log("onChatPresenceLastGreen: "+lastGreen);
        if(!chatRoom.isGroup() && userhandle == chatRoom.getPeerHandle(0)){
            log("Update last green");
            minutesLastGreen = lastGreen;

            int state = megaChatApi.getUserOnlineStatus(chatRoom.getPeerHandle(0));

            if(state != MegaChatApi.STATUS_ONLINE && state != MegaChatApi.STATUS_BUSY && state != MegaChatApi.STATUS_INVALID){
                String formattedDate = TimeUtils.lastGreenDate(this, lastGreen);

                setLastGreen(formattedDate);

                log("Date last green: "+formattedDate);
            }
        }
    }

    public void takePicture(){
        log("takePicture");
        Intent intent = new Intent(MediaStore.ACTION_IMAGE_CAPTURE);
        if (intent.resolveActivity(getPackageManager()) != null) {
            File photoFile = createImageFile();
            Uri photoURI;
            if(photoFile != null){
                if (Build.VERSION.SDK_INT >= Build.VERSION_CODES.N) {
                    photoURI = FileProvider.getUriForFile(this, "mega.privacy.android.app.providers.fileprovider", photoFile);
                }
                else{
                    photoURI = Uri.fromFile(photoFile);
                }
                mOutputFilePath = photoFile.getAbsolutePath();
                if(mOutputFilePath!=null){
                    intent.setFlags(Intent.FLAG_GRANT_READ_URI_PERMISSION);
                    intent.setFlags(Intent.FLAG_GRANT_WRITE_URI_PERMISSION);
                    intent.putExtra(MediaStore.EXTRA_OUTPUT, photoURI);
                    startActivityForResult(intent, Constants.TAKE_PHOTO_CODE);
                }
            }
        }
    }


    public void uploadPictureOrVoiceClip(String path){
        if(path == null) return;

        File selfie;
        if(ChatUtil.isVoiceClip(path)) {
            selfie = buildVoiceClipFile(this, outputFileName);
        }else{
            selfie = new File(path);
        }

        if(!ChatUtil.isVoiceClip(selfie.getAbsolutePath()) && !MimeTypeList.typeForName(selfie.getAbsolutePath()).isImage()) return;
        if(ChatUtil.isVoiceClip(selfie.getAbsolutePath()) && !isFileAvailable(selfie)) return;

        Intent intent = new Intent(this, ChatUploadService.class);
        PendingMessageSingle pMsgSingle = new PendingMessageSingle();
        pMsgSingle.setChatId(idChat);
        if(ChatUtil.isVoiceClip(selfie.getAbsolutePath())) pMsgSingle.setType(Constants.TYPE_VOICE_CLIP);

        long timestamp = System.currentTimeMillis()/1000;
        pMsgSingle.setUploadTimestamp(timestamp);

        String fingerprint = megaApi.getFingerprint(selfie.getAbsolutePath());
        pMsgSingle.setFilePath(selfie.getAbsolutePath());
        pMsgSingle.setName(selfie.getName());
        pMsgSingle.setFingerprint(fingerprint);
        long idMessage = dbH.addPendingMessage(pMsgSingle);
        pMsgSingle.setId(idMessage);

        if(idMessage == -1) return;

        log("uploadPictureOrVoiceClip:idMessage = "+idMessage);
        intent.putExtra(ChatUploadService.EXTRA_ID_PEND_MSG, idMessage);
        if(!isLoadingHistory){
            log("uploadPictureOrVoiceClip:sendMessageToUI");
            AndroidMegaChatMessage newNodeAttachmentMsg = new AndroidMegaChatMessage(pMsgSingle, true);
            sendMessageToUI(newNodeAttachmentMsg);
        }
        intent.putExtra(ChatUploadService.EXTRA_CHAT_ID, idChat);
        if(ChatUtil.isVoiceClip(selfie.getAbsolutePath())) {
            intent.putExtra(Constants.EXTRA_TRANSFER_TYPE, Constants.EXTRA_VOICE_CLIP);
        }

        startService(intent);
    }


    private void showOverquotaAlert(boolean prewarning){
        log("showOverquotaAlert: prewarning: "+prewarning);

        AlertDialog.Builder builder = new AlertDialog.Builder(this);
        builder.setTitle(getString(R.string.overquota_alert_title));

        if(prewarning){
            builder.setMessage(getString(R.string.pre_overquota_alert_text));
        }
        else{
            builder.setMessage(getString(R.string.overquota_alert_text));
        }

        if(chatAlertDialog ==null){

            builder.setPositiveButton(getString(R.string.my_account_upgrade_pro), new android.content.DialogInterface.OnClickListener() {

                @Override
                public void onClick(DialogInterface dialog, int which) {
                    showUpgradeAccount();
                }
            });
            builder.setNegativeButton(getString(R.string.general_cancel), new android.content.DialogInterface.OnClickListener() {

                @Override
                public void onClick(DialogInterface dialog, int which) {
                    dialog.dismiss();
                    chatAlertDialog =null;
                }
            });

            chatAlertDialog = builder.create();
            chatAlertDialog.setCanceledOnTouchOutside(false);
        }

        chatAlertDialog.show();
    }

    public void showUpgradeAccount(){
        log("showUpgradeAccount");
        Intent upgradeIntent = new Intent(this, ManagerActivityLollipop.class);
        upgradeIntent.setAction(Constants.ACTION_SHOW_UPGRADE_ACCOUNT);
        startActivity(upgradeIntent);
    }

    public void showJumpMessage(){
        if((!isHideJump)&&(typeMessageJump!=TYPE_MESSAGE_NEW_MESSAGE)){
            typeMessageJump = TYPE_MESSAGE_JUMP_TO_LEAST;
            messageJumpText.setText(getResources().getString(R.string.message_jump_latest));
            messageJumpLayout.setVisibility(View.VISIBLE);
        }
    }

    @Override
    public void onChatCallUpdate(MegaChatApiJava api, MegaChatCall call) {

        if((call.hasChanged(MegaChatCall.CHANGE_TYPE_STATUS)) && (call.getStatus() == MegaChatCall.CALL_STATUS_IN_PROGRESS)){
            log("onChatCallUpdate - cancelRecording");
            cancelRecording();
        }

        if (call.getChatid() == idChat) {
            if (call.hasChanged(MegaChatCall.CHANGE_TYPE_STATUS)) {

                int callStatus = call.getStatus();
                switch (callStatus) {
                    case MegaChatCall.CALL_STATUS_USER_NO_PRESENT:
                    case MegaChatCall.CALL_STATUS_RING_IN:
                    case MegaChatCall.CALL_STATUS_REQUEST_SENT:
                    case MegaChatCall.CALL_STATUS_IN_PROGRESS:{
                        showCallLayout(call);
                        break;
                    }
                    case MegaChatCall.CALL_STATUS_DESTROYED: {
                        log("onChatCallUpdate:STATUS: DESTROYED");

                        setSubtitleVisibility();
                        if (chronoCall != null) {
                            chronoCall.stop();
                            chronoCall.setVisibility(View.GONE);
                        }
                        if (callInProgressLayout.getVisibility() != View.GONE) {
                            callInProgressLayout.setVisibility(View.GONE);
                            callInProgressLayout.setOnClickListener(null);
                            if (callInProgressChrono != null) {
                                callInProgressChrono.stop();
                                callInProgressChrono.setVisibility(View.GONE);
                            }
                        }
                        invalidateOptionsMenu();
                        break;
                    }
                    default:
                        break;
                }

            } else if ((call.hasChanged(MegaChatCall.CHANGE_TYPE_REMOTE_AVFLAGS))||(call.hasChanged(MegaChatCall.CHANGE_TYPE_LOCAL_AVFLAGS)) || (call.hasChanged(MegaChatCall.CHANGE_TYPE_CALL_COMPOSITION))) {
                log("onChatCallUpdate: REMOTE_AVFLAGS || LOCAL_AVFLAGS || COMPOSITION");
                usersWithVideo();
            }
        }else{
            log("onChatCallUpdate: different chat");

        }
    }

    private void showCallLayout(MegaChatCall call){
        log("showCallLayout");
        if((call==null)&&(megaChatApi!=null)){
            call = megaChatApi.getChatCall(idChat);
            if (call == null) {
                return;
            }
        }

        if((call.getStatus() == MegaChatCall.CALL_STATUS_USER_NO_PRESENT) || (call.getStatus() == MegaChatCall.CALL_STATUS_RING_IN)){
            if(isGroup()){
                //Group:
                log("showCallLayout: USER_NO_PRESENT || RING_IN - Group");
                if(chronoCall!=null){
                    chronoCall.stop();
                    chronoCall.setVisibility(View.GONE);
                }
                usersWithVideo();

                long callerHandle = call.getCaller();
                if(callerHandle != -1){
                    String textJoinCall = getString(R.string.join_call_layout_in_group_call, getPeerFullName(callerHandle));
                    callInProgressText.setText(textJoinCall);
                }else{
                    callInProgressText.setText(getString(R.string.join_call_layout));
                }
                callInProgressLayout.setVisibility(View.VISIBLE);
                callInProgressLayout.setOnClickListener(this);

                if(callInProgressChrono!=null){
                    callInProgressChrono.stop();
                    callInProgressChrono.setVisibility(View.GONE);
                }
                usersWithVideo();

            }else{
                //Individual:
                log("showCallLayout: USER_NO_PRESENT || RING_IN - Individual");
                if(chronoCall!=null){
                    chronoCall.stop();
                    chronoCall.setVisibility(View.GONE);
                }

                callInProgressLayout.setVisibility(View.GONE);
                callInProgressLayout.setOnClickListener(this);
                callInProgressText.setText(getString(R.string.call_in_progress_layout));

                if(callInProgressChrono!=null){
                    callInProgressChrono.stop();
                    callInProgressChrono.setVisibility(View.GONE);
                }
            }

        }else if(call.getStatus() == MegaChatCall.CALL_STATUS_REQUEST_SENT){
            log("showCallLayout: REQUEST_SENT");

            if(chronoCall!=null){
                chronoCall.stop();
                chronoCall.setVisibility(View.GONE);
            }

            callInProgressLayout.setVisibility(View.VISIBLE);
            callInProgressLayout.setOnClickListener(this);
            callInProgressText.setText(getString(R.string.call_in_progress_layout));
            if(callInProgressChrono!=null){
                callInProgressChrono.stop();
                callInProgressChrono.setVisibility(View.GONE);
            }


        }else if(call.getStatus() == MegaChatCall.CALL_STATUS_IN_PROGRESS){
            callInProgressLayout.setVisibility(View.VISIBLE);
            callInProgressLayout.setOnClickListener(this);
            callInProgressText.setText(getString(R.string.call_in_progress_layout));
            if(callInProgressChrono!=null){
                callInProgressChrono.setVisibility(View.VISIBLE);
                callInProgressChrono.setBase(SystemClock.elapsedRealtime() - (call.getDuration()*1000));
                callInProgressChrono.start();
                callInProgressChrono.setFormat("%s");
            }

            if(isGroup()) {
                log("showCallLayout: IN_PROGRESS - Group");

                //Group:
                subtitleCall.setVisibility(View.VISIBLE);
                individualSubtitleToobar.setVisibility(View.GONE);
                groupalSubtitleToolbar.setVisibility(View.GONE);
                if(chronoCall!=null){
                    chronoCall.setVisibility(View.VISIBLE);
                    chronoCall.setBase(SystemClock.elapsedRealtime() - (call.getDuration()*1000));
                    chronoCall.start();
                    chronoCall.setFormat("%s");
                }
                usersWithVideo();

            }else{
                log("showCallLayout: IN_PROGRESS - Individual");

                //Individual:
                if(chronoCall!=null){
                    chronoCall.stop();
                    chronoCall.setVisibility(View.GONE);
                }
            }
            invalidateOptionsMenu();
        }
    }

    private  void usersWithVideo(){
        if(megaChatApi!=null){
            MegaChatCall call = megaChatApi.getChatCall(idChat);
            if(call!=null){
                if(isGroup() && (subtitleCall.getVisibility() == View.VISIBLE)){
                    int usersWithVideo = call.getNumParticipants(MegaChatCall.VIDEO);
                    int totalVideosAllowed = megaChatApi.getMaxVideoCallParticipants();
                    if((usersWithVideo > 0) && (totalVideosAllowed != 0)){
                        participantsText.setText(usersWithVideo + "/" + totalVideosAllowed);
                        participantsLayout.setVisibility(View.VISIBLE);
                    }else{
                        participantsLayout.setVisibility(View.GONE);
                    }
                }
            }
        }
    }

    public void goToEnd(){
        log("goToEnd()");
        int infoToShow = -1;
        if(!messages.isEmpty()){
            int index = messages.size()-1;

            AndroidMegaChatMessage msg = messages.get(index);

            while (!msg.isUploading() && msg.getMessage().getStatus() == MegaChatMessage.STATUS_SENDING_MANUAL) {
                index--;
                if (index == -1) {
                    break;
                }
                msg = messages.get(index);
            }

            if(index == (messages.size()-1)){
                //Scroll to end
                mLayoutManager.scrollToPositionWithOffset(index+1,Util.scaleHeightPx(20, outMetrics));
            }else{
                index++;
                infoToShow = adjustInfoToShow(index);
                if(infoToShow== AndroidMegaChatMessage.CHAT_ADAPTER_SHOW_ALL){
                    mLayoutManager.scrollToPositionWithOffset(index, Util.scaleHeightPx(50, outMetrics));
                }else{
                    mLayoutManager.scrollToPositionWithOffset(index, Util.scaleHeightPx(20, outMetrics));
                }
            }
        }
        hideMessageJump();
    }

    public void setNewVisibility(boolean vis){
        newVisibility = vis;
    }

    public void hideMessageJump(){
        isHideJump = true;
        visibilityMessageJump=false;
        if(messageJumpLayout.getVisibility() == View.VISIBLE){
            messageJumpLayout.animate()
                        .alpha(0.0f)
                        .setDuration(1000)
                        .withEndAction(new Runnable() {
                            @Override public void run() {
                                messageJumpLayout.setVisibility(View.GONE);
                                messageJumpLayout.setAlpha(1.0f);
                            }
                        })
                        .start();
        }
    }

    public MegaApiAndroid getLocalMegaApiFolder() {

        PackageManager m = getPackageManager();
        String s = getPackageName();
        PackageInfo p;
        String path = null;
        try {
            p = m.getPackageInfo(s, 0);
            path = p.applicationInfo.dataDir + "/";
        } catch (PackageManager.NameNotFoundException e) {
            e.printStackTrace();
        }

        MegaApiAndroid megaApiFolder = new MegaApiAndroid(MegaApplication.APP_KEY,
                MegaApplication.USER_AGENT, path);

        megaApiFolder.setDownloadMethod(MegaApiJava.TRANSFER_METHOD_AUTO_ALTERNATIVE);
        megaApiFolder.setUploadMethod(MegaApiJava.TRANSFER_METHOD_AUTO_ALTERNATIVE);

        return megaApiFolder;
    }

    public File createImageFile() {
        log("createImageFile");
        String timeStamp = new SimpleDateFormat("yyyyMMdd_HHmmss").format(new Date());
        String imageFileName = "picture" + timeStamp + "_";
        File storageDir = getExternalFilesDir(null);
        if (!storageDir.exists()) {
            storageDir.mkdir();
        }
        return new File(storageDir, imageFileName + ".jpg");
    }

    private void onCaptureImageResult() {
        log("onCaptureImageResult");
        if (mOutputFilePath != null) {
            File f = new File(mOutputFilePath);
            if(f!=null){
                try {
                    File publicFile = copyImageFile(f);
                    //Remove mOutputFilePath
                    if (f.exists()) {
                        if (f.isDirectory()) {
                            if(f.list().length <= 0){
                                f.delete();
                            }
                        }else{
                            f.delete();
                        }
                    }
                    if(publicFile!=null){
                        Uri finalUri = Uri.fromFile(publicFile);
                        galleryAddPic(finalUri);
                        uploadPictureOrVoiceClip(publicFile.getPath());
                    }

                } catch (IOException e) {
                    e.printStackTrace();
                }
            }

        }
    }

    public File copyImageFile(File fileToCopy) throws IOException {
        log("copyImageFile");
        File storageDir = new File(Environment.getExternalStoragePublicDirectory(Environment.DIRECTORY_DCIM), "Camera");
        if (!storageDir.exists()) {
            storageDir.mkdir();
        }
        File copyFile = new File(storageDir, fileToCopy.getName());
        copyFile.createNewFile();
        copy(fileToCopy, copyFile);
        return copyFile;
    }

    public static void copy(File src, File dst) throws IOException {
        log("copy");
        InputStream in = new FileInputStream(src);
        OutputStream out = new FileOutputStream(dst);
        byte[] buf = new byte[1024];
        int len;
        while ((len = in.read(buf)) > 0) {
            out.write(buf, 0, len);
        }
        in.close();
        out.close();
    }

    private void galleryAddPic(Uri contentUri) {
        log("galleryAddPic");
        if(contentUri!=null){
            Intent mediaScanIntent = new Intent(Intent.ACTION_MEDIA_SCANNER_SCAN_FILE, contentUri);
            sendBroadcast(mediaScanIntent);
        }
    }

    public void hideKeyboard() {
        log("hideKeyboard");
        hideFileStorage();

        if(emojiKeyboard!=null) {
            emojiKeyboard.hideBothKeyboard(this);
        }
    }

    public void showConfirmationConnect(){
        log("showConfirmationConnect");

        DialogInterface.OnClickListener dialogClickListener = new DialogInterface.OnClickListener() {
            @Override
            public void onClick(DialogInterface dialog, int which) {
                switch (which){
                    case DialogInterface.BUTTON_POSITIVE:
                        startConnection();
                        finish();
                        break;

                    case DialogInterface.BUTTON_NEGATIVE:
                        log("showConfirmationConnect: BUTTON_NEGATIVE");
                        break;
                }
            }
        };

        AlertDialog.Builder builder = new AlertDialog.Builder(this);
        try {
            builder.setMessage(R.string.confirmation_to_reconnect).setPositiveButton(R.string.cam_sync_ok, dialogClickListener)
                    .setNegativeButton(R.string.general_cancel, dialogClickListener).show().setCanceledOnTouchOutside(false);
        }
        catch (Exception e){}
    }

    public void startConnection() {
        log("startConnection: Broadcast to ManagerActivity");
        Intent intent = new Intent(Constants.BROADCAST_ACTION_INTENT_CONNECTIVITY_CHANGE);
        intent.putExtra("actionType", Constants.START_RECONNECTION);
        LocalBroadcastManager.getInstance(getApplicationContext()).sendBroadcast(intent);
    }

    public int getDeviceDensity(){
        int screen = 0;
        switch (getResources().getDisplayMetrics().densityDpi) {
            case DisplayMetrics.DENSITY_LOW:
                screen = 1;
                break;
            case DisplayMetrics.DENSITY_MEDIUM:
                screen = 1;
                break;
            case DisplayMetrics.DENSITY_HIGH:
                screen = 1;
                break;
            case DisplayMetrics.DENSITY_XHIGH:
                screen = 0;
                break;
            case DisplayMetrics.DENSITY_XXHIGH:
                screen = 0;
                break;
            case DisplayMetrics.DENSITY_XXXHIGH:
                screen = 0;
                break;
            default:
                screen = 0;
        }
        return screen;
    }

    public void setNodeAttachmentVisible() {
        log("setNodeAttachmentVisible");
        if (adapter != null && holder_imageDrag != null && position_imageDrag != -1) {
            adapter.setNodeAttachmentVisibility(true, holder_imageDrag, position_imageDrag);
            holder_imageDrag = null;
            position_imageDrag = -1;
        }
    }

    private void addInBufferSending(AndroidMegaChatMessage androidMsg){
        if(bufferSending.isEmpty()){
            bufferSending.add(0,androidMsg);
        }else{
            boolean isContained = false;
            for(int i=0; i<bufferSending.size(); i++){
                if((bufferSending.get(i).getMessage().getMsgId() == androidMsg.getMessage().getMsgId())&&(bufferSending.get(i).getMessage().getTempId() == androidMsg.getMessage().getTempId())){
                    isContained = true;
                    break;
                }
            }
            if(!isContained){
                bufferSending.add(0,androidMsg);
            }
        }
    }


    public void hideFileStorageSection(){
        log("hideFileStorageSEctocioon");
        if (fileStorageF != null) {
            fileStorageF.clearSelections();
            fileStorageF.hideMultipleSelect();
        }
        fileStorageLayout.setVisibility(View.GONE);
        pickFileStorageButton.setImageResource(R.drawable.ic_b_select_image);
    }



    public void setShareLinkDialogDismissed (boolean dismissed) {
        isShareLinkDialogDismissed = dismissed;
    }
}<|MERGE_RESOLUTION|>--- conflicted
+++ resolved
@@ -12,13 +12,10 @@
 import android.content.pm.PackageInfo;
 import android.content.pm.PackageManager;
 import android.content.res.Configuration;
-<<<<<<< HEAD
-=======
 import android.graphics.Bitmap;
 import android.graphics.BitmapFactory;
 import android.location.Address;
 import android.media.MediaRecorder;
->>>>>>> b516b980
 import android.net.Uri;
 import android.os.Build;
 import android.os.Bundle;
@@ -82,7 +79,6 @@
 import java.util.List;
 import java.util.ListIterator;
 import java.util.TimeZone;
-
 import mega.privacy.android.app.DatabaseHandler;
 import mega.privacy.android.app.MegaApplication;
 import mega.privacy.android.app.MimeTypeList;
@@ -93,16 +89,13 @@
 import mega.privacy.android.app.components.NpaLinearLayoutManager;
 import mega.privacy.android.app.components.twemoji.EmojiEditText;
 import mega.privacy.android.app.components.twemoji.EmojiKeyboard;
-<<<<<<< HEAD
 import mega.privacy.android.app.components.twemoji.EmojiTextView;
-=======
 import mega.privacy.android.app.components.twemoji.OnPlaceButtonListener;
 import mega.privacy.android.app.components.voiceClip.OnBasketAnimationEnd;
 import mega.privacy.android.app.components.voiceClip.OnRecordClickListener;
 import mega.privacy.android.app.components.voiceClip.OnRecordListener;
 import mega.privacy.android.app.components.voiceClip.RecordButton;
 import mega.privacy.android.app.components.voiceClip.RecordView;
->>>>>>> b516b980
 import mega.privacy.android.app.lollipop.AddContactActivityLollipop;
 import mega.privacy.android.app.lollipop.AudioVideoPlayerLollipop;
 import mega.privacy.android.app.lollipop.ContactInfoActivityLollipop;
@@ -283,7 +276,6 @@
 
     ActionBar aB;
     Toolbar tB;
-    LinearLayout toolbarElements;
     RelativeLayout toolbarElementsInside;
 
     private EmojiTextView titleToolbar;
@@ -321,14 +313,9 @@
     ImageButton pickFileStorageButton;
     ImageButton pickAttachButton;
 
-<<<<<<< HEAD
     private EmojiKeyboard emojiKeyboard;
-
     private RelativeLayout rLKeyboardTwemojiButton;
-=======
-    EmojiKeyboard emojiKeyboard;
-    RelativeLayout rLKeyboardTwemojiButton;
->>>>>>> b516b980
+
     RelativeLayout rLMediaButton;
     RelativeLayout rLPickFileStorageButton;
     RelativeLayout rLPickAttachButton;
@@ -370,18 +357,10 @@
     RelativeLayout fileStorageLayout;
     private ChatFileStorageFragment fileStorageF;
 
-<<<<<<< HEAD
-    ArrayList<AndroidMegaChatMessage> messages = new ArrayList<>();
-    ArrayList<AndroidMegaChatMessage> bufferMessages = new ArrayList<>();
-    ArrayList<AndroidMegaChatMessage> bufferSending = new ArrayList<>();
-    ArrayList<AndroidMegaChatMessage> messagesSelected = new ArrayList<>();
-
-=======
     private ArrayList<AndroidMegaChatMessage> messages = new ArrayList<>();
     private ArrayList<AndroidMegaChatMessage> bufferMessages = new ArrayList<>();
     private ArrayList<AndroidMegaChatMessage> bufferSending = new ArrayList<>();
     private ArrayList<MessageVoiceClip> messagesPlaying =  new ArrayList<>();
->>>>>>> b516b980
 
     RelativeLayout messageJumpLayout;
     TextView messageJumpText;
@@ -567,11 +546,8 @@
         density  = getResources().getDisplayMetrics().density;
 
         //Set toolbar
-<<<<<<< HEAD
         tB = findViewById(R.id.toolbar_chat);
-=======
-        tB = findViewById(R.id.toolbar_maps);
->>>>>>> b516b980
+
         setSupportActionBar(tB);
         aB = getSupportActionBar();
         aB.setDisplayHomeAsUpEnabled(true);
@@ -580,17 +556,10 @@
         aB.setSubtitle(null);
 
         tB.setOnClickListener(this);
-<<<<<<< HEAD
-        toolbarElements = tB.findViewById(R.id.toolbar_elements);
         toolbarElementsInside = findViewById(R.id.toolbar_elements_inside);
         titleToolbar = tB.findViewById(R.id.title_toolbar);
         titleToolbar.setEmojiSize(Util.px2dp(Constants.EMOJI_SIZE, outMetrics));
 
-=======
-        toolbarElements =  tB.findViewById(R.id.toolbar_elements);
-        toolbarElementsInside = findViewById(R.id.toolbar_elements_inside);
-        titleToolbar = tB.findViewById(R.id.title_toolbar);
->>>>>>> b516b980
         individualSubtitleToobar = tB.findViewById(R.id.individual_subtitle_toolbar);
         groupalSubtitleToolbar = tB.findViewById(R.id.groupal_subtitle_toolbar);
         subtitleCall = tB.findViewById(R.id.subtitle_call);
@@ -637,49 +606,14 @@
         rLPickFileStorageButton = findViewById(R.id.rl_pick_file_storage_icon_chat);
         rLPickAttachButton = findViewById(R.id.rl_attach_icon_chat);
 
-<<<<<<< HEAD
-        writingLayout = findViewById(R.id.writing_linear_layout_chat);
-        disabledWritingLayout = findViewById(R.id.writing_disabled_linear_layout_chat);
-
-        rLKeyboardTwemojiButton = findViewById(R.id.rl_keyboard_twemoji_chat);
-        rLMediaButton = findViewById(R.id.rl_media_icon_chat);
-        rLSendContactButton = findViewById(R.id.rl_send_contact_icon_chat);
-        rLPickFileSystemButton = findViewById(R.id.rl_pick_file_system_icon_chat);
-        rLPickFileStorageButton = findViewById(R.id.rl_pick_file_storage_icon_chat);
-        rLPickCloudDriveButton = findViewById(R.id.rl_pick_cloud_drive_icon_chat);
-
-        keyboardTwemojiButton = findViewById(R.id.keyboard_twemoji_chat);
-        mediaButton = findViewById(R.id.media_icon_chat);
-        sendContactButton = findViewById(R.id.send_contact_icon_chat);
-        pickFileSystemButton = findViewById(R.id.pick_file_system_icon_chat);
-        pickFileStorageButton = findViewById(R.id.pick_file_storage_icon_chat);
-        pickCloudDriveButton = findViewById(R.id.pick_cloud_drive_icon_chat);
-
-        textChat = findViewById(R.id.edit_text_chat);
-        textChat.setEmojiSize(Util.px2dp(Constants.EMOJI_SIZE, outMetrics));
-
-        emojiKeyboard = findViewById(R.id.emojiView);
-        emojiKeyboard.init(this, textChat, keyboardTwemojiButton);
-        handlerKeyboard = new Handler();
-        handlerEmojiKeyboard = new Handler();
-=======
         keyboardTwemojiButton = findViewById(R.id.keyboard_twemoji_chat);
         mediaButton = findViewById(R.id.media_icon_chat);
         pickFileStorageButton = findViewById(R.id.pick_file_storage_icon_chat);
         pickAttachButton = findViewById(R.id.pick_attach_chat);
 
-        textChat = findViewById(R.id.edit_text_chat);
-        textChat.setVisibility(View.VISIBLE);
-        if(getResources().getConfiguration().orientation == Configuration.ORIENTATION_LANDSCAPE){
-            textChat.setEmojiSize(Util.scaleWidthPx(10, outMetrics));
-        }else{
-            textChat.setEmojiSize(Util.scaleWidthPx(20, outMetrics));
-        }
-
         keyboardHeight = outMetrics.heightPixels / 2 - ChatUtil.getActionBarHeight(this, getResources());
         marginBottomDeactivated = Util.px2dp(MARGIN_BUTTON_DEACTIVATED, outMetrics);
         marginBottomActivated = Util.px2dp(MARGIN_BUTTON_ACTIVATED, outMetrics);
->>>>>>> b516b980
 
         callInProgressLayout = findViewById(R.id.call_in_progress_layout);
         callInProgressLayout.setVisibility(View.GONE);
@@ -699,8 +633,6 @@
         fileStorageLayout.setVisibility(View.GONE);
         pickFileStorageButton.setImageResource(R.drawable.ic_b_select_image);
 
-<<<<<<< HEAD
-=======
         chatRelativeLayout  = findViewById(R.id.relative_chat_layout);
 
         sendIcon = findViewById(R.id.send_message_icon_chat);
@@ -733,11 +665,12 @@
 
         handlerKeyboard = new Handler();
         handlerEmojiKeyboard = new Handler();
-
+        textChat = findViewById(R.id.edit_text_chat);
+        textChat.setVisibility(View.VISIBLE);
+        textChat.setEmojiSize(Util.px2dp(Constants.EMOJI_SIZE, outMetrics));
         textChat.setEnabled(true);
         emojiKeyboard.setListenerActivated(true);
 
->>>>>>> b516b980
         observersLayout = findViewById(R.id.observers_layout);
         observersNumberText = findViewById(R.id.observers_text);
 
@@ -3612,36 +3545,28 @@
 
         @Override
         public boolean onActionItemClicked(ActionMode mode, MenuItem item) {
-           messagesSelected = adapter.getSelectedMessages();
+            ArrayList<AndroidMegaChatMessage> messagesSelected = adapter.getSelectedMessages();
 
             switch(item.getItemId()){
                 case R.id.chat_cab_menu_edit:{
                     log("Edit text");
-<<<<<<< HEAD
                     if (!messagesSelected.isEmpty() && messagesSelected.get(0) != null) {
                         editingMessage = true;
-                        messageToEdit = messagesSelected.get(0).getMessage();
+                        MegaChatMessage msg = messagesSelected.get(0).getMessage();
+                        messageToEdit = msg;
                         textChat.setText(messageToEdit.getContent());
                         textChat.setSelection(textChat.getText().length());
-                    }
-
-                    //Show keyboard
-=======
-                    MegaChatMessage msg = messagesSelected.get(0).getMessage();
-                    MegaChatContainsMeta meta = msg.getContainsMeta();
-                    editingMessage = true;
-                    messageToEdit = msg;
->>>>>>> b516b980
-
-                    if (msg.getType() == MegaChatMessage.TYPE_CONTAINS_META && meta != null && meta.getType() == MegaChatContainsMeta.CONTAINS_META_GEOLOCATION) {
-                        sendLocation();
-                        clearSelections();
-                        hideMultipleSelect();
-                        actionMode.invalidate();
-                    }
-                    else {
-                        textChat.setText(messageToEdit.getContent());
-                        textChat.setSelection(textChat.getText().length());
+                        MegaChatContainsMeta meta = msg.getContainsMeta();
+                        if (msg.getType() == MegaChatMessage.TYPE_CONTAINS_META && meta != null && meta.getType() == MegaChatContainsMeta.CONTAINS_META_GEOLOCATION) {
+                            sendLocation();
+                            clearSelections();
+                            hideMultipleSelect();
+                            actionMode.invalidate();
+                        }
+                        else {
+                            textChat.setText(messageToEdit.getContent());
+                            textChat.setSelection(textChat.getText().length());
+                        }
                     }
                     break;
                 }
