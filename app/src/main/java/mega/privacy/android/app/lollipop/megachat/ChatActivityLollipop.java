package mega.privacy.android.app.lollipop.megachat;

import android.Manifest;
import android.app.Activity;
import android.app.ActivityManager;
import android.app.ProgressDialog;
import android.content.BroadcastReceiver;
import android.content.Context;
import android.content.DialogInterface;
import android.content.Intent;
import android.content.IntentFilter;
import android.content.pm.PackageInfo;
import android.content.pm.PackageManager;
import android.content.res.Configuration;
import android.graphics.Bitmap;
import android.graphics.BitmapFactory;
import android.location.Address;
import android.media.MediaRecorder;
import android.net.Uri;
import android.os.Build;
import android.os.Bundle;
import android.os.Environment;
import android.os.Handler;
import android.provider.MediaStore;
import android.support.design.widget.CoordinatorLayout;
import android.support.v4.app.ActivityCompat;
import android.support.v4.content.ContextCompat;
import android.support.v4.content.FileProvider;
import android.support.v4.content.LocalBroadcastManager;
import android.support.v7.app.ActionBar;
import android.support.v7.app.AlertDialog;
import android.support.v7.view.ActionMode;
import android.support.v7.widget.RecyclerView;
import android.support.v7.widget.SimpleItemAnimator;
import android.support.v7.widget.Toolbar;
import android.text.Editable;
import android.text.Html;
import android.text.Spanned;
import android.text.TextUtils;
import android.text.TextWatcher;
import android.util.Base64;
import android.util.DisplayMetrics;
import android.view.Display;
import android.view.HapticFeedbackConstants;
import android.view.KeyEvent;
import android.view.Menu;
import android.view.MenuInflater;
import android.view.MenuItem;
import android.view.MotionEvent;
import android.view.View;
import android.view.Window;
import android.view.WindowManager;
import android.view.inputmethod.EditorInfo;
import android.widget.Button;
import android.widget.CheckBox;
import android.widget.Chronometer;
import android.widget.FrameLayout;
import android.widget.ImageButton;
import android.widget.ImageView;
import android.widget.LinearLayout;
import android.widget.RelativeLayout;
import android.widget.TextView;
import android.widget.Toast;

import com.google.firebase.iid.FirebaseInstanceId;

import java.io.File;
import java.io.FileInputStream;
import java.io.FileOutputStream;
import java.io.IOException;
import java.io.InputStream;
import java.io.OutputStream;
import java.text.SimpleDateFormat;
import java.util.ArrayList;
import java.util.Calendar;
import java.util.Collections;
import java.util.Date;
import java.util.List;
import java.util.ListIterator;
import java.util.TimeZone;

import mega.privacy.android.app.DatabaseHandler;
import mega.privacy.android.app.MegaApplication;
import mega.privacy.android.app.MimeTypeList;
import mega.privacy.android.app.R;
import mega.privacy.android.app.ShareInfo;
import mega.privacy.android.app.components.BubbleDrawable;
import mega.privacy.android.app.components.MarqueeTextView;
import mega.privacy.android.app.components.NpaLinearLayoutManager;
import mega.privacy.android.app.components.twemoji.EmojiEditText;
import mega.privacy.android.app.components.twemoji.EmojiKeyboard;
import mega.privacy.android.app.components.twemoji.OnPlaceButtonListener;
import mega.privacy.android.app.components.voiceClip.OnBasketAnimationEnd;
import mega.privacy.android.app.components.voiceClip.OnRecordClickListener;
import mega.privacy.android.app.components.voiceClip.OnRecordListener;
import mega.privacy.android.app.components.voiceClip.RecordButton;
import mega.privacy.android.app.components.voiceClip.RecordView;
import mega.privacy.android.app.interfaces.MyChatFilesExisitListener;
import mega.privacy.android.app.lollipop.AddContactActivityLollipop;
import mega.privacy.android.app.lollipop.AudioVideoPlayerLollipop;
import mega.privacy.android.app.lollipop.ContactInfoActivityLollipop;
import mega.privacy.android.app.lollipop.FileLinkActivityLollipop;
import mega.privacy.android.app.lollipop.FileStorageActivityLollipop;
import mega.privacy.android.app.lollipop.FolderLinkActivityLollipop;
import mega.privacy.android.app.lollipop.LoginActivityLollipop;
import mega.privacy.android.app.lollipop.ManagerActivityLollipop;
import mega.privacy.android.app.lollipop.PdfViewerActivityLollipop;
import mega.privacy.android.app.lollipop.PinActivityLollipop;
import mega.privacy.android.app.lollipop.controllers.ChatController;
import mega.privacy.android.app.lollipop.listeners.ChatLinkInfoListener;
import mega.privacy.android.app.lollipop.listeners.CreateChatToPerformActionListener;
import mega.privacy.android.app.lollipop.listeners.MultipleForwardChatProcessor;
import mega.privacy.android.app.lollipop.listeners.MultipleGroupChatRequestListener;
import mega.privacy.android.app.lollipop.listeners.MultipleRequestListener;
import mega.privacy.android.app.lollipop.megachat.calls.ChatCallActivity;
import mega.privacy.android.app.lollipop.megachat.chatAdapters.MegaChatLollipopAdapter;
import mega.privacy.android.app.lollipop.tasks.FilePrepareTask;
import mega.privacy.android.app.modalbottomsheet.chatmodalbottomsheet.AttachmentUploadBottomSheetDialogFragment;
import mega.privacy.android.app.modalbottomsheet.chatmodalbottomsheet.ContactAttachmentBottomSheetDialogFragment;
import mega.privacy.android.app.modalbottomsheet.chatmodalbottomsheet.MessageNotSentBottomSheetDialogFragment;
import mega.privacy.android.app.modalbottomsheet.chatmodalbottomsheet.NodeAttachmentBottomSheetDialogFragment;
import mega.privacy.android.app.modalbottomsheet.chatmodalbottomsheet.PendingMessageBottomSheetDialogFragment;
import mega.privacy.android.app.modalbottomsheet.chatmodalbottomsheet.SendAttachmentChatBottomSheetDialogFragment;
import mega.privacy.android.app.utils.TimeUtils;
import nz.mega.sdk.MegaApiAndroid;
import nz.mega.sdk.MegaApiJava;
import nz.mega.sdk.MegaChatApi;
import nz.mega.sdk.MegaChatApiAndroid;
import nz.mega.sdk.MegaChatApiJava;
import nz.mega.sdk.MegaChatCall;
import nz.mega.sdk.MegaChatCallListenerInterface;
import nz.mega.sdk.MegaChatContainsMeta;
import nz.mega.sdk.MegaChatError;
import nz.mega.sdk.MegaChatGeolocation;
import nz.mega.sdk.MegaChatListItem;
import nz.mega.sdk.MegaChatListenerInterface;
import nz.mega.sdk.MegaChatMessage;
import nz.mega.sdk.MegaChatPeerList;
import nz.mega.sdk.MegaChatPresenceConfig;
import nz.mega.sdk.MegaChatRequest;
import nz.mega.sdk.MegaChatRequestListenerInterface;
import nz.mega.sdk.MegaChatRoom;
import nz.mega.sdk.MegaChatRoomListenerInterface;
import nz.mega.sdk.MegaContactRequest;
import nz.mega.sdk.MegaError;
import nz.mega.sdk.MegaHandleList;
import nz.mega.sdk.MegaNode;
import nz.mega.sdk.MegaNodeList;
import nz.mega.sdk.MegaRequest;
import nz.mega.sdk.MegaRequestListenerInterface;
import nz.mega.sdk.MegaTransfer;
import nz.mega.sdk.MegaUser;

import static mega.privacy.android.app.utils.CacheFolderManager.*;
import static mega.privacy.android.app.utils.ChatUtil.*;
import static mega.privacy.android.app.utils.Constants.*;
import static mega.privacy.android.app.utils.FileUtils.*;
import static mega.privacy.android.app.utils.LogUtil.*;
import static mega.privacy.android.app.utils.MegaApiUtils.*;
import static mega.privacy.android.app.utils.TimeUtils.*;
import static mega.privacy.android.app.utils.Util.*;
import static mega.privacy.android.app.lollipop.megachat.MapsActivity.*;


public class ChatActivityLollipop extends PinActivityLollipop implements MegaChatCallListenerInterface, MegaChatRequestListenerInterface, MegaRequestListenerInterface, MegaChatListenerInterface, MegaChatRoomListenerInterface,  View.OnClickListener, MyChatFilesExisitListener<ArrayList<AndroidMegaChatMessage>> {

    public MegaChatLollipopAdapter.ViewHolderMessageChat holder_imageDrag;
    public int position_imageDrag = -1;
    private static final String PLAYING = "isAnyPlaying";
    private static final String ID_VOICE_CLIP_PLAYING = "idMessageVoicePlaying";
    private static final String PROGRESS_PLAYING = "progressVoicePlaying";
    private static final String MESSAGE_HANDLE_PLAYING = "messageHandleVoicePlaying";
    private static final String USER_HANDLE_PLAYING = "userHandleVoicePlaying";

    private final static int NUMBER_MESSAGES_TO_LOAD = 20;
    private final static int NUMBER_MESSAGES_BEFORE_LOAD = 8;

    private final static int ROTATION_PORTRAIT = 0;
    private final static int ROTATION_LANDSCAPE = 1;
    private final static int ROTATION_REVERSE_PORTRAIT = 2;
    private final static int ROTATION_REVERSE_LANDSCAPE = 3;


    public static int MEGA_FILE_LINK = 1;
    public static int MEGA_FOLDER_LINK = 2;
    public static int MEGA_CHAT_LINK = 3;

    private final static int SHOW_WRITING_LAYOUT = 1;
    private final static int SHOW_JOIN_LAYOUT = 2;
    private final static int SHOW_NOTHING_LAYOUT = 3;
    private final static int INITIAL_PRESENCE_STATUS = -55;
    private final static int RECORD_BUTTON_SEND = 1;
    private final static int RECORD_BUTTON_ACTIVATED = 2;
    private final static int RECORD_BUTTON_DEACTIVATED = 3;

    private final static int PADDING_BUBBLE = 25;
    private final static int CORNER_RADIUS_BUBBLE = 30;
    private final static int MAX_WIDTH_BUBBLE = 350;
    private final static int MARGIN_BUTTON_DEACTIVATED = 48;
    private final static int MARGIN_BUTTON_ACTIVATED = 24;
    private final static int MARGIN_BOTTOM = 80;
    private final static int DURATION_BUBBLE = 4000;

    private final static int TYPE_MESSAGE_JUMP_TO_LEAST = 0;
    private final static int TYPE_MESSAGE_NEW_MESSAGE = 1;

    private int currentRecordButtonState = 0;
    private String mOutputFilePath;
    private int keyboardHeight;
    private int marginBottomDeactivated;
    private int marginBottomActivated;
    boolean newVisibility = false;
    boolean getMoreHistory=false;
    int minutesLastGreen = -1;
    boolean isLoadingHistory = false;
    private AlertDialog errorOpenChatDialog;
    long numberToLoad = -1;

    private android.support.v7.app.AlertDialog downloadConfirmationDialog;
    private AlertDialog chatAlertDialog;

    ProgressDialog dialog;
    ProgressDialog statusDialog;

    boolean retryHistory = false;

    public long lastIdMsgSeen = -1;
    public long generalUnreadCount = -1;
    boolean lastSeenReceived = false;
    int positionToScroll = -1;
    public int positionNewMessagesLayout = -1;

    MegaApiAndroid megaApi;
    MegaChatApiAndroid megaChatApi;

    Handler handlerReceive;
    Handler handlerSend;
    Handler handlerKeyboard;
    Handler handlerEmojiKeyboard;

    TextView emptyTextView;
    ImageView emptyImageView;
    LinearLayout emptyLayout;

    boolean pendingMessagesLoaded = false;

    public boolean activityVisible = false;
    boolean setAsRead = false;

    boolean isOpeningChat = true;

    int selectedPosition;
    public long selectedMessageId = -1;
    MegaChatRoom chatRoom;

    public long idChat;

    boolean noMoreNoSentMessages = false;

    public int showRichLinkWarning = RICH_WARNING_TRUE;

    private BadgeDrawerArrowDrawable badgeDrawable;

    ChatController chatC;
    boolean scrollingUp = false;

    long myUserHandle;

    ActionBar aB;
    Toolbar tB;
    LinearLayout toolbarElements;
    RelativeLayout toolbarElementsInside;

    TextView titleToolbar;
    MarqueeTextView individualSubtitleToobar;
    TextView groupalSubtitleToolbar;
    LinearLayout subtitleCall;
    Chronometer subtitleChronoCall;
    LinearLayout participantsLayout;
    TextView participantsText;
    ImageView iconStateToolbar;

    ImageView privateIconToolbar;

    float density;
    DisplayMetrics outMetrics;
    Display display;

    boolean editingMessage = false;
    MegaChatMessage messageToEdit = null;

    CoordinatorLayout fragmentContainer;
    RelativeLayout writingContainerLayout;
    RelativeLayout writingLayout;

    RelativeLayout joinChatLinkLayout;
    Button joinButton;

    RelativeLayout chatRelativeLayout;
    RelativeLayout userTypingLayout;
    TextView userTypingText;
    boolean sendIsTyping=true;
    long userTypingTimeStamp = -1;
    ImageButton keyboardTwemojiButton;
    ImageButton mediaButton;
    ImageButton pickFileStorageButton;
    ImageButton pickAttachButton;

    EmojiKeyboard emojiKeyboard;
    RelativeLayout rLKeyboardTwemojiButton;
    RelativeLayout rLMediaButton;
    RelativeLayout rLPickFileStorageButton;
    RelativeLayout rLPickAttachButton;

    RelativeLayout callInProgressLayout;
    TextView callInProgressText;
    Chronometer callInProgressChrono;

    boolean startVideo = false;

    EmojiEditText textChat;
    ImageButton sendIcon;
    RelativeLayout messagesContainerLayout;

    RelativeLayout observersLayout;
    TextView observersNumberText;

    RecyclerView listView;
    NpaLinearLayoutManager mLayoutManager;

    ChatActivityLollipop chatActivity;

    MenuItem importIcon;
    MenuItem callMenuItem;
    MenuItem videoMenuItem;
    MenuItem inviteMenuItem;
    MenuItem clearHistoryMenuItem;
    MenuItem contactInfoMenuItem;
    MenuItem leaveMenuItem;
    MenuItem archiveMenuItem;

    String intentAction;
    MegaChatLollipopAdapter adapter;
    int stateHistory;

    DatabaseHandler dbH = null;

    FrameLayout fragmentContainerFileStorage;
    RelativeLayout fileStorageLayout;
    private ChatFileStorageFragment fileStorageF;

    private ArrayList<AndroidMegaChatMessage> messages = new ArrayList<>();
    private ArrayList<AndroidMegaChatMessage> bufferMessages = new ArrayList<>();
    private ArrayList<AndroidMegaChatMessage> bufferSending = new ArrayList<>();
    private ArrayList<MessageVoiceClip> messagesPlaying = new ArrayList<>();
    private ArrayList<RemovedMessage> removedMessages = new ArrayList<>();

    RelativeLayout messageJumpLayout;
    TextView messageJumpText;
    boolean isHideJump = false;
    int typeMessageJump = 0;
    boolean visibilityMessageJump=false;
    boolean isTurn = false;
    Handler handler;

    private AlertDialog locationDialog;
    private boolean isLocationDialogShown = false;

    /*Voice clips*/
    private String outputFileVoiceNotes = null;
    private String outputFileName = "";
    private RelativeLayout recordLayout;
    private RelativeLayout recordButtonLayout;
    private RecordButton recordButton;
    private MediaRecorder myAudioRecorder = null;
    private LinearLayout bubbleLayout;
    private TextView bubbleText;
    private RecordView recordView;
    private FrameLayout fragmentVoiceClip;

    private boolean isShareLinkDialogDismissed = false;

    private ActionMode actionMode;

    // Data being stored when My Chat Files folder does not exist
    private ArrayList<AndroidMegaChatMessage> preservedMessagesSelected;
    // The flag to indicate whether forwarding message is on going
    private boolean isForwardingMessage = false;

    @Override
    public void storedUnhandledData(ArrayList<AndroidMegaChatMessage> preservedData) {
        this.preservedMessagesSelected = preservedData;
    }

    @Override
    public void handleStoredData() {
        forwardMessages(preservedMessagesSelected);
        preservedMessagesSelected = null;
    }

    private class UserTyping {
        MegaChatParticipant participantTyping;
        long timeStampTyping;

        public UserTyping(MegaChatParticipant participantTyping) {
            this.participantTyping = participantTyping;
        }

        public MegaChatParticipant getParticipantTyping() {
            return participantTyping;
        }

        public void setParticipantTyping(MegaChatParticipant participantTyping) {
            this.participantTyping = participantTyping;
        }

        public long getTimeStampTyping() {
            return timeStampTyping;
        }

        public void setTimeStampTyping(long timeStampTyping) {
            this.timeStampTyping = timeStampTyping;
        }
    }

    private BroadcastReceiver voiceclipDownloadedReceiver = new BroadcastReceiver() {
        @Override
        public void onReceive(Context context, Intent intent) {
            if (intent != null) {
                long nodeHandle = intent.getLongExtra(EXTRA_NODE_HANDLE, 0);
                int resultTransfer = intent.getIntExtra(EXTRA_RESULT_TRANSFER,0);
                if(adapter!=null){
                    adapter.finishedVoiceClipDownload(nodeHandle, resultTransfer);
                }
            }
        }
    };

    private BroadcastReceiver dialogConnectReceiver = new BroadcastReceiver() {
        @Override
        public void onReceive(Context context, Intent intent) {
            logDebug("Network broadcast received on chatActivity!");
            if (intent != null){
                showConfirmationConnect();
            }
        }
    };

    ArrayList<UserTyping> usersTyping;
    List<UserTyping> usersTypingSync;

    public void openMegaLink(String url, boolean isFile){
        logDebug("url: " + url + ", isFile: " + isFile);
        if(isFile){
            Intent openFileIntent = new Intent(this, FileLinkActivityLollipop.class);
            openFileIntent.setFlags(Intent.FLAG_ACTIVITY_CLEAR_TOP);
            openFileIntent.setAction(ACTION_OPEN_MEGA_LINK);
            openFileIntent.setData(Uri.parse(url));
            startActivity(openFileIntent);
        }else{
            Intent openFolderIntent = new Intent(this, FolderLinkActivityLollipop.class);
            openFolderIntent.setFlags(Intent.FLAG_ACTIVITY_CLEAR_TOP);
            openFolderIntent.setAction(ACTION_OPEN_MEGA_FOLDER_LINK);
            openFolderIntent.setData(Uri.parse(url));
            startActivity(openFolderIntent);
        }
    }

    public void showMessageInfo(int positionInAdapter){
        logDebug("showMessageInfo");
        int position = positionInAdapter-1;

        if(position<messages.size()) {
            AndroidMegaChatMessage androidM = messages.get(position);
            StringBuilder messageToShow = new StringBuilder("");
            String token = FirebaseInstanceId.getInstance().getToken();
            if(token!=null){
                messageToShow.append("FCM TOKEN: " +token);
            }
            messageToShow.append("\nCHAT ID: " + MegaApiJava.userHandleToBase64(idChat));
            messageToShow.append("\nMY USER HANDLE: " +MegaApiJava.userHandleToBase64(megaChatApi.getMyUserHandle()));
            if(androidM!=null){
                MegaChatMessage m = androidM.getMessage();
                if(m!=null){
                    messageToShow.append("\nMESSAGE TYPE: " +m.getType());
                    messageToShow.append("\nMESSAGE TIMESTAMP: " +m.getTimestamp());
                    messageToShow.append("\nMESSAGE USERHANDLE: " +MegaApiJava.userHandleToBase64(m.getUserHandle()));
                    messageToShow.append("\nMESSAGE ID: " +MegaApiJava.userHandleToBase64(m.getMsgId()));
                    messageToShow.append("\nMESSAGE TEMP ID: " +MegaApiJava.userHandleToBase64(m.getTempId()));
                }
            }
            Toast.makeText(this, messageToShow, Toast.LENGTH_SHORT).show();
        }
    }

    public void showGroupInfoActivity(){
        logDebug("showGroupInfoActivity");
        if(chatRoom.isGroup()){
            Intent i = new Intent(this, GroupChatInfoActivityLollipop.class);
            i.putExtra("handle", chatRoom.getChatId());
            this.startActivity(i);
        }else{
            Intent i = new Intent(this, ContactInfoActivityLollipop.class);
            i.putExtra("handle", chatRoom.getChatId());
            this.startActivity(i);
        }
    }

    @Override
    protected void onCreate(Bundle savedInstanceState) {
        logDebug("onCreate");
        requestWindowFeature(Window.FEATURE_NO_TITLE);
        super.onCreate(savedInstanceState);

        if (megaApi == null) {
            MegaApplication app = (MegaApplication) getApplication();
            megaApi = app.getMegaApi();
        }

        if (megaChatApi == null) {
            MegaApplication app = (MegaApplication) getApplication();
            megaChatApi = app.getMegaChatApi();
        }

        if (megaChatApi == null || megaChatApi.getInitState() == MegaChatApi.INIT_ERROR || megaChatApi.getInitState() == MegaChatApi.INIT_NOT_DONE) {
            logDebug("Refresh session - karere");
            Intent intent = new Intent(this, LoginActivityLollipop.class);
            intent.putExtra("visibleFragment", LOGIN_FRAGMENT);
            intent.setFlags(Intent.FLAG_ACTIVITY_CLEAR_TOP);
            startActivity(intent);
            finish();
            return;
        }

        megaChatApi.addChatListener(this);
        megaChatApi.addChatCallListener(this);

        dbH = DatabaseHandler.getDbHandler(this);

        handler = new Handler();

        chatActivity = this;
        chatC = new ChatController(chatActivity);

        LocalBroadcastManager.getInstance(this).registerReceiver(dialogConnectReceiver, new IntentFilter(BROADCAST_ACTION_INTENT_CONNECTIVITY_CHANGE_DIALOG));
        LocalBroadcastManager.getInstance(this).registerReceiver(voiceclipDownloadedReceiver, new IntentFilter(BROADCAST_ACTION_INTENT_VOICE_CLIP_DOWNLOADED));

        getWindow().setStatusBarColor(ContextCompat.getColor(this, R.color.lollipop_dark_primary_color));

        setContentView(R.layout.activity_chat);
        display = getWindowManager().getDefaultDisplay();
        outMetrics = new DisplayMetrics();
        display.getMetrics(outMetrics);
        density = getResources().getDisplayMetrics().density;

        //Set toolbar
        tB = findViewById(R.id.toolbar_chat);
        setSupportActionBar(tB);
        aB = getSupportActionBar();
        aB.setDisplayHomeAsUpEnabled(true);
        aB.setDisplayShowHomeEnabled(true);
        aB.setTitle(null);
        aB.setSubtitle(null);
        tB.setOnClickListener(this);
        toolbarElements = tB.findViewById(R.id.toolbar_elements);
        toolbarElementsInside = findViewById(R.id.toolbar_elements_inside);
        titleToolbar = tB.findViewById(R.id.title_toolbar);
        individualSubtitleToobar = tB.findViewById(R.id.individual_subtitle_toolbar);
        groupalSubtitleToolbar = tB.findViewById(R.id.groupal_subtitle_toolbar);
        subtitleCall = tB.findViewById(R.id.subtitle_call);
        subtitleChronoCall = tB.findViewById(R.id.chrono_call);
        participantsLayout = tB.findViewById(R.id.ll_participants);
        participantsText = tB.findViewById(R.id.participants_text);
        iconStateToolbar = tB.findViewById(R.id.state_icon_toolbar);
        privateIconToolbar = tB.findViewById(R.id.private_icon_toolbar);

        titleToolbar.setText("");
        individualSubtitleToobar.setText("");
        individualSubtitleToobar.setVisibility(View.GONE);
        groupalSubtitleToolbar.setText("");
        groupalSubtitleToolbar.setVisibility(View.GONE);
        subtitleCall.setVisibility(View.GONE);
        subtitleChronoCall.setVisibility(View.GONE);
        participantsLayout.setVisibility(View.GONE);
        iconStateToolbar.setVisibility(View.GONE);
        privateIconToolbar.setVisibility(View.GONE);

        badgeDrawable = new BadgeDrawerArrowDrawable(getSupportActionBar().getThemedContext());
        getWindow().setSoftInputMode(WindowManager.LayoutParams.SOFT_INPUT_STATE_HIDDEN);

        emptyLayout = findViewById(R.id.empty_messages_layout);
        emptyTextView = findViewById(R.id.empty_text_chat_recent);
        emptyImageView = findViewById(R.id.empty_image_view_chat);

        updateNavigationToolbarIcon();

        fragmentContainer = findViewById(R.id.fragment_container_chat);
        writingContainerLayout = findViewById(R.id.writing_container_layout_chat_layout);

        joinChatLinkLayout = findViewById(R.id.join_chat_layout_chat_layout);
        joinButton = findViewById(R.id.join_button);
        joinButton.setOnClickListener(this);

        messageJumpLayout = findViewById(R.id.message_jump_layout);
        messageJumpText = findViewById(R.id.message_jump_text);
        messageJumpLayout.setVisibility(View.GONE);
        writingLayout = findViewById(R.id.writing_linear_layout_chat);

        rLKeyboardTwemojiButton = findViewById(R.id.rl_keyboard_twemoji_chat);
        rLMediaButton = findViewById(R.id.rl_media_icon_chat);
        rLPickFileStorageButton = findViewById(R.id.rl_pick_file_storage_icon_chat);
        rLPickAttachButton = findViewById(R.id.rl_attach_icon_chat);

        keyboardTwemojiButton = findViewById(R.id.keyboard_twemoji_chat);
        mediaButton = findViewById(R.id.media_icon_chat);
        pickFileStorageButton = findViewById(R.id.pick_file_storage_icon_chat);
        pickAttachButton = findViewById(R.id.pick_attach_chat);

        textChat = findViewById(R.id.edit_text_chat);
        textChat.setVisibility(View.VISIBLE);
        if(getResources().getConfiguration().orientation == Configuration.ORIENTATION_LANDSCAPE){
            textChat.setEmojiSize(scaleWidthPx(10, outMetrics));
        } else {
            textChat.setEmojiSize(scaleWidthPx(20, outMetrics));
        }

        keyboardHeight = outMetrics.heightPixels / 2 - getActionBarHeight(this, getResources());
        marginBottomDeactivated = px2dp(MARGIN_BUTTON_DEACTIVATED, outMetrics);
        marginBottomActivated = px2dp(MARGIN_BUTTON_ACTIVATED, outMetrics);

        callInProgressLayout = findViewById(R.id.call_in_progress_layout);
        callInProgressLayout.setVisibility(View.GONE);
        callInProgressText = findViewById(R.id.call_in_progress_text);
        callInProgressChrono = findViewById(R.id.call_in_progress_chrono);
        callInProgressChrono.setVisibility(View.GONE);

        enableButton(rLKeyboardTwemojiButton,keyboardTwemojiButton);
        enableButton(rLMediaButton,mediaButton);
        enableButton(rLPickAttachButton,pickAttachButton);
        enableButton(rLPickFileStorageButton,pickFileStorageButton);

        messageJumpLayout.setOnClickListener(this);

        fragmentContainerFileStorage = findViewById(R.id.fragment_container_file_storage);
        fileStorageLayout = findViewById(R.id.relative_layout_file_storage);
        fileStorageLayout.setVisibility(View.GONE);
        pickFileStorageButton.setImageResource(R.drawable.ic_b_select_image);

        chatRelativeLayout  = findViewById(R.id.relative_chat_layout);

        sendIcon = findViewById(R.id.send_message_icon_chat);
        sendIcon.setOnClickListener(this);
        sendIcon.setEnabled(true);

        //Voice clip elements
        fragmentVoiceClip = findViewById(R.id.fragment_voice_clip);
        recordLayout = findViewById(R.id.layout_button_layout);
        recordButtonLayout = findViewById(R.id.record_button_layout);
        recordButton = findViewById(R.id.record_button);
        recordButton.setEnabled(true);
        recordButton.setHapticFeedbackEnabled(true);
        recordView = findViewById(R.id.record_view);
        recordView.setVisibility(View.GONE);
        bubbleLayout = findViewById(R.id.bubble_layout);
        BubbleDrawable myBubble = new BubbleDrawable(BubbleDrawable.CENTER, ContextCompat.getColor(this,R.color.turn_on_notifications_text));
        myBubble.setCornerRadius(CORNER_RADIUS_BUBBLE);
        myBubble.setPointerAlignment(BubbleDrawable.RIGHT);
        myBubble.setPadding(PADDING_BUBBLE, PADDING_BUBBLE, PADDING_BUBBLE, PADDING_BUBBLE);
        bubbleLayout.setBackground(myBubble);
        bubbleLayout.setVisibility(View.GONE);
        bubbleText = findViewById(R.id.bubble_text);
        bubbleText.setMaxWidth(px2dp(MAX_WIDTH_BUBBLE, outMetrics));
        recordButton.setRecordView(recordView);
        myAudioRecorder = new MediaRecorder();

        emojiKeyboard = findViewById(R.id.emojiView);
        emojiKeyboard.init(this, textChat, keyboardTwemojiButton);

        handlerKeyboard = new Handler();
        handlerEmojiKeyboard = new Handler();

        textChat.setEnabled(true);
        emojiKeyboard.setListenerActivated(true);

        observersLayout = findViewById(R.id.observers_layout);
        observersNumberText = findViewById(R.id.observers_text);

        textChat.addTextChangedListener(new TextWatcher() {
            public void afterTextChanged(Editable s) { }

            public void beforeTextChanged(CharSequence s, int start, int count, int after) { }

            public void onTextChanged(CharSequence s, int start, int before, int count) {

                if (s != null && !s.toString().isEmpty()) {
                    sendIcon.setEnabled(true);
                    sendIcon.setImageDrawable(ContextCompat.getDrawable(chatActivity, R.drawable.ic_send_black));
                    textChat.setHint(" ");
                    textChat.setMinLines(1);
                    textChat.setMaxLines(5);
                    sendIcon.setVisibility(View.VISIBLE);
                    currentRecordButtonState = 0;
                    recordLayout.setVisibility(View.GONE);
                    recordButtonLayout.setVisibility(View.GONE);
                }else{
                    refreshTextInput();
                }

                if (getCurrentFocus() == textChat) {
                    // is only executed if the EditText was directly changed by the user
                    if (sendIsTyping) {

                        logDebug("textChat:TextChangedListener:onTextChanged:sendIsTyping:sendTypingNotification");
                        sendIsTyping = false;
                        megaChatApi.sendTypingNotification(chatRoom.getChatId());

                        int interval = 4000;
                        Runnable runnable = new Runnable() {
                            public void run() {
                                sendIsTyping = true;
                            }
                        };
                        handlerSend = new Handler();
                        handlerSend.postDelayed(runnable, interval);
                    }

                    if (megaChatApi.isSignalActivityRequired()) {
                        megaChatApi.signalPresenceActivity();
                    }
                } else {
                    logDebug("textChat:TextChangedListener:onTextChanged:nonFocusTextChat:sendStopTypingNotification");
                    if (chatRoom != null) {
                        megaChatApi.sendStopTypingNotification(chatRoom.getChatId());
                    }
                }
            }
        });

        textChat.setOnTouchListener(new View.OnTouchListener() {
            @Override
            public boolean onTouch(View v, MotionEvent event) {
                //Hide fileStorageLayout
                hideFileStorage();
                showLetterKB();
                return false;
            }
        });

        textChat.setOnLongClickListener(new View.OnLongClickListener() {
            @Override
            public boolean onLongClick(View v) {
                //Hide fileStorageLayout
                hideFileStorage();
                showLetterKB();
                return false;
            }
        });

        textChat.setOnEditorActionListener(new TextView.OnEditorActionListener() {
            @Override
            public boolean onEditorAction(TextView v, int actionId, KeyEvent event) {
                if (actionId == EditorInfo.IME_ACTION_DONE) {
                    //Hide fileStorageLayout
                    hideFileStorage();
                    showLetterKB();
                }
                return false;
            }
        });

        /*
        *If the recording button (an arrow) is clicked, the recording will be sent to the chat
        */
        recordButton.setOnRecordClickListener(new OnRecordClickListener() {
            @Override
            public void onClick(View v) {
                logDebug("recordButton.setOnRecordClickListener:onClick");
                recordButton.performHapticFeedback(HapticFeedbackConstants.CONTEXT_CLICK);
                sendRecording();
            }
        });


        /*
         *Events of the recording
         */
        recordView.setOnRecordListener(new OnRecordListener() {
            @Override
            public void onStart() {
                logDebug("recordView.setOnRecordListener:onStart");
                if (participatingInACall(megaChatApi)) {
                    showSnackbar(SNACKBAR_TYPE, context.getString(R.string.not_allowed_recording_voice_clip), -1);
                    return;
                }
                if (!isAllowedToRecord()) return;
                prepareRecording();
            }

            @Override
            public void onLessThanSecond() {
                logDebug("recordView.setOnRecordListener:onLessThanSecond");
                if (!isAllowedToRecord()) return;
                showBubble();
            }

            @Override
            public void onCancel() {
                logDebug("recordView.setOnRecordListener:onCancel");
                recordButton.performHapticFeedback(HapticFeedbackConstants.CONTEXT_CLICK);
                cancelRecording();
            }

            @Override
            public void onLock() {
                logDebug("recordView.setOnRecordListener:onLock");
                recordButtonStates(RECORD_BUTTON_SEND);
            }

            @Override
            public void onFinish(long recordTime) {
                logDebug("recordView.setOnRecordListener:onFinish");
                recordButton.performHapticFeedback(HapticFeedbackConstants.CONTEXT_CLICK);
                sendRecording();
            }

            @Override
            public void finishedSound() {
                logDebug("recordView.setOnRecordListener:finishedSound");
                if (!isAllowedToRecord()) return;
                startRecording();
            }
        });

        recordView.setOnBasketAnimationEndListener(new OnBasketAnimationEnd() {
            @Override
            public void onAnimationEnd() {
                logDebug("recordView.setOnBasketAnimationEndListener:onAnimationEnd");
                recordButton.performHapticFeedback(HapticFeedbackConstants.CONTEXT_CLICK);
                cancelRecording();
            }

            @Override
            public void deactivateRecordButton() {
                logDebug("recordView.setOnBasketAnimationEndListener:desactivateRecordButton");
                hideChatOptions();
                recordView.setVisibility(View.VISIBLE);
                recordLayout.setVisibility(View.VISIBLE);
                recordButtonLayout.setVisibility(View.VISIBLE);
                recordButton.activateOnTouchListener(false);
                recordButtonDeactivated(true);
                placeRecordButton(RECORD_BUTTON_DEACTIVATED);
            }
        });


        emojiKeyboard.setOnPlaceButtonListener(new OnPlaceButtonListener() {
            @Override
            public void needToPlace() {
                logDebug("needTOPlaced");
                if(sendIcon.getVisibility() != View.VISIBLE){
                    recordLayout.setVisibility(View.VISIBLE);
                    recordButtonLayout.setVisibility(View.VISIBLE);
                }
                recordView.setVisibility(View.INVISIBLE);
                recordButton.activateOnTouchListener(true);
                placeRecordButton(RECORD_BUTTON_DEACTIVATED);
            }
        });

        messageJumpLayout.setOnClickListener(this);
        fragmentContainerFileStorage = findViewById(R.id.fragment_container_file_storage);
        fileStorageLayout = findViewById(R.id.relative_layout_file_storage);
        fileStorageLayout.setVisibility(View.GONE);
        pickFileStorageButton.setImageResource(R.drawable.ic_b_select_image);

        listView = findViewById(R.id.messages_chat_list_view);
        listView.setClipToPadding(false);
        ;
        listView.setNestedScrollingEnabled(false);
        ((SimpleItemAnimator) listView.getItemAnimator()).setSupportsChangeAnimations(false);

        mLayoutManager = new NpaLinearLayoutManager(this);
        mLayoutManager.setStackFromEnd(true);
        listView.setLayoutManager(mLayoutManager);

        listView.addOnScrollListener(new RecyclerView.OnScrollListener() {

            @Override
            public void onScrolled(RecyclerView recyclerView, int dx, int dy) {
                // Get the first visible item

                if(!messages.isEmpty()){
                    int lastPosition = messages.size()-1;
                    AndroidMegaChatMessage msg = messages.get(lastPosition);

                    while (!msg.isUploading() && msg.getMessage().getStatus() == MegaChatMessage.STATUS_SENDING_MANUAL) {
                        lastPosition--;
                        msg = messages.get(lastPosition);
                    }
                    if (lastPosition == (messages.size() - 1)) {
                        //Scroll to end
                        if ((messages.size() - 1) == (mLayoutManager.findLastVisibleItemPosition() - 1)) {
                            hideMessageJump();
                        } else if ((messages.size() - 1) > (mLayoutManager.findLastVisibleItemPosition() - 1)) {
                            if (newVisibility) {
                                showJumpMessage();
                            }
                        }
                    } else {
                        lastPosition++;
                        if (lastPosition == (mLayoutManager.findLastVisibleItemPosition() - 1)) {
                            hideMessageJump();
                        } else if (lastPosition != (mLayoutManager.findLastVisibleItemPosition() - 1)) {
                            if (newVisibility) {
                                showJumpMessage();
                            }
                        }
                    }


                }

                if (stateHistory != MegaChatApi.SOURCE_NONE) {
                    if (dy > 0) {
                        // Scrolling up
                        scrollingUp = true;
                    } else {
                        // Scrolling down
                        scrollingUp = false;
                    }

                    if (!scrollingUp) {
                        int pos = mLayoutManager.findFirstVisibleItemPosition();
                        if (pos <= NUMBER_MESSAGES_BEFORE_LOAD && getMoreHistory) {
                            logDebug("DE->loadMessages:scrolling up");
                            isLoadingHistory = true;
                            stateHistory = megaChatApi.loadMessages(idChat, NUMBER_MESSAGES_TO_LOAD);
                            positionToScroll = -1;
                            getMoreHistory = false;
                        }
                    }
                }
            }
        });

        messagesContainerLayout = findViewById(R.id.message_container_chat_layout);

        userTypingLayout = findViewById(R.id.user_typing_layout);
        userTypingLayout.setVisibility(View.GONE);
        userTypingText = findViewById(R.id.user_typing_text);

        initAfterIntent(getIntent(), savedInstanceState);

        logDebug("FINISH on Create");
    }

    private boolean isAllowedToRecord() {
        logDebug("isAllowedToRecord ");
        if (participatingInACall(megaChatApi)) return false;
        if (!checkPermissionsVoiceClip()) return false;
        return true;
    }

    private void showLetterKB(){
        if((emojiKeyboard == null) || (emojiKeyboard.getLetterKeyboardShown())) return;
        emojiKeyboard.showLetterKeyboard();
    }

    private void hideFileStorage(){
        if((!fileStorageLayout.isShown())) return;
        fileStorageLayout.setVisibility(View.GONE);
        pickFileStorageButton.setImageResource(R.drawable.ic_b_select_image);
        placeRecordButton(RECORD_BUTTON_DEACTIVATED);
        if (fileStorageF == null) return;
        fileStorageF.clearSelections();
        fileStorageF.hideMultipleSelect();
    }

    public void initAfterIntent(Intent newIntent, Bundle savedInstanceState){
        logDebug("initAfterIntent");

        if (newIntent != null){
            logDebug("Intent is not null");
            intentAction = newIntent.getAction();
            if (intentAction != null){

                if (intentAction.equals(ACTION_OPEN_CHAT_LINK) || intentAction.equals(ACTION_JOIN_OPEN_CHAT_LINK)){
                    String link = newIntent.getDataString();
                    megaChatApi.openChatPreview(link, this);
                }
                else{

                    idChat = newIntent.getLongExtra("CHAT_ID", -1);
                    myUserHandle = megaChatApi.getMyUserHandle();

                    if(savedInstanceState!=null) {
                        logDebug("Bundle is NOT NULL");
                        selectedMessageId = savedInstanceState.getLong("selectedMessageId", -1);
                        logDebug("Handle of the message: " + selectedMessageId);
                        selectedPosition = savedInstanceState.getInt("selectedPosition", -1);
                        isHideJump = savedInstanceState.getBoolean("isHideJump",false);
                        typeMessageJump = savedInstanceState.getInt("typeMessageJump",-1);
                        visibilityMessageJump = savedInstanceState.getBoolean("visibilityMessageJump",false);
                        mOutputFilePath = savedInstanceState.getString("mOutputFilePath");
                        isShareLinkDialogDismissed = savedInstanceState.getBoolean("isShareLinkDialogDismissed", false);
                        isLocationDialogShown = savedInstanceState.getBoolean("isLocationDialogShown", false);

                        if(visibilityMessageJump){
                            if(typeMessageJump == TYPE_MESSAGE_NEW_MESSAGE){
                                messageJumpText.setText(getResources().getString(R.string.message_new_messages));
                                messageJumpLayout.setVisibility(View.VISIBLE);
                            }else if(typeMessageJump == TYPE_MESSAGE_JUMP_TO_LEAST){
                                messageJumpText.setText(getResources().getString(R.string.message_jump_latest));
                                messageJumpLayout.setVisibility(View.VISIBLE);
                            }
                        }

                        lastIdMsgSeen = savedInstanceState.getLong("lastMessageSeen",-1);
                        if(lastIdMsgSeen != -1){
                            isTurn = true;
                        }
                        generalUnreadCount = savedInstanceState.getLong("generalUnreadCount",-1);

                        boolean isPlaying = savedInstanceState.getBoolean(PLAYING, false);
                        if (isPlaying) {
                            long idMessageVoicePlaying = savedInstanceState.getLong(ID_VOICE_CLIP_PLAYING, -1);
                            long messageHandleVoicePlaying = savedInstanceState.getLong(MESSAGE_HANDLE_PLAYING, -1);
                            long userHandleVoicePlaying = savedInstanceState.getLong(USER_HANDLE_PLAYING, -1);
                            int progressVoicePlaying = savedInstanceState.getInt(PROGRESS_PLAYING, 0);

                            if (!messagesPlaying.isEmpty()) {
                                for (MessageVoiceClip m : messagesPlaying) {
                                    m.getMediaPlayer().release();
                                    m.setMediaPlayer(null);
                                }
                                messagesPlaying.clear();
                            }

                            MessageVoiceClip messagePlaying = new MessageVoiceClip(idMessageVoicePlaying, userHandleVoicePlaying, messageHandleVoicePlaying);
                            messagePlaying.setProgress(progressVoicePlaying);
                            messagePlaying.setPlayingWhenTheScreenRotated(true);
                            messagesPlaying.add(messagePlaying);

                        }
                    }

                    String text = null;
                    if (intentAction.equals(ACTION_CHAT_SHOW_MESSAGES)) {
                        logDebug("ACTION_CHAT_SHOW_MESSAGES");
                        isOpeningChat = true;

                        int errorCode = newIntent.getIntExtra("PUBLIC_LINK", 1);
                        if (savedInstanceState == null) {
                            text = newIntent.getStringExtra("showSnackbar");
                            if (text == null) {
                                if (errorCode != 1) {
                                    if (errorCode == MegaChatError.ERROR_OK) {
                                        text = getString(R.string.chat_link_copied_clipboard);
                                    }
                                    else {
                                        logDebug("initAfterIntent:publicLinkError:errorCode");
                                        text = getString(R.string.general_error) + ": " + errorCode;
                                    }
                                }
                            }
                        }
                        else if (errorCode != 1 && errorCode == MegaChatError.ERROR_OK && !isShareLinkDialogDismissed) {
                                text = getString(R.string.chat_link_copied_clipboard);
                        }
                    }
                    showChat(text);
                }
            }
        }
        else{
            logWarning("INTENT is NULL");
        }
    }

    private void initializeInputText(){
        hideKeyboard();
        setChatSubtitle();

        ChatItemPreferences prefs = dbH.findChatPreferencesByHandle(Long.toString(idChat));
        if(prefs!=null){
            String written = prefs.getWrittenText();
            if(!TextUtils.isEmpty(written)){
                textChat.setText(written);
                sendIcon.setVisibility(View.VISIBLE);
                sendIcon.setEnabled(true);
                sendIcon.setImageDrawable(ContextCompat.getDrawable(chatActivity, R.drawable.ic_send_black));
                textChat.setHint(" ");
                textChat.setMinLines(1);
                textChat.setMaxLines(5);

                currentRecordButtonState = 0;
                recordLayout.setVisibility(View.GONE);
                recordButtonLayout.setVisibility(View.GONE);
                return;
            }
        }else{
            prefs = new ChatItemPreferences(Long.toString(idChat), Boolean.toString(true), "");
            dbH.setChatItemPreferences(prefs);
        }
        refreshTextInput();
    }

    private void refreshTextInput(){
        recordButtonStates(RECORD_BUTTON_DEACTIVATED);
        sendIcon.setVisibility(View.GONE);
        sendIcon.setEnabled(false);
        sendIcon.setImageDrawable(ContextCompat.getDrawable(chatActivity, R.drawable.ic_send_trans));
        if (chatRoom != null) {
            megaChatApi.sendStopTypingNotification(chatRoom.getChatId());

            if (chatRoom.hasCustomTitle()) {
                textChat.setHint(getString(R.string.type_message_hint_with_customized_title, chatRoom.getTitle()));
            } else {
                textChat.setHint(getString(R.string.type_message_hint_with_default_title, chatRoom.getTitle()));
            }
        }

        textChat.setMinLines(1);
        textChat.setMaxLines(1);
    }

    public void showChat(String textSnackbar){
        if(idChat!=-1) {
            //Recover chat
            logDebug("Recover chat with id: " + idChat);
            chatRoom = megaChatApi.getChatRoom(idChat);
            if(chatRoom==null){
                logError("Chatroom is NULL - finish activity!!");
                finish();
            }

            initializeInputText();

            megaChatApi.closeChatRoom(idChat, this);
            boolean result = megaChatApi.openChatRoom(idChat, this);

            logDebug("Result of open chat: " + result);
            if(result){
                MegaApplication.setClosedChat(false);
            }

            if(!result){
                logError("Error on openChatRoom");
                if(errorOpenChatDialog==null){
                    android.support.v7.app.AlertDialog.Builder builder;
                    if (Build.VERSION.SDK_INT >= Build.VERSION_CODES.HONEYCOMB) {
                        builder = new AlertDialog.Builder(this, R.style.AppCompatAlertDialogStyle);
                    }
                    else{
                        builder = new AlertDialog.Builder(this);
                    }
                    builder.setTitle(getString(R.string.chat_error_open_title));
                    builder.setMessage(getString(R.string.chat_error_open_message));

                    builder.setPositiveButton(getString(R.string.cam_sync_ok),
                            new DialogInterface.OnClickListener() {
                                public void onClick(DialogInterface dialog, int whichButton) {
                                    finish();
                                }
                            }
                    );
                    errorOpenChatDialog = builder.create();
                    errorOpenChatDialog.show();
                }
            }
            else {
                int chatConnection = megaChatApi.getChatConnectionState(idChat);
<<<<<<< HEAD
                log("Chat connection (" + idChat + ") is: " + chatConnection);
                if (adapter == null) createAdapter();
=======
                logDebug("Chat connection (" + idChat + ") is: " + chatConnection);
                if (adapter == null) {
                    adapter = new MegaChatLollipopAdapter(this, chatRoom, messages, messagesPlaying, listView);
                    adapter.setHasStableIds(true);
                    listView.setAdapter(adapter);
                }
>>>>>>> 094d50ad

                setPreviewersView();

                titleToolbar.setText(chatRoom.getTitle());
                setChatSubtitle();

                if (!chatRoom.isPublic()) {
                    privateIconToolbar.setVisibility(View.VISIBLE);
                }
                else {
                    privateIconToolbar.setVisibility(View.GONE);
                }

                isOpeningChat = true;

                LinearLayout.LayoutParams emptyTextViewParams1 = (LinearLayout.LayoutParams) emptyImageView.getLayoutParams();

                if (getResources().getConfiguration().orientation == Configuration.ORIENTATION_LANDSCAPE) {
                    emptyImageView.setImageResource(R.drawable.chat_empty_landscape);
                    emptyTextViewParams1.setMargins(0, scaleHeightPx(40, outMetrics), 0, scaleHeightPx(24, outMetrics));
                } else {
                    emptyImageView.setImageResource(R.drawable.ic_empty_chat_list);
                    emptyTextViewParams1.setMargins(0, scaleHeightPx(100, outMetrics), 0, scaleHeightPx(24, outMetrics));
                }

                emptyImageView.setLayoutParams(emptyTextViewParams1);

                String textToShowB = String.format(getString(R.string.chat_loading_messages));

                try {
                    textToShowB = textToShowB.replace("[A]", "<font color=\'#7a7a7a\'>");
                    textToShowB = textToShowB.replace("[/A]", "</font>");
                    textToShowB = textToShowB.replace("[B]", "<font color=\'#000000\'>");
                    textToShowB = textToShowB.replace("[/B]", "</font>");
                } catch (Exception e) {
                }
                Spanned resultB = null;
                if (android.os.Build.VERSION.SDK_INT >= android.os.Build.VERSION_CODES.N) {
                    resultB = Html.fromHtml(textToShowB, Html.FROM_HTML_MODE_LEGACY);
                } else {
                    resultB = Html.fromHtml(textToShowB);
                }

                emptyTextView.setText(resultB);
                emptyTextView.setVisibility(View.VISIBLE);
                emptyLayout.setVisibility(View.VISIBLE);

                chatRelativeLayout.setVisibility(View.GONE);

                if(textSnackbar!=null){
                    String chatLink = getIntent().getStringExtra("CHAT_LINK");
                    if (chatLink != null && !isShareLinkDialogDismissed) {
                        showShareChatLinkDialog(this, chatRoom, chatLink);
                    }
                    else {
                        showSnackbar(SNACKBAR_TYPE, textSnackbar, -1);
                    }
                }

                loadHistory();
                logDebug("On create: stateHistory: " + stateHistory);
                if (isLocationDialogShown) {
                    showSendLocationDialog();
                }
            }
        }
        else{
            logError("Chat ID -1 error");
        }

        logDebug("FINISH on Create");
    }

    public void removeChatLink(){
        logDebug("removeChatLink");
        megaChatApi.removeChatLink(idChat, this);
    }

    public void loadHistory(){
        logDebug("loadHistory");

        isLoadingHistory = true;

        long unreadCount = chatRoom.getUnreadCount();
        if (unreadCount == 0) {
            if(!isTurn) {
                lastIdMsgSeen = -1;
                generalUnreadCount = -1;
                stateHistory = megaChatApi.loadMessages(idChat, NUMBER_MESSAGES_TO_LOAD);
                numberToLoad=NUMBER_MESSAGES_TO_LOAD;
            }else{
                if (generalUnreadCount < 0) {
                    logDebug("loadMessages " + chatRoom.getUnreadCount());
                    long unreadAbs = Math.abs(generalUnreadCount);
                    numberToLoad =  (int) unreadAbs+NUMBER_MESSAGES_TO_LOAD;
                    stateHistory = megaChatApi.loadMessages(idChat, (int) numberToLoad);
                }
                else{
                    logDebug("loadMessages " + chatRoom.getUnreadCount());
                    numberToLoad =  (int) generalUnreadCount+NUMBER_MESSAGES_TO_LOAD;
                    stateHistory = megaChatApi.loadMessages(idChat, (int) numberToLoad);
                }
            }
            lastSeenReceived = true;
            logDebug("loadMessages:unread is 0");
        } else {
            if(!isTurn){
                lastIdMsgSeen = megaChatApi.getLastMessageSeenId(idChat);
                generalUnreadCount = unreadCount;
            }
            else{
                logDebug("Do not change lastSeenId --> rotating screen");
            }

            if (lastIdMsgSeen != -1) {
                logDebug("lastSeenId: " + lastIdMsgSeen);
            } else {
                logError("Error:InvalidLastMessage");
            }

            lastSeenReceived = false;
            if (unreadCount < 0) {
                logDebug("loadMessages " + chatRoom.getUnreadCount());
                long unreadAbs = Math.abs(unreadCount);
                numberToLoad =  (int) unreadAbs+NUMBER_MESSAGES_TO_LOAD;
                stateHistory = megaChatApi.loadMessages(idChat, (int) numberToLoad);
            }
            else{
                logDebug("loadMessages " + chatRoom.getUnreadCount());
                numberToLoad =  (int) unreadCount+NUMBER_MESSAGES_TO_LOAD;
                stateHistory = megaChatApi.loadMessages(idChat, (int) numberToLoad);
            }
        }
        logDebug("END:numberToLoad: " + numberToLoad);
    }

    private void setSubtitleVisibility() {
        if (chatRoom.isGroup()) {
            individualSubtitleToobar.setVisibility(View.GONE);
            groupalSubtitleToolbar.setVisibility(View.VISIBLE);
            iconStateToolbar.setVisibility(View.GONE);
        }
        else {
            individualSubtitleToobar.setVisibility(View.VISIBLE);
            groupalSubtitleToolbar.setVisibility(View.GONE);
        }
        subtitleCall.setVisibility(View.GONE);
    }

    private void setPreviewGroupalSubtitle () {
        long participants = chatRoom.getPeerCount();
        if (participants > 0) {
            groupalSubtitleToolbar.setVisibility(View.VISIBLE);
            groupalSubtitleToolbar.setText(adjustForLargeFont(getString(R.string.number_of_participants, participants)));
        }
        else {
            groupalSubtitleToolbar.setVisibility(View.GONE);
        }
    }

    public void setChatSubtitle(){
        logDebug("setChatSubtitle");
        if(chatRoom==null){
            return;
        }

        setSubtitleVisibility();

        if (chatC.isInAnonymousMode() && megaChatApi.getChatConnectionState(idChat)==MegaChatApi.CHAT_CONNECTION_ONLINE) {
            logDebug("Is preview");
            setPreviewGroupalSubtitle();
            tB.setOnClickListener(this);
            setBottomLayout(SHOW_JOIN_LAYOUT);

        }else if(megaChatApi.getConnectionState()!=MegaChatApi.CONNECTED||megaChatApi.getChatConnectionState(idChat)!=MegaChatApi.CHAT_CONNECTION_ONLINE) {
            logDebug("Chat not connected ConnectionState: " + megaChatApi.getConnectionState() + " ChatConnectionState: " + megaChatApi.getChatConnectionState(idChat));
            tB.setOnClickListener(this);
            if (chatRoom.isPreview()) {
                logDebug("Chat not connected: is preview");
                setPreviewGroupalSubtitle();
                setBottomLayout(SHOW_NOTHING_LAYOUT);
            } else {
                logDebug("Chat not connected: is not preview");
                if (chatRoom.isGroup()) {
                    groupalSubtitleToolbar.setText(adjustForLargeFont(getString(R.string.invalid_connection_state)));
                } else {
                    individualSubtitleToobar.setText(adjustForLargeFont(getString(R.string.invalid_connection_state)));
                }

                int permission = chatRoom.getOwnPrivilege();
                logDebug("Check permissions");
                if ((permission == MegaChatRoom.PRIV_RO) || (permission == MegaChatRoom.PRIV_RM)) {
                    setBottomLayout(SHOW_NOTHING_LAYOUT);
                } else {
                    setBottomLayout(SHOW_WRITING_LAYOUT);
                }
            }
        }else{
            logDebug("Karere connection state: " + megaChatApi.getConnectionState());
            logDebug("Chat connection state: " + megaChatApi.getChatConnectionState(idChat));

            int permission = chatRoom.getOwnPrivilege();
            if (chatRoom.isGroup()) {
                tB.setOnClickListener(this);
                if(chatRoom.isPreview()){
                    logDebug("Is preview");
                    setPreviewGroupalSubtitle();
                    if (getIntent() != null && getIntent().getAction() != null && getIntent().getAction().equals(ACTION_JOIN_OPEN_CHAT_LINK)) {
                        setBottomLayout(SHOW_NOTHING_LAYOUT);
                    }else {
                        setBottomLayout(SHOW_JOIN_LAYOUT);
                    }

                    return;
                }
                else {
                    logDebug("Check permissions group chat");
                    if (permission == MegaChatRoom.PRIV_RO) {
                        logDebug("Permission RO");
                        setBottomLayout(SHOW_NOTHING_LAYOUT);

                        if (chatRoom.isArchived()) {
                            logDebug("Chat is archived");
                            groupalSubtitleToolbar.setText(adjustForLargeFont(getString(R.string.archived_chat)));
                        } else {
                            groupalSubtitleToolbar.setText(adjustForLargeFont(getString(R.string.observer_permission_label_participants_panel)));
                        }
                    }else if (permission == MegaChatRoom.PRIV_RM) {
                        logDebug("Permission RM");
                        setBottomLayout(SHOW_NOTHING_LAYOUT);

                        if (chatRoom.isArchived()) {
                            logDebug("Chat is archived");
                            groupalSubtitleToolbar.setText(adjustForLargeFont(getString(R.string.archived_chat)));
                        }
                        else if (!chatRoom.isActive()) {
                            groupalSubtitleToolbar.setText(adjustForLargeFont(getString(R.string.inactive_chat)));
                        }
                        else {
                            groupalSubtitleToolbar.setText(null);
                            groupalSubtitleToolbar.setVisibility(View.GONE);
                        }
                    }
                    else{
                        logDebug("Permission: " + permission);

                        setBottomLayout(SHOW_WRITING_LAYOUT);

                        if(chatRoom.isArchived()){
                            logDebug("Chat is archived");
                            groupalSubtitleToolbar.setText(adjustForLargeFont(getString(R.string.archived_chat)));
                        }
                        else if(chatRoom.hasCustomTitle()){
                            setCustomSubtitle();
                        }
                        else{
                            long participantsLabel = chatRoom.getPeerCount()+1; //Add one to include me
                            groupalSubtitleToolbar.setText(adjustForLargeFont(getResources().getQuantityString(R.plurals.subtitle_of_group_chat, (int) participantsLabel, participantsLabel)));
                        }
                    }
                }
            }
            else{
                logDebug("Check permissions one to one chat");
                if(permission==MegaChatRoom.PRIV_RO) {
                    logDebug("Permission RO");

                    if(megaApi!=null){
                        if(megaApi.getRootNode()!=null){
                            long chatHandle = chatRoom.getChatId();
                            MegaChatRoom chat = megaChatApi.getChatRoom(chatHandle);
                            long userHandle = chat.getPeerHandle(0);
                            String userHandleEncoded = MegaApiAndroid.userHandleToBase64(userHandle);
                            MegaUser user = megaApi.getContact(userHandleEncoded);

                            if(user!=null && user.getVisibility() == MegaUser.VISIBILITY_VISIBLE){
                                tB.setOnClickListener(this);
                            }
                            else{
                                tB.setOnClickListener(null);
                            }
                        }
                    }
                    else{
                        tB.setOnClickListener(null);
                    }
                    setBottomLayout(SHOW_NOTHING_LAYOUT);

                    if(chatRoom.isArchived()){
                        logDebug("Chat is archived");
                        individualSubtitleToobar.setText(adjustForLargeFont(getString(R.string.archived_chat)));
                    }
                    else{
                        individualSubtitleToobar.setText(adjustForLargeFont(getString(R.string.observer_permission_label_participants_panel)));
                    }
                }
                else if(permission==MegaChatRoom.PRIV_RM) {
                    tB.setOnClickListener(this);

                    logDebug("Permission RM");
                    setBottomLayout(SHOW_NOTHING_LAYOUT);

                    if(chatRoom.isArchived()){
                        logDebug("Chat is archived");
                        individualSubtitleToobar.setText(adjustForLargeFont(getString(R.string.archived_chat)));
                    }
                    else if(!chatRoom.isActive()){
                        individualSubtitleToobar.setText(adjustForLargeFont(getString(R.string.inactive_chat)));
                    }
                    else{
                        individualSubtitleToobar.setText(null);
                        individualSubtitleToobar.setVisibility(View.GONE);
                    }
                }
                else{
                    tB.setOnClickListener(this);

                    long userHandle = chatRoom.getPeerHandle(0);
                    setStatus(userHandle);
                    setBottomLayout(SHOW_WRITING_LAYOUT);
                }
            }
        }
    }

    public void setBottomLayout(int show) {
        if (show == SHOW_JOIN_LAYOUT) {
            writingContainerLayout.setVisibility(View.GONE);
            joinChatLinkLayout.setVisibility(View.VISIBLE);
            RelativeLayout.LayoutParams params = (RelativeLayout.LayoutParams) messagesContainerLayout.getLayoutParams();
            params.addRule(RelativeLayout.ABOVE, R.id.join_chat_layout_chat_layout);
            messagesContainerLayout.setLayoutParams(params);
            fragmentVoiceClip.setVisibility(View.GONE);
        }else if (show == SHOW_NOTHING_LAYOUT) {
            writingContainerLayout.setVisibility(View.GONE);
            joinChatLinkLayout.setVisibility(View.GONE);
            fragmentVoiceClip.setVisibility(View.GONE);
        }else{
            writingContainerLayout.setVisibility(View.VISIBLE);
            joinChatLinkLayout.setVisibility(View.GONE);
            RelativeLayout.LayoutParams params = (RelativeLayout.LayoutParams) messagesContainerLayout.getLayoutParams();
            params.addRule(RelativeLayout.ABOVE, R.id.writing_container_layout_chat_layout);
            messagesContainerLayout.setLayoutParams(params);
            fragmentVoiceClip.setVisibility(View.VISIBLE);
        }
    }

    public void setCustomSubtitle(){
        logDebug("setCustomSubtitle");

        long participantsCount = chatRoom.getPeerCount();
        StringBuilder customSubtitle = new StringBuilder("");
        for(int i=0;i<participantsCount;i++) {

            if(i!=0){
                customSubtitle.append(", ");
            }

            String participantName = chatRoom.getPeerFirstname(i);
            if(participantName==null){
                //Get the lastname
                String participantLastName = chatRoom.getPeerLastname(i);
                if(participantLastName==null){
                    //Get the email
                    String participantEmail = chatRoom.getPeerEmail(i);
                    customSubtitle.append(participantEmail);
                }
                else{
                    if(participantLastName.trim().isEmpty()){
                        //Get the email
                        String participantEmail = chatRoom.getPeerEmail(i);
                        customSubtitle.append(participantEmail);
                    }
                    else{
                        //Append last name to the title
                        customSubtitle.append(participantLastName);
                    }
                }
            }
            else{
                if(participantName.trim().isEmpty()){
                    //Get the lastname
                    String participantLastName = chatRoom.getPeerLastname(i);
                    if(participantLastName==null){
                        //Get the email
                        String participantEmail = chatRoom.getPeerEmail(i);
                        customSubtitle.append(participantEmail);
                    }
                    else{
                        if(participantLastName.trim().isEmpty()){
                            //Get the email
                            String participantEmail = chatRoom.getPeerEmail(i);
                            customSubtitle.append(participantEmail);
                        }
                        else{
                            //Append last name to the title
                            customSubtitle.append(participantLastName);
                        }
                    }
                }
                else{
                    //Append first name to the title
                    customSubtitle.append(participantName);
                }
            }
        }
        if (customSubtitle.toString().trim().isEmpty()){
            groupalSubtitleToolbar.setText(null);
            groupalSubtitleToolbar.setVisibility(View.GONE);
        }
        else {
            groupalSubtitleToolbar.setText(adjustForLargeFont(customSubtitle.toString()));
        }
    }

    public void setLastGreen(String date){
        individualSubtitleToobar.setText(date);
        individualSubtitleToobar.isMarqueeIsNecessary(this);
        if(subtitleCall.getVisibility()!=View.VISIBLE && groupalSubtitleToolbar.getVisibility()!=View.VISIBLE){
            individualSubtitleToobar.setVisibility(View.VISIBLE);
        }
    }

    public void requestLastGreen(int state){
        logDebug("State: " + state);

        if(chatRoom!=null && !chatRoom.isGroup() && !chatRoom.isArchived()){
            if(state == INITIAL_PRESENCE_STATUS){
                state = megaChatApi.getUserOnlineStatus(chatRoom.getPeerHandle(0));
            }

            if(state != MegaChatApi.STATUS_ONLINE && state != MegaChatApi.STATUS_BUSY && state != MegaChatApi.STATUS_INVALID){
                logDebug("Request last green for user");
                megaChatApi.requestLastGreen(chatRoom.getPeerHandle(0), this);
            }
        }
    }

    public void setStatus(long userHandle){

        iconStateToolbar.setVisibility(View.GONE);

        if(megaChatApi.getConnectionState()!=MegaChatApi.CONNECTED){
            logWarning("Chat not connected");
            individualSubtitleToobar.setText(adjustForLargeFont(getString(R.string.invalid_connection_state)));
        }
        else if(chatRoom.isArchived()){
            logDebug("Chat is archived");
            individualSubtitleToobar.setText(adjustForLargeFont(getString(R.string.archived_chat)));
        }
        else if(!chatRoom.isGroup()){
            int state = megaChatApi.getUserOnlineStatus(userHandle);

            if(state == MegaChatApi.STATUS_ONLINE){
                logDebug("This user is connected");
                individualSubtitleToobar.setText(adjustForLargeFont(getString(R.string.online_status)));
                iconStateToolbar.setVisibility(View.VISIBLE);
                iconStateToolbar.setImageDrawable(ContextCompat.getDrawable(this, R.drawable.ic_online));

            }
            else if(state == MegaChatApi.STATUS_AWAY){
                logDebug("This user is away");
                individualSubtitleToobar.setText(adjustForLargeFont(getString(R.string.away_status)));
                iconStateToolbar.setVisibility(View.VISIBLE);
                iconStateToolbar.setImageDrawable(ContextCompat.getDrawable(this, R.drawable.ic_away));

            }
            else if(state == MegaChatApi.STATUS_BUSY){
                logDebug("This user is busy");
                individualSubtitleToobar.setText(adjustForLargeFont(getString(R.string.busy_status)));
                iconStateToolbar.setVisibility(View.VISIBLE);
                iconStateToolbar.setImageDrawable(ContextCompat.getDrawable(this, R.drawable.ic_busy));

            }
            else if(state == MegaChatApi.STATUS_OFFLINE){
                logDebug("This user is offline");
                individualSubtitleToobar.setText(adjustForLargeFont(getString(R.string.offline_status)));
                iconStateToolbar.setVisibility(View.VISIBLE);
                iconStateToolbar.setImageDrawable(ContextCompat.getDrawable(this, R.drawable.ic_offline));

            }
            else if(state == MegaChatApi.STATUS_INVALID){
                logWarning("INVALID status: " + state);
                individualSubtitleToobar.setText(null);
                individualSubtitleToobar.setVisibility(View.GONE);
            }
            else{
                logDebug("This user status is: " + state);
                individualSubtitleToobar.setText(null);
                individualSubtitleToobar.setVisibility(View.GONE);
            }
        }
    }

    public int compareTime(AndroidMegaChatMessage message, AndroidMegaChatMessage previous){
        return compareTime(message.getMessage().getTimestamp(), previous.getMessage().getTimestamp());
    }

    public int compareTime(long timeStamp, AndroidMegaChatMessage previous){
        return compareTime(timeStamp, previous.getMessage().getTimestamp());
    }

    public int compareTime(long timeStamp, long previous){
        if(previous!=-1){

            Calendar cal = calculateDateFromTimestamp(timeStamp);
            Calendar previousCal =  calculateDateFromTimestamp(previous);

            TimeUtils tc = new TimeUtils(TIME);

            int result = tc.compare(cal, previousCal);
            logDebug("RESULTS compareTime: " + result);
            return result;
        }
        else{
            logWarning("return -1");
            return -1;
        }
    }

    public int compareDate(AndroidMegaChatMessage message, AndroidMegaChatMessage previous){
        return compareDate(message.getMessage().getTimestamp(), previous.getMessage().getTimestamp());
    }

    public int compareDate(long timeStamp, AndroidMegaChatMessage previous){
        return compareDate(timeStamp, previous.getMessage().getTimestamp());
    }

    public int compareDate(long timeStamp, long previous){
        logDebug("compareDate");

        if(previous!=-1){
            Calendar cal = calculateDateFromTimestamp(timeStamp);
            Calendar previousCal =  calculateDateFromTimestamp(previous);

            TimeUtils tc = new TimeUtils(DATE);

            int result = tc.compare(cal, previousCal);
            logDebug("RESULTS compareDate: "+result);
            return result;
        }
        else{
            logWarning("return -1");
            return -1;
        }
    }

    @Override
    public boolean onCreateOptionsMenu(Menu menu) {
        logDebug("onCreateOptionsMenuLollipop");
        // Inflate the menu items for use in the action bar
        MenuInflater inflater = getMenuInflater();
        inflater.inflate(R.menu.chat_action, menu);

        callMenuItem = menu.findItem(R.id.cab_menu_call_chat);
        videoMenuItem = menu.findItem(R.id.cab_menu_video_chat);
        inviteMenuItem = menu.findItem(R.id.cab_menu_invite_chat);
        clearHistoryMenuItem = menu.findItem(R.id.cab_menu_clear_history_chat);
        contactInfoMenuItem = menu.findItem(R.id.cab_menu_contact_info_chat);
        leaveMenuItem = menu.findItem(R.id.cab_menu_leave_chat);
        archiveMenuItem = menu.findItem(R.id.cab_menu_archive_chat);

        return super.onCreateOptionsMenu(menu);
    }

    @Override
    public boolean onPrepareOptionsMenu(Menu menu){
        logDebug("onPrepareOptionsMenu");

        if(chatRoom!=null){
            logDebug("chatRoom!=null");
            callMenuItem.setEnabled(false);
            callMenuItem.setIcon(mutateIcon(this, R.drawable.ic_phone_white, R.color.white_50_opacity));
            if (chatRoom.isGroup()) {
                videoMenuItem.setVisible(false);
            }else{
                videoMenuItem.setEnabled(false);
                videoMenuItem.setIcon(mutateIcon(this, R.drawable.ic_videocam_white, R.color.white_50_opacity));
            }


            if ((chatRoom.isPreview()) || (megaChatApi.getConnectionState() != MegaChatApi.CONNECTED)
                        || (megaChatApi.getChatConnectionState(idChat) != MegaChatApi.CHAT_CONNECTION_ONLINE)) {
                logDebug("chatRoom.isPreview || megaChatApi.getConnectionState() " + megaChatApi.getConnectionState() +
                        " || megaChatApi.getChatConnectionState(idChat) "+(megaChatApi.getChatConnectionState(idChat)));

                leaveMenuItem.setVisible(false);
                clearHistoryMenuItem.setVisible(false);
                inviteMenuItem.setVisible(false);
                contactInfoMenuItem.setVisible(false);
                archiveMenuItem.setVisible(false);
            }else {
                if(megaChatApi.getNumCalls() <= 0){
                    callMenuItem.setEnabled(true);
                    callMenuItem.setIcon(mutateIcon(this, R.drawable.ic_phone_white, R.color.background_chat));

                    if (chatRoom.isGroup()) {
                        videoMenuItem.setVisible(false);
                    }else{
                        videoMenuItem.setEnabled(true);
                        videoMenuItem.setIcon(mutateIcon(this, R.drawable.ic_videocam_white, R.color.background_chat));
                    }

                }else{
                    if( (megaChatApi!=null) && (!participatingInACall(megaChatApi)) && (!megaChatApi.hasCallInChatRoom(chatRoom.getChatId()))){
                        callMenuItem.setEnabled(true);
                        callMenuItem.setIcon(mutateIcon(this, R.drawable.ic_phone_white, R.color.background_chat));

                        if (chatRoom.isGroup()) {
                            videoMenuItem.setVisible(false);
                        }else{
                            videoMenuItem.setEnabled(true);
                            videoMenuItem.setIcon(mutateIcon(this, R.drawable.ic_videocam_white, R.color.background_chat));
                        }
                    }
                }

                archiveMenuItem.setVisible(true);
                if(chatRoom.isArchived()){
                    archiveMenuItem.setTitle(getString(R.string.general_unarchive));
                }
                else{
                    archiveMenuItem.setTitle(getString(R.string.general_archive));
                }

                int permission = chatRoom.getOwnPrivilege();
                logDebug("Permission in the chat: " + permission);
                if (chatRoom.isGroup()) {

                    if (permission == MegaChatRoom.PRIV_MODERATOR) {

                        inviteMenuItem.setVisible(true);

                        int lastMessageIndex = messages.size() - 1;
                        if (lastMessageIndex >= 0) {
                            AndroidMegaChatMessage lastMessage = messages.get(lastMessageIndex);
                            if (!lastMessage.isUploading()) {
                                if (lastMessage.getMessage().getType() == MegaChatMessage.TYPE_TRUNCATE) {
                                    logDebug("Last message is TRUNCATE");
                                    clearHistoryMenuItem.setVisible(false);
                                } else {
                                    logDebug("Last message is NOT TRUNCATE");
                                    clearHistoryMenuItem.setVisible(true);
                                }
                            } else {
                                logDebug("Last message is UPLOADING");
                                clearHistoryMenuItem.setVisible(true);
                            }
                        }
                        else {
                            clearHistoryMenuItem.setVisible(false);
                        }

                        leaveMenuItem.setVisible(true);
                    } else if (permission == MegaChatRoom.PRIV_RM) {
                        logDebug("Group chat PRIV_RM");
                        leaveMenuItem.setVisible(false);
                        clearHistoryMenuItem.setVisible(false);
                        inviteMenuItem.setVisible(false);
                        callMenuItem.setVisible(false);
                        videoMenuItem.setVisible(false);
                    } else if (permission == MegaChatRoom.PRIV_RO) {
                        logDebug("Group chat PRIV_RO");
                        leaveMenuItem.setVisible(true);
                        clearHistoryMenuItem.setVisible(false);
                        inviteMenuItem.setVisible(false);
                        callMenuItem.setVisible(false);
                        videoMenuItem.setVisible(false);
                    } else if(permission == MegaChatRoom.PRIV_STANDARD){
                        logDebug("Group chat PRIV_STANDARD");
                        leaveMenuItem.setVisible(true);
                        clearHistoryMenuItem.setVisible(false);
                        inviteMenuItem.setVisible(false);
                    }else{
                        logDebug("Permission: " + permission);
                        leaveMenuItem.setVisible(true);
                        clearHistoryMenuItem.setVisible(false);
                        inviteMenuItem.setVisible(false);
                    }

                    contactInfoMenuItem.setTitle(getString(R.string.group_chat_info_label));
                    contactInfoMenuItem.setVisible(true);
                }
                else {
                    inviteMenuItem.setVisible(false);
                    if (permission == MegaChatRoom.PRIV_RO) {
                        clearHistoryMenuItem.setVisible(false);
                        contactInfoMenuItem.setVisible(false);
                        callMenuItem.setVisible(false);
                        videoMenuItem.setVisible(false);
                    } else {
                        clearHistoryMenuItem.setVisible(true);
                        contactInfoMenuItem.setTitle(getString(R.string.contact_properties_activity));
                        contactInfoMenuItem.setVisible(true);
                    }
                    leaveMenuItem.setVisible(false);
                }
            }

        }else{
            logWarning("Chatroom NULL on create menu");
            leaveMenuItem.setVisible(false);
            callMenuItem.setVisible(false);
            videoMenuItem.setVisible(false);
            clearHistoryMenuItem.setVisible(false);
            inviteMenuItem.setVisible(false);
            contactInfoMenuItem.setVisible(false);
            archiveMenuItem.setVisible(false);
        }

        return super.onPrepareOptionsMenu(menu);
    }

    void ifAnonymousModeLogin(boolean pendingJoin) {
        if(chatC.isInAnonymousMode()){
            Intent loginIntent = new Intent(this, LoginActivityLollipop.class);
            loginIntent.putExtra("visibleFragment",  LOGIN_FRAGMENT);
            if (pendingJoin && getIntent() != null && getIntent().getDataString() != null) {
                loginIntent.setAction(ACTION_JOIN_OPEN_CHAT_LINK);
                loginIntent.setData(Uri.parse(getIntent().getDataString()));
                loginIntent.putExtra("idChatToJoin", idChat);
                closeChat(true);
            }
            startActivity(loginIntent);
        }
        finish();
    }

    @Override
    public boolean onOptionsItemSelected(MenuItem item) {
        logDebug("onOptionsItemSelected");

        switch (item.getItemId()) {
            // Respond to the action bar's Up/Home button
            case android.R.id.home: {
                closeChat(true);
                ifAnonymousModeLogin(false);
                break;
            }
            case R.id.cab_menu_call_chat:{
                if(recordView.isRecordingNow()) break;

                startVideo = false;
                if(checkPermissionsCall()){
                    startCall();
                }
                break;
            }
            case R.id.cab_menu_video_chat:{
                logDebug("cab_menu_video_chat");
                if(recordView.isRecordingNow()) break;

                startVideo = true;
                if(checkPermissionsCall()){
                    startCall();
                }
                break;
            }
            case R.id.cab_menu_invite_chat:{
                if(recordView.isRecordingNow()) break;

                chooseAddParticipantDialog();
                break;
            }
            case R.id.cab_menu_contact_info_chat:{
                if(recordView.isRecordingNow()) break;

                if(chatRoom.isGroup()){
                    Intent i = new Intent(this, GroupChatInfoActivityLollipop.class);
                    i.putExtra("handle", chatRoom.getChatId());
                    this.startActivity(i);
                }
                else{
                    Intent i = new Intent(this, ContactInfoActivityLollipop.class);
                    i.putExtra("handle", chatRoom.getChatId());
                    this.startActivity(i);
                }
                break;
            }
            case R.id.cab_menu_clear_history_chat:{
                if(recordView.isRecordingNow()) break;

                logDebug("Clear history selected!");
                showConfirmationClearChat(chatRoom);
                break;
            }
            case R.id.cab_menu_leave_chat:{
                if(recordView.isRecordingNow()) break;

                logDebug("Leave selected!");
                showConfirmationLeaveChat(chatRoom);
                break;
            }
            case R.id.cab_menu_archive_chat:{
                if(recordView.isRecordingNow()) break;

                logDebug("Archive/unarchive selected!");
                ChatController chatC = new ChatController(chatActivity);
                chatC.archiveChat(chatRoom);
                break;
            }
        }
        return super.onOptionsItemSelected(item);
    }

    /*
     *Prepare recording
     */
    public void prepareRecording() {
        logDebug("prepareRecording");
        recordView.playSound(TYPE_START_RECORD);
        stopReproductions();
    }

    /*
     * Start recording
     */
    public void startRecording(){
        logDebug("startRecording() with Permissions");

        long timeStamp = System.currentTimeMillis() / 1000;
        outputFileName = "/note_voice" + getVoiceClipName(timeStamp);
        File vcFile = buildVoiceClipFile(this, outputFileName);
        outputFileVoiceNotes = vcFile.getAbsolutePath();
        if (outputFileVoiceNotes == null) return;
        if (myAudioRecorder == null) myAudioRecorder = new MediaRecorder();
        try {
            myAudioRecorder.reset();
            myAudioRecorder.setAudioSource(MediaRecorder.AudioSource.MIC);
            myAudioRecorder.setOutputFormat(MediaRecorder.OutputFormat.MPEG_4);
            myAudioRecorder.setAudioEncoder(MediaRecorder.AudioEncoder.AAC);
            myAudioRecorder.setAudioEncodingBitRate(50000);
            myAudioRecorder.setAudioSamplingRate(44100);
            myAudioRecorder.setAudioChannels(1);
            myAudioRecorder.setOutputFile(outputFileVoiceNotes);
            myAudioRecorder.prepare();

        } catch (IOException e) {
            controlErrorRecording();
            e.printStackTrace();
            return;
        }
        myAudioRecorder.start();
        setRecordingNow(true);
        recordView.startRecordingTime();
    }

    public static String getVoiceClipName(long timestamp) {
        logDebug("timestamp: " + timestamp);
        //Get date time:
        try {
            Calendar calendar = Calendar.getInstance();
            TimeZone tz = TimeZone.getDefault();
            calendar.setTimeInMillis(timestamp * 1000L);
            calendar.add(Calendar.MILLISECOND, tz.getOffset(calendar.getTimeInMillis()));
            SimpleDateFormat sdf = new SimpleDateFormat("yyyyMMdd_HHmmss");
            return sdf.format(calendar.getTime()) + ".m4a";

        } catch (Exception e) {
            logError("Error getting the voice clip name", e);
        }

        return null;
    }

    private void controlErrorRecording() {
        outputFileVoiceNotes = null;
        outputFileName = null;
        setRecordingNow(false);

        if (myAudioRecorder == null) return;
        myAudioRecorder.reset();
        myAudioRecorder.release();
        myAudioRecorder = null;
        textChat.requestFocus();
    }

    /*
     * Cancel recording and reset the audio recorder
     */
    private void cancelRecording() {
        logDebug("cancelRecording");
        if (!isRecordingNow() || myAudioRecorder == null) return;
        try {
            myAudioRecorder.stop();
            myAudioRecorder.reset();
            myAudioRecorder = null;
            ChatController.deleteOwnVoiceClip(this, outputFileName);
            outputFileVoiceNotes = null;
            setRecordingNow(false);
            textChat.requestFocus();

        } catch (RuntimeException stopException) {
            logError("Error canceling a recording", stopException);
            ChatController.deleteOwnVoiceClip(this, outputFileName);
            controlErrorRecording();

        }
    }

    /*
     * Stop the Record and send it to the chat
     */
    private void sendRecording() {
        logDebug("sendRecording");
        if ((!recordView.isRecordingNow()) || (myAudioRecorder == null)) return;

        try {
            myAudioRecorder.stop();
            recordView.playSound(TYPE_END_RECORD);
            setRecordingNow(false);
            uploadPictureOrVoiceClip(outputFileVoiceNotes);
            outputFileVoiceNotes = null;
            textChat.requestFocus();
        } catch (RuntimeException ex) {
            controlErrorRecording();
        }
    }

    /*
     *Hide chat options while recording
     */
    private void hideChatOptions(){
        logDebug("hideChatOptions");
        textChat.setVisibility(View.INVISIBLE);
        sendIcon.setVisibility(View.GONE);
        disableButton(rLKeyboardTwemojiButton,keyboardTwemojiButton);
        disableButton(rLMediaButton,mediaButton);
        disableButton(rLPickAttachButton,pickAttachButton);
        disableButton(rLPickFileStorageButton,pickFileStorageButton);
    }

    private void disableButton(final  RelativeLayout layout, final  ImageButton button){
        logDebug("disableButton");
        layout.setOnClickListener(null);
        button.setOnClickListener(null);
        button.setVisibility(View.INVISIBLE);
    }

    /*
     *Show chat options when not being recorded
     */
    private void showChatOptions(){
        logDebug("showChatOptions");
        textChat.setVisibility(View.VISIBLE);
        enableButton(rLKeyboardTwemojiButton,keyboardTwemojiButton);
        enableButton(rLMediaButton,mediaButton);
        enableButton(rLPickAttachButton,pickAttachButton);
        enableButton(rLPickFileStorageButton,pickFileStorageButton);
    }

    private void enableButton(RelativeLayout layout, ImageButton button){
        logDebug("enableButton");
        layout.setOnClickListener(this);
        button.setOnClickListener(this);
        button.setVisibility(View.VISIBLE);
    }

    /*
     *Record button deactivated or ready to send
     */
    private void recordButtonDeactivated(boolean isDeactivated) {
        logDebug("isDeactivated: " + isDeactivated);
        recordView.showLock(false);
        recordButtonLayout.setBackground(null);
        sendIcon.setVisibility(View.GONE);
        recordButton.setVisibility(View.VISIBLE);

        if(isDeactivated){
            recordButton.activateOnClickListener(false);
            recordButton.setImageDrawable(ContextCompat.getDrawable(this, R.drawable.ic_mic_vc_off));
            recordButton.setColorFilter(null);
            return;
        }
        recordButton.activateOnTouchListener(false);
        recordButton.activateOnClickListener(true);
        recordButton.setImageDrawable(ContextCompat.getDrawable(this, R.drawable.ic_send_white));
        recordButton.setColorFilter(ContextCompat.getColor(context, R.color.accentColor));
    }

    /*
     *Update the record button view depending on the state the recording is in
     */
    private void recordButtonStates(int recordButtonState){
        logDebug("recordButtonState: " + recordButtonState);

        if(currentRecordButtonState == recordButtonState) return;

        currentRecordButtonState = recordButtonState;
        recordLayout.setVisibility(View.VISIBLE);
        recordButtonLayout.setVisibility(View.VISIBLE);
        if((currentRecordButtonState == RECORD_BUTTON_SEND) || (currentRecordButtonState == RECORD_BUTTON_ACTIVATED)){
            logDebug("SEND||ACTIVATED");
            recordView.setVisibility(View.VISIBLE);
            hideChatOptions();
            if(recordButtonState == RECORD_BUTTON_SEND){
                recordButtonDeactivated(false);
            }else{
                recordButtonLayout.setBackground(ContextCompat.getDrawable(this, R.drawable.recv_bg_mic));
                recordButton.activateOnTouchListener(true);
                recordButton.activateOnClickListener(false);
                recordButton.setImageDrawable(ContextCompat.getDrawable(this, R.drawable.ic_mic_vc_on));
                recordButton.setColorFilter(null);
            }

        }else if(currentRecordButtonState == RECORD_BUTTON_DEACTIVATED){
            logDebug("DESACTIVATED");
            showChatOptions();
            recordView.setVisibility(View.GONE);
            recordButton.activateOnTouchListener(true);
            recordButtonDeactivated(true);
        }
        placeRecordButton(currentRecordButtonState);
    }

    public void showBubble() {
        logDebug("showBubble");
        recordView.playSound(TYPE_ERROR_RECORD);
        bubbleLayout.setAlpha(1);
        bubbleLayout.setVisibility(View.VISIBLE);
        bubbleLayout.animate().alpha(0).setDuration(DURATION_BUBBLE);
        cancelRecording();
    }
    /*
    *Place the record button with the corresponding margins
    */
    public void placeRecordButton(int recordButtonState) {
        logDebug("recordButtonState: " + recordButtonState);
        int marginBottomVoicleLayout;
        recordView.recordButtonTranslation(recordButtonLayout,0,0);
        if(fileStorageLayout != null && fileStorageLayout.isShown() ||
                emojiKeyboard != null && emojiKeyboard.getEmojiKeyboardShown()) {
            marginBottomVoicleLayout = keyboardHeight + marginBottomDeactivated;
        }
        else {
            marginBottomVoicleLayout = marginBottomDeactivated;
        }

        int value = 0;
        int marginBottom = marginBottomVoicleLayout;
        int marginRight = 0;
        if(recordButtonState == RECORD_BUTTON_SEND || recordButtonState == RECORD_BUTTON_DEACTIVATED) {
            logDebug("SEND||DESACTIVATED");
            value = MARGIN_BUTTON_DEACTIVATED;
            if(recordButtonState == RECORD_BUTTON_DEACTIVATED) {
                logDebug("DESACTIVATED");
                marginRight = px2dp(14, outMetrics);
            }
        }
        else if(recordButtonState == RECORD_BUTTON_ACTIVATED) {
            logDebug("ACTIVATED");
            value = MARGIN_BOTTOM;
            if(fileStorageLayout != null && fileStorageLayout.isShown() ||
                    emojiKeyboard != null && emojiKeyboard.getEmojiKeyboardShown()) {
                marginBottom = keyboardHeight+marginBottomActivated;
            }
            else {
                marginBottom = marginBottomActivated;
            }
        }
        RelativeLayout.LayoutParams params = (RelativeLayout.LayoutParams) recordButtonLayout.getLayoutParams();
        params.height = px2dp(value, outMetrics);
        params.width = px2dp(value, outMetrics);
        params.addRule(RelativeLayout.ALIGN_PARENT_RIGHT);
        params.addRule(RelativeLayout.ALIGN_PARENT_BOTTOM);
        params.setMargins(0, 0, marginRight, marginBottom);
        recordButtonLayout.setLayoutParams(params);

        FrameLayout.LayoutParams paramsRecordView = (FrameLayout.LayoutParams) recordView.getLayoutParams();
        paramsRecordView.setMargins(0,0,0, marginBottomVoicleLayout);
        recordView.setLayoutParams(paramsRecordView);
    }

    public boolean isRecordingNow(){
        return recordView.isRecordingNow();
    }

    /*
     * Know if you're recording right now
     */
    public void setRecordingNow(boolean recordingNow) {
        logDebug("recordingNow: " + recordingNow);
        recordView.setRecordingNow(recordingNow);
        if (recordView.isRecordingNow()) {
            recordButtonStates(RECORD_BUTTON_ACTIVATED);
            int screenRotation = display.getRotation();
            switch (screenRotation) {
                case ROTATION_PORTRAIT: {
                    lockOrientationPortrait(this);
                    break;
                }
                case ROTATION_LANDSCAPE: {
                    lockOrientationLandscape(this);
                    break;
                }
                case ROTATION_REVERSE_PORTRAIT: {
                    lockOrientationReversePortrait(this);
                }
                case ROTATION_REVERSE_LANDSCAPE: {
                    lockOrientationReverseLandscape(this);
                    break;
                }
                default: {
                    unlockOrientation(this);
                    break;
                }
            }
            if (emojiKeyboard != null) emojiKeyboard.setListenerActivated(false);
            return;
        }

        unlockOrientation(this);
        recordButtonStates(RECORD_BUTTON_DEACTIVATED);
        if (emojiKeyboard != null) emojiKeyboard.setListenerActivated(true);
    }

    private void startCall(){
        logDebug("startCall ");
        stopReproductions();
        hideKeyboard();

        if(megaChatApi == null) return;

        MegaChatCall callInThisChat = megaChatApi.getChatCall(chatRoom.getChatId());

        if(callInThisChat != null){
            logDebug("There is a call in this chat");

            if (participatingInACall(megaChatApi)) {
                long chatIdCallInProgress = getChatCallInProgress(megaChatApi);
                if (chatIdCallInProgress == chatRoom.getChatId()) {
                    logDebug("I'm participating in the call of this chat");
                    returnCall(this, megaChatApi);
                    return;
                }

                logDebug("I'm participating in another call from another chat");
                showConfirmationToJoinCall(chatRoom);
                return;
            }

            if (callInThisChat.getStatus() == MegaChatCall.CALL_STATUS_RING_IN) {
                logDebug("The call in this chat is Ring in");
                ((MegaApplication) getApplication()).setSpeakerStatus(chatRoom.getChatId(), false);
                MegaApplication.setShowPinScreen(false);
                Intent intent = new Intent(this, ChatCallActivity.class);
                intent.addFlags(Intent.FLAG_ACTIVITY_CLEAR_TOP);
                intent.putExtra(CHAT_ID, idChat);
                startActivity(intent);
                return;
            }

            if (callInThisChat.getStatus() == MegaChatCall.CALL_STATUS_USER_NO_PRESENT) {
                logDebug("The call in this chat is In progress, but I do not participate");
                ((MegaApplication) getApplication()).setSpeakerStatus(chatRoom.getChatId(), startVideo);
                megaChatApi.startChatCall(idChat, startVideo, this);
            }
            return;

        }

        if (!participatingInACall(megaChatApi)) {
            logDebug("There is not a call in this chat and I am not in another call");
            MegaApplication.setCallLayoutStatus(idChat, false);
            ((MegaApplication) getApplication()).setSpeakerStatus(chatRoom.getChatId(), startVideo);
            megaChatApi.startChatCall(idChat, startVideo, this);
        }

    }

    private boolean checkPermissionsVoiceClip() {
        logDebug("checkPermissionsVoiceClip()");
        if (Build.VERSION.SDK_INT < Build.VERSION_CODES.M) return true;

        boolean hasRecordAudioPermission = (ContextCompat.checkSelfPermission(this, Manifest.permission.RECORD_AUDIO) == PackageManager.PERMISSION_GRANTED);
        if (!hasRecordAudioPermission) {
            ActivityCompat.requestPermissions(this, new String[]{Manifest.permission.RECORD_AUDIO}, RECORD_VOICE_CLIP);
            return false;
        }

        return true;
    }

    private boolean checkPermissionsCall(){
        logDebug("checkPermissionsCall");
        if (Build.VERSION.SDK_INT < Build.VERSION_CODES.M)  return true;

        boolean hasCameraPermission = (ContextCompat.checkSelfPermission(this, Manifest.permission.CAMERA) == PackageManager.PERMISSION_GRANTED);
        if (!hasCameraPermission) {
            ActivityCompat.requestPermissions(this, new String[]{Manifest.permission.CAMERA}, REQUEST_CAMERA);
            return false;
        }

        boolean hasRecordAudioPermission = (ContextCompat.checkSelfPermission(this, Manifest.permission.RECORD_AUDIO) == PackageManager.PERMISSION_GRANTED);
        if (!hasRecordAudioPermission) {
            ActivityCompat.requestPermissions(this, new String[]{Manifest.permission.RECORD_AUDIO}, RECORD_AUDIO);
            return false;
        }

        return true;
    }

    public boolean checkPermissionsTakePicture(){
        logDebug("checkPermissionsTakePicture");

        if (Build.VERSION.SDK_INT < Build.VERSION_CODES.M)  return true;

        boolean hasCameraPermission = (ContextCompat.checkSelfPermission(this, Manifest.permission.CAMERA) == PackageManager.PERMISSION_GRANTED);
        if (!hasCameraPermission) {
            ActivityCompat.requestPermissions(this, new String[]{Manifest.permission.CAMERA}, REQUEST_CAMERA_TAKE_PICTURE);
            return false;
        }

        boolean hasStoragePermission = (ContextCompat.checkSelfPermission(this, Manifest.permission.WRITE_EXTERNAL_STORAGE) == PackageManager.PERMISSION_GRANTED);
        if (!hasStoragePermission) {
            ActivityCompat.requestPermissions(this, new String[]{Manifest.permission.WRITE_EXTERNAL_STORAGE}, REQUEST_WRITE_STORAGE_TAKE_PICTURE);
            return false;
        }

        return true;
    }

    private boolean checkPermissionsReadStorage() {
        logDebug("checkPermissionsReadStorage");
        if (Build.VERSION.SDK_INT < Build.VERSION_CODES.M) return true;

        boolean hasReadStoragePermission = (ContextCompat.checkSelfPermission(this, Manifest.permission.READ_EXTERNAL_STORAGE) == PackageManager.PERMISSION_GRANTED);
        if (!hasReadStoragePermission) {
            ActivityCompat.requestPermissions(this, new String[]{Manifest.permission.READ_EXTERNAL_STORAGE}, REQUEST_READ_STORAGE);
            return false;
        }

        return true;

    }

    @Override
    public void onRequestPermissionsResult(int requestCode, String[] permissions, int[] grantResults) {
        logDebug("onRequestPermissionsResult");
        super.onRequestPermissionsResult(requestCode, permissions, grantResults);
        switch (requestCode) {
            case REQUEST_CAMERA:
            case RECORD_AUDIO:{
                logDebug("REQUEST_CAMERA || RECORD_AUDIO");
                if (grantResults.length > 0 && grantResults[0] == PackageManager.PERMISSION_GRANTED && checkPermissionsCall()) {
                    startCall();
                }
                break;
            }
            case REQUEST_CAMERA_TAKE_PICTURE:
            case REQUEST_WRITE_STORAGE_TAKE_PICTURE:{
                logDebug("REQUEST_CAMERA_TAKE_PICTURE || REQUEST_WRITE_STORAGE_TAKE_PICTURE");
                if (grantResults.length > 0 && grantResults[0] == PackageManager.PERMISSION_GRANTED && checkPermissionsTakePicture()) {
                    takePicture();
                }
                break;
            }
            case RECORD_VOICE_CLIP:
            case REQUEST_STORAGE_VOICE_CLIP:{
                logDebug("RECORD_VOICE_CLIP || REQUEST_STORAGE_VOICE_CLIP");
                if (grantResults.length > 0 && grantResults[0] == PackageManager.PERMISSION_GRANTED && checkPermissionsVoiceClip()) {
                   cancelRecording();
                }
                break;
            }
            case REQUEST_READ_STORAGE:{
                if (grantResults.length > 0 && grantResults[0] == PackageManager.PERMISSION_GRANTED && checkPermissionsReadStorage()) {
                    this.attachFromFileStorage();
                }
                break;
            }
            case LOCATION_PERMISSION_REQUEST_CODE: {
                if (grantResults.length > 0 && grantResults[0] == PackageManager.PERMISSION_GRANTED
                    && ContextCompat.checkSelfPermission(this, Manifest.permission.ACCESS_FINE_LOCATION) == PackageManager.PERMISSION_GRANTED){
                    Intent intent =  new Intent(getApplicationContext(), MapsActivity.class);
                    intent.putExtra(EDITING_MESSAGE, editingMessage);
                    if (messageToEdit != null) {
                        intent.putExtra(MSG_ID, messageToEdit.getMsgId());
                    }
                    startActivityForResult(intent, REQUEST_CODE_SEND_LOCATION);
                }
                break;
            }
        }
    }

    public void chooseAddParticipantDialog(){
        logDebug("chooseAddContactDialog");

        if(megaApi!=null && megaApi.getRootNode()!=null){
            ArrayList<MegaUser> contacts = megaApi.getContacts();
            if(contacts==null){
                showSnackbar(SNACKBAR_TYPE, getString(R.string.no_contacts_invite), -1);
            }
            else {
                if(contacts.isEmpty()){
                    showSnackbar(SNACKBAR_TYPE, getString(R.string.no_contacts_invite), -1);
                }
                else{
                    Intent in = new Intent(this, AddContactActivityLollipop.class);
                    in.putExtra("contactType", CONTACT_TYPE_MEGA);
                    in.putExtra("chat", true);
                    in.putExtra("chatId", idChat);
                    in.putExtra("aBtitle", getString(R.string.add_participants_menu_item));
                    startActivityForResult(in, REQUEST_ADD_PARTICIPANTS);
                }
            }
        }
        else{
            logWarning("Online but not megaApi");
            showErrorAlertDialog(getString(R.string.error_server_connection_problem), false, this);
        }
    }

    public void chooseContactsDialog(){
        logDebug("chooseContactsDialog");

        if(megaApi!=null && megaApi.getRootNode()!=null){
            ArrayList<MegaUser> contacts = megaApi.getContacts();
            if(contacts==null){
                showSnackbar(SNACKBAR_TYPE, getString(R.string.no_contacts_invite), -1);
            }
            else {
                if(contacts.isEmpty()){
                    showSnackbar(SNACKBAR_TYPE, getString(R.string.no_contacts_invite), -1);
                }
                else{
                    Intent in = new Intent(this, AddContactActivityLollipop.class);
                    in.putExtra("contactType", CONTACT_TYPE_MEGA);
                    in.putExtra("chat", true);
                    in.putExtra("aBtitle", getString(R.string.add_contacts));
                    startActivityForResult(in, REQUEST_SEND_CONTACTS);
                }
            }
        }
        else{
            logWarning("Online but not megaApi");
            showErrorAlertDialog(getString(R.string.error_server_connection_problem), false, this);
        }
    }

    public void disablePinScreen(){
        logDebug("disablePinScreen");
        MegaApplication.setShowPinScreen(false);
    }

    public void showProgressForwarding(){
        logDebug("showProgressForwarding");

        statusDialog = new ProgressDialog(this);
        statusDialog.setMessage(getString(R.string.general_forwarding));
        statusDialog.show();
    }

    private void stopReproductions(){
        if(adapter!=null){
            adapter.stopAllReproductionsInProgress();
        }
    }

    public void forwardMessages(ArrayList<AndroidMegaChatMessage> messagesSelected){
        logDebug("forwardMessages");
        //Prevent trigger multiple forwarding messages screens in multiple clicks
        if (isForwardingMessage) {
            logDebug("Forwarding message is on going");
            return;
        }

        if (existsMyChatFiles(messagesSelected, megaApi, this, this)) {
            stopReproductions();
            chatC.prepareAndroidMessagesToForward(messagesSelected, idChat);
            isForwardingMessage = true;
        }
    }

    @Override
    protected void onActivityResult(int requestCode, int resultCode, Intent intent) {
        logDebug("resultCode: " + resultCode);
        if (requestCode == REQUEST_ADD_PARTICIPANTS && resultCode == RESULT_OK) {
            if (intent == null) {
                logWarning("Return.....");
                return;
            }

            final ArrayList<String> contactsData = intent.getStringArrayListExtra(AddContactActivityLollipop.EXTRA_CONTACTS);
            MultipleGroupChatRequestListener multipleListener = null;

            if (contactsData != null) {

                if (contactsData.size() == 1) {
                    MegaUser user = megaApi.getContact(contactsData.get(0));
                    if (user != null) {
                        megaChatApi.inviteToChat(chatRoom.getChatId(), user.getHandle(), MegaChatPeerList.PRIV_STANDARD, this);
                    }
                } else {
                    logDebug("Add multiple participants " + contactsData.size());
                    multipleListener = new MultipleGroupChatRequestListener(this);
                    for (int i = 0; i < contactsData.size(); i++) {
                        MegaUser user = megaApi.getContact(contactsData.get(i));
                        if (user != null) {
                            megaChatApi.inviteToChat(chatRoom.getChatId(), user.getHandle(), MegaChatPeerList.PRIV_STANDARD, multipleListener);
                        }
                    }
                }
            }
        }
        else if (requestCode == REQUEST_CODE_SELECT_IMPORT_FOLDER && resultCode == RESULT_OK) {
            if(!isOnline(this) || megaApi==null) {
                removeProgressDialog();
                showSnackbar(SNACKBAR_TYPE, getString(R.string.error_server_connection_problem), -1);
                return;
            }

            final long toHandle = intent.getLongExtra("IMPORT_TO", 0);

            final long[] importMessagesHandles = intent.getLongArrayExtra("HANDLES_IMPORT_CHAT");

            importNodes(toHandle, importMessagesHandles);
        }
        else if (requestCode == REQUEST_SEND_CONTACTS && resultCode == RESULT_OK) {
            final ArrayList<String> contactsData = intent.getStringArrayListExtra(AddContactActivityLollipop.EXTRA_CONTACTS);
            if (contactsData != null) {
                MegaHandleList handleList = MegaHandleList.createInstance();
                for(int i=0; i<contactsData.size();i++){
                    MegaUser user = megaApi.getContact(contactsData.get(i));
                    if (user != null) {
                        handleList.addMegaHandle(user.getHandle());

                    }
                }
                retryContactAttachment(handleList);
            }
        }
        else if (requestCode == REQUEST_CODE_SELECT_FILE && resultCode == RESULT_OK) {
            if (intent == null) {
                logWarning("Return.....");
                return;
            }

            long handles[] = intent.getLongArrayExtra("NODE_HANDLES");
            logDebug("Number of files to send: " + handles.length);

            for(int i=0; i<handles.length; i++){
                megaChatApi.attachNode(idChat, handles[i], this);
            }
            logDebug("No more files to send");
        }
        else if (requestCode == REQUEST_CODE_GET && resultCode == RESULT_OK) {
            if (intent == null) {
                logWarning("Return.....");
                return;
            }

            intent.setAction(Intent.ACTION_GET_CONTENT);
            FilePrepareTask filePrepareTask = new FilePrepareTask(this);
            filePrepareTask.execute(intent);
            ProgressDialog temp = null;
            try{
                temp = new ProgressDialog(this);
                temp.setMessage(getString(R.string.upload_prepare));
                temp.show();
            }
            catch(Exception e){
                return;
            }
            statusDialog = temp;
        }
        else if (requestCode == REQUEST_CODE_SELECT_CHAT) {
            isForwardingMessage = false;
            if (resultCode != RESULT_OK) return;
            if (!isOnline(this)) {
                removeProgressDialog();

                showSnackbar(SNACKBAR_TYPE, getString(R.string.error_server_connection_problem), -1);
                return;
            }

            showProgressForwarding();

            long[] idMessages = intent.getLongArrayExtra("ID_MESSAGES");
            logDebug("Send " + idMessages.length + " messages");

            long[] chatHandles = intent.getLongArrayExtra("SELECTED_CHATS");
            logDebug("Send to " + chatHandles.length + " chats");

            long[] contactHandles = intent.getLongArrayExtra("SELECTED_USERS");

            if (chatHandles != null && chatHandles.length > 0 && idMessages != null) {
                if (contactHandles != null && contactHandles.length > 0) {
                    ArrayList<MegaUser> users = new ArrayList<>();
                    ArrayList<MegaChatRoom> chats = new ArrayList<>();

                    for (int i = 0; i < contactHandles.length; i++) {
                        MegaUser user = megaApi.getContact(MegaApiAndroid.userHandleToBase64(contactHandles[i]));
                        if (user != null) {
                            users.add(user);
                        }
                    }

                    for (int i = 0; i < chatHandles.length; i++) {
                        MegaChatRoom chatRoom = megaChatApi.getChatRoom(chatHandles[i]);
                        if (chatRoom != null) {
                            chats.add(chatRoom);
                        }
                    }

                    CreateChatToPerformActionListener listener = new CreateChatToPerformActionListener(chats, users, idMessages, this, CreateChatToPerformActionListener.SEND_MESSAGES, idChat);

                    for (MegaUser user : users) {
                        MegaChatPeerList peers = MegaChatPeerList.createInstance();
                        peers.addPeer(user.getHandle(), MegaChatPeerList.PRIV_STANDARD);
                        megaChatApi.createChat(false, peers, listener);
                    }
                } else {
                    int countChat = chatHandles.length;
                    logDebug("Selected: " + countChat + " chats to send");

                    MultipleForwardChatProcessor forwardChatProcessor = new MultipleForwardChatProcessor(this, chatHandles, idMessages, idChat);
                    forwardChatProcessor.forward(chatRoom);
                }
            } else {
                logError("Error on sending to chat");
            }
        }
        else if (requestCode == TAKE_PHOTO_CODE && resultCode == RESULT_OK) {
            if (resultCode == Activity.RESULT_OK) {
                logDebug("TAKE_PHOTO_CODE ");
                onCaptureImageResult();

            } else {
                logError("TAKE_PHOTO_CODE--->ERROR!");
            }

        }
        else  if (requestCode == REQUEST_CODE_SEND_LOCATION && resultCode == RESULT_OK) {
            if (intent == null) {
                return;
            }
            byte[] byteArray = intent.getByteArrayExtra(SNAPSHOT);
            //
            if (byteArray == null) return;
            Bitmap snapshot = BitmapFactory.decodeByteArray(byteArray, 0, byteArray.length);
            String encodedSnapshot = Base64.encodeToString(byteArray, Base64.DEFAULT);
            logDebug("Info bitmap: " + snapshot.getByteCount() + " " + snapshot.getWidth() + " " + snapshot.getHeight());

            float latitude = (float) intent.getDoubleExtra(LATITUDE, 0);
            float longitude = (float) intent.getDoubleExtra(LONGITUDE, 0);
            editingMessage = intent.getBooleanExtra(EDITING_MESSAGE, false);
            if (editingMessage) {
                long msgId = intent.getLongExtra(MSG_ID, -1);
                if (msgId != -1) {
                    messageToEdit = megaChatApi.getMessage(idChat, msgId);
                }
            }

            if (editingMessage && messageToEdit != null) {
                logDebug("Edit Geolocation - tempId: " + messageToEdit.getTempId() +" id: " + messageToEdit.getMsgId());
                if (messageToEdit.getTempId() != -1) {
                    MegaChatMessage editedMsg = megaChatApi.editGeolocation(idChat, messageToEdit.getTempId(), longitude, latitude, encodedSnapshot);
                    modifyLocationReceived(new AndroidMegaChatMessage(editedMsg), true);
                }
                else if (messageToEdit.getMsgId() != -1) {
                    MegaChatMessage editedMsg = megaChatApi.editGeolocation(idChat, messageToEdit.getMsgId(), longitude, latitude, encodedSnapshot);
                    modifyLocationReceived(new AndroidMegaChatMessage(editedMsg), false);
                }
                editingMessage = false;
                messageToEdit = null;
            }
            else {
                logDebug("Send location [longLatitude]: " + latitude + " [longLongitude]: " + longitude);
                sendLocationMessage(longitude, latitude, encodedSnapshot);
            }
        } else if (requestCode == REQUEST_CODE_SELECT_LOCAL_FOLDER && resultCode == RESULT_OK) {
            logDebug("Local folder selected");
            String parentPath = intent.getStringExtra(FileStorageActivityLollipop.EXTRA_PATH);
            chatC.prepareForDownload(intent, parentPath);
        }
        else{
            logError("Error onActivityResult");
        }

        super.onActivityResult(requestCode, resultCode, intent);
    }

    public void importNodes(final long toHandle, final long[] importMessagesHandles){
        logDebug("importNode: " + toHandle +  " -> " + importMessagesHandles.length);
        statusDialog = new ProgressDialog(this);
        statusDialog.setMessage(getString(R.string.general_importing));
        statusDialog.show();

        MegaNode target = null;
        target = megaApi.getNodeByHandle(toHandle);
        if(target == null){
            target = megaApi.getRootNode();
        }
        logDebug("TARGET handle: " + target.getHandle());

        if(importMessagesHandles.length==1){
            for (int k = 0; k < importMessagesHandles.length; k++){
                MegaChatMessage message = megaChatApi.getMessage(idChat, importMessagesHandles[k]);
                if(message!=null){

                    MegaNodeList nodeList = message.getMegaNodeList();

                    for(int i=0;i<nodeList.size();i++){
                        MegaNode document = nodeList.get(i);
                        if (document != null) {
                            logDebug("DOCUMENT: " + document.getHandle());
                            document = chatC.authorizeNodeIfPreview(document, chatRoom);
                            if (target != null) {
//                            MegaNode autNode = megaApi.authorizeNode(document);

                                megaApi.copyNode(document, target, this);
                            } else {
                                logError("TARGET: null");
                               showSnackbar(SNACKBAR_TYPE, getString(R.string.import_success_error), -1);
                            }
                        }
                        else{
                            logError("DOCUMENT: null");
                            showSnackbar(SNACKBAR_TYPE, getString(R.string.import_success_error), -1);
                        }
                    }

                }
                else{
                    logError("MESSAGE is null");
                    showSnackbar(SNACKBAR_TYPE, getString(R.string.import_success_error), -1);
                }
            }
        }
        else {
            MultipleRequestListener listener = new MultipleRequestListener(MULTIPLE_CHAT_IMPORT, this);

            for (int k = 0; k < importMessagesHandles.length; k++){
                MegaChatMessage message = megaChatApi.getMessage(idChat, importMessagesHandles[k]);
                if(message!=null){

                    MegaNodeList nodeList = message.getMegaNodeList();

                    for(int i=0;i<nodeList.size();i++){
                        MegaNode document = nodeList.get(i);
                        if (document != null) {
                            logDebug("DOCUMENT: " + document.getHandle());
                            document = chatC.authorizeNodeIfPreview(document, chatRoom);
                            if (target != null) {
//                            MegaNode autNode = megaApi.authorizeNode(document);
                                megaApi.copyNode(document, target, listener);
                            } else {
                                logError("TARGET: null");
                            }
                        }
                        else{
                            logError("DOCUMENT: null");
                        }
                    }
                }
                else{
                    logError("MESSAGE is null");
                    showSnackbar(SNACKBAR_TYPE, getString(R.string.import_success_error), -1);
                }
            }
        }
    }

    public void retryNodeAttachment(long nodeHandle){
        megaChatApi.attachNode(idChat, nodeHandle, this);
    }

    public void retryContactAttachment(MegaHandleList handleList){
        logDebug("retryContactAttachment");
        MegaChatMessage contactMessage = megaChatApi.attachContacts(idChat, handleList);
        if(contactMessage!=null){
            AndroidMegaChatMessage androidMsgSent = new AndroidMegaChatMessage(contactMessage);
            sendMessageToUI(androidMsgSent);
        }
    }

    public void retryPendingMessage(long idMessage){
        logDebug("retryPendingMessage: " + idMessage);

        PendingMessageSingle pendMsg = dbH.findPendingMessageById(idMessage);

        if(pendMsg!=null){

            if(pendMsg.getNodeHandle()!=-1){
                removePendingMsg(idMessage);
                retryNodeAttachment(pendMsg.getNodeHandle());
            }
            else{
                logDebug("The file was not uploaded yet");

                ////Retry to send

                String filePath = pendMsg.getFilePath();

                File f = new File(filePath);
                if (!f.exists()) {
                    showSnackbar(SNACKBAR_TYPE, getResources().getQuantityString(R.plurals.messages_forwarded_error_not_available, 1, 1), -1);
                    return;
                }

                //Remove the old message from the UI and DB
                removePendingMsg(idMessage);

                Intent intent = new Intent(this, ChatUploadService.class);

                PendingMessageSingle pMsgSingle = new PendingMessageSingle();
                pMsgSingle.setChatId(idChat);
                long timestamp = System.currentTimeMillis()/1000;
                pMsgSingle.setUploadTimestamp(timestamp);

                String fingerprint = megaApi.getFingerprint(f.getAbsolutePath());

                pMsgSingle.setFilePath(f.getAbsolutePath());
                pMsgSingle.setName(f.getName());
                pMsgSingle.setFingerprint(fingerprint);

                long idMessageDb = dbH.addPendingMessage(pMsgSingle);
                pMsgSingle.setId(idMessageDb);
                if(idMessageDb!=-1){
                    intent.putExtra(ChatUploadService.EXTRA_ID_PEND_MSG, idMessageDb);

                    if(!isLoadingHistory){
                        AndroidMegaChatMessage newNodeAttachmentMsg = new AndroidMegaChatMessage(pMsgSingle, true);
                        sendMessageToUI(newNodeAttachmentMsg);
                    }

//                ArrayList<String> filePaths = newPendingMsg.getFilePaths();
//                filePaths.add("/home/jfjf.jpg");

                    intent.putExtra(ChatUploadService.EXTRA_CHAT_ID, idChat);

                    startService(intent);
                }
                else{
                    logError("Error when adding pending msg to the database");
                }
            }
        }
        else{
            logError("Pending message does not exist");
            showSnackbar(SNACKBAR_TYPE, getResources().getQuantityString(R.plurals.messages_forwarded_error_not_available, 1, 1), -1);
        }
    }

    private void endCall(long chatHang){
        logDebug("chatHang: " + chatHang);
        if(megaChatApi!=null){
            megaChatApi.hangChatCall(chatHang, this);
        }
    }

    private void showConfirmationToJoinCall(final MegaChatRoom c){
        logDebug("showConfirmationToJoinCall");

        DialogInterface.OnClickListener dialogClickListener = new DialogInterface.OnClickListener() {
            @Override
            public void onClick(DialogInterface dialog, int which) {
                switch (which){
                    case DialogInterface.BUTTON_POSITIVE:
                        logDebug("END & JOIN");
                        //Find the call in progress:
                        if(megaChatApi!=null){
                            endCall(getChatCallInProgress(megaChatApi));
                        }
                        break;

                    case DialogInterface.BUTTON_NEGATIVE:
                        //No button clicked
                        break;
                }
            }
        };

        android.support.v7.app.AlertDialog.Builder builder = new android.support.v7.app.AlertDialog.Builder(this, R.style.AppCompatAlertDialogStyle);
        String message= getResources().getString(R.string.text_join_call);
        builder.setTitle(R.string.title_join_call);
        builder.setMessage(message).setPositiveButton(context.getString(R.string.answer_call_incoming).toUpperCase(), dialogClickListener).setNegativeButton(R.string.general_cancel, dialogClickListener).show();
    }

    public void showConfirmationOpenCamera(final MegaChatRoom c){
        logDebug("showConfirmationOpenCamera");

        DialogInterface.OnClickListener dialogClickListener = new DialogInterface.OnClickListener() {
            @Override
            public void onClick(DialogInterface dialog, int which) {
                switch (which){
                    case DialogInterface.BUTTON_POSITIVE: {
                        logDebug("Open camera and lost the camera in the call");
                        stopReproductions();

                        //Find the call in progress:
                        if(megaChatApi!=null){
                            long chatIdCallInProgress = getChatCallInProgress(megaChatApi);

                            MegaChatCall callInProgress = megaChatApi.getChatCall(chatIdCallInProgress);
                            if(callInProgress!=null){
                                if(callInProgress.hasLocalVideo()){
                                    megaChatApi.disableVideo(chatIdCallInProgress, null);
                                }
                                openCameraApp();
                            }
                        }
                        break;
                    }
                    case DialogInterface.BUTTON_NEGATIVE:
                        //No button clicked
                        break;
                }
            }
        };

        android.support.v7.app.AlertDialog.Builder builder = new android.support.v7.app.AlertDialog.Builder(this, R.style.AppCompatAlertDialogStyle);
        String message= getResources().getString(R.string.confirmation_open_camera_on_chat);
        builder.setTitle(R.string.title_confirmation_open_camera_on_chat);
        builder.setMessage(message).setPositiveButton(R.string.context_open_link, dialogClickListener).setNegativeButton(R.string.general_cancel, dialogClickListener).show();
    }

    public void showConfirmationClearChat(final MegaChatRoom c){
        logDebug("showConfirmationClearChat");

        DialogInterface.OnClickListener dialogClickListener = new DialogInterface.OnClickListener() {
            @Override
            public void onClick(DialogInterface dialog, int which) {
                switch (which){
                    case DialogInterface.BUTTON_POSITIVE:
                        logDebug("Clear chat!");
                        stopReproductions();
                        chatC.clearHistory(c);
                        break;

                    case DialogInterface.BUTTON_NEGATIVE:
                        //No button clicked
                        break;
                }
            }
        };

        android.support.v7.app.AlertDialog.Builder builder;
        if (Build.VERSION.SDK_INT >= Build.VERSION_CODES.HONEYCOMB) {
            builder = new AlertDialog.Builder(this, R.style.AppCompatAlertDialogStyle);
        }
        else{
            builder = new AlertDialog.Builder(this);
        }
        String message= getResources().getString(R.string.confirmation_clear_group_chat);
        builder.setTitle(R.string.title_confirmation_clear_group_chat);
        builder.setMessage(message).setPositiveButton(R.string.general_clear, dialogClickListener)
                .setNegativeButton(R.string.general_cancel, dialogClickListener).show();
    }

    public void showConfirmationLeaveChat (final MegaChatRoom c){
        logDebug("showConfirmationLeaveChat");

        DialogInterface.OnClickListener dialogClickListener = new DialogInterface.OnClickListener() {
            @Override
            public void onClick(DialogInterface dialog, int which) {
                switch (which){
                    case DialogInterface.BUTTON_POSITIVE: {
                        stopReproductions();

                        ChatController chatC = new ChatController(chatActivity);
                        chatC.leaveChat(c);
                        break;
                    }
                    case DialogInterface.BUTTON_NEGATIVE:
                        //No button clicked
                        break;
                }
            }
        };

        android.support.v7.app.AlertDialog.Builder builder;
        if (Build.VERSION.SDK_INT >= Build.VERSION_CODES.HONEYCOMB) {
            builder = new AlertDialog.Builder(this, R.style.AppCompatAlertDialogStyle);
        }
        else{
            builder = new AlertDialog.Builder(this);
        }
        builder.setTitle(getResources().getString(R.string.title_confirmation_leave_group_chat));
        String message= getResources().getString(R.string.confirmation_leave_group_chat);
        builder.setMessage(message).setPositiveButton(R.string.general_leave, dialogClickListener)
                .setNegativeButton(R.string.general_cancel, dialogClickListener).show();
    }

    public void showConfirmationRejoinChat(final long publicHandle){
        logDebug("showConfirmationRejoinChat");

        DialogInterface.OnClickListener dialogClickListener = new DialogInterface.OnClickListener() {
            @Override
            public void onClick(DialogInterface dialog, int which) {
                switch (which){
                    case DialogInterface.BUTTON_POSITIVE: {
                        logDebug("Rejoin chat!: " + publicHandle);
                        megaChatApi.autorejoinPublicChat(idChat, publicHandle, chatActivity);
                        break;
                    }
                    case DialogInterface.BUTTON_NEGATIVE: {
                        //No button clicked
                        break;
                    }
                }
            }
        };

        android.support.v7.app.AlertDialog.Builder builder = new android.support.v7.app.AlertDialog.Builder(this);
        String message= getResources().getString(R.string.confirmation_rejoin_chat_link);
        builder.setMessage(message).setPositiveButton(R.string.action_join, dialogClickListener)
                .setNegativeButton(R.string.general_cancel, dialogClickListener).show();
    }

    @Override
    public void onBackPressed() {
        logDebug("onBackPressed");
        retryConnectionsAndSignalPresence();

        closeChat(true);

        if(emojiKeyboard!=null && (emojiKeyboard.getLetterKeyboardShown() || emojiKeyboard.getEmojiKeyboardShown())){
            emojiKeyboard.hideBothKeyboard(this);
        }else{
            if(fileStorageLayout.isShown()){
                hideFileStorage();
            }else{
                if (handlerEmojiKeyboard != null){
                    handlerEmojiKeyboard.removeCallbacksAndMessages(null);
                }
                if (handlerKeyboard != null){
                    handlerKeyboard.removeCallbacksAndMessages(null);
                }
                ifAnonymousModeLogin(false);
            }
        }
    }

    @Override
    public void onClick(View v) {
        logDebug("onClick");

        switch (v.getId()) {
            case R.id.home:{
                onBackPressed();
                break;
            }
            case R.id.call_in_progress_layout:{
                logDebug("call_in_progress_layout");
                startVideo = false;
                if(checkPermissionsCall()){
                    startCall();
                }
                break;
            }
            case R.id.send_message_icon_chat:{
                logDebug("send_message_icon_chat");
                writingLayout.setClickable(false);
                String text = textChat.getText().toString();
                if(text.isEmpty()) break;

                if (editingMessage) {
                    logDebug("send_message_icon_chat:editingMessage");
                    editMessage(text);
                    clearSelections();
                    hideMultipleSelect();
                    actionMode.invalidate();
                } else {
                    logDebug("send_message_icon_chat:sendindMessage");
                    sendMessage(text);
                }
                textChat.setText("", TextView.BufferType.EDITABLE);
                break;
            }
            case R.id.keyboard_twemoji_chat:
            case R.id.rl_keyboard_twemoji_chat:{
                logDebug("keyboard_icon_chat");
                hideFileStorage();

                if(emojiKeyboard==null) break;

                    if(emojiKeyboard.getLetterKeyboardShown()){
                        emojiKeyboard.hideLetterKeyboard();
                        handlerKeyboard.postDelayed(new Runnable() {
                            @Override
                            public void run() {
                                emojiKeyboard.showEmojiKeyboard();
                            }
                        },250);

                    }
                    else if(emojiKeyboard.getEmojiKeyboardShown()){
                        emojiKeyboard.showLetterKeyboard();
                    }
                    else{
                        emojiKeyboard.showEmojiKeyboard();
                    }
                break;
            }

            case R.id.media_icon_chat:
            case R.id.rl_media_icon_chat: {
                logDebug("media_icon_chat");
                if (recordView.isRecordingNow()) break;

                hideKeyboard();
                if (participatingInACall(megaChatApi)) {
                    showConfirmationOpenCamera(chatRoom);
                } else {
                    openCameraApp();
                }
                break;
            }
            case R.id.pick_file_storage_icon_chat:
            case R.id.rl_pick_file_storage_icon_chat:{
                logDebug("file storage icon ");
                if (fileStorageLayout.isShown()) {
                    hideFileStorage();
                } else {
                    if ((emojiKeyboard != null) && (emojiKeyboard.getLetterKeyboardShown())) {
                        emojiKeyboard.hideBothKeyboard(this);
                        handlerEmojiKeyboard.postDelayed(new Runnable() {
                            @Override
                            public void run() {
                                if (Build.VERSION.SDK_INT >= Build.VERSION_CODES.M) {
                                    boolean hasStoragePermission = (ContextCompat.checkSelfPermission(chatActivity, Manifest.permission.READ_EXTERNAL_STORAGE) == PackageManager.PERMISSION_GRANTED);
                                    if (!hasStoragePermission) {
                                        ActivityCompat.requestPermissions(chatActivity, new String[]{Manifest.permission.READ_EXTERNAL_STORAGE}, REQUEST_READ_STORAGE);
                                    } else {
                                        chatActivity.attachFromFileStorage();
                                    }
                                } else {
                                    chatActivity.attachFromFileStorage();
                                }
                            }
                        }, 250);
                    } else {

                        if (emojiKeyboard != null) {
                            emojiKeyboard.hideBothKeyboard(this);
                        }

                        if (Build.VERSION.SDK_INT >= Build.VERSION_CODES.M) {
                            boolean hasStoragePermission = (ContextCompat.checkSelfPermission(this, Manifest.permission.READ_EXTERNAL_STORAGE) == PackageManager.PERMISSION_GRANTED);
                            if (!hasStoragePermission) {
                                ActivityCompat.requestPermissions(this, new String[]{Manifest.permission.READ_EXTERNAL_STORAGE}, REQUEST_READ_STORAGE);

                            } else {
                                this.attachFromFileStorage();
                            }
                        } else {
                            this.attachFromFileStorage();
                        }
                    }
                }
                break;
            }
            case R.id.toolbar_chat:{
                logDebug("toolbar_chat");
                if(recordView.isRecordingNow()) break;

                showGroupInfoActivity();
                break;
            }
            case R.id.message_jump_layout:{
                goToEnd();
                break;
            }
            case R.id.pick_attach_chat:
            case R.id.rl_attach_icon_chat: {
                logDebug("Show attach bottom sheet");
                hideKeyboard();
                showSendAttachmentBottomSheet();
                break;
            }
            case R.id.join_button:{
                if (chatC.isInAnonymousMode()) {
                    ifAnonymousModeLogin(true);
                }
                else {
                    megaChatApi.autojoinPublicChat(idChat, this);
                }
                break;
            }
		}
    }

    public void sendLocation(){
        logDebug("sendLocation");
        if(MegaApplication.isEnabledGeoLocation()){
            getLocationPermission();
        }
        else{
            showSendLocationDialog();
        }
    }

    public void sendFromCloud(){
        attachFromCloud();
    }

    public void sendFromFileSystem(){
        attachPhotoVideo();
    }

    void getLocationPermission() {
        if (ContextCompat.checkSelfPermission(this, Manifest.permission.ACCESS_FINE_LOCATION) != PackageManager.PERMISSION_GRANTED) {
            ActivityCompat.requestPermissions(this, new String[]{Manifest.permission.ACCESS_FINE_LOCATION}, LOCATION_PERMISSION_REQUEST_CODE);
        }
        else {
            Intent intent =  new Intent(getApplicationContext(), MapsActivity.class);
            intent.putExtra(EDITING_MESSAGE, editingMessage);
            if (messageToEdit != null) {
                intent.putExtra(MSG_ID, messageToEdit.getMsgId());
            }
            startActivityForResult(intent, REQUEST_CODE_SEND_LOCATION);
        }
    }

    void showSendLocationDialog () {
        AlertDialog.Builder builder = new AlertDialog.Builder(this);
        builder.setTitle(R.string.title_activity_maps)
                .setMessage(R.string.explanation_send_location)
                .setPositiveButton(getString(R.string.button_continue),
                new DialogInterface.OnClickListener() {
                    public void onClick(DialogInterface dialog, int whichButton) {
                        //getLocationPermission();
                        megaApi.enableGeolocation(chatActivity);
                    }
                })
                .setNegativeButton(R.string.general_cancel,
                new DialogInterface.OnClickListener() {
                    @Override
                    public void onClick(DialogInterface dialog, int which) {
                        try {
                            locationDialog.dismiss();
                            isLocationDialogShown = false;
                        } catch (Exception e){}
                    }
                });

        locationDialog = builder.create();
        locationDialog.setCancelable(false);
        locationDialog.setCanceledOnTouchOutside(false);
        locationDialog.show();
        isLocationDialogShown = true;
    }

    public void attachFromFileStorage(){
        logDebug("attachFromFileStorage");
        fileStorageF = ChatFileStorageFragment.newInstance();
        getSupportFragmentManager().beginTransaction().replace(R.id.fragment_container_file_storage, fileStorageF,"fileStorageF").commitNowAllowingStateLoss();
        fileStorageLayout.setVisibility(View.VISIBLE);
        pickFileStorageButton.setImageResource(R.drawable.ic_g_select_image);
        placeRecordButton(RECORD_BUTTON_DEACTIVATED);
    }

    public void attachFromCloud(){
        logDebug("attachFromCloud");
        if(megaApi!=null && megaApi.getRootNode()!=null){
            ChatController chatC = new ChatController(this);
            chatC.pickFileToSend();
        }
        else{
            logWarning("Online but not megaApi");
            showErrorAlertDialog(getString(R.string.error_server_connection_problem), false, this);
        }
    }

    public void attachPhotoVideo(){
        logDebug("attachPhotoVideo");

        disablePinScreen();

        Intent intent = new Intent();
        intent.setAction(Intent.ACTION_OPEN_DOCUMENT);
        intent.setAction(Intent.ACTION_GET_CONTENT);
        intent.putExtra(Intent.EXTRA_ALLOW_MULTIPLE, true);
        intent.setType("*/*");

        startActivityForResult(Intent.createChooser(intent, null), REQUEST_CODE_GET);
    }

    public void sendMessage(String text){
        logDebug("sendMessage: ");
        MegaChatMessage msgSent = megaChatApi.sendMessage(idChat, text);
        AndroidMegaChatMessage androidMsgSent = new AndroidMegaChatMessage(msgSent);
        sendMessageToUI(androidMsgSent);
    }

    public void sendLocationMessage(float longLongitude, float longLatitude, String encodedSnapshot){
        logDebug("sendLocationMessage");
        MegaChatMessage locationMessage = megaChatApi.sendGeolocation(idChat, longLongitude, longLatitude, encodedSnapshot);
        if(locationMessage == null) return;
        AndroidMegaChatMessage androidMsgSent = new AndroidMegaChatMessage(locationMessage);
        sendMessageToUI(androidMsgSent);

    }

    public void hideNewMessagesLayout(){
        logDebug("hideNewMessagesLayout");

        int position = positionNewMessagesLayout;

        positionNewMessagesLayout = -1;
        lastIdMsgSeen = -1;
        generalUnreadCount = -1;
        lastSeenReceived = true;
        newVisibility = false;

        if(adapter!=null){
            adapter.notifyItemChanged(position);
        }
    }

    public void openCameraApp(){
        logDebug("openCameraApp()");
        if(checkPermissionsTakePicture()){
            takePicture();
        }
    }

    public void sendMessageToUI(AndroidMegaChatMessage androidMsgSent){
        logDebug("sendMessageToUI");

        if(positionNewMessagesLayout!=-1){
            hideNewMessagesLayout();
        }

        int infoToShow = -1;

        int index = messages.size()-1;
        if(androidMsgSent!=null){
            if(androidMsgSent.isUploading()){
                logDebug("Is uploading: ");
            }
            else{
                logDebug("Sent message with id temp: " + androidMsgSent.getMessage().getTempId());
                logDebug("State of the message: " + androidMsgSent.getMessage().getStatus());
            }

            if(index==-1){
                //First element
                logDebug("First element!");
                messages.add(androidMsgSent);
                messages.get(0).setInfoToShow(AndroidMegaChatMessage.CHAT_ADAPTER_SHOW_ALL);
            }
            else{
                //Not first element - Find where to add in the queue
                logDebug("NOT First element!");

                AndroidMegaChatMessage msg = messages.get(index);
                if(!androidMsgSent.isUploading()){
                    while(msg.isUploading()){
                        index--;
                        if (index == -1) {
                            break;
                        }
                        msg = messages.get(index);
                    }
                }

                while (!msg.isUploading() && msg.getMessage().getStatus() == MegaChatMessage.STATUS_SENDING_MANUAL) {
                    index--;
                    if (index == -1) {
                        break;
                    }
                    msg = messages.get(index);
                }

                index++;
                logDebug("Add in position: " + index);
                messages.add(index, androidMsgSent);
                infoToShow = adjustInfoToShow(index);
            }

            if (adapter == null){
<<<<<<< HEAD
                log("adapter NULL");
                createAdapter();
            }else{
                log("adapter is NOT null");

=======
                logWarning("Adapter NULL");
                adapter = new MegaChatLollipopAdapter(this, chatRoom, messages, messagesPlaying, listView);
                adapter.setHasStableIds(true);
                listView.setLayoutManager(mLayoutManager);
                listView.setAdapter(adapter);
                adapter.setMessages(messages);
            }else{
                logDebug("Adapter is NOT null - addMEssage()");
>>>>>>> 094d50ad
                adapter.addMessage(messages, index);
                if(infoToShow== AndroidMegaChatMessage.CHAT_ADAPTER_SHOW_ALL){
                    mLayoutManager.scrollToPositionWithOffset(index, scaleHeightPx(50, outMetrics));
                }else{
                    mLayoutManager.scrollToPositionWithOffset(index, scaleHeightPx(20, outMetrics));
                }
            }
        }
        else{
            logError("Error sending message!");
        }
    }

    public void editMessage(String text){
        logDebug("editMessage: ");
        MegaChatMessage msgEdited = null;

        if(messageToEdit.getMsgId()!=-1){
            msgEdited = megaChatApi.editMessage(idChat, messageToEdit.getMsgId(), text);
        }
        else{
            msgEdited = megaChatApi.editMessage(idChat, messageToEdit.getTempId(), text);
        }

        if(msgEdited!=null){
            logDebug("Edited message: status: " + msgEdited.getStatus());
            AndroidMegaChatMessage androidMsgEdited = new AndroidMegaChatMessage(msgEdited);
            modifyMessageReceived(androidMsgEdited, false);
        }
        else{
            logWarning("Message cannot be edited!");
            showSnackbar(SNACKBAR_TYPE, getString(R.string.error_editing_message), -1);
        }
    }

    public void editMessageMS(String text, MegaChatMessage messageToEdit){
        logDebug("editMessageMS: ");
        MegaChatMessage msgEdited = null;

        if(messageToEdit.getMsgId()!=-1){
            msgEdited = megaChatApi.editMessage(idChat, messageToEdit.getMsgId(), text);
        }
        else{
            msgEdited = megaChatApi.editMessage(idChat, messageToEdit.getTempId(), text);
        }

        if(msgEdited!=null){
            logDebug("Edited message: status: " + msgEdited.getStatus());
            AndroidMegaChatMessage androidMsgEdited = new AndroidMegaChatMessage(msgEdited);
            modifyMessageReceived(androidMsgEdited, false);
        }
        else{
            logWarning("Message cannot be edited!");
            showSnackbar(SNACKBAR_TYPE, getString(R.string.error_editing_message), -1);
        }
    }

    public void showUploadPanel(){
        AttachmentUploadBottomSheetDialogFragment bottomSheetDialogFragment = new AttachmentUploadBottomSheetDialogFragment();
        bottomSheetDialogFragment.show(getSupportFragmentManager(), bottomSheetDialogFragment.getTag());
    }

    public void activateActionMode(){
        if (!adapter.isMultipleSelect()){
            adapter.setMultipleSelect(true);
            actionMode = startSupportActionMode(new ActionBarCallBack());
        }
    }


    //Multiselect
    private class  ActionBarCallBack implements ActionMode.Callback {

        @Override
        public boolean onActionItemClicked(ActionMode mode, MenuItem item) {
            ArrayList<AndroidMegaChatMessage> messagesSelected = adapter.getSelectedMessages();

            switch(item.getItemId()){
                case R.id.chat_cab_menu_edit:{
                    logDebug("Edit text");
                    MegaChatMessage msg = messagesSelected.get(0).getMessage();
                    MegaChatContainsMeta meta = msg.getContainsMeta();
                    editingMessage = true;
                    messageToEdit = msg;

                    if (msg.getType() == MegaChatMessage.TYPE_CONTAINS_META && meta != null && meta.getType() == MegaChatContainsMeta.CONTAINS_META_GEOLOCATION) {
                        sendLocation();
                        clearSelections();
                        hideMultipleSelect();
                        actionMode.invalidate();
                    }
                    else {
                        textChat.setText(messageToEdit.getContent());
                        textChat.setSelection(textChat.getText().length());
                    }
                    break;
                }
                case R.id.chat_cab_menu_forward:{
                    logDebug("Forward message");
                    forwardMessages(messagesSelected);
                    break;
                }
                case R.id.chat_cab_menu_copy:{
                    clearSelections();
                    hideMultipleSelect();
                    String text = "";

                    if(messagesSelected.size()==1){
                        AndroidMegaChatMessage message = messagesSelected.get(0);
                        text = chatC.createSingleManagementString(message, chatRoom);
                    }else{
                        text = copyMessages(messagesSelected);
                    }

                    if(android.os.Build.VERSION.SDK_INT < android.os.Build.VERSION_CODES.HONEYCOMB) {
                        android.text.ClipboardManager clipboard = (android.text.ClipboardManager) getSystemService(Context.CLIPBOARD_SERVICE);
                        clipboard.setText(text);
                    } else {
                        android.content.ClipboardManager clipboard = (android.content.ClipboardManager) getSystemService(Context.CLIPBOARD_SERVICE);
                        android.content.ClipData clip = android.content.ClipData.newPlainText("Copied Text", text);
                        clipboard.setPrimaryClip(clip);
                    }
                    showSnackbar(SNACKBAR_TYPE, getString(R.string.messages_copied_clipboard), -1);

                    break;
                }
                case R.id.chat_cab_menu_delete:{
                    log("chat_cab_menu_delete ");
                    clearSelections();
                    hideMultipleSelect();
                    //Delete
                    showConfirmationDeleteMessages(messagesSelected, chatRoom);
                    break;
                }
                case R.id.chat_cab_menu_download:{
                    logDebug("chat_cab_menu_download ");
                    clearSelections();
                    hideMultipleSelect();
                    ArrayList<MegaNodeList> list = new ArrayList<>();
                    for(int i = 0; i<messagesSelected.size();i++){
                        MegaNodeList megaNodeList = messagesSelected.get(i).getMessage().getMegaNodeList();
                        list.add(megaNodeList);
                    }
                    chatC.prepareForChatDownload(list);
                    break;
                }
                case R.id.chat_cab_menu_import:{
                    clearSelections();
                    hideMultipleSelect();
                    chatC.importNodesFromAndroidMessages(messagesSelected);
                    break;
                }
                case R.id.chat_cab_menu_offline:{
                    clearSelections();
                    hideMultipleSelect();
                    chatC.saveForOfflineWithAndroidMessages(messagesSelected, chatRoom);
                    break;
                }
            }
            return false;
        }

        public String copyMessages(ArrayList<AndroidMegaChatMessage> messagesSelected){
            logDebug("copyMessages");
            ChatController chatC = new ChatController(chatActivity);
            StringBuilder builder = new StringBuilder();

            for(int i=0;i<messagesSelected.size();i++){
                AndroidMegaChatMessage messageSelected = messagesSelected.get(i);
                builder.append("[");
                String timestamp = formatShortDateTime(messageSelected.getMessage().getTimestamp());
                builder.append(timestamp);
                builder.append("] ");
                String messageString = chatC.createManagementString(messageSelected, chatRoom);
                builder.append(messageString);
                builder.append("\n");
            }
            return builder.toString();
        }

        @Override
        public boolean onCreateActionMode(ActionMode mode, Menu menu) {
            MenuInflater inflater = mode.getMenuInflater();
            inflater.inflate(R.menu.messages_chat_action, menu);

            importIcon = menu.findItem(R.id.chat_cab_menu_import);
            menu.findItem(R.id.chat_cab_menu_offline).setIcon(mutateIconSecondary(chatActivity, R.drawable.ic_b_save_offline, R.color.white));

            changeStatusBarColorActionMode(chatActivity, getWindow(), handler, 1);
            return true;
        }

        @Override
        public void onDestroyActionMode(ActionMode arg0) {
            logDebug("onDestroyActionMode");
            adapter.setMultipleSelect(false);
//            textChat.getText().clear();
            editingMessage = false;
            clearSelections();
            changeStatusBarColorActionMode(chatActivity, getWindow(), handler, 0);
        }

        @Override
        public boolean onPrepareActionMode(ActionMode mode, Menu menu) {
            logDebug("onPrepareActionMode");
            List<AndroidMegaChatMessage> selected = adapter.getSelectedMessages();
            if (selected.size() !=0) {
//                MenuItem unselect = menu.findItem(R.id.cab_menu_unselect_all);
                if((chatRoom.getOwnPrivilege()==MegaChatRoom.PRIV_RM||chatRoom.getOwnPrivilege()==MegaChatRoom.PRIV_RO) && !chatRoom.isPreview()){

                    logDebug("Chat without permissions || without preview");

                    boolean showCopy = true;
                    for(int i=0; i<selected.size();i++) {
                        MegaChatMessage msg = selected.get(i).getMessage();
                        if ((showCopy) && (msg.getType() == MegaChatMessage.TYPE_NODE_ATTACHMENT || msg.getType()  == MegaChatMessage.TYPE_CONTACT_ATTACHMENT || msg.getType()  == MegaChatMessage.TYPE_VOICE_CLIP || ((msg.getType() == MegaChatMessage.TYPE_CONTAINS_META) && (msg.getContainsMeta() != null) && (msg.getContainsMeta().getType() == MegaChatContainsMeta.CONTAINS_META_GEOLOCATION))) ) {
                            showCopy = false;
                        }
                    }
                    menu.findItem(R.id.chat_cab_menu_edit).setVisible(false);
                    menu.findItem(R.id.chat_cab_menu_copy).setVisible(showCopy);
                    menu.findItem(R.id.chat_cab_menu_delete).setVisible(false);
                    menu.findItem(R.id.chat_cab_menu_forward).setVisible(false);
                    menu.findItem(R.id.chat_cab_menu_download).setVisible(false);
                    menu.findItem(R.id.chat_cab_menu_offline).setVisible(false);
                    importIcon.setVisible(false);
                }
                else{
                    logDebug("Chat with permissions or preview");
                    if(isOnline(chatActivity) && !chatC.isInAnonymousMode()){
                        menu.findItem(R.id.chat_cab_menu_forward).setVisible(true);
                    }else{
                        menu.findItem(R.id.chat_cab_menu_forward).setVisible(false);
                    }

                    if (selected.size() == 1) {
                        if(selected.get(0).isUploading()){
                            menu.findItem(R.id.chat_cab_menu_copy).setVisible(false);
                            menu.findItem(R.id.chat_cab_menu_delete).setVisible(false);
                            menu.findItem(R.id.chat_cab_menu_edit).setVisible(false);
                            menu.findItem(R.id.chat_cab_menu_forward).setVisible(false);
                            menu.findItem(R.id.chat_cab_menu_download).setVisible(false);
                            menu.findItem(R.id.chat_cab_menu_offline).setVisible(false);
                            importIcon.setVisible(false);

                        }else if(selected.get(0).getMessage().getType()==MegaChatMessage.TYPE_NODE_ATTACHMENT){
                            logDebug("TYPE_NODE_ATTACHMENT selected");
                            menu.findItem(R.id.chat_cab_menu_copy).setVisible(false);
                            menu.findItem(R.id.chat_cab_menu_edit).setVisible(false);

                            if(selected.get(0).getMessage().getUserHandle()==myUserHandle && selected.get(0).getMessage().isDeletable()){
                                logDebug("one message Message DELETABLE");
                                menu.findItem(R.id.chat_cab_menu_delete).setVisible(true);
                            }else{
                                menu.findItem(R.id.chat_cab_menu_delete).setVisible(false);
                            }

                            if(isOnline(chatActivity)){
                                menu.findItem(R.id.chat_cab_menu_download).setVisible(true);
                                if (chatC.isInAnonymousMode()) {
                                    menu.findItem(R.id.chat_cab_menu_offline).setVisible(false);
                                    importIcon.setVisible(false);
                                }
                                else {
                                    menu.findItem(R.id.chat_cab_menu_offline).setVisible(true);
                                    importIcon.setVisible(true);
                                }
                            }
                            else{
                                menu.findItem(R.id.chat_cab_menu_download).setVisible(false);
                                menu.findItem(R.id.chat_cab_menu_offline).setVisible(false);
                                importIcon.setVisible(false);
                            }
                        }
                        else if(selected.get(0).getMessage().getType()==MegaChatMessage.TYPE_CONTACT_ATTACHMENT){
                            logDebug("TYPE_CONTACT_ATTACHMENT selected");

                            menu.findItem(R.id.chat_cab_menu_copy).setVisible(false);
                            menu.findItem(R.id.chat_cab_menu_edit).setVisible(false);

                            if(selected.get(0).getMessage().getUserHandle()==myUserHandle && selected.get(0).getMessage().isDeletable()){
                                logDebug("one message Message DELETABLE");
                                menu.findItem(R.id.chat_cab_menu_delete).setVisible(true);
                            }
                            else{
                                logDebug("one message Message NOT DELETABLE");
                                menu.findItem(R.id.chat_cab_menu_delete).setVisible(false);
                            }

                            menu.findItem(R.id.chat_cab_menu_download).setVisible(false);
                            menu.findItem(R.id.chat_cab_menu_offline).setVisible(false);
                            importIcon.setVisible(false);
                        }
                        else if(selected.get(0).getMessage().getType()==MegaChatMessage.TYPE_VOICE_CLIP){
                            logDebug("TYPE_VOICE_CLIP selected");

                            menu.findItem(R.id.chat_cab_menu_copy).setVisible(false);
                            menu.findItem(R.id.chat_cab_menu_edit).setVisible(false);

                            if((selected.get(0).getMessage().getUserHandle()==myUserHandle) && (selected.get(0).getMessage().isDeletable())){
                                menu.findItem(R.id.chat_cab_menu_delete).setVisible(true);
                            }else{
                                menu.findItem(R.id.chat_cab_menu_delete).setVisible(false);
                            }
                            menu.findItem(R.id.chat_cab_menu_download).setVisible(false);
                            menu.findItem(R.id.chat_cab_menu_offline).setVisible(false);
                            importIcon.setVisible(false);

                        }
                        else{
                            logDebug("Other type: " + selected.get(0).getMessage().getType());

                            MegaChatMessage messageSelected= megaChatApi.getMessage(idChat, selected.get(0).getMessage().getMsgId());
                            if(messageSelected == null){
                                messageSelected = megaChatApi.getMessage(idChat, selected.get(0).getMessage().getTempId());
                                if(messageSelected == null){
                                    menu.findItem(R.id.chat_cab_menu_edit).setVisible(false);
                                    menu.findItem(R.id.chat_cab_menu_copy).setVisible(false);
                                    menu.findItem(R.id.chat_cab_menu_delete).setVisible(false);
                                    menu.findItem(R.id.chat_cab_menu_forward).setVisible(false);
                                    menu.findItem(R.id.chat_cab_menu_download).setVisible(false);
                                    menu.findItem(R.id.chat_cab_menu_offline).setVisible(false);
                                    importIcon.setVisible(false);
                                    return false;
                                }
                            }

                            if((messageSelected.getType() == MegaChatMessage.TYPE_CONTAINS_META) && (messageSelected.getContainsMeta()!=null && messageSelected.getContainsMeta().getType() == MegaChatContainsMeta.CONTAINS_META_GEOLOCATION)){
                                logDebug("TYPE_CONTAINS_META && CONTAINS_META_GEOLOCATION");
                                menu.findItem(R.id.chat_cab_menu_copy).setVisible(false);
                            }else{
                                menu.findItem(R.id.chat_cab_menu_copy).setVisible(true);
                            }

                            int type = selected.get(0).getMessage().getType();

                            if(messageSelected.getUserHandle()==myUserHandle){

                                if(messageSelected.isEditable()){
                                    logDebug("Message EDITABLE");
                                    menu.findItem(R.id.chat_cab_menu_edit).setVisible(true);
                                    menu.findItem(R.id.chat_cab_menu_delete).setVisible(true);
                                }
                                else{
                                    logDebug("Message NOT EDITABLE");
                                    menu.findItem(R.id.chat_cab_menu_edit).setVisible(false);
                                    menu.findItem(R.id.chat_cab_menu_delete).setVisible(false);
                                }

                                if (!isOnline(chatActivity) || type == MegaChatMessage.TYPE_TRUNCATE||type == MegaChatMessage.TYPE_ALTER_PARTICIPANTS||type == MegaChatMessage.TYPE_CHAT_TITLE||type == MegaChatMessage.TYPE_PRIV_CHANGE||type == MegaChatMessage.TYPE_CALL_ENDED||type == MegaChatMessage.TYPE_CALL_STARTED) {
                                    menu.findItem(R.id.chat_cab_menu_forward).setVisible(false);
                                }
                                else{
                                    menu.findItem(R.id.chat_cab_menu_forward).setVisible(true);
                                }
                            }
                            else{
                                menu.findItem(R.id.chat_cab_menu_edit).setVisible(false);
                                menu.findItem(R.id.chat_cab_menu_delete).setVisible(false);
                                importIcon.setVisible(false);

                                if (chatC.isInAnonymousMode() || !isOnline(chatActivity) || type == MegaChatMessage.TYPE_TRUNCATE||type == MegaChatMessage.TYPE_ALTER_PARTICIPANTS||type == MegaChatMessage.TYPE_CHAT_TITLE||type == MegaChatMessage.TYPE_PRIV_CHANGE||type == MegaChatMessage.TYPE_CALL_ENDED||type == MegaChatMessage.TYPE_CALL_STARTED) {
                                    menu.findItem(R.id.chat_cab_menu_forward).setVisible(false);
                                }
                                else{
                                    menu.findItem(R.id.chat_cab_menu_forward).setVisible(true);
                                }
                            }
                            menu.findItem(R.id.chat_cab_menu_download).setVisible(false);
                            menu.findItem(R.id.chat_cab_menu_offline).setVisible(false);
                            importIcon.setVisible(false);
                        }
                    }
                    else{
                        logDebug("Many items selected");
                        boolean isUploading = false;
                        boolean showDelete = true;
                        boolean showCopy = true;
                        boolean showForward = true;
                        boolean allNodeAttachments = true;

                        for(int i=0; i<selected.size();i++) {

                            if (!isUploading) {
                                if (selected.get(i).isUploading()) {
                                    isUploading = true;
                                }
                            }

                            MegaChatMessage msg = selected.get(i).getMessage();

                            if ((showCopy) && (msg.getType() == MegaChatMessage.TYPE_NODE_ATTACHMENT || msg.getType()  == MegaChatMessage.TYPE_CONTACT_ATTACHMENT || msg.getType()  == MegaChatMessage.TYPE_VOICE_CLIP || ((msg.getType() == MegaChatMessage.TYPE_CONTAINS_META) && (msg.getContainsMeta() != null) && (msg.getContainsMeta().getType() == MegaChatContainsMeta.CONTAINS_META_GEOLOCATION))) ) {
                                showCopy = false;
                            }

                            if((showDelete) && ((msg.getUserHandle() != myUserHandle) || ((msg.getType() == MegaChatMessage.TYPE_NORMAL || msg.getType() == MegaChatMessage.TYPE_NODE_ATTACHMENT || msg.getType() == MegaChatMessage.TYPE_CONTACT_ATTACHMENT || msg.getType() == MegaChatMessage.TYPE_CONTAINS_META || msg.getType() == MegaChatMessage.TYPE_VOICE_CLIP) && (!(msg.isDeletable()))))){
                                showDelete = false;
                            }

                            if((showForward) &&(msg.getType() == MegaChatMessage.TYPE_TRUNCATE||msg.getType() == MegaChatMessage.TYPE_ALTER_PARTICIPANTS||msg.getType() == MegaChatMessage.TYPE_CHAT_TITLE||msg.getType() == MegaChatMessage.TYPE_PRIV_CHANGE||msg.getType() == MegaChatMessage.TYPE_CALL_ENDED||msg.getType() == MegaChatMessage.TYPE_CALL_STARTED)) {
                                showForward = false;
                            }

                            if ((allNodeAttachments) && (selected.get(i).getMessage().getType() != MegaChatMessage.TYPE_NODE_ATTACHMENT)){
                                allNodeAttachments = false;
                            }
                        }

                        if (isUploading) {
                            menu.findItem(R.id.chat_cab_menu_copy).setVisible(false);
                            menu.findItem(R.id.chat_cab_menu_delete).setVisible(false);
                            menu.findItem(R.id.chat_cab_menu_edit).setVisible(false);
                            menu.findItem(R.id.chat_cab_menu_forward).setVisible(false);
                            menu.findItem(R.id.chat_cab_menu_download).setVisible(false);
                            menu.findItem(R.id.chat_cab_menu_offline).setVisible(false);
                            importIcon.setVisible(false);
                        }
                        else {
                            if(allNodeAttachments && isOnline(chatActivity)){
                                menu.findItem(R.id.chat_cab_menu_download).setVisible(true);
                                if (chatC.isInAnonymousMode()){
                                    menu.findItem(R.id.chat_cab_menu_offline).setVisible(false);
                                    importIcon.setVisible(false);
                                }
                                else {
                                    menu.findItem(R.id.chat_cab_menu_offline).setVisible(true);
                                    importIcon.setVisible(true);
                                }
                            }
                            else{
                                menu.findItem(R.id.chat_cab_menu_download).setVisible(false);
                                menu.findItem(R.id.chat_cab_menu_offline).setVisible(false);
                                importIcon.setVisible(false);
                            }

                            menu.findItem(R.id.chat_cab_menu_edit).setVisible(false);
                            if (chatC.isInAnonymousMode()){
                                menu.findItem(R.id.chat_cab_menu_copy).setVisible(false);
                                menu.findItem(R.id.chat_cab_menu_delete).setVisible(false);
                            }
                            else {
                                menu.findItem(R.id.chat_cab_menu_copy).setVisible(showCopy);
                                menu.findItem(R.id.chat_cab_menu_delete).setVisible(showDelete);
                            }
                            if(isOnline(chatActivity) && !chatC.isInAnonymousMode()){
                                menu.findItem(R.id.chat_cab_menu_forward).setVisible(showForward);
                            }
                            else{
                                menu.findItem(R.id.chat_cab_menu_forward).setVisible(false);
                            }
                        }
                    }
                }
            }
            return false;
        }
    }

    public boolean showSelectMenuItem(){
        if (adapter != null){
            return adapter.isMultipleSelect();
        }
        return false;
    }

    public void showConfirmationDeleteMessages(final ArrayList<AndroidMegaChatMessage> messages, final MegaChatRoom chat){
        logDebug("showConfirmationDeleteMessages");

        DialogInterface.OnClickListener dialogClickListener = new DialogInterface.OnClickListener() {
            @Override
            public void onClick(DialogInterface dialog, int which) {
                switch (which){
                    case DialogInterface.BUTTON_POSITIVE:
                        stopReproductions();

                        ChatController cC = new ChatController(chatActivity);
                        cC.deleteAndroidMessages(messages, chat);
                        break;
                    case DialogInterface.BUTTON_NEGATIVE:
                        //No button clicked
                        break;
                }
            }
        };

        AlertDialog.Builder builder;
        if (Build.VERSION.SDK_INT >= Build.VERSION_CODES.HONEYCOMB) {
            builder = new AlertDialog.Builder(this, R.style.AppCompatAlertDialogStyle);
        }
        else{
            builder = new AlertDialog.Builder(this);
        }

        if(messages.size()==1){
            builder.setMessage(R.string.confirmation_delete_one_message);
        }
        else{
            builder.setMessage(R.string.confirmation_delete_several_messages);
        }
        builder.setPositiveButton(R.string.context_remove, dialogClickListener).setNegativeButton(R.string.general_cancel, dialogClickListener).show();
    }

    public void showConfirmationDeleteMessage(final long messageId, final long chatId){
        logDebug("showConfirmationDeleteMessage");

        DialogInterface.OnClickListener dialogClickListener = new DialogInterface.OnClickListener() {
            @Override
            public void onClick(DialogInterface dialog, int which) {
                switch (which){
                    case DialogInterface.BUTTON_POSITIVE:
                        ChatController cC = new ChatController(chatActivity);
                        cC.deleteMessageById(messageId, chatId);
                        break;
                    case DialogInterface.BUTTON_NEGATIVE:
                        //No button clicked
                        break;
                }
            }
        };

        AlertDialog.Builder builder;
        if (Build.VERSION.SDK_INT >= Build.VERSION_CODES.HONEYCOMB) {
            builder = new AlertDialog.Builder(this, R.style.AppCompatAlertDialogStyle);
        }
        else{
            builder = new AlertDialog.Builder(this);
        }

        builder.setMessage(R.string.confirmation_delete_one_message);
        builder.setPositiveButton(R.string.context_remove, dialogClickListener)
                .setNegativeButton(R.string.general_cancel, dialogClickListener).show();
    }

    /*
     * Clear all selected items
     */
    private void clearSelections() {
        if(adapter.isMultipleSelect()){
            adapter.clearSelections();
        }
        updateActionModeTitle();
    }

    private void updateActionModeTitle() {
        try {
            actionMode.setTitle(adapter.getSelectedMessages().size()+"");
            actionMode.invalidate();
        } catch (Exception e) {
            e.printStackTrace();
            logError("Invalidate error", e);
        }
    }

    /*
     * Disable selection
     */
    public void hideMultipleSelect() {
        adapter.setMultipleSelect(false);
        if (actionMode != null) {
            actionMode.finish();
        }
    }



    public void selectAll() {
        if (adapter != null) {
            if (adapter.isMultipleSelect()) {
                adapter.selectAll();
            } else {
                adapter.setMultipleSelect(true);
                adapter.selectAll();

                actionMode = startSupportActionMode(new ActionBarCallBack());
            }

            updateActionModeTitle();
        }
    }

    public void itemClick(int positionInAdapter, int [] screenPosition) {
        logDebug("Pposition: " + positionInAdapter);
        int positionInMessages = positionInAdapter-1;

        if(positionInMessages < messages.size()){
            AndroidMegaChatMessage m = messages.get(positionInMessages);

            if (adapter.isMultipleSelect()) {
                logDebug("isMultipleSelect");
                if (!m.isUploading()) {
                    logDebug("isMultipleSelect - iNOTsUploading");
                    if (m.getMessage() != null) {
                        MegaChatContainsMeta meta = m.getMessage().getContainsMeta();
                        if (meta != null && meta.getType() == MegaChatContainsMeta.CONTAINS_META_INVALID) {
                        }else{
                            logDebug("Message id: " + m.getMessage().getMsgId());
                            logDebug("Timestamp: " + m.getMessage().getTimestamp());

                            adapter.toggleSelection(positionInAdapter);
                            List<AndroidMegaChatMessage> messages = adapter.getSelectedMessages();
                            if (!messages.isEmpty()) {
                                updateActionModeTitle();
                            }
                        }
                    }

//                    adapter.toggleSelection(positionInAdapter);

//                    List<AndroidMegaChatMessage> messages = adapter.getSelectedMessages();
//                    if (messages.size() > 0) {
//                        updateActionModeTitle();
////                adapter.notifyDataSetChanged();
//                    }
////                    else {
////                        hideMultipleSelect();
////                    }
                }
            }else{
                if(m!=null){
                    if(m.isUploading()){
                        showUploadingAttachmentBottomSheet(m, positionInMessages);
                    }else{
                        if((m.getMessage().getStatus()==MegaChatMessage.STATUS_SERVER_REJECTED)||(m.getMessage().getStatus()==MegaChatMessage.STATUS_SENDING_MANUAL)){
                            if(m.getMessage().getUserHandle()==megaChatApi.getMyUserHandle()) {
                                if (!(m.getMessage().isManagementMessage())) {
                                    logDebug("selected message handle: " + m.getMessage().getTempId());
                                    logDebug("selected message rowId: " + m.getMessage().getRowId());
                                    if ((m.getMessage().getStatus() == MegaChatMessage.STATUS_SERVER_REJECTED) || (m.getMessage().getStatus() == MegaChatMessage.STATUS_SENDING_MANUAL)) {
                                        logDebug("show not sent message panel");
                                        showMsgNotSentPanel(m, positionInMessages);
                                    }
                                }
                            }
                        }
                        else{
                            if(m.getMessage().getType()==MegaChatMessage.TYPE_NODE_ATTACHMENT){
                                logDebug("itemCLick: TYPE_NODE_ATTACHMENT");
                                MegaNodeList nodeList = m.getMessage().getMegaNodeList();
                                if(nodeList.size()==1){
                                    MegaNode node = chatC.authorizeNodeIfPreview(nodeList.get(0), chatRoom);
                                    if (MimeTypeList.typeForName(node.getName()).isImage()){

                                        if(node.hasPreview()){
                                            logDebug("Show full screen viewer");
                                            showFullScreenViewer(m.getMessage().getMsgId(), screenPosition);
                                        }
                                        else{
                                            logDebug("Image without preview - show node attachment panel for one node");
                                            showNodeAttachmentBottomSheet(m, positionInMessages);
                                        }
                                    }
                                    else if (MimeTypeList.typeForName(node.getName()).isVideoReproducible()||MimeTypeList.typeForName(node.getName()).isAudio()){
                                        logDebug("isFile:isVideoReproducibleOrIsAudio");
                                        String mimeType = MimeTypeList.typeForName(node.getName()).getType();
                                        logDebug("FILE HANDLE: " + node.getHandle() + " TYPE: " + mimeType);

                                        Intent mediaIntent;
                                        boolean internalIntent;
                                        boolean opusFile = false;
                                        if (MimeTypeList.typeForName(node.getName()).isVideoNotSupported() || MimeTypeList.typeForName(node.getName()).isAudioNotSupported()){
                                            mediaIntent = new Intent(Intent.ACTION_VIEW);
                                            internalIntent=false;
                                            String[] s = node.getName().split("\\.");
                                            if (s != null && s.length > 1 && s[s.length-1].equals("opus")) {
                                                opusFile = true;
                                            }
                                        }
                                        else {
                                            logDebug("setIntentToAudioVideoPlayer");
                                            mediaIntent = new Intent(this, AudioVideoPlayerLollipop.class);
                                            internalIntent=true;
                                        }
                                        logDebug("putExtra: screenPosition("+screenPosition+"), msgId("+m.getMessage().getMsgId()+"), chatId("+idChat+"), filename("+node.getName()+")");

                                        mediaIntent.putExtra("screenPosition", screenPosition);
                                        mediaIntent.putExtra("adapterType", FROM_CHAT);
                                        mediaIntent.putExtra("isPlayList", false);
                                        mediaIntent.putExtra("msgId", m.getMessage().getMsgId());
                                        mediaIntent.putExtra("chatId", idChat);
                                        mediaIntent.putExtra("FILENAME", node.getName());

                                        String downloadLocationDefaultPath = getDownloadLocation(this);
                                        String localPath = getLocalFile(this, node.getName(), node.getSize(), downloadLocationDefaultPath);

                                        File f = new File(downloadLocationDefaultPath, node.getName());
                                        boolean isOnMegaDownloads = false;
                                        if(f.exists() && (f.length() == node.getSize())){
                                            isOnMegaDownloads = true;
                                        }
                                        logDebug("isOnMegaDownloads: " + isOnMegaDownloads);
                                        if (localPath != null && (isOnMegaDownloads || (megaApi.getFingerprint(node) != null && megaApi.getFingerprint(node).equals(megaApi.getFingerprint(localPath))))){
                                            logDebug("localPath != null");

                                            File mediaFile = new File(localPath);
                                            //mediaIntent.setDataAndType(Uri.parse(localPath), mimeType);
                                            if (Build.VERSION.SDK_INT >= Build.VERSION_CODES.N && localPath.contains(Environment.getExternalStorageDirectory().getPath())) {
                                                logDebug("FileProviderOption");
                                                Uri mediaFileUri = FileProvider.getUriForFile(this, "mega.privacy.android.app.providers.fileprovider", mediaFile);
                                                if(mediaFileUri==null){
                                                    logDebug("ERROR:NULLmediaFileUri");
                                                    showSnackbar(SNACKBAR_TYPE, getString(R.string.general_text_error), -1);
                                                }
                                                else{
                                                    mediaIntent.setDataAndType(mediaFileUri, MimeTypeList.typeForName(node.getName()).getType());
                                                }
                                            }else{
                                                Uri mediaFileUri = Uri.fromFile(mediaFile);
                                                if(mediaFileUri==null){
                                                    logError("ERROR:NULLmediaFileUri");
                                                    showSnackbar(SNACKBAR_TYPE, getString(R.string.general_text_error), -1);
                                                }
                                                else{
                                                    mediaIntent.setDataAndType(mediaFileUri, MimeTypeList.typeForName(node.getName()).getType());
                                                }
                                            }
                                            mediaIntent.addFlags(Intent.FLAG_GRANT_READ_URI_PERMISSION);
                                        }else {
                                            logDebug("localPathNULL");
                                            if (isOnline(this)){
                                                if (megaApi.httpServerIsRunning() == 0) {
                                                    logDebug("megaApi.httpServerIsRunning() == 0");
                                                    megaApi.httpServerStart();
                                                }
                                                else{
                                                    logWarning("ERROR:httpServerAlreadyRunning");
                                                }

                                                ActivityManager.MemoryInfo mi = new ActivityManager.MemoryInfo();
                                                ActivityManager activityManager = (ActivityManager) this.getSystemService(Context.ACTIVITY_SERVICE);
                                                activityManager.getMemoryInfo(mi);

                                                if(mi.totalMem>BUFFER_COMP){
                                                    logDebug("Total mem: " + mi.totalMem + " allocate 32 MB");
                                                    megaApi.httpServerSetMaxBufferSize(MAX_BUFFER_32MB);
                                                }else{
                                                    logDebug("Total mem: " + mi.totalMem + " allocate 16 MB");
                                                    megaApi.httpServerSetMaxBufferSize(MAX_BUFFER_16MB);
                                                }

                                                String url = megaApi.httpServerGetLocalLink(node);
                                                if(url!=null){
                                                    logDebug("URL generated: " + url);
                                                    Uri parsedUri = Uri.parse(url);
                                                    if(parsedUri!=null){
                                                        logDebug("parsedUri!=null ---> " + parsedUri);
                                                        mediaIntent.setDataAndType(parsedUri, mimeType);
                                                    }else{
                                                        logError("ERROR:httpServerGetLocalLink");
                                                        showSnackbar(SNACKBAR_TYPE, getString(R.string.general_text_error), -1);
                                                    }
                                                }else{
                                                    logError("ERROR:httpServerGetLocalLink");
                                                    showSnackbar(SNACKBAR_TYPE, getString(R.string.general_text_error), -1);
                                                }
                                            }
                                            else {
                                                showSnackbar(SNACKBAR_TYPE, getString(R.string.error_server_connection_problem)+". "+ getString(R.string.no_network_connection_on_play_file), -1);
                                            }
                                        }
                                        mediaIntent.putExtra("HANDLE", node.getHandle());
                                        if (opusFile){
                                            logDebug("opusFile ");
                                            mediaIntent.setDataAndType(mediaIntent.getData(), "audio/*");
                                        }
                                        if(internalIntent){
                                            startActivity(mediaIntent);
                                        }else{
                                            logDebug("externalIntent");
                                            if (isIntentAvailable(this, mediaIntent)){
                                                startActivity(mediaIntent);
                                            }else{
                                                logDebug("noAvailableIntent");
                                                showNodeAttachmentBottomSheet(m, positionInMessages);
                                            }
                                        }
                                        overridePendingTransition(0,0);
                                        if (adapter != null) {
                                            adapter.setNodeAttachmentVisibility(false, holder_imageDrag, positionInMessages);
                                        }

                                    }else if (MimeTypeList.typeForName(node.getName()).isPdf()){

                                        logDebug("isFile:isPdf");
                                        String mimeType = MimeTypeList.typeForName(node.getName()).getType();
                                        logDebug("FILE HANDLE: " + node.getHandle() + " TYPE: " + mimeType);
                                        Intent pdfIntent = new Intent(this, PdfViewerActivityLollipop.class);
                                        pdfIntent.putExtra("inside", true);
                                        pdfIntent.putExtra("adapterType", FROM_CHAT);
                                        pdfIntent.putExtra("msgId", m.getMessage().getMsgId());
                                        pdfIntent.putExtra("chatId", idChat);

                                        String downloadLocationDefaultPath = getDownloadLocation(this);
                                        String localPath = getLocalFile(this, node.getName(), node.getSize(), downloadLocationDefaultPath);
                                        File f = new File(downloadLocationDefaultPath, node.getName());
                                        boolean isOnMegaDownloads = false;
                                        if(f.exists() && (f.length() == node.getSize())){
                                            isOnMegaDownloads = true;
                                        }
                                        logDebug("isOnMegaDownloads: " + isOnMegaDownloads);
                                        if (localPath != null && (isOnMegaDownloads || (megaApi.getFingerprint(node) != null && megaApi.getFingerprint(node).equals(megaApi.getFingerprint(localPath))))){
                                            File mediaFile = new File(localPath);
                                            if (Build.VERSION.SDK_INT >= Build.VERSION_CODES.N && localPath.contains(Environment.getExternalStorageDirectory().getPath())) {
                                                logDebug("FileProviderOption");
                                                Uri mediaFileUri = FileProvider.getUriForFile(this, "mega.privacy.android.app.providers.fileprovider", mediaFile);
                                                if(mediaFileUri==null){
                                                    logError("ERROR:NULLmediaFileUri");
                                                    showSnackbar(SNACKBAR_TYPE, getString(R.string.general_text_error), -1);
                                                }
                                                else{
                                                    pdfIntent.setDataAndType(mediaFileUri, MimeTypeList.typeForName(node.getName()).getType());
                                                }
                                            }
                                            else{
                                                Uri mediaFileUri = Uri.fromFile(mediaFile);
                                                if(mediaFileUri==null){
                                                    logError("ERROR:NULLmediaFileUri");
                                                    showSnackbar(SNACKBAR_TYPE, getString(R.string.general_text_error), -1);
                                                }
                                                else{
                                                    pdfIntent.setDataAndType(mediaFileUri, MimeTypeList.typeForName(node.getName()).getType());
                                                }
                                            }
                                            pdfIntent.addFlags(Intent.FLAG_GRANT_READ_URI_PERMISSION);
                                        }
                                        else {
                                            logWarning("localPathNULL");
                                            if (isOnline(this)){
                                                if (megaApi.httpServerIsRunning() == 0) {
                                                    megaApi.httpServerStart();
                                                }
                                                else{
                                                    logError("ERROR:httpServerAlreadyRunning");
                                                }
                                                ActivityManager.MemoryInfo mi = new ActivityManager.MemoryInfo();
                                                ActivityManager activityManager = (ActivityManager) this.getSystemService(Context.ACTIVITY_SERVICE);
                                                activityManager.getMemoryInfo(mi);
                                                if(mi.totalMem>BUFFER_COMP){
                                                    logDebug("Total mem: " + mi.totalMem + " allocate 32 MB");
                                                    megaApi.httpServerSetMaxBufferSize(MAX_BUFFER_32MB);
                                                }
                                                else{
                                                    logDebug("Total mem: " + mi.totalMem + " allocate 16 MB");
                                                    megaApi.httpServerSetMaxBufferSize(MAX_BUFFER_16MB);
                                                }
                                                String url = megaApi.httpServerGetLocalLink(node);
                                                if(url!=null){
                                                    logDebug("URL generated: " + url);
                                                    Uri parsedUri = Uri.parse(url);
                                                    if(parsedUri!=null){
                                                        pdfIntent.setDataAndType(parsedUri, mimeType);
                                                    }
                                                    else{
                                                        logError("ERROR:httpServerGetLocalLink");
                                                        showSnackbar(SNACKBAR_TYPE, getString(R.string.general_text_error), -1);
                                                    }
                                                }
                                                else{
                                                    logError("ERROR:httpServerGetLocalLink");
                                                    showSnackbar(SNACKBAR_TYPE, getString(R.string.general_text_error), -1);
                                                }
                                            }
                                            else {
                                                showSnackbar(SNACKBAR_TYPE, getString(R.string.error_server_connection_problem)+". "+ getString(R.string.no_network_connection_on_play_file), -1);
                                            }
                                        }
                                        pdfIntent.putExtra("HANDLE", node.getHandle());

                                        if (isIntentAvailable(this, pdfIntent)){
                                            startActivity(pdfIntent);
                                        }
                                        else{
                                            logWarning("noAvailableIntent");
                                            showNodeAttachmentBottomSheet(m, positionInMessages);
                                        }
                                        overridePendingTransition(0,0);
                                    }
                                    else{
                                        logDebug("NOT Image, pdf, audio or video - show node attachment panel for one node");
                                        showNodeAttachmentBottomSheet(m, positionInMessages);
                                    }
                                }
                                else{
                                    logDebug("show node attachment panel");
                                    showNodeAttachmentBottomSheet(m, positionInMessages);
                                }
                            }
                            else if(m.getMessage().getType()==MegaChatMessage.TYPE_CONTACT_ATTACHMENT){
                                logDebug("TYPE_CONTACT_ATTACHMENT");
                                logDebug("show contact attachment panel");
                                if (isOnline(this)) {
                                    if (!chatC.isInAnonymousMode() && m != null) {
                                        if (m.getMessage().getUsersCount() == 1) {
                                            long userHandle = m.getMessage().getUserHandle(0);
                                            if(userHandle != megaChatApi.getMyUserHandle()){
                                                showContactAttachmentBottomSheet(m, positionInMessages);
                                            }
                                        }else{
                                            showContactAttachmentBottomSheet(m, positionInMessages);
                                        }
                                    }
                                }
                                else{
                                    //No shown - is not possible to know is it already contact or not - megaApi not working
                                    showSnackbar(SNACKBAR_TYPE, getString(R.string.error_server_connection_problem), -1);
                                }
                            } else if (m.getMessage().getType() == MegaChatMessage.TYPE_CONTAINS_META) {
                                logDebug("TYPE_CONTAINS_META");
                                MegaChatContainsMeta meta = m.getMessage().getContainsMeta();
                                if (meta == null || meta.getType() == MegaChatContainsMeta.CONTAINS_META_INVALID)
                                    return;
                                String url = null;
                                if (meta.getType() == MegaChatContainsMeta.CONTAINS_META_RICH_PREVIEW) {
                                    url = meta.getRichPreview().getUrl();
                                } else if (meta.getType() == MegaChatContainsMeta.CONTAINS_META_GEOLOCATION) {
                                    url = m.getMessage().getContent();
                                    MegaChatGeolocation location = meta.getGeolocation();
                                    if (location != null) {
                                        float latitude = location.getLatitude();
                                        float longitude = location.getLongitude();
                                        List<Address> addresses = getAddresses(this, latitude, longitude);
                                        if (addresses != null && !addresses.isEmpty()) {
                                            String address = addresses.get(0).getAddressLine(0);
                                            if (address != null) {
                                                url = "geo:" + latitude + "," + longitude + "?q=" + Uri.encode(address);
                                            }
                                        }
                                    }
                                }
                                if (url == null) return;
                                Intent browserIntent = new Intent(Intent.ACTION_VIEW, Uri.parse(url));
                                startActivity(browserIntent);

                            } else if(m.getMessage().getType() == MegaChatMessage.TYPE_NORMAL && m.getRichLinkMessage()!=null){
                                logDebug("TYPE_NORMAL");
                                AndroidMegaRichLinkMessage richLinkMessage = m.getRichLinkMessage();
                                String url = richLinkMessage.getUrl();

                                if(richLinkMessage.isChat()){
                                    loadChatLink(url);
                                }
                                else{
                                    if(richLinkMessage.getNode()!=null){
                                        if(richLinkMessage.getNode().isFile()){
                                            openMegaLink(url, true);
                                        }
                                        else{
                                            openMegaLink(url, false);
                                        }
                                    }
                                    else{
                                        if(richLinkMessage.isFile()){
                                            openMegaLink(url, true);
                                        }
                                        else{
                                            openMegaLink(url, false);
                                        }
                                    }
                                }
                            }
                        }
                    }
                }

            }
        }else{
            logDebug("DO NOTHING: Position (" + positionInMessages + ") is more than size in messages (size: " + messages.size() + ")");
        }
    }

    public void loadChatLink(String link){
        logDebug("loadChatLink: ");
        Intent intentOpenChat = new Intent(this, ChatActivityLollipop.class);
        intentOpenChat.setAction(ACTION_OPEN_CHAT_LINK);
        intentOpenChat.setData(Uri.parse(link));
        this.startActivity(intentOpenChat);
    }

    public void showFullScreenViewer(long msgId, int[] screenPosition){
        logDebug("showFullScreenViewer");
        int position = 0;
        boolean positionFound = false;
        List<Long> ids = new ArrayList<>();
        for(int i=0; i<messages.size();i++){
            AndroidMegaChatMessage androidMessage = messages.get(i);
            if(!androidMessage.isUploading()){
                MegaChatMessage msg = androidMessage.getMessage();

                if(msg.getType()==MegaChatMessage.TYPE_NODE_ATTACHMENT){
                    ids.add(msg.getMsgId());

                    if(msg.getMsgId()==msgId){
                        positionFound=true;
                    }
                    if(!positionFound){
                        MegaNodeList nodeList = msg.getMegaNodeList();
                        if(nodeList.size()==1){
                            MegaNode node = nodeList.get(0);
                            if(MimeTypeList.typeForName(node.getName()).isImage()){
                                position++;
                            }
                        }
                    }
                }
            }
        }

        Intent intent = new Intent(this, ChatFullScreenImageViewer.class);
        intent.putExtra("position", position);
        intent.putExtra("chatId", idChat);
        intent.putExtra("screenPosition", screenPosition);
        long[] array = new long[ids.size()];
        for(int i = 0; i < ids.size(); i++) {
            array[i] = ids.get(i);
        }
        intent.putExtra("messageIds", array);
        startActivity(intent);
        overridePendingTransition(0,0);
        if (adapter !=  null) {
            adapter.setNodeAttachmentVisibility(false, holder_imageDrag, position);
        }
    }

    @Override
    public void onChatRoomUpdate(MegaChatApiJava api, MegaChatRoom chat) {
        logDebug("onChatRoomUpdate!");
        this.chatRoom = chat;
        if(chat.hasChanged(MegaChatRoom.CHANGE_TYPE_CLOSED)){
            logDebug("CHANGE_TYPE_CLOSED for the chat: " + chat.getChatId());
            int permission = chat.getOwnPrivilege();
            logDebug("Permissions for the chat: " + permission);

            if(chat.isPreview()){
                if(permission==MegaChatRoom.PRIV_RM){
                    //Show alert to user
                    showSnackbar(SNACKBAR_TYPE, getString(R.string.alert_invalid_preview), -1);
                }
            }
            else{
                //Hide field to write
                setChatSubtitle();
                supportInvalidateOptionsMenu();
            }
        }
        else if(chat.hasChanged(MegaChatRoom.CHANGE_TYPE_STATUS)){
            logDebug("CHANGE_TYPE_STATUS for the chat: " + chat.getChatId());
            if(!(chatRoom.isGroup())){
                long userHandle = chatRoom.getPeerHandle(0);
                setStatus(userHandle);
            }
        }
        else if(chat.hasChanged(MegaChatRoom.CHANGE_TYPE_PARTICIPANTS)){
            logDebug("CHANGE_TYPE_PARTICIPANTS for the chat: " + chat.getChatId());
            setChatSubtitle();
        }
        else if(chat.hasChanged(MegaChatRoom.CHANGE_TYPE_OWN_PRIV)){
            logDebug("CHANGE_TYPE_OWN_PRIV for the chat: " + chat.getChatId());
            setChatSubtitle();
            supportInvalidateOptionsMenu();
        }
        else if(chat.hasChanged(MegaChatRoom.CHANGE_TYPE_TITLE)){
            logDebug("CHANGE_TYPE_TITLE for the chat: " + chat.getChatId());
        }
        else if(chat.hasChanged(MegaChatRoom.CHANGE_TYPE_USER_STOP_TYPING)){
            logDebug("CHANGE_TYPE_USER_STOP_TYPING for the chat: " + chat.getChatId());

            long userHandleTyping = chat.getUserTyping();

            if(userHandleTyping==megaChatApi.getMyUserHandle()){
                return;
            }

            if(usersTypingSync==null){
                return;
            }

            //Find the item
            boolean found = false;
            for(UserTyping user : usersTypingSync) {
                if(user.getParticipantTyping().getHandle() == userHandleTyping) {
                    logDebug("Found user typing!");
                    usersTypingSync.remove(user);
                    found=true;
                    break;
                }
            }

            if(!found){
                logDebug("CHANGE_TYPE_USER_STOP_TYPING: Not found user typing");
            }
            else{
                updateUserTypingFromNotification();
            }

        }
        else if(chat.hasChanged(MegaChatRoom.CHANGE_TYPE_USER_TYPING)){
            logDebug("CHANGE_TYPE_USER_TYPING for the chat: " + chat.getChatId());
            if(chat!=null){

                long userHandleTyping = chat.getUserTyping();

                if(userHandleTyping==megaChatApi.getMyUserHandle()){
                    return;
                }

                if(usersTyping==null){
                    usersTyping = new ArrayList<UserTyping>();
                    usersTypingSync = Collections.synchronizedList(usersTyping);
                }

                //Find if any notification arrives previously
                if(usersTypingSync.size()<=0){
                    logDebug("No more users writing");
                    MegaChatParticipant participantTyping = new MegaChatParticipant(userHandleTyping);
                    UserTyping currentUserTyping = new UserTyping(participantTyping);

                    String nameTyping = chatC.getFirstName(userHandleTyping, chatRoom);

                    logDebug("userHandleTyping: " + userHandleTyping);


                    if(nameTyping==null){
                        logWarning("NULL name");
                        nameTyping = getString(R.string.transfer_unknown);
                    }
                    else{
                        if(nameTyping.trim().isEmpty()){
                            logWarning("EMPTY name");
                            nameTyping = getString(R.string.transfer_unknown);
                        }
                    }
                    participantTyping.setFirstName(nameTyping);

                    userTypingTimeStamp = System.currentTimeMillis()/1000;
                    currentUserTyping.setTimeStampTyping(userTypingTimeStamp);

                    usersTypingSync.add(currentUserTyping);

                    String userTyping =  getResources().getQuantityString(R.plurals.user_typing, 1, toCDATA(usersTypingSync.get(0).getParticipantTyping().getFirstName()));

                    userTyping = userTyping.replace("[A]", "<font color=\'#8d8d94\'>");
                    userTyping = userTyping.replace("[/A]", "</font>");

                    Spanned result = null;
                    if (android.os.Build.VERSION.SDK_INT >= android.os.Build.VERSION_CODES.N) {
                        result = Html.fromHtml(userTyping,Html.FROM_HTML_MODE_LEGACY);
                    } else {
                        result = Html.fromHtml(userTyping);
                    }

                    userTypingText.setText(result);

                    userTypingLayout.setVisibility(View.VISIBLE);
                }
                else{
                    logDebug("More users writing or the same in different timestamp");

                    //Find the item
                    boolean found = false;
                    for(UserTyping user : usersTypingSync) {
                        if(user.getParticipantTyping().getHandle() == userHandleTyping) {
                            logDebug("Found user typing!");
                            userTypingTimeStamp = System.currentTimeMillis()/1000;
                            user.setTimeStampTyping(userTypingTimeStamp);
                            found=true;
                            break;
                        }
                    }

                    if(!found){
                        logDebug("It's a new user typing");
                        MegaChatParticipant participantTyping = new MegaChatParticipant(userHandleTyping);
                        UserTyping currentUserTyping = new UserTyping(participantTyping);

                        String nameTyping = chatC.getFirstName(userHandleTyping, chatRoom);
                        if(nameTyping==null){
                            logWarning("NULL name");
                            nameTyping = getString(R.string.transfer_unknown);
                        }
                        else{
                            if(nameTyping.trim().isEmpty()){
                                logWarning("EMPTY name");
                                nameTyping = getString(R.string.transfer_unknown);
                            }
                        }
                        participantTyping.setFirstName(nameTyping);

                        userTypingTimeStamp = System.currentTimeMillis()/1000;
                        currentUserTyping.setTimeStampTyping(userTypingTimeStamp);

                        usersTypingSync.add(currentUserTyping);

                        //Show the notification
                        int size = usersTypingSync.size();
                        switch (size){
                            case 1:{
                                String userTyping = getResources().getQuantityString(R.plurals.user_typing, 1, usersTypingSync.get(0).getParticipantTyping().getFirstName());
                                userTyping = toCDATA(userTyping);
                                userTyping = userTyping.replace("[A]", "<font color=\'#8d8d94\'>");
                                userTyping = userTyping.replace("[/A]", "</font>");

                                Spanned result = null;
                                if (android.os.Build.VERSION.SDK_INT >= android.os.Build.VERSION_CODES.N) {
                                    result = Html.fromHtml(userTyping,Html.FROM_HTML_MODE_LEGACY);
                                } else {
                                    result = Html.fromHtml(userTyping);
                                }

                                userTypingText.setText(result);
                                break;
                            }
                            case 2:{
                                String userTyping = getResources().getQuantityString(R.plurals.user_typing, 2, usersTypingSync.get(0).getParticipantTyping().getFirstName()+", "+usersTypingSync.get(1).getParticipantTyping().getFirstName());
                                userTyping = toCDATA(userTyping);
                                userTyping = userTyping.replace("[A]", "<font color=\'#8d8d94\'>");
                                userTyping = userTyping.replace("[/A]", "</font>");

                                Spanned result = null;
                                if (android.os.Build.VERSION.SDK_INT >= android.os.Build.VERSION_CODES.N) {
                                    result = Html.fromHtml(userTyping,Html.FROM_HTML_MODE_LEGACY);
                                } else {
                                    result = Html.fromHtml(userTyping);
                                }

                                userTypingText.setText(result);
                                break;
                            }
                            default:{
                                String names = usersTypingSync.get(0).getParticipantTyping().getFirstName()+", "+usersTypingSync.get(1).getParticipantTyping().getFirstName();
                                String userTyping = String.format(getString(R.string.more_users_typing),toCDATA(names));

                                userTyping = userTyping.replace("[A]", "<font color=\'#8d8d94\'>");
                                userTyping = userTyping.replace("[/A]", "</font>");

                                Spanned result = null;
                                if (android.os.Build.VERSION.SDK_INT >= android.os.Build.VERSION_CODES.N) {
                                    result = Html.fromHtml(userTyping,Html.FROM_HTML_MODE_LEGACY);
                                } else {
                                    result = Html.fromHtml(userTyping);
                                }

                                userTypingText.setText(result);
                                break;
                            }
                        }
                        userTypingLayout.setVisibility(View.VISIBLE);
                    }
                }

                int interval = 5000;
                IsTypingRunnable runnable = new IsTypingRunnable(userTypingTimeStamp, userHandleTyping);
                handlerReceive = new Handler();
                handlerReceive.postDelayed(runnable, interval);
            }
        }
        else if(chat.hasChanged(MegaChatRoom.CHANGE_TYPE_ARCHIVE)){
            logDebug("CHANGE_TYPE_ARCHIVE for the chat: " + chat.getChatId());
            setChatSubtitle();
        }
        else if(chat.hasChanged(MegaChatRoom.CHANGE_TYPE_CHAT_MODE)){
            logDebug("CHANGE_TYPE_CHAT_MODE for the chat: " + chat.getChatId());
        }
        else if(chat.hasChanged(MegaChatRoom.CHANGE_TYPE_UPDATE_PREVIEWERS)){
            logDebug("CHANGE_TYPE_UPDATE_PREVIEWERS for the chat: " + chat.getChatId());
            setPreviewersView();
        }
    }

    void setPreviewersView () {
        if(chatRoom.getNumPreviewers()>0){
            observersNumberText.setText(chatRoom.getNumPreviewers()+"");
            observersLayout.setVisibility(View.VISIBLE);
        }
        else{
            observersLayout.setVisibility(View.GONE);
        }
    }

    private class IsTypingRunnable implements Runnable{

        long timeStamp;
        long userHandleTyping;

        public IsTypingRunnable(long timeStamp, long userHandleTyping) {
            this.timeStamp = timeStamp;
            this.userHandleTyping = userHandleTyping;
        }

        @Override
        public void run() {
            logDebug("Run off notification typing");
            long timeNow = System.currentTimeMillis()/1000;
            if ((timeNow - timeStamp) > 4){
                logDebug("Remove user from the list");

                boolean found = false;
                for(UserTyping user : usersTypingSync) {
                    if(user.getTimeStampTyping() == timeStamp) {
                        if(user.getParticipantTyping().getHandle() == userHandleTyping) {
                            logDebug("Found user typing in runnable!");
                            usersTypingSync.remove(user);
                            found=true;
                            break;
                        }
                    }
                }

                if(!found){
                    logDebug("Not found user typing in runnable!");
                }

                updateUserTypingFromNotification();
            }
        }
    }

    public void updateUserTypingFromNotification(){
        logDebug("updateUserTypingFromNotification");

        int size = usersTypingSync.size();
        logDebug("Size of typing: " + size);
        switch (size){
            case 0:{
                userTypingLayout.setVisibility(View.GONE);
                break;
            }
            case 1:{
                String userTyping = getResources().getQuantityString(R.plurals.user_typing, 1, usersTypingSync.get(0).getParticipantTyping().getFirstName());
                userTyping = toCDATA(userTyping);
                userTyping = userTyping.replace("[A]", "<font color=\'#8d8d94\'>");
                userTyping = userTyping.replace("[/A]", "</font>");

                Spanned result = null;
                if (android.os.Build.VERSION.SDK_INT >= android.os.Build.VERSION_CODES.N) {
                    result = Html.fromHtml(userTyping,Html.FROM_HTML_MODE_LEGACY);
                } else {
                    result = Html.fromHtml(userTyping);
                }

                userTypingText.setText(result);
                break;
            }
            case 2:{
                String userTyping = getResources().getQuantityString(R.plurals.user_typing, 2, usersTypingSync.get(0).getParticipantTyping().getFirstName()+", "+usersTypingSync.get(1).getParticipantTyping().getFirstName());
                userTyping = toCDATA(userTyping);
                userTyping = userTyping.replace("[A]", "<font color=\'#8d8d94\'>");
                userTyping = userTyping.replace("[/A]", "</font>");

                Spanned result = null;
                if (android.os.Build.VERSION.SDK_INT >= android.os.Build.VERSION_CODES.N) {
                    result = Html.fromHtml(userTyping,Html.FROM_HTML_MODE_LEGACY);
                } else {
                    result = Html.fromHtml(userTyping);
                }

                userTypingText.setText(result);
                break;
            }
            default:{
                String names = usersTypingSync.get(0).getParticipantTyping().getFirstName()+", "+usersTypingSync.get(1).getParticipantTyping().getFirstName();
                String userTyping = String.format(getString(R.string.more_users_typing), toCDATA(names));

                userTyping = userTyping.replace("[A]", "<font color=\'#8d8d94\'>");
                userTyping = userTyping.replace("[/A]", "</font>");

                Spanned result = null;
                if (android.os.Build.VERSION.SDK_INT >= android.os.Build.VERSION_CODES.N) {
                    result = Html.fromHtml(userTyping,Html.FROM_HTML_MODE_LEGACY);
                } else {
                    result = Html.fromHtml(userTyping);
                }

                userTypingText.setText(result);
                break;
            }
        }
    }

    public void setRichLinkInfo(long msgId, AndroidMegaRichLinkMessage richLinkMessage){
        logDebug("setRichLinkInfo");

        int indexToChange = -1;
        ListIterator<AndroidMegaChatMessage> itr = messages.listIterator(messages.size());

        // Iterate in reverse.
        while(itr.hasPrevious()) {
            AndroidMegaChatMessage messageToCheck = itr.previous();

            if(!messageToCheck.isUploading()){
                if(messageToCheck.getMessage().getMsgId()==msgId){
                    indexToChange = itr.nextIndex();
                    logDebug("Found index to change: " + indexToChange);
                    break;
                }
            }
        }

        if(indexToChange!=-1){

            AndroidMegaChatMessage androidMsg = messages.get(indexToChange);

            androidMsg.setRichLinkMessage(richLinkMessage);

            try{
                if(adapter!=null){
                    adapter.notifyItemChanged(indexToChange+1);
                }
            }
            catch(IllegalStateException e){
                logError("IllegalStateException: do not update adapter", e);
            }

        }
        else{
            logError("Error, rich link message not found!!");
        }
    }

    public void setRichLinkImage(long msgId){
        logDebug("setRichLinkImage");

        int indexToChange = -1;
        ListIterator<AndroidMegaChatMessage> itr = messages.listIterator(messages.size());

        // Iterate in reverse.
        while(itr.hasPrevious()) {
            AndroidMegaChatMessage messageToCheck = itr.previous();

            if(!messageToCheck.isUploading()){
                if(messageToCheck.getMessage().getMsgId()==msgId){
                    indexToChange = itr.nextIndex();
                    logDebug("Found index to change: " + indexToChange);
                    break;
                }
            }
        }

        if(indexToChange!=-1){

            if(adapter!=null){
                adapter.notifyItemChanged(indexToChange+1);
            }
        }
        else{
            logError("Error, rich link message not found!!");
        }
    }

    public int checkMegaLink(MegaChatMessage msg){
        logDebug("checkMegaLink");
        //Check if it is a MEGA link
        if(msg.getType()==MegaChatMessage.TYPE_NORMAL){
            if(msg.getContent()!=null){
                String link = AndroidMegaRichLinkMessage.extractMegaLink(msg.getContent());

                if(AndroidMegaRichLinkMessage.isChatLink(link)){

                    logDebug("isChatLink");
                    ChatLinkInfoListener listener = new ChatLinkInfoListener(this, msg.getMsgId(), megaApi);
                    megaChatApi.checkChatLink(link, listener);

                    return MEGA_CHAT_LINK;
                }
                else{
                    boolean isFile = AndroidMegaRichLinkMessage.isFileLink(link);

                    if(link!=null){
                        logDebug("The link was found");
                        if(megaApi!=null && megaApi.getRootNode()!=null){
                            ChatLinkInfoListener listener = null;
                            if(isFile){
                                logDebug("isFileLink");
                                listener = new ChatLinkInfoListener(this, msg.getMsgId(), megaApi);
                                megaApi.getPublicNode(link, listener);
                                return MEGA_FILE_LINK;
                            }
                            else{
                                logDebug("isFolderLink");

                                MegaApiAndroid megaApiFolder = getLocalMegaApiFolder();
                                listener = new ChatLinkInfoListener(this, msg.getMsgId(), megaApi, megaApiFolder);
                                megaApiFolder.loginToFolder(link, listener);
                                return MEGA_FOLDER_LINK;
                            }

                        }
                    }
                }
            }
        }
        return -1;
    }

    @Override
    public void onMessageLoaded(MegaChatApiJava api, MegaChatMessage msg) {
        logDebug("onMessageLoaded");
        if(msg!=null){
            logDebug("STATUS: " + msg.getStatus());
            logDebug("TEMP ID: " + msg.getTempId());
            logDebug("FINAL ID: " + msg.getMsgId());
            logDebug("TIMESTAMP: " + msg.getTimestamp());
            logDebug("TYPE: " + msg.getType());

            if(messages!=null){
                logDebug("Messages size: "+messages.size());
            }

            if(msg.isDeleted()){
                logDebug("DELETED MESSAGE!!!!");
                return;
            }

            if(msg.isEdited()){
                logDebug("EDITED MESSAGE!!!!");
            }

            if(msg.getType()==MegaChatMessage.TYPE_REVOKE_NODE_ATTACHMENT) {
                logDebug("TYPE_REVOKE_NODE_ATTACHMENT MESSAGE!!!!");
                return;
            }

            checkMegaLink(msg);

            if(msg.getType()==MegaChatMessage.TYPE_NODE_ATTACHMENT){
                logDebug("TYPE_NODE_ATTACHMENT MESSAGE!!!!");
                MegaNodeList nodeList = msg.getMegaNodeList();
                int revokedCount = 0;

                for(int i=0; i<nodeList.size(); i++){
                    MegaNode node = nodeList.get(i);
                    boolean revoked = megaChatApi.isRevoked(idChat, node.getHandle());
                    if(revoked){
                        logDebug("The node is revoked: " + node.getHandle());
                        revokedCount++;
                    }
                    else{
                        logDebug("Node NOT revoked: " + node.getHandle());
                    }
                }

                if(revokedCount==nodeList.size()){
                    logDebug("RETURN");
                    return;
                }
            }

            if(msg.getStatus()==MegaChatMessage.STATUS_SERVER_REJECTED){
                logDebug("STATUS_SERVER_REJECTED " + msg.getStatus());
            }

            if(msg.getStatus()==MegaChatMessage.STATUS_SENDING_MANUAL){

                logDebug("STATUS_SENDING_MANUAL: Getting messages not sent!!!: " + msg.getStatus());
                AndroidMegaChatMessage androidMsg = new AndroidMegaChatMessage(msg);

                if(msg.isEdited()){
                    logDebug("MESSAGE EDITED");

                    if(!noMoreNoSentMessages){
                        logDebug("NOT noMoreNoSentMessages");
                        addInBufferSending(androidMsg);
                    }else{
                        logDebug("Try to recover the initial msg");
                        if(msg.getMsgId()!=-1){
                            MegaChatMessage notEdited = megaChatApi.getMessage(idChat, msg.getMsgId());
                            logDebug("Content not edited");
                            AndroidMegaChatMessage androidMsgNotEdited = new AndroidMegaChatMessage(notEdited);
                            int returnValue = modifyMessageReceived(androidMsgNotEdited, false);
                            if(returnValue!=-1){
                                logDebug("Message " + returnValue + " modified!");
                            }
                        }

                        appendMessageAnotherMS(androidMsg);
                    }
                }
                else{
                    logDebug("NOT MESSAGE EDITED");
                    int resultModify = -1;
                    if(msg.getUserHandle()==megaChatApi.getMyUserHandle()){
                        if(msg.getType()==MegaChatMessage.TYPE_NODE_ATTACHMENT){
                            logDebug("Modify my message and node attachment");

                            long idMsg =  dbH.findPendingMessageByIdTempKarere(msg.getTempId());
                            logDebug("The id of my pending message is: " + idMsg);
                            if(idMsg!=-1){
                                resultModify = modifyAttachmentReceived(androidMsg, idMsg);
                                dbH.removePendingMessageById(idMsg);
                                if(resultModify==-1){
                                    logDebug("Node attachment message not in list -> resultModify -1");
//                            AndroidMegaChatMessage msgToAppend = new AndroidMegaChatMessage(msg);
//                            appendMessagePosition(msgToAppend);
                                }
                                else{
                                    logDebug("Modify attachment");
                                    return;
                                }
                            }
                        }
                    }

                    int returnValue = modifyMessageReceived(androidMsg, true);
                    if(returnValue!=-1){
                        logDebug("Message " + returnValue + " modified!");
                        return;
                    }
                    addInBufferSending(androidMsg);
                    if(!noMoreNoSentMessages){
                        logDebug("NOT noMoreNoSentMessages");
                    }
                }
            }
            else if(msg.getStatus()==MegaChatMessage.STATUS_SENDING){
                logDebug("SENDING: Getting messages not sent !!!-------------------------------------------------: "+msg.getStatus());
                AndroidMegaChatMessage androidMsg = new AndroidMegaChatMessage(msg);
                int returnValue = modifyMessageReceived(androidMsg, true);
                if(returnValue!=-1){
                    logDebug("Message " + returnValue + " modified!");
                    return;
                }
                addInBufferSending(androidMsg);
                if(!noMoreNoSentMessages){
                    logDebug("NOT noMoreNoSentMessages");
                }
            }
            else{
                if(!noMoreNoSentMessages){
                    logDebug("First message with NORMAL status");
                    noMoreNoSentMessages=true;
                    if(!bufferSending.isEmpty()){
                        bufferMessages.addAll(bufferSending);
                        bufferSending.clear();
                    }
                }

                AndroidMegaChatMessage androidMsg = new AndroidMegaChatMessage(msg);

                if (lastIdMsgSeen != -1) {
                    if(lastIdMsgSeen ==msg.getMsgId()){
                        logDebug("Last message seen received!");
                        lastSeenReceived=true;
                        positionToScroll = 0;
                        logDebug("positionToScroll: " + positionToScroll);
                    }
                }
                else{
                    logDebug("lastMessageSeen is -1");
                    lastSeenReceived=true;
                }

//                megaChatApi.setMessageSeen(idChat, msg.getMsgId());

                if(positionToScroll>=0){
                    positionToScroll++;
                    logDebug("positionToScroll:increase: " + positionToScroll);
                }
                bufferMessages.add(androidMsg);
                logDebug("Size of buffer: " + bufferMessages.size());
                logDebug("Size of messages: " + messages.size());
            }
        }
        else{
            logDebug("NULLmsg:REACH FINAL HISTORY:stateHistory " + stateHistory);
            if(!bufferSending.isEmpty()){
                bufferMessages.addAll(bufferSending);
                bufferSending.clear();
            }

            logDebug("numberToLoad: " + numberToLoad + " bufferSize: " + bufferMessages.size() + " messagesSize: " + messages.size());
            if((bufferMessages.size()+messages.size())>=numberToLoad){
                logDebug("Full history received");
                fullHistoryReceivedOnLoad();
                isLoadingHistory = false;
            }
            else if(((bufferMessages.size()+messages.size())<numberToLoad) && (stateHistory==MegaChatApi.SOURCE_ERROR)){
                logDebug("noMessagesLoaded&SOURCE_ERROR: wait to CHAT ONLINE connection");
                retryHistory = true;
            }
            else{
                logDebug("lessNumberReceived");
                if((stateHistory!=MegaChatApi.SOURCE_NONE)&&(stateHistory!=MegaChatApi.SOURCE_ERROR)){
                    logDebug("But more history exists --> loadMessages");
                    isLoadingHistory = true;
                    stateHistory = megaChatApi.loadMessages(idChat, NUMBER_MESSAGES_TO_LOAD);
                    logDebug("New state of history: " + stateHistory);
                    getMoreHistory = false;
                    if(stateHistory==MegaChatApi.SOURCE_NONE || stateHistory==MegaChatApi.SOURCE_ERROR){
                        fullHistoryReceivedOnLoad();
                        isLoadingHistory = false;
                    }
                }
                else{
                    fullHistoryReceivedOnLoad();
                    isLoadingHistory = false;
                }
            }
        }
        logDebug("END onMessageLoaded - messages.size=" + messages.size());
    }

    public void fullHistoryReceivedOnLoad(){
        logDebug("fullHistoryReceivedOnLoad");

        isOpeningChat = false;

        if(!bufferMessages.isEmpty()){
            logDebug("Buffer size: " + bufferMessages.size());
            loadBufferMessages();

            if(lastSeenReceived==false){
                logDebug("Last message seen NOT received");
                if(stateHistory!=MegaChatApi.SOURCE_NONE){
                    logDebug("F->loadMessages");
                    isLoadingHistory = true;
                    stateHistory = megaChatApi.loadMessages(idChat, NUMBER_MESSAGES_TO_LOAD);
                }
            }
            else{
                logDebug("Last message seen received");
                if(positionToScroll>0){
                    logDebug("Scroll to position: " + positionToScroll);
                    if(positionToScroll<messages.size()){
//                        mLayoutManager.scrollToPositionWithOffset(positionToScroll+1,scaleHeightPx(50, outMetrics));
                        //Find last message
                        int positionLastMessage = -1;
                        for(int i=messages.size()-1; i>=0;i--) {
                            AndroidMegaChatMessage androidMessage = messages.get(i);

                            if (!androidMessage.isUploading()) {

                                MegaChatMessage msg = androidMessage.getMessage();
                                if (msg.getMsgId() == lastIdMsgSeen) {
                                    positionLastMessage = i;
                                    break;
                                }
                            }
                        }

                        //Check if it has no my messages after
                        positionLastMessage = positionLastMessage + 1;
                        AndroidMegaChatMessage message = messages.get(positionLastMessage);

                        while(message.getMessage().getUserHandle()==megaChatApi.getMyUserHandle()){
                            lastIdMsgSeen = message.getMessage().getMsgId();
                            positionLastMessage = positionLastMessage + 1;
                            message = messages.get(positionLastMessage);
                        }

                        if(isTurn){
                            scrollToMessage(-1);

                        }else{
                            scrollToMessage(lastIdMsgSeen);
                        }

                    }
                    else{
                        logError("Error, the position to scroll is more than size of messages");
                    }
                }
            }

            setLastMessageSeen();
        }
        else{
            logWarning("Buffer empty");
        }

        logDebug("getMoreHistoryTRUE");
        getMoreHistory = true;

        //Load pending messages
        if(!pendingMessagesLoaded){
            pendingMessagesLoaded = true;
            loadPendingMessages();
            if(positionToScroll<=0){
                mLayoutManager.scrollToPosition(messages.size());
            }
        }

        chatRelativeLayout.setVisibility(View.VISIBLE);
        emptyLayout.setVisibility(View.GONE);
    }

    @Override
    public void onMessageReceived(MegaChatApiJava api, MegaChatMessage msg) {
        logDebug("CHAT CONNECTION STATE: " + api.getChatConnectionState(idChat));
        logDebug("STATUS: " + msg.getStatus());
        logDebug("TEMP ID: " + msg.getTempId());
        logDebug("FINAL ID: " + msg.getMsgId());
        logDebug("TIMESTAMP: " + msg.getTimestamp());
        logDebug("TYPE: " + msg.getType());

        if(msg.getType()==MegaChatMessage.TYPE_REVOKE_NODE_ATTACHMENT) {
            logDebug("TYPE_REVOKE_NODE_ATTACHMENT MESSAGE!!!!");
            return;
        }

        if(msg.getStatus()==MegaChatMessage.STATUS_SERVER_REJECTED){
            logDebug("STATUS_SERVER_REJECTED: " + msg.getStatus());
        }

        if(!msg.isManagementMessage()){
            logDebug("isNOTManagementMessage!");
            if(positionNewMessagesLayout!=-1){
                logDebug("Layout unread messages shown: " + generalUnreadCount);
                if(generalUnreadCount<0){
                    generalUnreadCount--;
                }
                else{
                    generalUnreadCount++;
                }

                if(adapter!=null){
                    adapter.notifyItemChanged(positionNewMessagesLayout);
                }
            }
        }
        else {
            int messageType = msg.getType();
            logDebug("Message type: " + messageType);

            switch (messageType) {
                case MegaChatMessage.TYPE_ALTER_PARTICIPANTS:{
                    if(msg.getUserHandle()==myUserHandle) {
                        logDebug("me alter participant");
                        hideNewMessagesLayout();
                    }
                    break;
                }
                case MegaChatMessage.TYPE_PRIV_CHANGE:{
                    if(msg.getUserHandle()==myUserHandle){
                        logDebug("I change a privilege");
                        hideNewMessagesLayout();
                    }
                    break;
                }
                case MegaChatMessage.TYPE_CHAT_TITLE:{
                    if(msg.getUserHandle()==myUserHandle) {
                        logDebug("I change the title");
                        hideNewMessagesLayout();
                    }
                    break;
                }
            }
        }

        if(setAsRead){
            markAsSeen(msg);
        }

        if(msg.getType()==MegaChatMessage.TYPE_CHAT_TITLE){
            logDebug("Change of chat title");
            String newTitle = msg.getContent();
            if(newTitle!=null){

                titleToolbar.setText(newTitle);
            }
        }
        else if(msg.getType()==MegaChatMessage.TYPE_TRUNCATE){
            invalidateOptionsMenu();
        }

        AndroidMegaChatMessage androidMsg = new AndroidMegaChatMessage(msg);
        appendMessagePosition(androidMsg);

        if(mLayoutManager.findLastCompletelyVisibleItemPosition()==messages.size()-1){
            logDebug("Do scroll to end");
            mLayoutManager.scrollToPosition(messages.size());
        }
        else{
            if(emojiKeyboard !=null){
                if((emojiKeyboard.getLetterKeyboardShown() || emojiKeyboard.getEmojiKeyboardShown())&&(messages.size()==1)){
                    mLayoutManager.scrollToPosition(messages.size());
                }
            }
            logDebug("DONT scroll to end");
            if(typeMessageJump !=  TYPE_MESSAGE_NEW_MESSAGE){
                messageJumpText.setText(getResources().getString(R.string.message_new_messages));
                typeMessageJump = TYPE_MESSAGE_NEW_MESSAGE;
            }

            if(messageJumpLayout.getVisibility() != View.VISIBLE){
                messageJumpText.setText(getResources().getString(R.string.message_new_messages));
                messageJumpLayout.setVisibility(View.VISIBLE);
            }
        }

        checkMegaLink(msg);

//        mLayoutManager.setStackFromEnd(true);
//        mLayoutManager.scrollToPosition(0);
    }
    public void sendToDownload(MegaNodeList nodelist){
        logDebug("sendToDownload");
        chatC.prepareForChatDownload(nodelist);
    }

    @Override
    public void onMessageUpdate(MegaChatApiJava api, MegaChatMessage msg) {
        logDebug("msgID "+ msg.getMsgId());
        int resultModify = -1;
        if(msg.isDeleted()){
            if(adapter!=null){
                adapter.stopPlaying(msg.getMsgId());
            }
            log("onMessageUpdate: The message has been deleted");
            deleteMessage(msg, false);
            return;
        }

        AndroidMegaChatMessage androidMsg = new AndroidMegaChatMessage(msg);

        if(msg.hasChanged(MegaChatMessage.CHANGE_TYPE_ACCESS)){
            logDebug("Change access of the message");
            MegaNodeList nodeList = msg.getMegaNodeList();
            int revokedCount = 0;

            for(int i=0; i<nodeList.size(); i++){
                MegaNode node = nodeList.get(i);
                boolean revoked = megaChatApi.isRevoked(idChat, node.getHandle());
                if(revoked){
                    logDebug("The node is revoked: " + node.getHandle());
                    revokedCount++;
                }
                else{
                    logDebug("Node not revoked: " + node.getHandle());
                }
            }

            if(revokedCount==nodeList.size()){
                logDebug("All the attachments have been revoked");
                deleteMessage(msg, false);
            }
            else{
                logDebug("One attachment revoked, modify message");
                resultModify = modifyMessageReceived(androidMsg, false);

                if(resultModify==-1) {
                    logDebug("Modify result is -1");
                    int firstIndexShown = messages.get(0).getMessage().getMsgIndex();
                    logDebug("The first index is: " + firstIndexShown + " the index of the updated message: " + msg.getMsgIndex());
                    if(firstIndexShown<=msg.getMsgIndex()){
                        logDebug("The message should be in the list");
                        if(msg.getType()==MegaChatMessage.TYPE_NODE_ATTACHMENT){

                            logDebug("Node attachment message not in list -> append");
                            AndroidMegaChatMessage msgToAppend = new AndroidMegaChatMessage(msg);
                            reinsertNodeAttachmentNoRevoked(msgToAppend);
                        }
                    }
                    else{
                        if(messages.size()<NUMBER_MESSAGES_BEFORE_LOAD){
                            logDebug("Show more message - add to the list");
                            if(msg.getType()==MegaChatMessage.TYPE_NODE_ATTACHMENT){

                                logDebug("Node attachment message not in list -> append");
                                AndroidMegaChatMessage msgToAppend = new AndroidMegaChatMessage(msg);
                                reinsertNodeAttachmentNoRevoked(msgToAppend);
                            }
                        }
                    }

                }
            }
        }
        else if(msg.hasChanged(MegaChatMessage.CHANGE_TYPE_CONTENT)){
            logDebug("Change content of the message");

            if(msg.getType()==MegaChatMessage.TYPE_TRUNCATE){
                logDebug("TRUNCATE MESSAGE");
                clearHistory(androidMsg);
            }
            else{

                disableMultiselection();
                if(msg.isDeleted()){
                    logDebug("Message deleted!!");
                }
                checkMegaLink(msg);
                if (msg.getContainsMeta() != null && msg.getContainsMeta().getType() == MegaChatContainsMeta.CONTAINS_META_GEOLOCATION){
                    logDebug("CONTAINS_META_GEOLOCATION");
                }
                resultModify = modifyMessageReceived(androidMsg, false);
                logDebug("resultModify: " + resultModify);
            }
        }
        else if(msg.hasChanged(MegaChatMessage.CHANGE_TYPE_STATUS)){

            int statusMsg = msg.getStatus();
            logDebug("Status change: "+ statusMsg + "T emporal id: "+ msg.getTempId() + " Final id: "+ msg.getMsgId());

            if(msg.getUserHandle()==megaChatApi.getMyUserHandle()){
                if((msg.getType()==MegaChatMessage.TYPE_NODE_ATTACHMENT)||(msg.getType()==MegaChatMessage.TYPE_VOICE_CLIP)){
                    logDebug("Modify my message and node attachment");

                    long idMsg =  dbH.findPendingMessageByIdTempKarere(msg.getTempId());
                    logDebug("The id of my pending message is: " + idMsg);
                    if(idMsg!=-1){
                        resultModify = modifyAttachmentReceived(androidMsg, idMsg);
                        if(resultModify==-1){
                            logWarning("Node attachment message not in list -> resultModify -1");
//                            AndroidMegaChatMessage msgToAppend = new AndroidMegaChatMessage(msg);
//                            appendMessagePosition(msgToAppend);
                        }
                        else{
                            dbH.removePendingMessageById(idMsg);
                        }
                        return;
                    }
                }
            }

            if(msg.getStatus()==MegaChatMessage.STATUS_SEEN){
                logDebug("STATUS_SEEN");
            }
            else if(msg.getStatus()==MegaChatMessage.STATUS_SERVER_RECEIVED){
                logDebug("STATUS_SERVER_RECEIVED");

                if(msg.getType()==MegaChatMessage.TYPE_NORMAL){
                    if(msg.getUserHandle()==megaChatApi.getMyUserHandle()){
                        checkMegaLink(msg);
                    }
                }

                resultModify = modifyMessageReceived(androidMsg, true);
                logDebug("resultModify: " + resultModify);
            }
            else if(msg.getStatus()==MegaChatMessage.STATUS_SERVER_REJECTED){
                logDebug("STATUS_SERVER_REJECTED: " + msg.getStatus());
                deleteMessage(msg, true);
            }
            else{
                logDebug("Status: " + msg.getStatus());
                logDebug("Timestamp: " + msg.getTimestamp());

                resultModify = modifyMessageReceived(androidMsg, false);
                logDebug("resultModify: " + resultModify);
            }
        }
    }

    private void disableMultiselection(){
        if(adapter == null || !adapter.isMultipleSelect()) return;
        clearSelections();
        hideMultipleSelect();
    }

    @Override
    public void onHistoryReloaded(MegaChatApiJava api, MegaChatRoom chat) {
        logDebug("onHistoryReloaded");
        cleanBuffers();
        invalidateOptionsMenu();
        logDebug("Load new history");

        long unread = chatRoom.getUnreadCount();
        //                        stateHistory = megaChatApi.loadMessages(idChat, NUMBER_MESSAGES_TO_LOAD);
        if (unread == 0) {
            lastIdMsgSeen = -1;
            generalUnreadCount = -1;
            lastSeenReceived = true;
            logDebug("loadMessages unread is 0");
        } else {
            lastIdMsgSeen = megaChatApi.getLastMessageSeenId(idChat);
            generalUnreadCount = unread;

            if (lastIdMsgSeen != -1) {
                logDebug("Id of last message seen: " + lastIdMsgSeen);
            } else {
                logError("Error the last message seen shouldn't be NULL");
            }

            lastSeenReceived = false;
        }
    }

    public void deleteMessage(MegaChatMessage msg, boolean rejected){
        logDebug("deleteMessage");
        int indexToChange = -1;

        ListIterator<AndroidMegaChatMessage> itr = messages.listIterator(messages.size());

        // Iterate in reverse.
        while(itr.hasPrevious()) {
            AndroidMegaChatMessage messageToCheck = itr.previous();
            logDebug("Index: " + itr.nextIndex());

            if(!messageToCheck.isUploading()){

                if(rejected){
                    if (messageToCheck.getMessage().getTempId() == msg.getTempId()) {
                        indexToChange = itr.nextIndex();
                        break;
                    }
                }
                else{

                    if ((messageToCheck.getMessage().getMsgId() == msg.getMsgId()) || (messageToCheck.getMessage().getTempId() == msg.getTempId())){
                        indexToChange = itr.nextIndex();
                        break;
                    }
                }
            }
        }

        if (indexToChange != -1) {
            messages.remove(indexToChange);
            logDebug("Removed index: " + indexToChange + " positionNewMessagesLayout: " + positionNewMessagesLayout + " messages size: " + messages.size());
            if (positionNewMessagesLayout <= indexToChange) {
                if (generalUnreadCount == 1 || generalUnreadCount == -1) {
                    logDebug("Reset generalUnread:Position where new messages layout is show: " + positionNewMessagesLayout);
                    generalUnreadCount = 0;
                    lastIdMsgSeen = -1;
                } else {
                    logDebug("Decrease generalUnread:Position where new messages layout is show: " + positionNewMessagesLayout);
                    generalUnreadCount--;
                }
                adapter.notifyItemChanged(positionNewMessagesLayout);
            }

            if (!messages.isEmpty()) {
                //Update infoToShow of the next message also
                if (indexToChange == 0) {
                    messages.get(indexToChange).setInfoToShow(AndroidMegaChatMessage.CHAT_ADAPTER_SHOW_ALL);
                    //Check if there is more messages and update the following one
                    if (messages.size() > 1) {
                        adjustInfoToShow(indexToChange + 1);
                        setShowAvatar(indexToChange + 1);
                    }

                } else {
                    //Not first element
                    if (indexToChange == messages.size()) {
                        logDebug("The last message removed, do not check more messages");
                        setShowAvatar(indexToChange - 1);
                    }else {
                        adjustInfoToShow(indexToChange);
                        setShowAvatar(indexToChange);
                        setShowAvatar(indexToChange - 1);
                    }
                }
            }
            adapter.removeMessage(indexToChange + 1, messages);
            disableMultiselection();
        } else {
            logWarning("index to change not found");
        }
    }

    public int modifyAttachmentReceived(AndroidMegaChatMessage msg, long idPendMsg){
        logDebug("ID: " + msg.getMessage().getMsgId() + ", tempID: " + msg.getMessage().getTempId() + ", Status: " + msg.getMessage().getStatus());
        int indexToChange = -1;
        ListIterator<AndroidMegaChatMessage> itr = messages.listIterator(messages.size());

        // Iterate in reverse.
        while(itr.hasPrevious()) {
            AndroidMegaChatMessage messageToCheck = itr.previous();

            if(messageToCheck.getPendingMessage()!=null){
                logDebug("Pending ID: " + messageToCheck.getPendingMessage().getId() + ", other: "+ idPendMsg);
                logDebug("Pending ID: " + messageToCheck.getPendingMessage().getId() + ", other: "+ idPendMsg);
                if(messageToCheck.getPendingMessage().getId()==idPendMsg){
                    indexToChange = itr.nextIndex();
                    logDebug("Found index to change: " + indexToChange);
                    break;
                }
            }
        }

        if(indexToChange!=-1){

            logDebug("INDEX change, need to reorder");
            messages.remove(indexToChange);
            logDebug("Removed index: " + indexToChange);
            logDebug("Messages size: " + messages.size());
            adapter.removeMessage(indexToChange+1, messages);

            int scrollToP = appendMessagePosition(msg);
            if(scrollToP!=-1){
                if(msg.getMessage().getStatus()==MegaChatMessage.STATUS_SERVER_RECEIVED){
                    logDebug("Need to scroll to position: " + indexToChange);
                    final int indexToScroll = scrollToP+1;
                    mLayoutManager.scrollToPositionWithOffset(indexToScroll,scaleHeightPx(20, outMetrics));

                }
            }
        }
        else{
            logError("Error, id pending message message not found!!");
        }
        logDebug("Index modified: " + indexToChange);
        return indexToChange;
    }


    public int modifyMessageReceived(AndroidMegaChatMessage msg, boolean checkTempId){
        logDebug("Msg ID: " + msg.getMessage().getMsgId());
        logDebug("Msg TEMP ID: " + msg.getMessage().getTempId());
        logDebug("Msg status: " + msg.getMessage().getStatus());
        int indexToChange = -1;
        ListIterator<AndroidMegaChatMessage> itr = messages.listIterator(messages.size());

        // Iterate in reverse.
        while(itr.hasPrevious()) {
            AndroidMegaChatMessage messageToCheck = itr.previous();
            logDebug("Index: " + itr.nextIndex());

            if(!messageToCheck.isUploading()){
                logDebug("Checking with Msg ID: " + messageToCheck.getMessage().getMsgId());
                logDebug("Checking with Msg TEMP ID: " + messageToCheck.getMessage().getTempId());

                if(checkTempId){
                    logDebug("Check temporal IDS");
                    if (messageToCheck.getMessage().getTempId() == msg.getMessage().getTempId()) {
                        logDebug("Modify received messafe with idTemp");
                        indexToChange = itr.nextIndex();
                        break;
                    }
                }
                else{
                    if (messageToCheck.getMessage().getMsgId() == msg.getMessage().getMsgId()) {
                        logDebug("modifyMessageReceived");
                        indexToChange = itr.nextIndex();
                        break;
                    }
                }
            }
            else{
                logDebug("This message is uploading");
            }
        }

        logDebug("Index to change = " + indexToChange);
        if(indexToChange==-1) return indexToChange;

        AndroidMegaChatMessage messageToUpdate = messages.get(indexToChange);
        if(messageToUpdate.getMessage().getMsgIndex()==msg.getMessage().getMsgIndex()){
            logDebug("The internal index not change");

            if(msg.getMessage().getStatus()==MegaChatMessage.STATUS_SENDING_MANUAL){
                logDebug("Modified a MANUAl SENDING msg");
                //Check the message to change is not the last one
                int lastI = messages.size()-1;
                if(indexToChange<lastI){
                    //Check if there is already any MANUAL_SENDING in the queue
                    AndroidMegaChatMessage previousMessage = messages.get(lastI);
                    if(previousMessage.isUploading()){
                        logDebug("Previous message is uploading");
                    }
                    else{
                        if(previousMessage.getMessage().getStatus()==MegaChatMessage.STATUS_SENDING_MANUAL){
                            logDebug("More MANUAL SENDING in queue");
                            logDebug("Removed index: " + indexToChange);
                            messages.remove(indexToChange);
                            appendMessageAnotherMS(msg);
                            adapter.notifyDataSetChanged();
                            return indexToChange;
                        }
                    }
                }
            }

            logDebug("Modified message keep going");
            messages.set(indexToChange, msg);

            //Update infoToShow also
            if (indexToChange == 0) {
                messages.get(indexToChange).setInfoToShow(AndroidMegaChatMessage.CHAT_ADAPTER_SHOW_ALL);
                messages.get(indexToChange).setShowAvatar(true);
            }
            else{
                //Not first element
                adjustInfoToShow(indexToChange);
                setShowAvatar(indexToChange);

                //Create adapter
                if (adapter == null) {
                    adapter = new MegaChatLollipopAdapter(this, chatRoom, messages,messagesPlaying, removedMessages,  listView);
                    adapter.setHasStableIds(true);
                    listView.setAdapter(adapter);
                } else {
                    adapter.modifyMessage(messages, indexToChange+1);
                }
            }
        }
        else{
            logDebug("INDEX change, need to reorder");
            messages.remove(indexToChange);
            logDebug("Removed index: " + indexToChange);
            logDebug("Messages size: " + messages.size());
            adapter.removeMessage(indexToChange+1, messages);
            int scrollToP = appendMessagePosition(msg);
            if(scrollToP!=-1){
                if(msg.getMessage().getStatus()==MegaChatMessage.STATUS_SERVER_RECEIVED){
                    mLayoutManager.scrollToPosition(scrollToP+1);
                    //mLayoutManager.scrollToPositionWithOffset(scrollToP, scaleHeightPx(20, outMetrics));
                }
            }
            logDebug("Messages size: " + messages.size());
        }

        return indexToChange;
    }

    public void modifyLocationReceived(AndroidMegaChatMessage editedMsg, boolean hasTempId){
        logDebug("Edited Msg ID: " + editedMsg.getMessage().getMsgId() + ", Old Msg ID: " + messageToEdit.getMsgId());
        logDebug("Edited Msg TEMP ID: " + editedMsg.getMessage().getTempId() + ", Old Msg TEMP ID: " + messageToEdit.getTempId());
        logDebug("Edited Msg status: " + editedMsg.getMessage().getStatus() + ", Old Msg status: " + messageToEdit.getStatus());
        int indexToChange = -1;
        ListIterator<AndroidMegaChatMessage> itr = messages.listIterator(messages.size());

        boolean editedMsgHasTempId = false;
        if (editedMsg.getMessage().getTempId() != -1) {
            editedMsgHasTempId = true;
        }

        // Iterate in reverse.
        while(itr.hasPrevious()) {
            AndroidMegaChatMessage messageToCheck = itr.previous();
            logDebug("Index: " + itr.nextIndex());

            if(!messageToCheck.isUploading()){
                logDebug("Checking with Msg ID: " + messageToCheck.getMessage().getMsgId() + " and Msg TEMP ID: " + messageToCheck.getMessage().getTempId());
                if (hasTempId) {
                    if (editedMsgHasTempId && messageToCheck.getMessage().getTempId() == editedMsg.getMessage().getTempId()) {
                        indexToChange = itr.nextIndex();
                        break;
                    }
                    else if (!editedMsgHasTempId && messageToCheck.getMessage().getTempId() == editedMsg.getMessage().getMsgId()){
                        indexToChange = itr.nextIndex();
                        break;
                    }
                }
                else {
                    if (editedMsgHasTempId && messageToCheck.getMessage().getMsgId() == editedMsg.getMessage().getTempId()) {
                        indexToChange = itr.nextIndex();
                        break;
                    }
                    else if (!editedMsgHasTempId && messageToCheck.getMessage().getMsgId() == editedMsg.getMessage().getMsgId()){
                        indexToChange = itr.nextIndex();
                        break;
                    }
                }
            }
            else{
                logDebug("This message is uploading");
            }
        }

        logDebug("Index to change = " + indexToChange);
        if(indexToChange!=-1){

            AndroidMegaChatMessage messageToUpdate = messages.get(indexToChange);
            if(messageToUpdate.getMessage().getMsgIndex()==editedMsg.getMessage().getMsgIndex()){
                logDebug("The internal index not change");

                if(editedMsg.getMessage().getStatus()==MegaChatMessage.STATUS_SENDING_MANUAL){
                    logDebug("Modified a MANUAl SENDING msg");
                    //Check the message to change is not the last one
                    int lastI = messages.size()-1;
                    if(indexToChange<lastI){
                        //Check if there is already any MANUAL_SENDING in the queue
                        AndroidMegaChatMessage previousMessage = messages.get(lastI);
                        if(previousMessage.isUploading()){
                            logDebug("Previous message is uploading");
                        }
                        else if(previousMessage.getMessage().getStatus()==MegaChatMessage.STATUS_SENDING_MANUAL){
                            logDebug("More MANUAL SENDING in queue");
                            logDebug("Removed index: " + indexToChange);
                            messages.remove(indexToChange);
                            appendMessageAnotherMS(editedMsg);
                            adapter.notifyDataSetChanged();
                        }
                    }
                }

                logDebug("Modified message keep going");
                messages.set(indexToChange, editedMsg);

                //Update infoToShow also
                if (indexToChange == 0) {
                    messages.get(indexToChange).setInfoToShow(AndroidMegaChatMessage.CHAT_ADAPTER_SHOW_ALL);
                    messages.get(indexToChange).setShowAvatar(true);
                }
                else{
                    //Not first element
                    adjustInfoToShow(indexToChange);
                    setShowAvatar(indexToChange);

                    //Create adapter
                    if (adapter == null) {
                        createAdapter();
                    } else {
                        adapter.modifyMessage(messages, indexToChange+1);
                    }
                }
            }
            else{
                logDebug("INDEX change, need to reorder");
                messages.remove(indexToChange);
                logDebug("Removed index: " + indexToChange);
                logDebug("Messages size: " + messages.size());
                adapter.removeMessage(indexToChange+1, messages);
                int scrollToP = appendMessagePosition(editedMsg);
                if(scrollToP!=-1 && editedMsg.getMessage().getStatus()==MegaChatMessage.STATUS_SERVER_RECEIVED){
                    mLayoutManager.scrollToPosition(scrollToP+1);
                }
                logDebug("Messages size: " + messages.size());
            }
        }
        else{
            logError("Error, id temp message not found!! indexToChange == -1");
        }
    }

    public void loadBufferMessages(){
        logDebug("loadBufferMessages");
        ListIterator<AndroidMegaChatMessage> itr = bufferMessages.listIterator();
        while (itr.hasNext()) {
            int currentIndex = itr.nextIndex();
            AndroidMegaChatMessage messageToShow = itr.next();
            loadMessage(messageToShow);
        }

        //Create adapter
        if(adapter==null){
           createAdapter();
        }
        else{
            adapter.loadPreviousMessages(messages, bufferMessages.size());

            logDebug("addMessage: " + messages.size());
        }

        logDebug("AFTER updateMessagesLoaded: " + messages.size() + " messages in list");

        bufferMessages.clear();
    }

    public void clearHistory(AndroidMegaChatMessage androidMsg){
        logDebug("clearHistory");

        ListIterator<AndroidMegaChatMessage> itr = messages.listIterator(messages.size());

        int indexToChange=-1;
        // Iterate in reverse.
        while(itr.hasPrevious()) {
            AndroidMegaChatMessage messageToCheck = itr.previous();

            if(!messageToCheck.isUploading()){
                if(messageToCheck.getMessage().getStatus()!=MegaChatMessage.STATUS_SENDING){

                    indexToChange = itr.nextIndex();
                    logDebug("Found index of last sent and confirmed message: " + indexToChange);
                    break;
                }
            }
        }

//        indexToChange = 2;
        if(indexToChange != messages.size()-1){
            logDebug("Clear history of confirmed messages: " + indexToChange);

            List<AndroidMegaChatMessage> messagesCopy = new ArrayList<>(messages);
            messages.clear();
            messages.add(androidMsg);

            for(int i = indexToChange+1; i<messagesCopy.size();i++){
                messages.add(messagesCopy.get(i));
            }
        }
        else{
            logDebug("Clear all messages");
            messages.clear();
            messages.add(androidMsg);
        }

        removedMessages.clear();

        if(messages.size()==1){
            androidMsg.setInfoToShow(AndroidMegaChatMessage.CHAT_ADAPTER_SHOW_ALL);
        }
        else{
            for(int i=0; i<messages.size();i++){
                adjustInfoToShow(i);
            }
        }

        adapter.setMessages(messages);
    }

    public void loadPendingMessages(){
        logDebug("loadPendingMessages");
        ArrayList<AndroidMegaChatMessage> pendMsgs = dbH.findPendingMessagesNotSent(idChat);
//        dbH.findPendingMessagesBySent(1);
        logDebug("Number of pending: " + pendMsgs.size());

        for(int i=0;i<pendMsgs.size();i++){
            AndroidMegaChatMessage pMsg = pendMsgs.get(i);
            if(pMsg!=null && pMsg.getPendingMessage()!=null){
                if(pMsg.getPendingMessage().getState()==PendingMessageSingle.STATE_PREPARING){
                    if(pMsg.getPendingMessage().getTransferTag()!=-1){
                        logDebug("STATE_PREPARING: Transfer tag: " + pMsg.getPendingMessage().getTransferTag());
                        if(megaApi!=null) {
                            MegaTransfer t = megaApi.getTransferByTag(pMsg.getPendingMessage().getTransferTag());
                            if(t!=null){
                                if(t.getState()==MegaTransfer.STATE_COMPLETED){
                                    dbH.updatePendingMessageOnTransferFinish(pMsg.getPendingMessage().getId(), "-1", PendingMessageSingle.STATE_SENT);
                                }
                                else if(t.getState()==MegaTransfer.STATE_CANCELLED){
                                    dbH.updatePendingMessageOnTransferFinish(pMsg.getPendingMessage().getId(), "-1", PendingMessageSingle.STATE_SENT);
                                }
                                else if(t.getState()==MegaTransfer.STATE_FAILED){
                                    dbH.updatePendingMessageOnTransferFinish(pMsg.getPendingMessage().getId(), "-1", PendingMessageSingle.STATE_ERROR_UPLOADING);
                                    pMsg.getPendingMessage().setState(PendingMessageSingle.STATE_ERROR_UPLOADING);
                                    appendMessagePosition(pMsg);
                                }
                                else{
                                    logDebug("STATE_PREPARING: Found transfer in progress for the message");
                                    appendMessagePosition(pMsg);
                                }
                            }
                            else{
                                logDebug("STATE_PREPARING: Mark message as error uploading - no transfer in progress");
                                dbH.updatePendingMessageOnTransferFinish(pMsg.getPendingMessage().getId(), "-1", PendingMessageSingle.STATE_ERROR_UPLOADING);
                                pMsg.getPendingMessage().setState(PendingMessageSingle.STATE_ERROR_UPLOADING);
                                appendMessagePosition(pMsg);
                            }
                        }
                    }
                }
                else if(pMsg.getPendingMessage().getState()==PendingMessageSingle.STATE_PREPARING_FROM_EXPLORER){
                    logDebug("STATE_PREPARING_FROM_EXPLORER: Convert to STATE_PREPARING");
                    dbH.updatePendingMessageOnTransferFinish(pMsg.getPendingMessage().getId(), "-1", PendingMessageSingle.STATE_PREPARING);
                    pMsg.getPendingMessage().setState(PendingMessageSingle.STATE_PREPARING);
                    appendMessagePosition(pMsg);
                }
                else if(pMsg.getPendingMessage().getState()==PendingMessageSingle.STATE_UPLOADING){
                    if(pMsg.getPendingMessage().getTransferTag()!=-1){
                        logDebug("STATE_UPLOADING: Transfer tag: " + pMsg.getPendingMessage().getTransferTag());
                        if(megaApi!=null){
                            MegaTransfer t = megaApi.getTransferByTag(pMsg.getPendingMessage().getTransferTag());
                            if(t!=null){
                                if(t.getState()==MegaTransfer.STATE_COMPLETED){
                                    dbH.updatePendingMessageOnTransferFinish(pMsg.getPendingMessage().getId(), "-1", PendingMessageSingle.STATE_SENT);
                                }
                                else if(t.getState()==MegaTransfer.STATE_CANCELLED){
                                    dbH.updatePendingMessageOnTransferFinish(pMsg.getPendingMessage().getId(), "-1", PendingMessageSingle.STATE_SENT);
                                }
                                else if(t.getState()==MegaTransfer.STATE_FAILED){
                                    dbH.updatePendingMessageOnTransferFinish(pMsg.getPendingMessage().getId(), "-1", PendingMessageSingle.STATE_ERROR_UPLOADING);
                                    pMsg.getPendingMessage().setState(PendingMessageSingle.STATE_ERROR_UPLOADING);
                                    appendMessagePosition(pMsg);
                                }
                                else{
                                    logDebug("STATE_UPLOADING: Found transfer in progress for the message");
                                    appendMessagePosition(pMsg);
                                }
                            }
                            else{
                                logDebug("STATE_UPLOADING: Mark message as error uploading - no transfer in progress");
                                dbH.updatePendingMessageOnTransferFinish(pMsg.getPendingMessage().getId(), "-1", PendingMessageSingle.STATE_ERROR_UPLOADING);
                                pMsg.getPendingMessage().setState(PendingMessageSingle.STATE_ERROR_UPLOADING);
                                appendMessagePosition(pMsg);
                            }
                        }
                    }
                }
                else{
                    appendMessagePosition(pMsg);
                }
            }
            else{
                logWarning("Null pending messages");
            }
        }
    }

    public void loadMessage(AndroidMegaChatMessage messageToShow){
        logDebug("loadMessage");
        messageToShow.setInfoToShow(AndroidMegaChatMessage.CHAT_ADAPTER_SHOW_ALL);
        messages.add(0,messageToShow);

        if(messages.size()>1) {
            adjustInfoToShow(1);
        }

        setShowAvatar(0);

        if(adapter.isMultipleSelect()){
            adapter.updateSelectionOnScroll();
        }
    }

    public void appendMessageAnotherMS(AndroidMegaChatMessage msg){
        logDebug("appendMessageAnotherMS");
        messages.add(msg);
        int lastIndex = messages.size()-1;

        if(lastIndex==0){
            messages.get(lastIndex).setInfoToShow(AndroidMegaChatMessage.CHAT_ADAPTER_SHOW_ALL);
        }
        else{
            adjustInfoToShow(lastIndex);
        }

        //Create adapter
        if(adapter==null){
<<<<<<< HEAD
            log("Create adapter");
            createAdapter();
        }else{

            log("Update adapter with last index: "+lastIndex);
=======
            logDebug("Create adapter");
            adapter = new MegaChatLollipopAdapter(this, chatRoom, messages, messagesPlaying, listView);
            adapter.setHasStableIds(true);
            listView.setLayoutManager(mLayoutManager);
            listView.setAdapter(adapter);
            adapter.setMessages(messages);
        }
        else{
            logDebug("Update adapter with last index: " + lastIndex);
>>>>>>> 094d50ad
            if(lastIndex==0){
                logDebug("Arrives the first message of the chat");
                adapter.setMessages(messages);
            }
            else{
                adapter.addMessage(messages, lastIndex+1);
            }
        }
    }

    public int reinsertNodeAttachmentNoRevoked(AndroidMegaChatMessage msg){
        logDebug("reinsertNodeAttachmentNoRevoked");
        int lastIndex = messages.size()-1;
        logDebug("Last index: " + lastIndex);
        if(messages.size()==-1){
            msg.setInfoToShow(AndroidMegaChatMessage.CHAT_ADAPTER_SHOW_ALL);
            messages.add(msg);
        }
        else {
            logDebug("Finding where to append the message");
            while(messages.get(lastIndex).getMessage().getMsgIndex()>msg.getMessage().getMsgIndex()){
                logDebug("Last index: " + lastIndex);
                lastIndex--;
                if (lastIndex == -1) {
                    break;
                }
            }
            logDebug("Last index: " + lastIndex);
            lastIndex++;
            logDebug("Append in position: " + lastIndex);
            messages.add(lastIndex, msg);
            adjustInfoToShow(lastIndex);
            int nextIndex = lastIndex+1;
            if(nextIndex<=messages.size()-1){
                adjustInfoToShow(nextIndex);
            }
            int previousIndex = lastIndex-1;
            if(previousIndex>=0){
                adjustInfoToShow(previousIndex);
            }
        }

        //Create adapter
        if(adapter==null){
<<<<<<< HEAD
            log("Create adapter");
            createAdapter();
        }else{
            log("Update adapter with last index: "+lastIndex);
=======
            logDebug("Create adapter");
            adapter = new MegaChatLollipopAdapter(this, chatRoom, messages,messagesPlaying,  listView);
            adapter.setHasStableIds(true);
            listView.setLayoutManager(mLayoutManager);
            listView.setAdapter(adapter);
            adapter.setMessages(messages);
        }
        else{
            logDebug("Update adapter with last index: " + lastIndex);
>>>>>>> 094d50ad
            if(lastIndex<0){
                logDebug("Arrives the first message of the chat");
                adapter.setMessages(messages);
            }
            else{
                adapter.addMessage(messages, lastIndex+1);
            }
        }
        return lastIndex;
    }

    public int appendMessagePosition(AndroidMegaChatMessage msg){
        logDebug("appendMessagePosition: " + messages.size() + " messages");

        int lastIndex = messages.size()-1;
        if(messages.size()==0){
            msg.setInfoToShow(AndroidMegaChatMessage.CHAT_ADAPTER_SHOW_ALL);
            msg.setShowAvatar(true);
            messages.add(msg);
        }else{
            logDebug("Finding where to append the message");

            if(msg.isUploading()){
                lastIndex++;
                logDebug("The message is uploading add to index: " + lastIndex + "with state: " + msg.getPendingMessage().getState());
            }else{
                logDebug("Status of message: " + msg.getMessage().getStatus());
                if(lastIndex>=0) {
                    while (messages.get(lastIndex).isUploading()) {
                        logDebug("One less index is uploading");
                        lastIndex--;
                        if(lastIndex==-1){
                            break;
                        }
                    }
                }
                if(lastIndex>=0) {
                    while (messages.get(lastIndex).getMessage().getStatus() == MegaChatMessage.STATUS_SENDING_MANUAL) {
                        logDebug("One less index is MANUAL SENDING");
                        lastIndex--;
                        if(lastIndex==-1){
                            break;
                        }
                    }
                }
                if(lastIndex>=0) {
                    if (msg.getMessage().getStatus() == MegaChatMessage.STATUS_SERVER_RECEIVED || msg.getMessage().getStatus() == MegaChatMessage.STATUS_NOT_SEEN) {
                        while (messages.get(lastIndex).getMessage().getStatus() == MegaChatMessage.STATUS_SENDING) {
                            logDebug("One less index");
                            lastIndex--;
                            if(lastIndex==-1){
                                break;
                            }
                        }
                    }
                }

                lastIndex++;
                logDebug("Append in position: " + lastIndex);
            }
            if(lastIndex>=0){
                messages.add(lastIndex, msg);
                adjustInfoToShow(lastIndex);
                msg.setShowAvatar(true);
                if(!messages.get(lastIndex).isUploading()){
                    int nextIndex = lastIndex+1;
                    if(nextIndex<messages.size()){
                        if(messages.get(nextIndex)!=null) {
                            if(messages.get(nextIndex).isUploading()){
                                adjustInfoToShow(nextIndex);
                            }
                        }
                    }
                }
                if(lastIndex>0){
                    setShowAvatar(lastIndex-1);
                }
            }
        }

        //Create adapter
        if(adapter==null){
<<<<<<< HEAD
            log("Create adapter");
            createAdapter();
=======
            logDebug("Create adapter");
            adapter = new MegaChatLollipopAdapter(this, chatRoom, messages, messagesPlaying, listView);
            adapter.setHasStableIds(true);
            listView.setLayoutManager(mLayoutManager);
            listView.setAdapter(adapter);
            adapter.setMessages(messages);
>>>>>>> 094d50ad
        }else{
            logDebug("Update adapter with last index: " + lastIndex);
            if(lastIndex<0){
                logDebug("Arrives the first message of the chat");
                adapter.setMessages(messages);
            }else{
                adapter.addMessage(messages, lastIndex+1);
                adapter.notifyItemChanged(lastIndex);
            }
        }
        return lastIndex;
    }

    public int adjustInfoToShow(int index) {
        logDebug("Index: " + index);

        AndroidMegaChatMessage msg = messages.get(index);

        long userHandleToCompare = -1;
        long previousUserHandleToCompare = -1;

        if(msg.isUploading()){
            userHandleToCompare = myUserHandle;
        }
        else{

            if ((msg.getMessage().getType() == MegaChatMessage.TYPE_PRIV_CHANGE) || (msg.getMessage().getType() == MegaChatMessage.TYPE_ALTER_PARTICIPANTS)) {
                userHandleToCompare = msg.getMessage().getHandleOfAction();
            } else {
                userHandleToCompare = msg.getMessage().getUserHandle();
            }
        }

        if(index==0){
            msg.setInfoToShow(AndroidMegaChatMessage.CHAT_ADAPTER_SHOW_ALL);
        }
        else{
            AndroidMegaChatMessage previousMessage = messages.get(index-1);

            if(previousMessage.isUploading()){

                logDebug("The previous message is uploading");
                if(msg.isUploading()){
                    logDebug("The message is also uploading");
                    if (compareDate(msg.getPendingMessage().getUploadTimestamp(), previousMessage.getPendingMessage().getUploadTimestamp()) == 0) {
                        //Same date
                        if (compareTime(msg.getPendingMessage().getUploadTimestamp(), previousMessage.getPendingMessage().getUploadTimestamp()) == 0) {
                            msg.setInfoToShow(AndroidMegaChatMessage.CHAT_ADAPTER_SHOW_NOTHING);
                        } else {
                            //Different minute
                            msg.setInfoToShow(AndroidMegaChatMessage.CHAT_ADAPTER_SHOW_TIME);
                        }
                    } else {
                        //Different date
                        msg.setInfoToShow(AndroidMegaChatMessage.CHAT_ADAPTER_SHOW_ALL);
                    }
                }
                else{
                    if (compareDate(msg.getMessage().getTimestamp(), previousMessage.getPendingMessage().getUploadTimestamp()) == 0) {
                        //Same date
                        if (compareTime(msg.getMessage().getTimestamp(), previousMessage.getPendingMessage().getUploadTimestamp()) == 0) {
                            msg.setInfoToShow(AndroidMegaChatMessage.CHAT_ADAPTER_SHOW_NOTHING);
                        } else {
                            //Different minute
                            msg.setInfoToShow(AndroidMegaChatMessage.CHAT_ADAPTER_SHOW_TIME);
                        }
                    } else {
                        //Different date
                        msg.setInfoToShow(AndroidMegaChatMessage.CHAT_ADAPTER_SHOW_ALL);
                    }
                }
            }
            else{
                logDebug("The previous message is NOT uploading");

                if (userHandleToCompare == myUserHandle) {
                    logDebug("MY message!!");
//                log("MY message!!: "+messageToShow.getContent());
                    if ((previousMessage.getMessage().getType() == MegaChatMessage.TYPE_PRIV_CHANGE) || (previousMessage.getMessage().getType() == MegaChatMessage.TYPE_ALTER_PARTICIPANTS)) {
                        previousUserHandleToCompare = previousMessage.getMessage().getHandleOfAction();
                    } else {
                        previousUserHandleToCompare = previousMessage.getMessage().getUserHandle();
                    }

//                    log("previous message: "+previousMessage.getContent());
                    if (previousUserHandleToCompare == myUserHandle) {
                        logDebug("Last message and previous is mine");
                        //The last two messages are mine
                        if(msg.isUploading()){
                            logDebug("The msg to append is uploading");
                            if (compareDate(msg.getPendingMessage().getUploadTimestamp(), previousMessage) == 0) {
                                //Same date
                                if (compareTime(msg.getPendingMessage().getUploadTimestamp(), previousMessage) == 0) {
                                    msg.setInfoToShow(AndroidMegaChatMessage.CHAT_ADAPTER_SHOW_NOTHING);
                                } else {
                                    //Different minute
                                    msg.setInfoToShow(AndroidMegaChatMessage.CHAT_ADAPTER_SHOW_TIME);
                                }
                            } else {
                                //Different date
                                msg.setInfoToShow(AndroidMegaChatMessage.CHAT_ADAPTER_SHOW_ALL);
                            }
                        }
                        else{
                            if (compareDate(msg, previousMessage) == 0) {
                                //Same date
                                if (compareTime(msg, previousMessage) == 0) {
                                    if ((msg.getMessage().isManagementMessage())) {
                                        msg.setInfoToShow(AndroidMegaChatMessage.CHAT_ADAPTER_SHOW_TIME);
                                    }
                                    else{
                                        msg.setInfoToShow(AndroidMegaChatMessage.CHAT_ADAPTER_SHOW_NOTHING);
                                    }
                                } else {
                                    //Different minute
                                    msg.setInfoToShow(AndroidMegaChatMessage.CHAT_ADAPTER_SHOW_TIME);
                                }
                            } else {
                                //Different date
                                msg.setInfoToShow(AndroidMegaChatMessage.CHAT_ADAPTER_SHOW_ALL);
                            }
                        }

                    } else {
                        //The last message is mine, the previous not
                        logDebug("Last message is mine, NOT previous");
                        if(msg.isUploading()) {
                            logDebug("The msg to append is uploading");
                            if (compareDate(msg.getPendingMessage().getUploadTimestamp(), previousMessage) == 0) {
                                msg.setInfoToShow(AndroidMegaChatMessage.CHAT_ADAPTER_SHOW_TIME);
                            } else {
                                //Different date
                                msg.setInfoToShow(AndroidMegaChatMessage.CHAT_ADAPTER_SHOW_ALL);
                            }
                        }
                        else{
                            if (compareDate(msg, previousMessage) == 0) {
                                msg.setInfoToShow(AndroidMegaChatMessage.CHAT_ADAPTER_SHOW_TIME);
                            } else {
                                //Different date
                                msg.setInfoToShow(AndroidMegaChatMessage.CHAT_ADAPTER_SHOW_ALL);
                            }
                        }
                    }

                } else {
                    logDebug("NOT MY message!! - CONTACT");
//                    log("previous message: "+previousMessage.getContent());

                    if ((previousMessage.getMessage().getType() == MegaChatMessage.TYPE_PRIV_CHANGE) || (previousMessage.getMessage().getType() == MegaChatMessage.TYPE_ALTER_PARTICIPANTS)) {
                        previousUserHandleToCompare = previousMessage.getMessage().getHandleOfAction();
                    } else {
                        previousUserHandleToCompare = previousMessage.getMessage().getUserHandle();
                    }

                    if (previousUserHandleToCompare == userHandleToCompare) {
                        //The last message is also a contact's message
                        if(msg.isUploading()) {
                            if (compareDate(msg.getPendingMessage().getUploadTimestamp(), previousMessage) == 0) {
                                //Same date
                                if (compareTime(msg.getPendingMessage().getUploadTimestamp(), previousMessage) == 0) {
                                    logDebug("Add with show nothing - same userHandle");
                                    msg.setInfoToShow(AndroidMegaChatMessage.CHAT_ADAPTER_SHOW_NOTHING);

                                } else {
                                    //Different minute
                                    msg.setInfoToShow(AndroidMegaChatMessage.CHAT_ADAPTER_SHOW_TIME);
                                }
                            } else {
                                //Different date
                                msg.setInfoToShow(AndroidMegaChatMessage.CHAT_ADAPTER_SHOW_ALL);
                            }
                        }
                        else{

                            if (compareDate(msg, previousMessage) == 0) {
                                //Same date
                                if (compareTime(msg, previousMessage) == 0) {
                                    if ((msg.getMessage().isManagementMessage())) {
                                        msg.setInfoToShow(AndroidMegaChatMessage.CHAT_ADAPTER_SHOW_TIME);
                                    }
                                    else{
                                        msg.setInfoToShow(AndroidMegaChatMessage.CHAT_ADAPTER_SHOW_NOTHING);
                                    }
                                } else {
                                    //Different minute
                                    msg.setInfoToShow(AndroidMegaChatMessage.CHAT_ADAPTER_SHOW_TIME);
                                }
                            } else {
                                //Different date
                                msg.setInfoToShow(AndroidMegaChatMessage.CHAT_ADAPTER_SHOW_ALL);
                            }
                        }

                    } else {
                        //The last message is from contact, the previous not
                        logDebug("Different user handle");
                        if(msg.isUploading()) {
                            if (compareDate(msg.getPendingMessage().getUploadTimestamp(), previousMessage) == 0) {
                                //Same date
                                if (compareTime(msg.getPendingMessage().getUploadTimestamp(), previousMessage) == 0) {
                                    if(previousUserHandleToCompare==myUserHandle){
                                        msg.setInfoToShow(AndroidMegaChatMessage.CHAT_ADAPTER_SHOW_TIME);
                                    }
                                    else{
                                        msg.setInfoToShow(AndroidMegaChatMessage.CHAT_ADAPTER_SHOW_NOTHING);
                                    }

                                } else {
                                    //Different minute
                                    msg.setInfoToShow(AndroidMegaChatMessage.CHAT_ADAPTER_SHOW_TIME);
                                }

                            } else {
                                //Different date
                                msg.setInfoToShow(AndroidMegaChatMessage.CHAT_ADAPTER_SHOW_ALL);
                            }
                        }
                        else{
                            if (compareDate(msg, previousMessage) == 0) {
                                if (compareTime(msg, previousMessage) == 0) {
                                    if(previousUserHandleToCompare==myUserHandle){
                                        msg.setInfoToShow(AndroidMegaChatMessage.CHAT_ADAPTER_SHOW_TIME);
                                    }
                                    else{
                                        if ((msg.getMessage().isManagementMessage())) {
                                            msg.setInfoToShow(AndroidMegaChatMessage.CHAT_ADAPTER_SHOW_TIME);
                                        }
                                        else{
                                            msg.setInfoToShow(AndroidMegaChatMessage.CHAT_ADAPTER_SHOW_TIME);
                                        }
                                    }

                                } else {
                                    //Different minute
                                    msg.setInfoToShow(AndroidMegaChatMessage.CHAT_ADAPTER_SHOW_TIME);
                                }

                            } else {
                                //Different date
                                msg.setInfoToShow(AndroidMegaChatMessage.CHAT_ADAPTER_SHOW_ALL);
                            }
                        }
                    }
                }

            }
        }
        return msg.getInfoToShow();
    }

    public void setShowAvatar(int index){
        logDebug("Index: " + index);

        AndroidMegaChatMessage msg = messages.get(index);

        long userHandleToCompare = -1;
        long previousUserHandleToCompare = -1;

        if(msg.isUploading()){
            msg.setShowAvatar(false);
            return;
        }

        if (userHandleToCompare == myUserHandle) {
            logDebug("MY message!!");
        }else{
            logDebug("Contact message");
            if ((msg.getMessage().getType() == MegaChatMessage.TYPE_PRIV_CHANGE) || (msg.getMessage().getType() == MegaChatMessage.TYPE_ALTER_PARTICIPANTS)) {
                userHandleToCompare = msg.getMessage().getHandleOfAction();
            } else {
                userHandleToCompare = msg.getMessage().getUserHandle();
            }
            logDebug("userHandleTocompare: " + userHandleToCompare);
            AndroidMegaChatMessage previousMessage = null;
            if(messages.size()-1 > index){
                previousMessage = messages.get(index + 1);
                if(previousMessage==null){
                    msg.setShowAvatar(true);
                    logWarning("Previous message is null");
                    return;
                }
                if(previousMessage.isUploading()){
                    msg.setShowAvatar(true);
                    logDebug("Previous is uploading");
                    return;
                }

                if((previousMessage.getMessage().getType() == MegaChatMessage.TYPE_PRIV_CHANGE) || (previousMessage.getMessage().getType() == MegaChatMessage.TYPE_ALTER_PARTICIPANTS)) {
                    previousUserHandleToCompare = previousMessage.getMessage().getHandleOfAction();
                }else{
                    previousUserHandleToCompare = previousMessage.getMessage().getUserHandle();
                }

                logDebug("previousUserHandleToCompare: " + previousUserHandleToCompare);

//                if(previousMessage.getInfoToShow()!=AndroidMegaChatMessage.CHAT_ADAPTER_SHOW_NOTHING){
//                    msg.setShowAvatar(true);
//                }
//                else{
                    if ((previousMessage.getMessage().getType() == MegaChatMessage.TYPE_CALL_ENDED) || (previousMessage.getMessage().getType() == MegaChatMessage.TYPE_CALL_STARTED) || (previousMessage.getMessage().getType() == MegaChatMessage.TYPE_PRIV_CHANGE) || (previousMessage.getMessage().getType() == MegaChatMessage.TYPE_ALTER_PARTICIPANTS) || (previousMessage.getMessage().getType() == MegaChatMessage.TYPE_CHAT_TITLE)) {
                        msg.setShowAvatar(true);
                        logDebug("Set: " + true);
                    } else {
                        if (previousUserHandleToCompare == userHandleToCompare) {
                            msg.setShowAvatar(false);
                            logDebug("Set: " + false);
                        }else{
                            msg.setShowAvatar(true);
                            logDebug("Set: " + true);
                        }
                    }
            }
            else{
                logWarning("No previous message");
                msg.setShowAvatar(true);
                adapter.notifyDataSetChanged();

            }
        }
    }

    public boolean isGroup(){
        return chatRoom.isGroup();
    }

    public void showMsgNotSentPanel(AndroidMegaChatMessage message, int position){
<<<<<<< HEAD
=======
        logDebug("Position: " + position);

>>>>>>> 094d50ad
        this.selectedPosition = position;
        this.selectedMessageId = message.getMessage().getRowId();
        logDebug("Temporal id of MS message: " + message.getMessage().getTempId());

        if(message!=null){
            MessageNotSentBottomSheetDialogFragment bottomSheetDialogFragment = new MessageNotSentBottomSheetDialogFragment();
            bottomSheetDialogFragment.show(getSupportFragmentManager(), bottomSheetDialogFragment.getTag());
        }
    }

    public void showNodeAttachmentBottomSheet(AndroidMegaChatMessage message, int position){
        logDebug("Position: " + position);
        this.selectedPosition = position;

        if(message!=null){
            this.selectedMessageId = message.getMessage().getMsgId();
//            this.selectedChatItem = chat;
            NodeAttachmentBottomSheetDialogFragment bottomSheetDialogFragment = new NodeAttachmentBottomSheetDialogFragment();
            bottomSheetDialogFragment.show(getSupportFragmentManager(), bottomSheetDialogFragment.getTag());
        }
    }

    public void showSendAttachmentBottomSheet(){
        logDebug("showSendAttachmentBottomSheet");

        SendAttachmentChatBottomSheetDialogFragment bottomSheetDialogFragment = new SendAttachmentChatBottomSheetDialogFragment();
        bottomSheetDialogFragment.show(getSupportFragmentManager(), bottomSheetDialogFragment.getTag());
    }

    public void showUploadingAttachmentBottomSheet(AndroidMegaChatMessage message, int position){
        logDebug("Position: " + position);
        this.selectedPosition = position;
        if(message!=null){
            this.selectedMessageId = message.getPendingMessage().getId();

            PendingMessageBottomSheetDialogFragment pendingMsgSheetDialogFragment = new PendingMessageBottomSheetDialogFragment();
            pendingMsgSheetDialogFragment.show(getSupportFragmentManager(), pendingMsgSheetDialogFragment.getTag());
        }
    }

    public void showContactAttachmentBottomSheet(AndroidMegaChatMessage message, int position){
        logDebug("Position: " + position);
        this.selectedPosition = position;

        if(message!=null){
            this.selectedMessageId = message.getMessage().getMsgId();
//            this.selectedChatItem = chat;
            ContactAttachmentBottomSheetDialogFragment bottomSheetDialogFragment = new ContactAttachmentBottomSheetDialogFragment();
            bottomSheetDialogFragment.show(getSupportFragmentManager(), bottomSheetDialogFragment.getTag());
        }
    }

    public void removeMsgNotSent(){
        logDebug("Selected position: " + selectedPosition);
        messages.remove(selectedPosition);
        adapter.removeMessage(selectedPosition, messages);
    }

    public void updatingRemovedMessage(MegaChatMessage message){
        for(int i=0;i<messages.size();i++){
            if( messages.get(i).getMessage() != null && messages.get(i).getMessage().getTempId() == message.getTempId() && messages.get(i).getMessage().getMsgId() == message.getMsgId()){
                RemovedMessage msg = new RemovedMessage(messages.get(i).getMessage().getTempId(), messages.get(i).getMessage().getMsgId());
                removedMessages.add(msg);
                adapter.notifyItemChanged(i+1);
            }
        }
    }

    public void removePendingMsg(long id){
        logDebug("Selected message ID: " + selectedMessageId);

        PendingMessageSingle pMsg = dbH.findPendingMessageById(id);
        if(pMsg!=null && pMsg.getState()==PendingMessageSingle.STATE_UPLOADING) {
            if (pMsg.getTransferTag() != -1) {
                logDebug("Transfer tag: " + pMsg.getTransferTag());
                if (megaApi != null) {
                    megaApi.cancelTransferByTag(pMsg.getTransferTag(), this);
                }
            }
        }

        if(pMsg!=null && pMsg.getState()!=PendingMessageSingle.STATE_SENT){
            try{
                dbH.removePendingMessageById(id);
                messages.remove(selectedPosition);
                adapter.removeMessage(selectedPosition, messages);
            }
            catch (IndexOutOfBoundsException e){
                logError("EXCEPTION", e);
            }
        }
        else{
            showSnackbar(SNACKBAR_TYPE, getString(R.string.error_message_already_sent), -1);
        }
    }

    public void showSnackbar(int type, String s, long idChat){
        showSnackbar(type, fragmentContainer, s, idChat);
    }

    public void removeProgressDialog(){
        if (statusDialog != null) {
            try {
                statusDialog.dismiss();
            } catch (Exception ex) {}
        }
    }

    public void startConversation(long handle){
        logDebug("Handle: " + handle);
        MegaChatRoom chat = megaChatApi.getChatRoomByUser(handle);
        MegaChatPeerList peers = MegaChatPeerList.createInstance();
        if(chat==null){
            logDebug("No chat, create it!");
            peers.addPeer(handle, MegaChatPeerList.PRIV_STANDARD);
            megaChatApi.createChat(false, peers, this);
        }
        else{
            logDebug("There is already a chat, open it!");
            Intent intentOpenChat = new Intent(this, ChatActivityLollipop.class);
            intentOpenChat.setAction(ACTION_CHAT_SHOW_MESSAGES);
            intentOpenChat.putExtra("CHAT_ID", chat.getChatId());
            this.startActivity(intentOpenChat);
            finish();
        }
    }

    public void startGroupConversation(ArrayList<Long> userHandles){
        logDebug("startGroupConversation");

        MegaChatPeerList peers = MegaChatPeerList.createInstance();

        for(int i=0;i<userHandles.size();i++){
            long handle = userHandles.get(i);
            peers.addPeer(handle, MegaChatPeerList.PRIV_STANDARD);
        }
        megaChatApi.createChat(true, peers, this);
    }

    public void setMessages(ArrayList<AndroidMegaChatMessage> messages){
        if(dialog!=null){
            dialog.dismiss();
        }

        this.messages = messages;
        //Create adapter
        if (adapter == null) {
            createAdapter();
        } else {
            adapter.setMessages(messages);
        }
    }


    private void createAdapter() {
        //Create adapter
        adapter = new MegaChatLollipopAdapter(this, chatRoom, messages, messagesPlaying, removedMessages, listView);
        adapter.setHasStableIds(true);
        listView.setLayoutManager(mLayoutManager);
        listView.setAdapter(adapter);
        adapter.setMessages(messages);
    }

    @Override
    public void onRequestStart(MegaChatApiJava api, MegaChatRequest request) {

    }

    @Override
    public void onRequestUpdate(MegaChatApiJava api, MegaChatRequest request) {

    }

    @Override
    public void onRequestFinish(MegaChatApiJava api, MegaChatRequest request, MegaChatError e) {
        logDebug("onRequestFinish: " + request.getRequestString() + " " + request.getType());

        if(request.getType() == MegaChatRequest.TYPE_TRUNCATE_HISTORY){
            logDebug("Truncate history request finish!!!");
            if(e.getErrorCode()==MegaChatError.ERROR_OK){
                logDebug("Ok. Clear history done");
                showSnackbar(SNACKBAR_TYPE, getString(R.string.clear_history_success), -1);
                hideMessageJump();
            }else{
                logError("Error clearing history: " + e.getErrorString());
                showSnackbar(SNACKBAR_TYPE, getString(R.string.clear_history_error), -1);
            }
        } else if (request.getType() == MegaChatRequest.TYPE_HANG_CHAT_CALL) {
            if (e.getErrorCode() == MegaChatError.ERROR_OK) {
                logDebug("TYPE_HANG_CHAT_CALL finished with success  ---> answerChatCall chatid = " + idChat);
                if (megaChatApi == null) return;
                MegaChatCall call = megaChatApi.getChatCall(idChat);
                if (call == null) return;
                if (call.getStatus() == MegaChatCall.CALL_STATUS_RING_IN) {
                    ((MegaApplication) getApplication()).setSpeakerStatus(chatRoom.getChatId(), false);
                    megaChatApi.answerChatCall(idChat, false, this);

                } else if (call.getStatus() == MegaChatCall.CALL_STATUS_USER_NO_PRESENT) {
                    megaChatApi.startChatCall(idChat, false, this);
                }
            } else {
                logError("ERROR WHEN TYPE_HANG_CHAT_CALL e.getErrorCode(): " + e.getErrorString());
            }

        } else if (request.getType() == MegaChatRequest.TYPE_START_CHAT_CALL) {
            if (e.getErrorCode() == MegaChatError.ERROR_OK) {
                logDebug("TYPE_START_CHAT_CALL finished with success");
                //getFlag - Returns true if it is a video-audio call or false for audio call
            } else {
                logError("ERROR WHEN TYPE_START_CHAT_CALL e.getErrorCode(): " + e.getErrorString());
                if (e.getErrorCode() == MegaChatError.ERROR_TOOMANY) {
                    showSnackbar(SNACKBAR_TYPE, getString(R.string.call_error_too_many_participants), -1);
                } else {
                    showSnackbar(SNACKBAR_TYPE, getString(R.string.call_error), -1);
                }
            }

        } else if (request.getType() == MegaChatRequest.TYPE_ANSWER_CHAT_CALL) {
            if (e.getErrorCode() == MegaChatError.ERROR_OK) {
                logDebug("TYPE_ANSWER_CHAT_CALL finished with success");
                //getFlag - Returns true if it is a video-audio call or false for audio call
            } else {
                logError("ERROR WHEN TYPE_ANSWER_CHAT_CALL e.getErrorCode(): " + e.getErrorString());
                if (e.getErrorCode() == MegaChatError.ERROR_TOOMANY) {
                    showSnackbar(SNACKBAR_TYPE, getString(R.string.call_error_too_many_participants), -1);
                } else {
                    showSnackbar(SNACKBAR_TYPE, getString(R.string.call_error), -1);
                }
            }

        }else if(request.getType() == MegaChatRequest.TYPE_REMOVE_FROM_CHATROOM){
            logDebug("Remove participant: " + request.getUserHandle() + " my user: " + megaChatApi.getMyUserHandle());

            if(e.getErrorCode()==MegaChatError.ERROR_OK){
                logDebug("Participant removed OK");
                invalidateOptionsMenu();

            }
            else{
                logError("ERROR WHEN TYPE_REMOVE_FROM_CHATROOM " + e.getErrorString());
                showSnackbar(SNACKBAR_TYPE, getString(R.string.remove_participant_error), -1);
            }

        }else if(request.getType() == MegaChatRequest.TYPE_INVITE_TO_CHATROOM){
            logDebug("Request type: " + MegaChatRequest.TYPE_INVITE_TO_CHATROOM);
            if(e.getErrorCode()==MegaChatError.ERROR_OK){
                showSnackbar(SNACKBAR_TYPE, getString(R.string.add_participant_success), -1);
            }
            else{
                if(e.getErrorCode() == MegaChatError.ERROR_EXIST){
                    showSnackbar(SNACKBAR_TYPE, getString(R.string.add_participant_error_already_exists), -1);
                }
                else{
                    showSnackbar(SNACKBAR_TYPE, getString(R.string.add_participant_error), -1);
                }
            }

        }
        else if(request.getType() == MegaChatRequest.TYPE_ATTACH_NODE_MESSAGE){
            removeProgressDialog();

            disableMultiselection();

            if(e.getErrorCode()==MegaChatError.ERROR_OK){
                logDebug("File sent correctly");
                MegaNodeList nodeList = request.getMegaNodeList();

                for(int i = 0; i<nodeList.size();i++){
                    logDebug("Node handle: " + nodeList.get(i).getHandle());
                }
                AndroidMegaChatMessage androidMsgSent = new AndroidMegaChatMessage(request.getMegaChatMessage());
                sendMessageToUI(androidMsgSent);

            }else{
                logError("File NOT sent: " + e.getErrorCode() + "___" + e.getErrorString());
                showSnackbar(SNACKBAR_TYPE, getString(R.string.error_attaching_node_from_cloud), -1);
            }

        }else if(request.getType() == MegaChatRequest.TYPE_REVOKE_NODE_MESSAGE){
            if(e.getErrorCode()==MegaChatError.ERROR_OK){
                logDebug("Node revoked correctly, msg id: " + request.getMegaChatMessage().getMsgId());
            }
            else{
                logError("NOT revoked correctly");
                showSnackbar(SNACKBAR_TYPE, getString(R.string.error_revoking_node), -1);
            }

        }else if(request.getType() == MegaChatRequest.TYPE_CREATE_CHATROOM){
            logDebug("Create chat request finish!!!");
            if(e.getErrorCode()==MegaChatError.ERROR_OK){

                logDebug("Open new chat");
                Intent intent = new Intent(this, ChatActivityLollipop.class);
                intent.setAction(ACTION_CHAT_SHOW_MESSAGES);
                intent.putExtra("CHAT_ID", request.getChatHandle());
                this.startActivity(intent);
                finish();
            }
            else{
                logError("ERROR WHEN CREATING CHAT " + e.getErrorString());
                showSnackbar(SNACKBAR_TYPE, getString(R.string.create_chat_error), -1);
            }
        }
        else if(request.getType() == MegaChatRequest.TYPE_LOAD_PREVIEW){
            if(e.getErrorCode()==MegaChatError.ERROR_OK || e.getErrorCode()==MegaChatError.ERROR_EXIST){
                if (idChat != -1 && megaChatApi.getChatRoom(idChat) != null) {
                    logDebug("Close previous chat");
                    megaChatApi.closeChatRoom(idChat, this);
                }
                idChat = request.getChatHandle();
                MegaApplication.setOpenChatId(idChat);
                showChat(null);
                if (e.getErrorCode() == MegaChatError.ERROR_EXIST) {
                    if (megaChatApi.getChatRoom(idChat).isActive()) {
                        logWarning("ERROR: You are already a participant of the chat link or are trying to open it again");
                    } else {
                        showConfirmationRejoinChat(request.getUserHandle());
                    }
                }
            }
            else {
                if(e.getErrorCode()==MegaChatError.ERROR_NOENT){
                    emptyTextView.setText(getString(R.string.invalid_chat_link));
                }
                else{
                    showSnackbar(MESSAGE_SNACKBAR_TYPE, getString(R.string.error_general_nodes), -1);
                    emptyTextView.setText(getString(R.string.error_chat_link));
                }

                emptyTextView.setVisibility(View.VISIBLE);
                emptyLayout.setVisibility(View.VISIBLE);
                chatRelativeLayout.setVisibility(View.GONE);

                LinearLayout.LayoutParams emptyTextViewParams1 = (LinearLayout.LayoutParams)emptyImageView.getLayoutParams();
                if(getResources().getConfiguration().orientation == Configuration.ORIENTATION_LANDSCAPE){
                    emptyImageView.setImageResource(R.drawable.chat_empty_landscape);
                    emptyTextViewParams1.setMargins(0, scaleHeightPx(40, outMetrics), 0, scaleHeightPx(24, outMetrics));
                }else{
                    emptyImageView.setImageResource(R.drawable.ic_empty_chat_list);
                    emptyTextViewParams1.setMargins(0, scaleHeightPx(100, outMetrics), 0, scaleHeightPx(24, outMetrics));
                }

                emptyImageView.setLayoutParams(emptyTextViewParams1);
            }
        }
        else if(request.getType() == MegaChatRequest.TYPE_AUTOJOIN_PUBLIC_CHAT) {
            if (e.getErrorCode() == MegaChatError.ERROR_OK) {

                if (request.getUserHandle() != -1) {
                    //Rejoin option
                    showChat(null);
                } else {
                    //Join
                    setChatSubtitle();
                    setPreviewersView();
                    supportInvalidateOptionsMenu();
                }
            } else {
                logError("ERROR WHEN JOINING CHAT " + e.getErrorCode() + " " + e.getErrorString());
                showSnackbar(MESSAGE_SNACKBAR_TYPE, getString(R.string.error_general_nodes), -1);
            }
        }
        else if(request.getType() == MegaChatRequest.TYPE_LAST_GREEN){
            logDebug("TYPE_LAST_GREEN requested");

        }else if(request.getType() == MegaChatRequest.TYPE_ARCHIVE_CHATROOM){
            long chatHandle = request.getChatHandle();
            chatRoom = megaChatApi.getChatRoom(chatHandle);
            String chatTitle = chatRoom.getTitle();

            if(chatTitle==null){
                chatTitle = "";
            }
            else if(!chatTitle.isEmpty() && chatTitle.length()>60){
                chatTitle = chatTitle.substring(0,59)+"...";
            }

            if(!chatTitle.isEmpty() && chatRoom.isGroup() && !chatRoom.hasCustomTitle()){
                chatTitle = "\""+chatTitle+"\"";
            }

            if(e.getErrorCode()==MegaChatError.ERROR_OK){
                if(request.getFlag()){
                    logDebug("Chat archived");
                    showSnackbar(SNACKBAR_TYPE, getString(R.string.success_archive_chat, chatTitle), -1);
                }
                else{
                    logDebug("Chat unarchived");
                    showSnackbar(SNACKBAR_TYPE, getString(R.string.success_unarchive_chat, chatTitle), -1);
                }

            }else{
                if(request.getFlag()){
                    logError("ERROR WHEN ARCHIVING CHAT " + e.getErrorString());
                    showSnackbar(SNACKBAR_TYPE, getString(R.string.error_archive_chat, chatTitle), -1);
                }else{
                    logError("ERROR WHEN UNARCHIVING CHAT " + e.getErrorString());
                    showSnackbar(SNACKBAR_TYPE, getString(R.string.error_unarchive_chat, chatTitle), -1);
                }
            }

            supportInvalidateOptionsMenu();
            setChatSubtitle();

            if(!chatRoom.isArchived()){
                requestLastGreen(INITIAL_PRESENCE_STATUS);
            }
        }
        else if (request.getType() == MegaChatRequest.TYPE_CHAT_LINK_HANDLE) {
            if(request.getFlag() && request.getNumRetry()==0){
                logDebug("Removing chat link");
                if(e.getErrorCode()==MegaChatError.ERROR_OK){
                    showSnackbar(SNACKBAR_TYPE, getString(R.string.chat_link_deleted), -1);
                }
                else{
                    if (e.getErrorCode() == MegaChatError.ERROR_ARGS) {
                        logError("The chatroom isn't grupal or public");
                    }
                    else if (e.getErrorCode()==MegaChatError.ERROR_NOENT){
                        logError("The chatroom doesn't exist or the chatid is invalid");
                    }
                    else if(e.getErrorCode()==MegaChatError.ERROR_ACCESS){
                        logError("The chatroom doesn't have a topic or the caller isn't an operator");
                    }
                    else{
                        logError("Error TYPE_CHAT_LINK_HANDLE " + e.getErrorCode());
                    }
                    showSnackbar(SNACKBAR_TYPE, getString(R.string.general_error) + ": " + e.getErrorString(), -1);
                }
            }
        }
    }

    @Override
    public void onRequestTemporaryError(MegaChatApiJava api, MegaChatRequest request, MegaChatError e) {
        logWarning("onRequestTemporaryError");
    }

    @Override
    protected void onStop() {
        logDebug("onStop()");
        try{
            if(textChat!=null){
                String written = textChat.getText().toString();
                if(written!=null){
                    dbH.setWrittenTextItem(Long.toString(idChat), textChat.getText().toString());
                }
            }
            else{
                logWarning("textChat is NULL");
            }
        }catch (Exception e){
            logError("Written message not stored on DB", e);
        }
        super.onStop();
    }

    private void cleanBuffers(){
        if(!bufferMessages.isEmpty()){
            bufferMessages.clear();
        }
        if(!messages.isEmpty()){
            messages.clear();
        }
        if(!removedMessages.isEmpty()){
            removedMessages.clear();
        }
    }

    @Override
    protected void onDestroy() {
        logDebug("onDestroy()");

        cleanBuffers();
        if (handlerEmojiKeyboard != null){
            handlerEmojiKeyboard.removeCallbacksAndMessages(null);
        }
        if (handlerKeyboard != null) {
            handlerKeyboard.removeCallbacksAndMessages(null);
        }

        if (megaChatApi != null && idChat != -1) {
            megaChatApi.closeChatRoom(idChat, this);
            MegaApplication.setClosedChat(true);
            megaChatApi.removeChatListener(this);
            megaChatApi.removeChatCallListener(this);

            if (chatRoom != null && chatRoom.isPreview()) {
                megaChatApi.closeChatPreview(idChat);
            }
        }

        if (handler != null) {
            handler.removeCallbacksAndMessages(null);
        }

        if (handlerReceive != null) {
            handlerReceive.removeCallbacksAndMessages(null);
        }
        if (handlerSend != null) {
            handlerSend.removeCallbacksAndMessages(null);
        }

        hideCallInProgressLayout(null);

        if(myAudioRecorder!=null){
            myAudioRecorder.reset();
            myAudioRecorder.release();
            myAudioRecorder = null;
            outputFileVoiceNotes = null;
            setRecordingNow(false);
        }
        if(adapter!=null) {
            adapter.destroyVoiceElemnts();
        }

        LocalBroadcastManager.getInstance(this).unregisterReceiver(dialogConnectReceiver);
        LocalBroadcastManager.getInstance(this).unregisterReceiver(voiceclipDownloadedReceiver);

        if(megaApi != null) {
            megaApi.removeRequestListener(this);
        }
        if (megaChatApi != null) {
            megaChatApi.closeChatRoom(idChat, this);
            MegaApplication.setClosedChat(true);
            megaChatApi.removeChatListener(this);
            megaChatApi.removeChatCallListener(this);
        }

        super.onDestroy();
    }

    public void closeChat(boolean shouldLogout){
        logDebug("closeChat");
        if(megaChatApi==null || idChat == -1) return;
        if(chatRoom!=null && chatRoom.isPreview()){
            megaChatApi.closeChatPreview(idChat);
            if(chatC.isInAnonymousMode() && shouldLogout){
                megaChatApi.logout();
            }
        }

        megaChatApi.closeChatRoom(idChat, this);
        MegaApplication.setClosedChat(true);
        megaChatApi.removeChatListener(this);
        megaChatApi.removeChatCallListener(this);

    }

    @Override
    protected void onNewIntent(Intent intent){
        logDebug("onNewIntent");
        hideKeyboard();
        if (intent != null){
            if (intent.getAction() != null){
                if (intent.getAction().equals(ACTION_CLEAR_CHAT)){
                    logDebug("Intent to Clear history");
                    showConfirmationClearChat(chatRoom);
                }
                else if(intent.getAction().equals(ACTION_UPDATE_ATTACHMENT)){
                    logDebug("Intent to update an attachment with error");

                    long idPendMsg = intent.getLongExtra("ID_MSG", -1);
                    if(idPendMsg!=-1){
                        int indexToChange = -1;
                        ListIterator<AndroidMegaChatMessage> itr = messages.listIterator(messages.size());

                        // Iterate in reverse.
                        while(itr.hasPrevious()) {
                            AndroidMegaChatMessage messageToCheck = itr.previous();

                            if(messageToCheck.isUploading()){
                                if(messageToCheck.getPendingMessage().getId()==idPendMsg){
                                    indexToChange = itr.nextIndex();
                                    logDebug("Found index to change: " + indexToChange);
                                    break;
                                }
                            }
                        }

                        if(indexToChange!=-1){
                            logDebug("Index modified: " + indexToChange);

                            PendingMessageSingle pendingMsg = null;
                            if(idPendMsg!=-1){
                                pendingMsg = dbH.findPendingMessageById(idPendMsg);

                                if(pendingMsg!=null){
                                    messages.get(indexToChange).setPendingMessage(pendingMsg);
                                    adapter.modifyMessage(messages, indexToChange+1);
                                }
                            }
                        }
                        else{
                            logError("Error, id pending message message not found!!");
                        }
                    }
                    else{
                        logError("Error. The idPendMsg is -1");
                    }

                    int isOverquota = intent.getIntExtra("IS_OVERQUOTA", 0);
                    if(isOverquota==1){
                        showOverquotaAlert(false);
                    }
                    else if (isOverquota==2){
                        showOverquotaAlert(true);
                    }

                    return;
                }else{
                    long newidChat = intent.getLongExtra("CHAT_ID", -1);
                    if(intent.getAction().equals(ACTION_CHAT_SHOW_MESSAGES) || intent.getAction().equals(ACTION_OPEN_CHAT_LINK) || idChat != newidChat) {
                        cleanBuffers();
                        adapter.notifyDataSetChanged();
                        closeChat(false);
                        MegaApplication.setOpenChatId(-1);
                        initAfterIntent(intent, null);
                    }
                    if((messagesPlaying!=null) && (!messagesPlaying.isEmpty())){
                        for(MessageVoiceClip m:messagesPlaying){
                            m.getMediaPlayer().release();
                            m.setMediaPlayer(null);
                        }
                        messagesPlaying.clear();
                    }

                    adapter.notifyDataSetChanged();
                    closeChat(false);
                    MegaApplication.setOpenChatId(-1);
                    initAfterIntent(intent, null);
                }

            }
        }
        super.onNewIntent(intent);
        setIntent(intent);
        return;
    }

    public String getPeerFullName(long userHandle){
        return chatRoom.getPeerFullnameByHandle(userHandle);
    }

    public MegaChatRoom getChatRoom() {
        return chatRoom;
    }

    public void setChatRoom(MegaChatRoom chatRoom) {
        this.chatRoom = chatRoom;
    }

    public void revoke(){
        logDebug("revoke");
        megaChatApi.revokeAttachmentMessage(idChat, selectedMessageId);
    }

    @Override
    public void onRequestStart(MegaApiJava api, MegaRequest request) {

    }

    @Override
    public void onRequestUpdate(MegaApiJava api, MegaRequest request) {

    }

    @Override
    public void onRequestFinish(MegaApiJava api, MegaRequest request, MegaError e) {
        removeProgressDialog();

        if (request.getType() == MegaRequest.TYPE_INVITE_CONTACT){
            logDebug("MegaRequest.TYPE_INVITE_CONTACT finished: " + request.getNumber());

            if(request.getNumber()== MegaContactRequest.INVITE_ACTION_REMIND){
                showSnackbar(SNACKBAR_TYPE, getString(R.string.context_contact_invitation_resent), -1);
            }
            else{
                if (e.getErrorCode() == MegaError.API_OK){
                    logDebug("OK INVITE CONTACT: " + request.getEmail());
                    if(request.getNumber()==MegaContactRequest.INVITE_ACTION_ADD)
                    {
                        showSnackbar(SNACKBAR_TYPE, getString(R.string.context_contact_request_sent, request.getEmail()), -1);
                    }
                }
                else{
                    logError("Code: " + e.getErrorString());
                    if(e.getErrorCode()==MegaError.API_EEXIST)
                    {
                        showSnackbar(SNACKBAR_TYPE, getString(R.string.context_contact_already_invited, request.getEmail()), -1);
                    }
                    else if(request.getNumber()==MegaContactRequest.INVITE_ACTION_ADD && e.getErrorCode()==MegaError.API_EARGS)
                    {
                        showSnackbar(SNACKBAR_TYPE, getString(R.string.error_own_email_as_contact), -1);
                    }
                    else{
                        showSnackbar(SNACKBAR_TYPE, getString(R.string.general_error), -1);
                    }
                    logError("ERROR: " + e.getErrorCode() + "___" + e.getErrorString());
                }
            }
        }
        else if(request.getType() == MegaRequest.TYPE_COPY){
            if (e.getErrorCode() != MegaError.API_OK) {

                logDebug("e.getErrorCode() != MegaError.API_OK");

                if(e.getErrorCode()==MegaError.API_EOVERQUOTA){
                    logWarning("OVERQUOTA ERROR: " + e.getErrorCode());
                    Intent intent = new Intent(this, ManagerActivityLollipop.class);
                    intent.setAction(ACTION_OVERQUOTA_STORAGE);
                    startActivity(intent);
                    finish();
                }
                else if(e.getErrorCode()==MegaError.API_EGOINGOVERQUOTA){
                    logWarning("OVERQUOTA ERROR: " + e.getErrorCode());
                    Intent intent = new Intent(this, ManagerActivityLollipop.class);
                    intent.setAction(ACTION_PRE_OVERQUOTA_STORAGE);
                    startActivity(intent);
                    finish();
                }
                else
                {
                    showSnackbar(SNACKBAR_TYPE, getString(R.string.import_success_error), -1);
                }

            }else{
                showSnackbar(SNACKBAR_TYPE, getString(R.string.import_success_message), -1);
            }
        }
        else if (request.getType() == MegaRequest.TYPE_CANCEL_TRANSFER){
            if (e.getErrorCode() != MegaError.API_OK) {
                logError("Error TYPE_CANCEL_TRANSFER: " + e.getErrorCode());
            }
            else{
                logDebug("Chat upload cancelled");
            }
        }
        else if (request.getType() == MegaRequest.TYPE_SET_ATTR_USER){
            if(request.getParamType()==MegaApiJava.USER_ATTR_GEOLOCATION){
                if(e.getErrorCode() == MegaError.API_OK){
                    logDebug("Attribute USER_ATTR_GEOLOCATION enabled");
                    MegaApplication.setEnabledGeoLocation(true);
                    getLocationPermission();
                }
                else{
                    logDebug("Attribute USER_ATTR_GEOLOCATION disabled");
                    MegaApplication.setEnabledGeoLocation(false);
                }
            }
        }
        else if (request.getType() == MegaRequest.TYPE_CREATE_FOLDER && CHAT_FOLDER.equals(request.getName())) {
            if (e.getErrorCode() == MegaError.API_OK) {
                logDebug("Create My Chat Files, copy reserved nodes");
                handleStoredData();
            } else {
                logError("Not create My Chat Files" + e.getErrorCode() + " " + e.getErrorString());
            }
        }
    }

    @Override
    public void onRequestTemporaryError(MegaApiJava api, MegaRequest request, MegaError e) {

    }

    @Override
    public void onSaveInstanceState(Bundle outState){
        logDebug("onSaveInstanceState");
        super.onSaveInstanceState(outState);
        outState.putLong("idChat", idChat);
        outState.putLong("selectedMessageId", selectedMessageId);
        outState.putInt("selectedPosition", selectedPosition);
        outState.putInt("typeMessageJump",typeMessageJump);

        if(messageJumpLayout.getVisibility() == View.VISIBLE){
            visibilityMessageJump = true;
        }else{
            visibilityMessageJump = false;
        }
        outState.putBoolean("visibilityMessageJump",visibilityMessageJump);
        outState.putLong("lastMessageSeen", lastIdMsgSeen);
        outState.putLong("generalUnreadCount", generalUnreadCount);
        outState.putBoolean("isHideJump",isHideJump);
        outState.putString("mOutputFilePath",mOutputFilePath);
        outState.putBoolean("isShareLinkDialogDismissed", isShareLinkDialogDismissed);
        if(adapter == null) return;
        MessageVoiceClip messageVoiceClip = adapter.getVoiceClipPlaying();
        if (messageVoiceClip != null) {
            outState.putBoolean(PLAYING, true);
            outState.putLong(ID_VOICE_CLIP_PLAYING, messageVoiceClip.getIdMessage());
            outState.putLong(MESSAGE_HANDLE_PLAYING, messageVoiceClip.getMessageHandle());
            outState.putLong(USER_HANDLE_PLAYING, messageVoiceClip.getUserHandle());
            outState.putInt(PROGRESS_PLAYING, messageVoiceClip.getProgress());
        } else {
            outState.putBoolean(PLAYING, false);

        }
        outState.putBoolean("isLocationDialogShown", isLocationDialogShown);
//        outState.putInt("position_imageDrag", position_imageDrag);
//        outState.putSerializable("holder_imageDrag", holder_imageDrag);
    }

    public void askSizeConfirmationBeforeChatDownload(String parentPath, ArrayList<MegaNode> nodeList, long size){
        logDebug("askSizeConfirmationBeforeChatDownload");

        final String parentPathC = parentPath;
        final ArrayList<MegaNode> nodeListC = nodeList;
        final long sizeC = size;
        final ChatController chatC = new ChatController(this);

        android.support.v7.app.AlertDialog.Builder builder;
        if (Build.VERSION.SDK_INT >= Build.VERSION_CODES.HONEYCOMB) {
            builder = new AlertDialog.Builder(this, R.style.AppCompatAlertDialogStyle);
        }
        else{
            builder = new AlertDialog.Builder(this);
        }
        LinearLayout confirmationLayout = new LinearLayout(this);
        confirmationLayout.setOrientation(LinearLayout.VERTICAL);
        LinearLayout.LayoutParams params = new LinearLayout.LayoutParams(LinearLayout.LayoutParams.MATCH_PARENT, LinearLayout.LayoutParams.WRAP_CONTENT);
        params.setMargins(scaleWidthPx(20, outMetrics), scaleHeightPx(10, outMetrics), scaleWidthPx(17, outMetrics), 0);

        final CheckBox dontShowAgain =new CheckBox(this);
        dontShowAgain.setText(getString(R.string.checkbox_not_show_again));
        dontShowAgain.setTextColor(ContextCompat.getColor(this, R.color.text_secondary));

        confirmationLayout.addView(dontShowAgain, params);

        builder.setView(confirmationLayout);

//				builder.setTitle(getString(R.string.confirmation_required));

        builder.setMessage(getString(R.string.alert_larger_file, getSizeString(sizeC)));
        builder.setPositiveButton(getString(R.string.general_save_to_device),
                new DialogInterface.OnClickListener() {
                    public void onClick(DialogInterface dialog, int whichButton) {
                        if(dontShowAgain.isChecked()){
                            dbH.setAttrAskSizeDownload("false");
                        }
                        chatC.download(parentPathC, nodeListC);
                    }
                });
        builder.setNegativeButton(getString(android.R.string.cancel), new DialogInterface.OnClickListener() {
            public void onClick(DialogInterface dialog, int whichButton) {
                if(dontShowAgain.isChecked()){
                    dbH.setAttrAskSizeDownload("false");
                }
            }
        });

        downloadConfirmationDialog = builder.create();
        downloadConfirmationDialog.show();
    }

    /*
	 * Handle processed upload intent
	 */
    public void onIntentProcessed(List<ShareInfo> infos) {
        logDebug("onIntentProcessedLollipop");

        if (infos == null) {
            showSnackbar(SNACKBAR_TYPE, getString(R.string.upload_can_not_open), -1);
        }
        else {
            logDebug("Launch chat upload with files " + infos.size());
            for (ShareInfo info : infos) {
                Intent intent = new Intent(this, ChatUploadService.class);

                PendingMessageSingle pMsgSingle = new PendingMessageSingle();
                pMsgSingle.setChatId(idChat);
                long timestamp = System.currentTimeMillis()/1000;
                pMsgSingle.setUploadTimestamp(timestamp);

                String fingerprint = megaApi.getFingerprint(info.getFileAbsolutePath());

                pMsgSingle.setFilePath(info.getFileAbsolutePath());
                pMsgSingle.setName(info.getTitle());
                pMsgSingle.setFingerprint(fingerprint);

                long idMessage = dbH.addPendingMessage(pMsgSingle);
                pMsgSingle.setId(idMessage);

                if(idMessage!=-1){
                    intent.putExtra(ChatUploadService.EXTRA_ID_PEND_MSG, idMessage);

                    logDebug("Size of the file: " + info.getSize());

                    AndroidMegaChatMessage newNodeAttachmentMsg = new AndroidMegaChatMessage(pMsgSingle, true);
                    sendMessageToUI(newNodeAttachmentMsg);

                    intent.putExtra(ChatUploadService.EXTRA_CHAT_ID, idChat);

                    startService(intent);
                }
                else{
                    logError("Error when adding pending msg to the database");
                }

                removeProgressDialog();
            }
        }
    }

    public void openChatAfterForward(long chatHandle, String text){
        logDebug("openChatAfterForward");

        removeProgressDialog();

        if(chatHandle==idChat){
            logDebug("Chat already opened");

            disableMultiselection();

            if(text!=null){
                showSnackbar(SNACKBAR_TYPE, text, -1);
            }
        }else{
            if(chatHandle!=-1){
                logDebug("Open chat to forward messages");

                Intent intentOpenChat = new Intent(this, ManagerActivityLollipop.class);
                intentOpenChat.addFlags(Intent.FLAG_ACTIVITY_CLEAR_TOP);
                intentOpenChat.setAction(ACTION_CHAT_NOTIFICATION_MESSAGE);
                intentOpenChat.putExtra("CHAT_ID", chatHandle);
                if(text!=null){
                    intentOpenChat.putExtra("showSnackbar", text);
                }
                startActivity(intentOpenChat);
                closeChat(true);
                finish();
            }
            else{
                disableMultiselection();
                if(text!=null){
                    showSnackbar(SNACKBAR_TYPE, text, -1);
                }
            }
        }
    }

    public void markAsSeen(MegaChatMessage msg){
        logDebug("markAsSeen");
        if(activityVisible){
            if(msg.getStatus()!=MegaChatMessage.STATUS_SEEN) {
                megaChatApi.setMessageSeen(chatRoom.getChatId(), msg.getMsgId());
            }
        }
    }


   @Override
    protected void onResume(){
       logDebug("onResume");
        super.onResume();

        if(idChat!=-1 && chatRoom!=null) {
            setNodeAttachmentVisible();

            MegaApplication.setShowPinScreen(true);
            MegaApplication.setOpenChatId(idChat);

            supportInvalidateOptionsMenu();

            int chatConnection = megaChatApi.getChatConnectionState(idChat);
            logDebug("Chat connection (" + idChat+ ") is: " + chatConnection);
            if(chatConnection==MegaChatApi.CHAT_CONNECTION_ONLINE) {
                setAsRead = true;
                if(!chatRoom.isGroup()) {
                    requestLastGreen(INITIAL_PRESENCE_STATUS);
                }
            }
            else{
                setAsRead=false;
            }
            setChatSubtitle();
            if(emojiKeyboard!=null){
                emojiKeyboard.hideBothKeyboard(this);
            }
            //Update last seen position if different and there is unread messages
            //If the chat is being opened do not update, onLoad will do that

            //!isLoadingMessages
            if(!isOpeningChat) {
                logDebug("Chat is NOT loading history");
                if(lastSeenReceived == true && messages != null){

                    long unreadCount = chatRoom.getUnreadCount();
                    if (unreadCount != 0) {
                        lastIdMsgSeen = megaChatApi.getLastMessageSeenId(idChat);

                        //Find last message
                        int positionLastMessage = -1;
                        for(int i=messages.size()-1; i>=0;i--) {
                            AndroidMegaChatMessage androidMessage = messages.get(i);

                            if (!androidMessage.isUploading()) {
                                MegaChatMessage msg = androidMessage.getMessage();
                                if (msg.getMsgId() == lastIdMsgSeen) {
                                    positionLastMessage = i;
                                    break;
                                }
                            }
                        }

                        if(positionLastMessage==-1){
                            scrollToMessage(-1);

                        }
                        else{
                            //Check if it has no my messages after

                            if(positionLastMessage >= messages.size()-1){
                                logDebug("Nothing after, do not increment position");
                            }
                            else{
                                positionLastMessage = positionLastMessage + 1;
                            }

                            AndroidMegaChatMessage message = messages.get(positionLastMessage);
                            logDebug("Position lastMessage found: " + positionLastMessage + " messages.size: " + messages.size());

                            while(message.getMessage().getUserHandle()==megaChatApi.getMyUserHandle()){
                                lastIdMsgSeen = message.getMessage().getMsgId();
                                positionLastMessage = positionLastMessage + 1;
                                message = messages.get(positionLastMessage);
                            }

                            generalUnreadCount = unreadCount;

                            scrollToMessage(lastIdMsgSeen);
                        }
                    }
                    else{
                        if(generalUnreadCount!=0){
                            scrollToMessage(-1);
                        }
                    }
                }
                setLastMessageSeen();
            }
            else{
                logDebug("openingChat:doNotUpdateLastMessageSeen");
            }

            activityVisible = true;
            showCallLayout(megaChatApi.getChatCall(idChat));
            if(aB != null && aB.getTitle() != null){
                titleToolbar.setText(adjustForLargeFont(titleToolbar.getText().toString()));
            }
        }
    }

    public void scrollToMessage(long lastId){
        for(int i=messages.size()-1; i>=0;i--) {
            AndroidMegaChatMessage androidMessage = messages.get(i);

            if (!androidMessage.isUploading()) {
                MegaChatMessage msg = androidMessage.getMessage();
                if (msg.getMsgId() == lastId) {
                    logDebug("Scroll to position: " + i);
                    mLayoutManager.scrollToPositionWithOffset(i+1,scaleHeightPx(30, outMetrics));
                    break;
                }
            }
        }

    }

    public void setLastMessageSeen(){
        logDebug("setLastMessageSeen");

        if(messages!=null){
            if(!messages.isEmpty()){
                AndroidMegaChatMessage lastMessage = messages.get(messages.size()-1);
                int index = messages.size()-1;
                if((lastMessage!=null)&&(lastMessage.getMessage()!=null)){
                    if (!lastMessage.isUploading()) {
                        while (lastMessage.getMessage().getUserHandle() == megaChatApi.getMyUserHandle()) {
                            index--;
                            if (index == -1) {
                                break;
                            }
                            lastMessage = messages.get(index);
                        }

                        if (lastMessage.getMessage() != null) {
                            boolean resultMarkAsSeen = megaChatApi.setMessageSeen(idChat, lastMessage.getMessage().getMsgId());
                            logDebug("Result setMessageSeen: " + resultMarkAsSeen);
                        }

                    } else {
                        while (lastMessage.isUploading() == true) {
                            index--;
                            if (index == -1) {
                                break;
                            }
                            lastMessage = messages.get(index);
                        }
                        if((lastMessage!=null)&&(lastMessage.getMessage()!=null)){

                            while (lastMessage.getMessage().getUserHandle() == megaChatApi.getMyUserHandle()) {
                                index--;
                                if (index == -1) {
                                    break;
                                }
                                lastMessage = messages.get(index);
                            }

                            if (lastMessage.getMessage() != null) {
                                boolean resultMarkAsSeen = megaChatApi.setMessageSeen(idChat, lastMessage.getMessage().getMsgId());
                                logDebug("Result setMessageSeen: " + resultMarkAsSeen);
                            }
                        }
                    }
                }
                else{
                    logError("lastMessageNUll");
                }
            }
        }
    }

    @Override
    protected void onPause(){
        logDebug("onPause");
        super.onPause();
        hideKeyboard();

        activityVisible = false;
        MegaApplication.setOpenChatId(-1);
    }

    @Override
    public void onChatListItemUpdate(MegaChatApiJava api, MegaChatListItem item) {
        if(item.hasChanged(MegaChatListItem.CHANGE_TYPE_UNREAD_COUNT)) {
            updateNavigationToolbarIcon();
        }
    }

    public void updateNavigationToolbarIcon(){

        if (Build.VERSION.SDK_INT >= Build.VERSION_CODES.KITKAT) {

            if(!chatC.isInAnonymousMode()){
                int numberUnread = megaChatApi.getUnreadChats();

                if(numberUnread==0){
                    aB.setHomeAsUpIndicator(R.drawable.ic_arrow_back_white);
                }
                else{

                    badgeDrawable.setProgress(1.0f);

                    if(numberUnread>9){
                        badgeDrawable.setText("9+");
                    }
                    else{
                        badgeDrawable.setText(numberUnread+"");
                    }

                    aB.setHomeAsUpIndicator(badgeDrawable);
                }
            }
            else{
                aB.setHomeAsUpIndicator(R.drawable.ic_arrow_back_white);
            }
        }
        else{
            aB.setHomeAsUpIndicator(R.drawable.ic_arrow_back_white);
        }
    }

    @Override
    public void onChatInitStateUpdate(MegaChatApiJava api, int newState) {

    }

    @Override
    public void onChatPresenceConfigUpdate(MegaChatApiJava api, MegaChatPresenceConfig config) {

    }

    @Override
    public void onChatOnlineStatusUpdate(MegaChatApiJava api, long userHandle, int status, boolean inProgress) {
        logDebug("status: " + status + ", inProgress: " + inProgress);
        setChatSubtitle();
        requestLastGreen(status);
    }

    @Override
    public void onChatConnectionStateUpdate(MegaChatApiJava api, long chatid, int newState) {
        logDebug("Chat ID: "+ chatid + ". New State: " + newState);

        supportInvalidateOptionsMenu();

        if (idChat == chatid) {
            if (newState == MegaChatApi.CHAT_CONNECTION_ONLINE) {
                logDebug("Chat is now ONLINE");
                setAsRead = true;
                setLastMessageSeen();

                if (stateHistory == MegaChatApi.SOURCE_ERROR && retryHistory) {
                    logWarning("SOURCE_ERROR:call to load history again");
                    retryHistory = false;
                    loadHistory();
                }

            } else {
                setAsRead = false;
            }

            setChatSubtitle();
        }
    }

    @Override
    public void onChatPresenceLastGreen(MegaChatApiJava api, long userhandle, int lastGreen) {
        logDebug("userhandle: " + userhandle + ", lastGreen: " + lastGreen);
        if(!chatRoom.isGroup() && userhandle == chatRoom.getPeerHandle(0)){
            logDebug("Update last green");
            minutesLastGreen = lastGreen;

            int state = megaChatApi.getUserOnlineStatus(chatRoom.getPeerHandle(0));

            if(state != MegaChatApi.STATUS_ONLINE && state != MegaChatApi.STATUS_BUSY && state != MegaChatApi.STATUS_INVALID){
                String formattedDate = lastGreenDate(this, lastGreen);

                setLastGreen(formattedDate);

                logDebug("Date last green: " + formattedDate);
            }
        }
    }

    public void takePicture(){
        logDebug("takePicture");
        Intent intent = new Intent(MediaStore.ACTION_IMAGE_CAPTURE);
        if (intent.resolveActivity(getPackageManager()) != null) {
            File photoFile = createImageFile();
            Uri photoURI;
            if(photoFile != null){
                if (Build.VERSION.SDK_INT >= Build.VERSION_CODES.N) {
                    photoURI = FileProvider.getUriForFile(this, "mega.privacy.android.app.providers.fileprovider", photoFile);
                }
                else{
                    photoURI = Uri.fromFile(photoFile);
                }
                mOutputFilePath = photoFile.getAbsolutePath();
                if(mOutputFilePath!=null){
                    intent.setFlags(Intent.FLAG_GRANT_READ_URI_PERMISSION);
                    intent.setFlags(Intent.FLAG_GRANT_WRITE_URI_PERMISSION);
                    intent.putExtra(MediaStore.EXTRA_OUTPUT, photoURI);
                    startActivityForResult(intent, TAKE_PHOTO_CODE);
                }
            }
        }
    }


    public void uploadPictureOrVoiceClip(String path){
        if(path == null) return;

        File selfie;
        if(isVoiceClip(path)) {
            selfie = buildVoiceClipFile(this, outputFileName);
        }else{
            selfie = new File(path);
        }

        if(!isVoiceClip(selfie.getAbsolutePath()) && !MimeTypeList.typeForName(selfie.getAbsolutePath()).isImage()) return;
        if(isVoiceClip(selfie.getAbsolutePath()) && !isFileAvailable(selfie)) return;

        Intent intent = new Intent(this, ChatUploadService.class);
        PendingMessageSingle pMsgSingle = new PendingMessageSingle();
        pMsgSingle.setChatId(idChat);
        if(isVoiceClip(selfie.getAbsolutePath())) pMsgSingle.setType(TYPE_VOICE_CLIP);

        long timestamp = System.currentTimeMillis()/1000;
        pMsgSingle.setUploadTimestamp(timestamp);

        String fingerprint = megaApi.getFingerprint(selfie.getAbsolutePath());
        pMsgSingle.setFilePath(selfie.getAbsolutePath());
        pMsgSingle.setName(selfie.getName());
        pMsgSingle.setFingerprint(fingerprint);
        long idMessage = dbH.addPendingMessage(pMsgSingle);
        pMsgSingle.setId(idMessage);

        if(idMessage == -1) return;

        logDebug("idMessage = " + idMessage);
        intent.putExtra(ChatUploadService.EXTRA_ID_PEND_MSG, idMessage);
        if(!isLoadingHistory){
            logDebug("sendMessageToUI");
            AndroidMegaChatMessage newNodeAttachmentMsg = new AndroidMegaChatMessage(pMsgSingle, true);
            sendMessageToUI(newNodeAttachmentMsg);
        }
        intent.putExtra(ChatUploadService.EXTRA_CHAT_ID, idChat);
        if(isVoiceClip(selfie.getAbsolutePath())) {
            intent.putExtra(EXTRA_TRANSFER_TYPE, EXTRA_VOICE_CLIP);
        }

        startService(intent);
    }


    private void showOverquotaAlert(boolean prewarning){
        logDebug("prewarning: " + prewarning);

        AlertDialog.Builder builder = new AlertDialog.Builder(this);
        builder.setTitle(getString(R.string.overquota_alert_title));

        if(prewarning){
            builder.setMessage(getString(R.string.pre_overquota_alert_text));
        }
        else{
            builder.setMessage(getString(R.string.overquota_alert_text));
        }

        if(chatAlertDialog ==null){

            builder.setPositiveButton(getString(R.string.my_account_upgrade_pro), new android.content.DialogInterface.OnClickListener() {

                @Override
                public void onClick(DialogInterface dialog, int which) {
                    showUpgradeAccount();
                }
            });
            builder.setNegativeButton(getString(R.string.general_cancel), new android.content.DialogInterface.OnClickListener() {

                @Override
                public void onClick(DialogInterface dialog, int which) {
                    dialog.dismiss();
                    chatAlertDialog =null;
                }
            });

            chatAlertDialog = builder.create();
            chatAlertDialog.setCanceledOnTouchOutside(false);
        }

        chatAlertDialog.show();
    }

    public void showUpgradeAccount(){
        logDebug("showUpgradeAccount");
        Intent upgradeIntent = new Intent(this, ManagerActivityLollipop.class);
        upgradeIntent.setAction(ACTION_SHOW_UPGRADE_ACCOUNT);
        startActivity(upgradeIntent);
    }

    public void showJumpMessage(){
        if((!isHideJump)&&(typeMessageJump!=TYPE_MESSAGE_NEW_MESSAGE)){
            typeMessageJump = TYPE_MESSAGE_JUMP_TO_LEAST;
            messageJumpText.setText(getResources().getString(R.string.message_jump_latest));
            messageJumpLayout.setVisibility(View.VISIBLE);
        }
    }

    private void showCallInProgressLayout(String text, boolean chrono, MegaChatCall call) {
        logDebug("showCallInProgressLayout");
        callInProgressText.setText(text);
        activateChrono(chrono, callInProgressChrono, call);

        if (callInProgressLayout != null && callInProgressLayout.getVisibility() != View.VISIBLE) {
            callInProgressLayout.setVisibility(View.VISIBLE);
            callInProgressLayout.setOnClickListener(this);
        }
    }

    private void hideCallInProgressLayout(MegaChatCall call) {
        invalidateOptionsMenu();
        activateChrono(false, callInProgressChrono, call);
        activateChrono(false, subtitleChronoCall, call);

        logDebug("hideCallInProgressLayout");
        if (callInProgressLayout != null && callInProgressLayout.getVisibility() != View.GONE) {
            callInProgressLayout.setVisibility(View.GONE);
            callInProgressLayout.setOnClickListener(null);
            setSubtitleVisibility();
        }
    }

    @Override
    public void onChatCallUpdate(MegaChatApiJava api, MegaChatCall call) {

        if((call.hasChanged(MegaChatCall.CHANGE_TYPE_STATUS)) && (call.getStatus() == MegaChatCall.CALL_STATUS_IN_PROGRESS)){
            logDebug("cancelRecording");
            cancelRecording();
        }

        if (call.getChatid() == idChat) {
            if (call.hasChanged(MegaChatCall.CHANGE_TYPE_STATUS)) {

                int callStatus = call.getStatus();
                logDebug("STATUS: " + callStatus);

                switch (callStatus) {
                    case MegaChatCall.CALL_STATUS_RING_IN: {
                        MegaApplication.setCallLayoutStatus(idChat, false);
                        showCallLayout(call);
                        break;
                    }
                    case MegaChatCall.CALL_STATUS_USER_NO_PRESENT:
                    case MegaChatCall.CALL_STATUS_REQUEST_SENT:
                    case MegaChatCall.CALL_STATUS_IN_PROGRESS: {
                        showCallLayout(call);
                        break;
                    }
                    case MegaChatCall.CALL_STATUS_DESTROYED: {
                        setSubtitleVisibility();
                        hideCallInProgressLayout(call);
                        break;
                    }
                    default:
                        break;
                }

            } else if ((call.hasChanged(MegaChatCall.CHANGE_TYPE_REMOTE_AVFLAGS)) || (call.hasChanged(MegaChatCall.CHANGE_TYPE_LOCAL_AVFLAGS)) || (call.hasChanged(MegaChatCall.CHANGE_TYPE_CALL_COMPOSITION))) {
                logDebug("REMOTE_AVFLAGS || LOCAL_AVFLAGS || COMPOSITION");
                usersWithVideo();
            }
        } else {
            logDebug("Different chat");

        }
    }

    private void showCallLayout(MegaChatCall call) {
        logDebug("showCallLayout");
        if (megaChatApi == null) return;
        if (call == null) call = megaChatApi.getChatCall(idChat);
        if (call == null) return;

        if ((call.getStatus() == MegaChatCall.CALL_STATUS_USER_NO_PRESENT) || (call.getStatus() == MegaChatCall.CALL_STATUS_RING_IN)) {
            if (isGroup()) {
                //Group:
                logDebug("USER_NO_PRESENT || RING_IN - Group");
                activateChrono(false, subtitleChronoCall, call);
                usersWithVideo();

                long callerHandle = call.getCaller();
                String textLayout;
                if (callerHandle != -1 && getPeerFullName(callerHandle) != null) {
                    textLayout = getString(R.string.join_call_layout_in_group_call, getPeerFullName(callerHandle));
                } else {
                    textLayout = getString(R.string.join_call_layout);
                }
                showCallInProgressLayout(textLayout, false, call);
                return;

            }
            //Individual:
            if (call.getStatus() == MegaChatCall.CALL_STATUS_RING_IN && MegaApplication.getCallLayoutStatus(idChat)) {
                logDebug("RING_IN - Individual");
                activateChrono(false, subtitleChronoCall, call);
                showCallInProgressLayout(getString(R.string.call_in_progress_layout), false, call);
                return;
            }
            logDebug("USER_NO_PRESENT - Individual");
            hideCallInProgressLayout(call);
            return;

        }

        if (call.getStatus() == MegaChatCall.CALL_STATUS_REQUEST_SENT) {
            logDebug("REQUEST_SENT");

            if (MegaApplication.getCallLayoutStatus(idChat)) {
                activateChrono(false, subtitleChronoCall, call);
                showCallInProgressLayout(getString(R.string.call_in_progress_layout), false, call);
                return;
            }

            hideCallInProgressLayout(call);
            return;
        }

        if (call.getStatus() == MegaChatCall.CALL_STATUS_IN_PROGRESS) {
            logDebug("IN_PROGRESS");
            showCallInProgressLayout(getString(R.string.call_in_progress_layout), true, call);
            if (isGroup()) {
                logDebug("IN_PROGRESS - Group");
                //Group:
                subtitleCall.setVisibility(View.VISIBLE);
                individualSubtitleToobar.setVisibility(View.GONE);
                groupalSubtitleToolbar.setVisibility(View.GONE);
            }
            usersWithVideo();
            activateChrono(true, subtitleChronoCall, call);
            invalidateOptionsMenu();
            return;
        }
    }

    private void usersWithVideo() {
        if (megaChatApi == null || !isGroup() || megaChatApi.getChatCall(idChat) == null || subtitleCall.getVisibility() != View.VISIBLE)
            return;

        int usersWithVideo = megaChatApi.getChatCall(idChat).getNumParticipants(MegaChatCall.VIDEO);
        int totalVideosAllowed = megaChatApi.getMaxVideoCallParticipants();
        if (usersWithVideo <= 0 || totalVideosAllowed == 0) {
            participantsLayout.setVisibility(View.GONE);
            return;
        }
        participantsText.setText(usersWithVideo + "/" + totalVideosAllowed);
        participantsLayout.setVisibility(View.VISIBLE);
    }

    public void goToEnd(){
        logDebug("goToEnd()");
        int infoToShow = -1;
        if(!messages.isEmpty()){
            int index = messages.size()-1;

            AndroidMegaChatMessage msg = messages.get(index);

            while (!msg.isUploading() && msg.getMessage().getStatus() == MegaChatMessage.STATUS_SENDING_MANUAL) {
                index--;
                if (index == -1) {
                    break;
                }
                msg = messages.get(index);
            }

            if(index == (messages.size()-1)){
                //Scroll to end
                mLayoutManager.scrollToPositionWithOffset(index+1,scaleHeightPx(20, outMetrics));
            }else{
                index++;
                infoToShow = adjustInfoToShow(index);
                if(infoToShow== AndroidMegaChatMessage.CHAT_ADAPTER_SHOW_ALL){
                    mLayoutManager.scrollToPositionWithOffset(index, scaleHeightPx(50, outMetrics));
                }else{
                    mLayoutManager.scrollToPositionWithOffset(index, scaleHeightPx(20, outMetrics));
                }
            }
        }
        hideMessageJump();
    }

    public void setNewVisibility(boolean vis){
        newVisibility = vis;
    }

    public void hideMessageJump(){
        isHideJump = true;
        visibilityMessageJump=false;
        if(messageJumpLayout.getVisibility() == View.VISIBLE){
            messageJumpLayout.animate()
                        .alpha(0.0f)
                        .setDuration(1000)
                        .withEndAction(new Runnable() {
                            @Override public void run() {
                                messageJumpLayout.setVisibility(View.GONE);
                                messageJumpLayout.setAlpha(1.0f);
                            }
                        })
                        .start();
        }
    }

    public MegaApiAndroid getLocalMegaApiFolder() {

        PackageManager m = getPackageManager();
        String s = getPackageName();
        PackageInfo p;
        String path = null;
        try {
            p = m.getPackageInfo(s, 0);
            path = p.applicationInfo.dataDir + "/";
        } catch (PackageManager.NameNotFoundException e) {
            e.printStackTrace();
        }

        MegaApiAndroid megaApiFolder = new MegaApiAndroid(MegaApplication.APP_KEY,
                MegaApplication.USER_AGENT, path);

        megaApiFolder.setDownloadMethod(MegaApiJava.TRANSFER_METHOD_AUTO_ALTERNATIVE);
        megaApiFolder.setUploadMethod(MegaApiJava.TRANSFER_METHOD_AUTO_ALTERNATIVE);

        return megaApiFolder;
    }

    public File createImageFile() {
        logDebug("createImageFile");
        String timeStamp = new SimpleDateFormat("yyyyMMdd_HHmmss").format(new Date());
        String imageFileName = "picture" + timeStamp + "_";
        File storageDir = getExternalFilesDir(null);
        if (!storageDir.exists()) {
            storageDir.mkdir();
        }
        return new File(storageDir, imageFileName + ".jpg");
    }

    private void onCaptureImageResult() {
        logDebug("onCaptureImageResult");
        if (mOutputFilePath != null) {
            File f = new File(mOutputFilePath);
            if(f!=null){
                try {
                    File publicFile = copyImageFile(f);
                    //Remove mOutputFilePath
                    if (f.exists()) {
                        if (f.isDirectory()) {
                            if(f.list().length <= 0){
                                f.delete();
                            }
                        }else{
                            f.delete();
                        }
                    }
                    if(publicFile!=null){
                        Uri finalUri = Uri.fromFile(publicFile);
                        galleryAddPic(finalUri);
                        uploadPictureOrVoiceClip(publicFile.getPath());
                    }

                } catch (IOException e) {
                    e.printStackTrace();
                }
            }

        }
    }

    public File copyImageFile(File fileToCopy) throws IOException {
        logDebug("copyImageFile");
        File storageDir = new File(Environment.getExternalStoragePublicDirectory(Environment.DIRECTORY_DCIM), "Camera");
        if (!storageDir.exists()) {
            storageDir.mkdir();
        }
        File copyFile = new File(storageDir, fileToCopy.getName());
        copyFile.createNewFile();
        copy(fileToCopy, copyFile);
        return copyFile;
    }

    public static void copy(File src, File dst) throws IOException {
        logDebug("copy");
        InputStream in = new FileInputStream(src);
        OutputStream out = new FileOutputStream(dst);
        byte[] buf = new byte[1024];
        int len;
        while ((len = in.read(buf)) > 0) {
            out.write(buf, 0, len);
        }
        in.close();
        out.close();
    }

    private void galleryAddPic(Uri contentUri) {
        logDebug("galleryAddPic");
        if(contentUri!=null){
            Intent mediaScanIntent = new Intent(Intent.ACTION_MEDIA_SCANNER_SCAN_FILE, contentUri);
            sendBroadcast(mediaScanIntent);
        }
    }

    public void hideKeyboard() {
        logDebug("hideKeyboard");
        hideFileStorage();

        if(emojiKeyboard!=null) {
            emojiKeyboard.hideBothKeyboard(this);
        }
    }

    public void showConfirmationConnect(){
        logDebug("showConfirmationConnect");

        DialogInterface.OnClickListener dialogClickListener = new DialogInterface.OnClickListener() {
            @Override
            public void onClick(DialogInterface dialog, int which) {
                switch (which){
                    case DialogInterface.BUTTON_POSITIVE:
                        startConnection();
                        finish();
                        break;

                    case DialogInterface.BUTTON_NEGATIVE:
                        logDebug("BUTTON_NEGATIVE");
                        break;
                }
            }
        };

        AlertDialog.Builder builder = new AlertDialog.Builder(this);
        try {
            builder.setMessage(R.string.confirmation_to_reconnect).setPositiveButton(R.string.cam_sync_ok, dialogClickListener)
                    .setNegativeButton(R.string.general_cancel, dialogClickListener).show().setCanceledOnTouchOutside(false);
        }
        catch (Exception e){}
    }

    public void startConnection() {
        logDebug("Broadcast to ManagerActivity");
        Intent intent = new Intent(BROADCAST_ACTION_INTENT_CONNECTIVITY_CHANGE);
        intent.putExtra("actionType", START_RECONNECTION);
        LocalBroadcastManager.getInstance(getApplicationContext()).sendBroadcast(intent);
    }

    public int getDeviceDensity(){
        int screen = 0;
        switch (getResources().getDisplayMetrics().densityDpi) {
            case DisplayMetrics.DENSITY_LOW:
                screen = 1;
                break;
            case DisplayMetrics.DENSITY_MEDIUM:
                screen = 1;
                break;
            case DisplayMetrics.DENSITY_HIGH:
                screen = 1;
                break;
            case DisplayMetrics.DENSITY_XHIGH:
                screen = 0;
                break;
            case DisplayMetrics.DENSITY_XXHIGH:
                screen = 0;
                break;
            case DisplayMetrics.DENSITY_XXXHIGH:
                screen = 0;
                break;
            default:
                screen = 0;
        }
        return screen;
    }

    public void setNodeAttachmentVisible() {
        logDebug("setNodeAttachmentVisible");
        if (adapter != null && holder_imageDrag != null && position_imageDrag != -1) {
            adapter.setNodeAttachmentVisibility(true, holder_imageDrag, position_imageDrag);
            holder_imageDrag = null;
            position_imageDrag = -1;
        }
    }

    private void addInBufferSending(AndroidMegaChatMessage androidMsg){
        if(bufferSending.isEmpty()){
            bufferSending.add(0,androidMsg);
        }else{
            boolean isContained = false;
            for(int i=0; i<bufferSending.size(); i++){
                if((bufferSending.get(i).getMessage().getMsgId() == androidMsg.getMessage().getMsgId())&&(bufferSending.get(i).getMessage().getTempId() == androidMsg.getMessage().getTempId())){
                    isContained = true;
                    break;
                }
            }
            if(!isContained){
                bufferSending.add(0,androidMsg);
            }
        }
    }

    public void setShareLinkDialogDismissed (boolean dismissed) {
        isShareLinkDialogDismissed = dismissed;
    }
}<|MERGE_RESOLUTION|>--- conflicted
+++ resolved
@@ -1170,18 +1170,8 @@
             }
             else {
                 int chatConnection = megaChatApi.getChatConnectionState(idChat);
-<<<<<<< HEAD
-                log("Chat connection (" + idChat + ") is: " + chatConnection);
+                logDebug("Chat connection (" + idChat + ") is: " + chatConnection);
                 if (adapter == null) createAdapter();
-=======
-                logDebug("Chat connection (" + idChat + ") is: " + chatConnection);
-                if (adapter == null) {
-                    adapter = new MegaChatLollipopAdapter(this, chatRoom, messages, messagesPlaying, listView);
-                    adapter.setHasStableIds(true);
-                    listView.setAdapter(adapter);
-                }
->>>>>>> 094d50ad
-
                 setPreviewersView();
 
                 titleToolbar.setText(chatRoom.getTitle());
@@ -3456,22 +3446,10 @@
             }
 
             if (adapter == null){
-<<<<<<< HEAD
-                log("adapter NULL");
+                logWarning("adapter NULL");
                 createAdapter();
             }else{
-                log("adapter is NOT null");
-
-=======
-                logWarning("Adapter NULL");
-                adapter = new MegaChatLollipopAdapter(this, chatRoom, messages, messagesPlaying, listView);
-                adapter.setHasStableIds(true);
-                listView.setLayoutManager(mLayoutManager);
-                listView.setAdapter(adapter);
-                adapter.setMessages(messages);
-            }else{
-                logDebug("Adapter is NOT null - addMEssage()");
->>>>>>> 094d50ad
+                logDebug("adapter is NOT null");
                 adapter.addMessage(messages, index);
                 if(infoToShow== AndroidMegaChatMessage.CHAT_ADAPTER_SHOW_ALL){
                     mLayoutManager.scrollToPositionWithOffset(index, scaleHeightPx(50, outMetrics));
@@ -3599,7 +3577,7 @@
                     break;
                 }
                 case R.id.chat_cab_menu_delete:{
-                    log("chat_cab_menu_delete ");
+                    logDebug("chat_cab_menu_delete ");
                     clearSelections();
                     hideMultipleSelect();
                     //Delete
@@ -5377,7 +5355,7 @@
             if(adapter!=null){
                 adapter.stopPlaying(msg.getMsgId());
             }
-            log("onMessageUpdate: The message has been deleted");
+            logDebug("onMessageUpdate: The message has been deleted");
             deleteMessage(msg, false);
             return;
         }
@@ -6079,23 +6057,11 @@
 
         //Create adapter
         if(adapter==null){
-<<<<<<< HEAD
-            log("Create adapter");
+            logDebug("Create adapter");
             createAdapter();
         }else{
 
-            log("Update adapter with last index: "+lastIndex);
-=======
-            logDebug("Create adapter");
-            adapter = new MegaChatLollipopAdapter(this, chatRoom, messages, messagesPlaying, listView);
-            adapter.setHasStableIds(true);
-            listView.setLayoutManager(mLayoutManager);
-            listView.setAdapter(adapter);
-            adapter.setMessages(messages);
-        }
-        else{
-            logDebug("Update adapter with last index: " + lastIndex);
->>>>>>> 094d50ad
+            logDebug("Update adapter with last index: "+lastIndex);
             if(lastIndex==0){
                 logDebug("Arrives the first message of the chat");
                 adapter.setMessages(messages);
@@ -6140,22 +6106,10 @@
 
         //Create adapter
         if(adapter==null){
-<<<<<<< HEAD
-            log("Create adapter");
+            logDebug("Create adapter");
             createAdapter();
         }else{
-            log("Update adapter with last index: "+lastIndex);
-=======
-            logDebug("Create adapter");
-            adapter = new MegaChatLollipopAdapter(this, chatRoom, messages,messagesPlaying,  listView);
-            adapter.setHasStableIds(true);
-            listView.setLayoutManager(mLayoutManager);
-            listView.setAdapter(adapter);
-            adapter.setMessages(messages);
-        }
-        else{
-            logDebug("Update adapter with last index: " + lastIndex);
->>>>>>> 094d50ad
+            logDebug("Update adapter with last index: "+lastIndex);
             if(lastIndex<0){
                 logDebug("Arrives the first message of the chat");
                 adapter.setMessages(messages);
@@ -6238,17 +6192,8 @@
 
         //Create adapter
         if(adapter==null){
-<<<<<<< HEAD
-            log("Create adapter");
+            logDebug("Create adapter");
             createAdapter();
-=======
-            logDebug("Create adapter");
-            adapter = new MegaChatLollipopAdapter(this, chatRoom, messages, messagesPlaying, listView);
-            adapter.setHasStableIds(true);
-            listView.setLayoutManager(mLayoutManager);
-            listView.setAdapter(adapter);
-            adapter.setMessages(messages);
->>>>>>> 094d50ad
         }else{
             logDebug("Update adapter with last index: " + lastIndex);
             if(lastIndex<0){
@@ -6576,11 +6521,8 @@
     }
 
     public void showMsgNotSentPanel(AndroidMegaChatMessage message, int position){
-<<<<<<< HEAD
-=======
         logDebug("Position: " + position);
 
->>>>>>> 094d50ad
         this.selectedPosition = position;
         this.selectedMessageId = message.getMessage().getRowId();
         logDebug("Temporal id of MS message: " + message.getMessage().getTempId());
