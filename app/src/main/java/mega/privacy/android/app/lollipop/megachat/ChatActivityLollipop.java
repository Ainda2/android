--- conflicted
+++ resolved
@@ -648,7 +648,6 @@
         aB.setTitle(null);
         aB.setSubtitle(null);
         tB.setOnClickListener(this);
-<<<<<<< HEAD
 
         int range = 32000/6;
         MIN_SECOND_AMPLITUDE = range;
@@ -657,8 +656,6 @@
         MIN_FIFTH_AMPLITUDE = range * FOURTH_RANGE;
         MIN_SIXTH_AMPLITUDE = range * FIFTH_RANGE;
 
-=======
->>>>>>> fdf07d0b
         toolbarElementsInside = tB.findViewById(R.id.toolbar_elements_inside);
         titleToolbar = tB.findViewById(R.id.title_toolbar);
         iconStateToolbar = tB.findViewById(R.id.state_icon_toolbar);
