package mega.privacy.android.app.lollipop.megachat;

import android.Manifest;
import android.app.Activity;
import android.app.ActivityManager;
import android.app.ProgressDialog;
import android.content.BroadcastReceiver;
import android.content.Context;
import android.content.DialogInterface;
import android.content.Intent;
import android.content.IntentFilter;
import android.content.pm.PackageInfo;
import android.content.pm.PackageManager;
import android.content.res.Configuration;
import android.graphics.Bitmap;
import android.graphics.BitmapFactory;
import android.location.Address;
import android.media.MediaRecorder;
import android.net.Uri;
import android.os.Build;
import android.os.Bundle;
import android.os.Environment;
import android.os.Handler;
import android.provider.MediaStore;
import android.support.design.widget.CoordinatorLayout;
import android.support.v4.app.ActivityCompat;
import android.support.v4.content.ContextCompat;
import android.support.v4.content.FileProvider;
import android.support.v4.content.LocalBroadcastManager;
import android.support.v7.app.ActionBar;
import android.support.v7.app.AlertDialog;
import android.support.v7.view.ActionMode;
import android.support.v7.widget.RecyclerView;
import android.support.v7.widget.SimpleItemAnimator;
import android.support.v7.widget.Toolbar;
import android.text.Editable;
import android.text.Html;
import android.text.Spanned;
import android.text.TextUtils;
import android.text.TextWatcher;
import android.util.Base64;
import android.util.DisplayMetrics;
import android.view.Display;
import android.view.HapticFeedbackConstants;
import android.view.KeyEvent;
import android.view.Menu;
import android.view.MenuInflater;
import android.view.MenuItem;
import android.view.MotionEvent;
import android.view.View;
import android.view.Window;
import android.view.WindowManager;
import android.view.inputmethod.EditorInfo;
import android.widget.Button;
import android.widget.CheckBox;
import android.widget.Chronometer;
import android.widget.FrameLayout;
import android.widget.ImageButton;
import android.widget.ImageView;
import android.widget.LinearLayout;
import android.widget.RelativeLayout;
import android.widget.TextView;
import android.widget.Toast;

import com.google.firebase.iid.FirebaseInstanceId;

import java.io.File;
import java.io.FileInputStream;
import java.io.FileOutputStream;
import java.io.IOException;
import java.io.InputStream;
import java.io.OutputStream;
import java.text.SimpleDateFormat;
import java.util.ArrayList;
import java.util.Calendar;
import java.util.Collections;
import java.util.Date;
import java.util.List;
import java.util.ListIterator;
import java.util.TimeZone;

import mega.privacy.android.app.DatabaseHandler;
import mega.privacy.android.app.MegaApplication;
import mega.privacy.android.app.MimeTypeList;
import mega.privacy.android.app.R;
import mega.privacy.android.app.ShareInfo;
import mega.privacy.android.app.components.BubbleDrawable;
import mega.privacy.android.app.components.MarqueeTextView;
import mega.privacy.android.app.components.NpaLinearLayoutManager;
import mega.privacy.android.app.components.twemoji.EmojiEditText;
import mega.privacy.android.app.components.twemoji.EmojiKeyboard;
import mega.privacy.android.app.components.twemoji.OnPlaceButtonListener;
import mega.privacy.android.app.components.voiceClip.OnBasketAnimationEnd;
import mega.privacy.android.app.components.voiceClip.OnRecordClickListener;
import mega.privacy.android.app.components.voiceClip.OnRecordListener;
import mega.privacy.android.app.components.voiceClip.RecordButton;
import mega.privacy.android.app.components.voiceClip.RecordView;
import mega.privacy.android.app.interfaces.MyChatFilesExisitListener;
import mega.privacy.android.app.lollipop.AddContactActivityLollipop;
import mega.privacy.android.app.lollipop.AudioVideoPlayerLollipop;
import mega.privacy.android.app.lollipop.ContactInfoActivityLollipop;
import mega.privacy.android.app.lollipop.FileLinkActivityLollipop;
import mega.privacy.android.app.lollipop.FileStorageActivityLollipop;
import mega.privacy.android.app.lollipop.FolderLinkActivityLollipop;
import mega.privacy.android.app.lollipop.LoginActivityLollipop;
import mega.privacy.android.app.lollipop.ManagerActivityLollipop;
import mega.privacy.android.app.lollipop.PdfViewerActivityLollipop;
import mega.privacy.android.app.lollipop.PinActivityLollipop;
import mega.privacy.android.app.lollipop.controllers.ChatController;
import mega.privacy.android.app.lollipop.listeners.ChatLinkInfoListener;
import mega.privacy.android.app.lollipop.listeners.CreateChatToPerformActionListener;
import mega.privacy.android.app.lollipop.listeners.MultipleForwardChatProcessor;
import mega.privacy.android.app.lollipop.listeners.MultipleGroupChatRequestListener;
import mega.privacy.android.app.lollipop.listeners.MultipleRequestListener;
import mega.privacy.android.app.lollipop.megachat.calls.ChatCallActivity;
import mega.privacy.android.app.lollipop.megachat.chatAdapters.MegaChatLollipopAdapter;
import mega.privacy.android.app.lollipop.tasks.FilePrepareTask;
import mega.privacy.android.app.modalbottomsheet.chatmodalbottomsheet.AttachmentUploadBottomSheetDialogFragment;
import mega.privacy.android.app.modalbottomsheet.chatmodalbottomsheet.ContactAttachmentBottomSheetDialogFragment;
import mega.privacy.android.app.modalbottomsheet.chatmodalbottomsheet.MessageNotSentBottomSheetDialogFragment;
import mega.privacy.android.app.modalbottomsheet.chatmodalbottomsheet.NodeAttachmentBottomSheetDialogFragment;
import mega.privacy.android.app.modalbottomsheet.chatmodalbottomsheet.PendingMessageBottomSheetDialogFragment;
import mega.privacy.android.app.modalbottomsheet.chatmodalbottomsheet.SendAttachmentChatBottomSheetDialogFragment;
import mega.privacy.android.app.utils.ChatUtil;
import mega.privacy.android.app.utils.TimeUtils;
import nz.mega.sdk.MegaApiAndroid;
import nz.mega.sdk.MegaApiJava;
import nz.mega.sdk.MegaChatApi;
import nz.mega.sdk.MegaChatApiAndroid;
import nz.mega.sdk.MegaChatApiJava;
import nz.mega.sdk.MegaChatCall;
import nz.mega.sdk.MegaChatCallListenerInterface;
import nz.mega.sdk.MegaChatContainsMeta;
import nz.mega.sdk.MegaChatError;
import nz.mega.sdk.MegaChatGeolocation;
import nz.mega.sdk.MegaChatListItem;
import nz.mega.sdk.MegaChatListenerInterface;
import nz.mega.sdk.MegaChatMessage;
import nz.mega.sdk.MegaChatPeerList;
import nz.mega.sdk.MegaChatPresenceConfig;
import nz.mega.sdk.MegaChatRequest;
import nz.mega.sdk.MegaChatRequestListenerInterface;
import nz.mega.sdk.MegaChatRoom;
import nz.mega.sdk.MegaChatRoomListenerInterface;
import nz.mega.sdk.MegaContactRequest;
import nz.mega.sdk.MegaError;
import nz.mega.sdk.MegaHandleList;
import nz.mega.sdk.MegaNode;
import nz.mega.sdk.MegaNodeList;
import nz.mega.sdk.MegaRequest;
import nz.mega.sdk.MegaRequestListenerInterface;
import nz.mega.sdk.MegaTransfer;
import nz.mega.sdk.MegaUser;

import static mega.privacy.android.app.lollipop.AudioVideoPlayerLollipop.IS_PLAYLIST;
import static mega.privacy.android.app.utils.Constants.*;
import static mega.privacy.android.app.lollipop.megachat.MapsActivity.*;
import static mega.privacy.android.app.utils.CacheFolderManager.*;
import static mega.privacy.android.app.utils.ChatUtil.*;
import static mega.privacy.android.app.utils.FileUtils.*;
import static mega.privacy.android.app.utils.LogUtil.*;
import static mega.privacy.android.app.utils.MegaApiUtils.*;
import static mega.privacy.android.app.utils.TimeUtils.*;
import static mega.privacy.android.app.utils.Util.*;

public class ChatActivityLollipop extends PinActivityLollipop implements MegaChatCallListenerInterface, MegaChatRequestListenerInterface, MegaRequestListenerInterface, MegaChatListenerInterface, MegaChatRoomListenerInterface,  View.OnClickListener, MyChatFilesExisitListener<ArrayList<AndroidMegaChatMessage>> {

    public MegaChatLollipopAdapter.ViewHolderMessageChat holder_imageDrag;
    public int position_imageDrag = -1;
    private static final String PLAYING = "isAnyPlaying";
    private static final String ID_VOICE_CLIP_PLAYING = "idMessageVoicePlaying";
    private static final String PROGRESS_PLAYING = "progressVoicePlaying";
    private static final String MESSAGE_HANDLE_PLAYING = "messageHandleVoicePlaying";
    private static final String USER_HANDLE_PLAYING = "userHandleVoicePlaying";

    private final static int NUMBER_MESSAGES_TO_LOAD = 20;
    private final static int NUMBER_MESSAGES_BEFORE_LOAD = 8;

    private final static int ROTATION_PORTRAIT = 0;
    private final static int ROTATION_LANDSCAPE = 1;
    private final static int ROTATION_REVERSE_PORTRAIT = 2;
    private final static int ROTATION_REVERSE_LANDSCAPE = 3;


    public static int MEGA_FILE_LINK = 1;
    public static int MEGA_FOLDER_LINK = 2;
    public static int MEGA_CHAT_LINK = 3;

    private final static int SHOW_WRITING_LAYOUT = 1;
    private final static int SHOW_JOIN_LAYOUT = 2;
    private final static int SHOW_NOTHING_LAYOUT = 3;
    private final static int INITIAL_PRESENCE_STATUS = -55;
    private final static int RECORD_BUTTON_SEND = 1;
    private final static int RECORD_BUTTON_ACTIVATED = 2;
    private final static int RECORD_BUTTON_DEACTIVATED = 3;

    private final static int PADDING_BUBBLE = 25;
    private final static int CORNER_RADIUS_BUBBLE = 30;
    private final static int MAX_WIDTH_BUBBLE = 350;
    private final static int MARGIN_BUTTON_DEACTIVATED = 48;
    private final static int MARGIN_BUTTON_ACTIVATED = 24;
    private final static int MARGIN_BOTTOM = 80;
    private final static int DURATION_BUBBLE = 4000;

    private final static int TYPE_MESSAGE_JUMP_TO_LEAST = 0;
    private final static int TYPE_MESSAGE_NEW_MESSAGE = 1;

    private int currentRecordButtonState = 0;
    private String mOutputFilePath;
    private int keyboardHeight;
    private int marginBottomDeactivated;
    private int marginBottomActivated;
    boolean newVisibility = false;
    boolean getMoreHistory=false;
    int minutesLastGreen = -1;
    boolean isLoadingHistory = false;
    private AlertDialog errorOpenChatDialog;
    long numberToLoad = -1;

    private android.support.v7.app.AlertDialog downloadConfirmationDialog;
    private AlertDialog chatAlertDialog;

    ProgressDialog dialog;
    ProgressDialog statusDialog;

    boolean retryHistory = false;

    public long lastIdMsgSeen = -1;
    public long generalUnreadCount = -1;
    boolean lastSeenReceived = false;
    int positionToScroll = -1;
    public int positionNewMessagesLayout = -1;

    MegaApiAndroid megaApi;
    MegaChatApiAndroid megaChatApi;

    Handler handlerReceive;
    Handler handlerSend;
    Handler handlerKeyboard;
    Handler handlerEmojiKeyboard;

    TextView emptyTextView;
    ImageView emptyImageView;
    LinearLayout emptyLayout;

    boolean pendingMessagesLoaded = false;

    public boolean activityVisible = false;
    boolean setAsRead = false;

    boolean isOpeningChat = true;

    int selectedPosition;
    public long selectedMessageId = -1;
    MegaChatRoom chatRoom;

    public long idChat;

    boolean noMoreNoSentMessages = false;

    public int showRichLinkWarning = RICH_WARNING_TRUE;

    private BadgeDrawerArrowDrawable badgeDrawable;

    ChatController chatC;
    boolean scrollingUp = false;

    long myUserHandle;

    ActionBar aB;
    Toolbar tB;
    LinearLayout toolbarElements;
    RelativeLayout toolbarElementsInside;

    TextView titleToolbar;
    MarqueeTextView individualSubtitleToobar;
    TextView groupalSubtitleToolbar;
    LinearLayout subtitleCall;
    Chronometer subtitleChronoCall;
    LinearLayout participantsLayout;
    TextView participantsText;
    ImageView iconStateToolbar;

    ImageView privateIconToolbar;

    float density;
    DisplayMetrics outMetrics;
    Display display;

    boolean editingMessage = false;
    MegaChatMessage messageToEdit = null;

    CoordinatorLayout fragmentContainer;
    RelativeLayout writingContainerLayout;
    RelativeLayout writingLayout;

    RelativeLayout joinChatLinkLayout;
    Button joinButton;

    RelativeLayout chatRelativeLayout;
    RelativeLayout userTypingLayout;
    TextView userTypingText;
    boolean sendIsTyping=true;
    long userTypingTimeStamp = -1;
    ImageButton keyboardTwemojiButton;
    ImageButton mediaButton;
    ImageButton pickFileStorageButton;
    ImageButton pickAttachButton;

    EmojiKeyboard emojiKeyboard;
    RelativeLayout rLKeyboardTwemojiButton;
    RelativeLayout rLMediaButton;
    RelativeLayout rLPickFileStorageButton;
    RelativeLayout rLPickAttachButton;

    RelativeLayout callInProgressLayout;
    TextView callInProgressText;
    Chronometer callInProgressChrono;

    boolean startVideo = false;

    EmojiEditText textChat;
    ImageButton sendIcon;
    RelativeLayout messagesContainerLayout;

    RelativeLayout observersLayout;
    TextView observersNumberText;

    RecyclerView listView;
    NpaLinearLayoutManager mLayoutManager;

    ChatActivityLollipop chatActivity;

    MenuItem importIcon;
    MenuItem callMenuItem;
    MenuItem videoMenuItem;
    MenuItem inviteMenuItem;
    MenuItem clearHistoryMenuItem;
    MenuItem contactInfoMenuItem;
    MenuItem leaveMenuItem;
    MenuItem archiveMenuItem;

    String intentAction;
    MegaChatLollipopAdapter adapter;
    int stateHistory;

    DatabaseHandler dbH = null;

    FrameLayout fragmentContainerFileStorage;
    RelativeLayout fileStorageLayout;
    private ChatFileStorageFragment fileStorageF;

    private ArrayList<AndroidMegaChatMessage> messages = new ArrayList<>();
    private ArrayList<AndroidMegaChatMessage> bufferMessages = new ArrayList<>();
    private ArrayList<AndroidMegaChatMessage> bufferSending = new ArrayList<>();
    private ArrayList<MessageVoiceClip> messagesPlaying = new ArrayList<>();
    private ArrayList<RemovedMessage> removedMessages = new ArrayList<>();

    RelativeLayout messageJumpLayout;
    TextView messageJumpText;
    boolean isHideJump = false;
    int typeMessageJump = 0;
    boolean visibilityMessageJump=false;
    boolean isTurn = false;
    Handler handler;

    private AlertDialog locationDialog;
    private boolean isLocationDialogShown = false;

    /*Voice clips*/
    private String outputFileVoiceNotes = null;
    private String outputFileName = "";
    private RelativeLayout recordLayout;
    private RelativeLayout recordButtonLayout;
    private RecordButton recordButton;
    private MediaRecorder myAudioRecorder = null;
    private LinearLayout bubbleLayout;
    private TextView bubbleText;
    private RecordView recordView;
    private FrameLayout fragmentVoiceClip;

    private boolean isShareLinkDialogDismissed = false;

    private ActionMode actionMode;

    // Data being stored when My Chat Files folder does not exist
    private ArrayList<AndroidMegaChatMessage> preservedMessagesSelected;
    // The flag to indicate whether forwarding message is on going
    private boolean isForwardingMessage = false;

    @Override
    public void storedUnhandledData(ArrayList<AndroidMegaChatMessage> preservedData) {
        this.preservedMessagesSelected = preservedData;
    }

    @Override
    public void handleStoredData() {
        forwardMessages(preservedMessagesSelected);
        preservedMessagesSelected = null;
    }

    private class UserTyping {
        MegaChatParticipant participantTyping;
        long timeStampTyping;

        public UserTyping(MegaChatParticipant participantTyping) {
            this.participantTyping = participantTyping;
        }

        public MegaChatParticipant getParticipantTyping() {
            return participantTyping;
        }

        public void setParticipantTyping(MegaChatParticipant participantTyping) {
            this.participantTyping = participantTyping;
        }

        public long getTimeStampTyping() {
            return timeStampTyping;
        }

        public void setTimeStampTyping(long timeStampTyping) {
            this.timeStampTyping = timeStampTyping;
        }
    }

    private BroadcastReceiver voiceclipDownloadedReceiver = new BroadcastReceiver() {
        @Override
        public void onReceive(Context context, Intent intent) {
            if (intent != null) {
                long nodeHandle = intent.getLongExtra(EXTRA_NODE_HANDLE, 0);
                int resultTransfer = intent.getIntExtra(EXTRA_RESULT_TRANSFER,0);
                if(adapter!=null){
                    adapter.finishedVoiceClipDownload(nodeHandle, resultTransfer);
                }
            }
        }
    };

    private BroadcastReceiver dialogConnectReceiver = new BroadcastReceiver() {
        @Override
        public void onReceive(Context context, Intent intent) {
            logDebug("Network broadcast received on chatActivity!");
            if (intent != null){
                showConfirmationConnect();
            }
        }
    };

    ArrayList<UserTyping> usersTyping;
    List<UserTyping> usersTypingSync;

    public void openMegaLink(String url, boolean isFile){
        logDebug("url: " + url + ", isFile: " + isFile);
        if(isFile){
            Intent openFileIntent = new Intent(this, FileLinkActivityLollipop.class);
            openFileIntent.setFlags(Intent.FLAG_ACTIVITY_CLEAR_TOP);
            openFileIntent.setAction(ACTION_OPEN_MEGA_LINK);
            openFileIntent.setData(Uri.parse(url));
            startActivity(openFileIntent);
        }else{
            Intent openFolderIntent = new Intent(this, FolderLinkActivityLollipop.class);
            openFolderIntent.setFlags(Intent.FLAG_ACTIVITY_CLEAR_TOP);
            openFolderIntent.setAction(ACTION_OPEN_MEGA_FOLDER_LINK);
            openFolderIntent.setData(Uri.parse(url));
            startActivity(openFolderIntent);
        }
    }

    public void showMessageInfo(int positionInAdapter){
        logDebug("showMessageInfo");
        int position = positionInAdapter-1;

        if(position<messages.size()) {
            AndroidMegaChatMessage androidM = messages.get(position);
            StringBuilder messageToShow = new StringBuilder("");
            String token = FirebaseInstanceId.getInstance().getToken();
            if(token!=null){
                messageToShow.append("FCM TOKEN: " +token);
            }
            messageToShow.append("\nCHAT ID: " + MegaApiJava.userHandleToBase64(idChat));
            messageToShow.append("\nMY USER HANDLE: " +MegaApiJava.userHandleToBase64(megaChatApi.getMyUserHandle()));
            if(androidM!=null){
                MegaChatMessage m = androidM.getMessage();
                if(m!=null){
                    messageToShow.append("\nMESSAGE TYPE: " +m.getType());
                    messageToShow.append("\nMESSAGE TIMESTAMP: " +m.getTimestamp());
                    messageToShow.append("\nMESSAGE USERHANDLE: " +MegaApiJava.userHandleToBase64(m.getUserHandle()));
                    messageToShow.append("\nMESSAGE ID: " +MegaApiJava.userHandleToBase64(m.getMsgId()));
                    messageToShow.append("\nMESSAGE TEMP ID: " +MegaApiJava.userHandleToBase64(m.getTempId()));
                }
            }
            Toast.makeText(this, messageToShow, Toast.LENGTH_SHORT).show();
        }
    }

    public void showGroupInfoActivity(){
        logDebug("showGroupInfoActivity");
        if(chatRoom.isGroup()){
            Intent i = new Intent(this, GroupChatInfoActivityLollipop.class);
            i.putExtra("handle", chatRoom.getChatId());
            this.startActivity(i);
        }else{
            Intent i = new Intent(this, ContactInfoActivityLollipop.class);
            i.putExtra("handle", chatRoom.getChatId());
            this.startActivity(i);
        }
    }

    @Override
    protected void onCreate(Bundle savedInstanceState) {
        logDebug("onCreate");
        requestWindowFeature(Window.FEATURE_NO_TITLE);
        super.onCreate(savedInstanceState);

        if (megaApi == null) {
            MegaApplication app = (MegaApplication) getApplication();
            megaApi = app.getMegaApi();
        }

        if (megaChatApi == null) {
            MegaApplication app = (MegaApplication) getApplication();
            megaChatApi = app.getMegaChatApi();
        }

        if (megaChatApi == null || megaChatApi.getInitState() == MegaChatApi.INIT_ERROR || megaChatApi.getInitState() == MegaChatApi.INIT_NOT_DONE) {
            logDebug("Refresh session - karere");
            Intent intent = new Intent(this, LoginActivityLollipop.class);
            intent.putExtra("visibleFragment", LOGIN_FRAGMENT);
            intent.setFlags(Intent.FLAG_ACTIVITY_CLEAR_TOP);
            startActivity(intent);
            finish();
            return;
        }

        megaChatApi.addChatListener(this);
        megaChatApi.addChatCallListener(this);

        dbH = DatabaseHandler.getDbHandler(this);

        handler = new Handler();

        chatActivity = this;
        chatC = new ChatController(chatActivity);

        LocalBroadcastManager.getInstance(this).registerReceiver(dialogConnectReceiver, new IntentFilter(BROADCAST_ACTION_INTENT_CONNECTIVITY_CHANGE_DIALOG));
        LocalBroadcastManager.getInstance(this).registerReceiver(voiceclipDownloadedReceiver, new IntentFilter(BROADCAST_ACTION_INTENT_VOICE_CLIP_DOWNLOADED));

        getWindow().setStatusBarColor(ContextCompat.getColor(this, R.color.lollipop_dark_primary_color));

        setContentView(R.layout.activity_chat);
        display = getWindowManager().getDefaultDisplay();
        outMetrics = new DisplayMetrics();
        display.getMetrics(outMetrics);
        density = getResources().getDisplayMetrics().density;

        //Set toolbar
        tB = findViewById(R.id.toolbar_chat);
        setSupportActionBar(tB);
        aB = getSupportActionBar();
        aB.setDisplayHomeAsUpEnabled(true);
        aB.setDisplayShowHomeEnabled(true);
        aB.setTitle(null);
        aB.setSubtitle(null);
        tB.setOnClickListener(this);
        toolbarElements = tB.findViewById(R.id.toolbar_elements);
        toolbarElementsInside = findViewById(R.id.toolbar_elements_inside);
        titleToolbar = tB.findViewById(R.id.title_toolbar);
        individualSubtitleToobar = tB.findViewById(R.id.individual_subtitle_toolbar);
        groupalSubtitleToolbar = tB.findViewById(R.id.groupal_subtitle_toolbar);
        subtitleCall = tB.findViewById(R.id.subtitle_call);
        subtitleChronoCall = tB.findViewById(R.id.chrono_call);
        participantsLayout = tB.findViewById(R.id.ll_participants);
        participantsText = tB.findViewById(R.id.participants_text);
        iconStateToolbar = tB.findViewById(R.id.state_icon_toolbar);
        privateIconToolbar = tB.findViewById(R.id.private_icon_toolbar);

        titleToolbar.setText("");
        individualSubtitleToobar.setText("");
        individualSubtitleToobar.setVisibility(View.GONE);
        groupalSubtitleToolbar.setText("");
        groupalSubtitleToolbar.setVisibility(View.GONE);
        subtitleCall.setVisibility(View.GONE);
        subtitleChronoCall.setVisibility(View.GONE);
        participantsLayout.setVisibility(View.GONE);
        iconStateToolbar.setVisibility(View.GONE);
        privateIconToolbar.setVisibility(View.GONE);

        badgeDrawable = new BadgeDrawerArrowDrawable(getSupportActionBar().getThemedContext());
        getWindow().setSoftInputMode(WindowManager.LayoutParams.SOFT_INPUT_STATE_HIDDEN);

        emptyLayout = findViewById(R.id.empty_messages_layout);
        emptyTextView = findViewById(R.id.empty_text_chat_recent);
        emptyImageView = findViewById(R.id.empty_image_view_chat);

        updateNavigationToolbarIcon();

        fragmentContainer = findViewById(R.id.fragment_container_chat);
        writingContainerLayout = findViewById(R.id.writing_container_layout_chat_layout);

        joinChatLinkLayout = findViewById(R.id.join_chat_layout_chat_layout);
        joinButton = findViewById(R.id.join_button);
        joinButton.setOnClickListener(this);

        messageJumpLayout = findViewById(R.id.message_jump_layout);
        messageJumpText = findViewById(R.id.message_jump_text);
        messageJumpLayout.setVisibility(View.GONE);
        writingLayout = findViewById(R.id.writing_linear_layout_chat);

        rLKeyboardTwemojiButton = findViewById(R.id.rl_keyboard_twemoji_chat);
        rLMediaButton = findViewById(R.id.rl_media_icon_chat);
        rLPickFileStorageButton = findViewById(R.id.rl_pick_file_storage_icon_chat);
        rLPickAttachButton = findViewById(R.id.rl_attach_icon_chat);

        keyboardTwemojiButton = findViewById(R.id.keyboard_twemoji_chat);
        mediaButton = findViewById(R.id.media_icon_chat);
        pickFileStorageButton = findViewById(R.id.pick_file_storage_icon_chat);
        pickAttachButton = findViewById(R.id.pick_attach_chat);

        textChat = findViewById(R.id.edit_text_chat);
        textChat.setVisibility(View.VISIBLE);
        if(getResources().getConfiguration().orientation == Configuration.ORIENTATION_LANDSCAPE){
            textChat.setEmojiSize(scaleWidthPx(10, outMetrics));
        } else {
            textChat.setEmojiSize(scaleWidthPx(20, outMetrics));
        }

        keyboardHeight = outMetrics.heightPixels / 2 - getActionBarHeight(this, getResources());
        marginBottomDeactivated = px2dp(MARGIN_BUTTON_DEACTIVATED, outMetrics);
        marginBottomActivated = px2dp(MARGIN_BUTTON_ACTIVATED, outMetrics);

        callInProgressLayout = findViewById(R.id.call_in_progress_layout);
        callInProgressLayout.setVisibility(View.GONE);
        callInProgressText = findViewById(R.id.call_in_progress_text);
        callInProgressChrono = findViewById(R.id.call_in_progress_chrono);
        callInProgressChrono.setVisibility(View.GONE);

        enableButton(rLKeyboardTwemojiButton,keyboardTwemojiButton);
        enableButton(rLMediaButton,mediaButton);
        enableButton(rLPickAttachButton,pickAttachButton);
        enableButton(rLPickFileStorageButton,pickFileStorageButton);

        messageJumpLayout.setOnClickListener(this);

        fragmentContainerFileStorage = findViewById(R.id.fragment_container_file_storage);
        fileStorageLayout = findViewById(R.id.relative_layout_file_storage);
        fileStorageLayout.setVisibility(View.GONE);
        pickFileStorageButton.setImageResource(R.drawable.ic_b_select_image);

        chatRelativeLayout  = findViewById(R.id.relative_chat_layout);

        sendIcon = findViewById(R.id.send_message_icon_chat);
        sendIcon.setOnClickListener(this);
        sendIcon.setEnabled(true);

        //Voice clip elements
        fragmentVoiceClip = findViewById(R.id.fragment_voice_clip);
        recordLayout = findViewById(R.id.layout_button_layout);
        recordButtonLayout = findViewById(R.id.record_button_layout);
        recordButton = findViewById(R.id.record_button);
        recordButton.setEnabled(true);
        recordButton.setHapticFeedbackEnabled(true);
        recordView = findViewById(R.id.record_view);
        recordView.setVisibility(View.GONE);
        bubbleLayout = findViewById(R.id.bubble_layout);
        BubbleDrawable myBubble = new BubbleDrawable(BubbleDrawable.CENTER, ContextCompat.getColor(this,R.color.turn_on_notifications_text));
        myBubble.setCornerRadius(CORNER_RADIUS_BUBBLE);
        myBubble.setPointerAlignment(BubbleDrawable.RIGHT);
        myBubble.setPadding(PADDING_BUBBLE, PADDING_BUBBLE, PADDING_BUBBLE, PADDING_BUBBLE);
        bubbleLayout.setBackground(myBubble);
        bubbleLayout.setVisibility(View.GONE);
        bubbleText = findViewById(R.id.bubble_text);
        bubbleText.setMaxWidth(px2dp(MAX_WIDTH_BUBBLE, outMetrics));
        recordButton.setRecordView(recordView);
        myAudioRecorder = new MediaRecorder();

        emojiKeyboard = findViewById(R.id.emojiView);
        emojiKeyboard.init(this, textChat, keyboardTwemojiButton);

        handlerKeyboard = new Handler();
        handlerEmojiKeyboard = new Handler();

        textChat.setEnabled(true);
        emojiKeyboard.setListenerActivated(true);

        observersLayout = findViewById(R.id.observers_layout);
        observersNumberText = findViewById(R.id.observers_text);

        textChat.addTextChangedListener(new TextWatcher() {
            public void afterTextChanged(Editable s) { }

            public void beforeTextChanged(CharSequence s, int start, int count, int after) { }

            public void onTextChanged(CharSequence s, int start, int before, int count) {

                if (s != null && !s.toString().isEmpty()) {
                    sendIcon.setEnabled(true);
                    sendIcon.setImageDrawable(ContextCompat.getDrawable(chatActivity, R.drawable.ic_send_black));
                    textChat.setHint(" ");
                    textChat.setMinLines(1);
                    textChat.setMaxLines(5);
                    sendIcon.setVisibility(View.VISIBLE);
                    currentRecordButtonState = 0;
                    recordLayout.setVisibility(View.GONE);
                    recordButtonLayout.setVisibility(View.GONE);
                }else{
                    refreshTextInput();
                }

                if (getCurrentFocus() == textChat) {
                    // is only executed if the EditText was directly changed by the user
                    if (sendIsTyping) {

                        logDebug("textChat:TextChangedListener:onTextChanged:sendIsTyping:sendTypingNotification");
                        sendIsTyping = false;
                        megaChatApi.sendTypingNotification(chatRoom.getChatId());

                        int interval = 4000;
                        Runnable runnable = new Runnable() {
                            public void run() {
                                sendIsTyping = true;
                            }
                        };
                        handlerSend = new Handler();
                        handlerSend.postDelayed(runnable, interval);
                    }

                    if (megaChatApi.isSignalActivityRequired()) {
                        megaChatApi.signalPresenceActivity();
                    }
                } else {
                    logDebug("textChat:TextChangedListener:onTextChanged:nonFocusTextChat:sendStopTypingNotification");
                    if (chatRoom != null) {
                        megaChatApi.sendStopTypingNotification(chatRoom.getChatId());
                    }
                }
            }
        });

        textChat.setOnTouchListener(new View.OnTouchListener() {
            @Override
            public boolean onTouch(View v, MotionEvent event) {
                //Hide fileStorageLayout
                hideFileStorage();
                showLetterKB();
                return false;
            }
        });

        textChat.setOnLongClickListener(new View.OnLongClickListener() {
            @Override
            public boolean onLongClick(View v) {
                //Hide fileStorageLayout
                hideFileStorage();
                showLetterKB();
                return false;
            }
        });

        textChat.setOnEditorActionListener(new TextView.OnEditorActionListener() {
            @Override
            public boolean onEditorAction(TextView v, int actionId, KeyEvent event) {
                if (actionId == EditorInfo.IME_ACTION_DONE) {
                    //Hide fileStorageLayout
                    hideFileStorage();
                    showLetterKB();
                }
                return false;
            }
        });

        /*
        *If the recording button (an arrow) is clicked, the recording will be sent to the chat
        */
        recordButton.setOnRecordClickListener(new OnRecordClickListener() {
            @Override
            public void onClick(View v) {
                logDebug("recordButton.setOnRecordClickListener:onClick");
                recordButton.performHapticFeedback(HapticFeedbackConstants.CONTEXT_CLICK);
                sendRecording();
            }
        });


        /*
         *Events of the recording
         */
        recordView.setOnRecordListener(new OnRecordListener() {
            @Override
            public void onStart() {
                logDebug("recordView.setOnRecordListener:onStart");
                if (participatingInACall(megaChatApi)) {
                    showSnackbar(SNACKBAR_TYPE, context.getString(R.string.not_allowed_recording_voice_clip), -1);
                    return;
                }
                if (!isAllowedToRecord()) return;
                prepareRecording();
            }

            @Override
            public void onLessThanSecond() {
                logDebug("recordView.setOnRecordListener:onLessThanSecond");
                if (!isAllowedToRecord()) return;
                showBubble();
            }

            @Override
            public void onCancel() {
                logDebug("recordView.setOnRecordListener:onCancel");
                recordButton.performHapticFeedback(HapticFeedbackConstants.CONTEXT_CLICK);
                cancelRecording();
            }

            @Override
            public void onLock() {
                logDebug("recordView.setOnRecordListener:onLock");
                recordButtonStates(RECORD_BUTTON_SEND);
            }

            @Override
            public void onFinish(long recordTime) {
                logDebug("recordView.setOnRecordListener:onFinish");
                recordButton.performHapticFeedback(HapticFeedbackConstants.CONTEXT_CLICK);
                sendRecording();
            }

            @Override
            public void finishedSound() {
                logDebug("recordView.setOnRecordListener:finishedSound");
                if (!isAllowedToRecord()) return;
                startRecording();
            }
        });

        recordView.setOnBasketAnimationEndListener(new OnBasketAnimationEnd() {
            @Override
            public void onAnimationEnd() {
                logDebug("recordView.setOnBasketAnimationEndListener:onAnimationEnd");
                recordButton.performHapticFeedback(HapticFeedbackConstants.CONTEXT_CLICK);
                cancelRecording();
            }

            @Override
            public void deactivateRecordButton() {
                logDebug("recordView.setOnBasketAnimationEndListener:desactivateRecordButton");
                hideChatOptions();
                recordView.setVisibility(View.VISIBLE);
                recordLayout.setVisibility(View.VISIBLE);
                recordButtonLayout.setVisibility(View.VISIBLE);
                recordButton.activateOnTouchListener(false);
                recordButtonDeactivated(true);
                placeRecordButton(RECORD_BUTTON_DEACTIVATED);
            }
        });


        emojiKeyboard.setOnPlaceButtonListener(new OnPlaceButtonListener() {
            @Override
            public void needToPlace() {
                logDebug("needTOPlaced");
                if(sendIcon.getVisibility() != View.VISIBLE){
                    recordLayout.setVisibility(View.VISIBLE);
                    recordButtonLayout.setVisibility(View.VISIBLE);
                }
                recordView.setVisibility(View.INVISIBLE);
                recordButton.activateOnTouchListener(true);
                placeRecordButton(RECORD_BUTTON_DEACTIVATED);
            }
        });

        messageJumpLayout.setOnClickListener(this);
        fragmentContainerFileStorage = findViewById(R.id.fragment_container_file_storage);
        fileStorageLayout = findViewById(R.id.relative_layout_file_storage);
        fileStorageLayout.setVisibility(View.GONE);
        pickFileStorageButton.setImageResource(R.drawable.ic_b_select_image);

        listView = findViewById(R.id.messages_chat_list_view);
        listView.setClipToPadding(false);
        ;
        listView.setNestedScrollingEnabled(false);
        ((SimpleItemAnimator) listView.getItemAnimator()).setSupportsChangeAnimations(false);

        mLayoutManager = new NpaLinearLayoutManager(this);
        mLayoutManager.setStackFromEnd(true);
        listView.setLayoutManager(mLayoutManager);

        listView.addOnScrollListener(new RecyclerView.OnScrollListener() {

            @Override
            public void onScrolled(RecyclerView recyclerView, int dx, int dy) {
                // Get the first visible item

                if(!messages.isEmpty()){
                    int lastPosition = messages.size()-1;
                    AndroidMegaChatMessage msg = messages.get(lastPosition);

                    while (!msg.isUploading() && msg.getMessage().getStatus() == MegaChatMessage.STATUS_SENDING_MANUAL) {
                        lastPosition--;
                        msg = messages.get(lastPosition);
                    }
                    if (lastPosition == (messages.size() - 1)) {
                        //Scroll to end
                        if ((messages.size() - 1) == (mLayoutManager.findLastVisibleItemPosition() - 1)) {
                            hideMessageJump();
                        } else if ((messages.size() - 1) > (mLayoutManager.findLastVisibleItemPosition() - 1)) {
                            if (newVisibility) {
                                showJumpMessage();
                            }
                        }
                    } else {
                        lastPosition++;
                        if (lastPosition == (mLayoutManager.findLastVisibleItemPosition() - 1)) {
                            hideMessageJump();
                        } else if (lastPosition != (mLayoutManager.findLastVisibleItemPosition() - 1)) {
                            if (newVisibility) {
                                showJumpMessage();
                            }
                        }
                    }


                }

                if (stateHistory != MegaChatApi.SOURCE_NONE) {
                    if (dy > 0) {
                        // Scrolling up
                        scrollingUp = true;
                    } else {
                        // Scrolling down
                        scrollingUp = false;
                    }

                    if (!scrollingUp) {
                        int pos = mLayoutManager.findFirstVisibleItemPosition();
                        if (pos <= NUMBER_MESSAGES_BEFORE_LOAD && getMoreHistory) {
                            logDebug("DE->loadMessages:scrolling up");
                            isLoadingHistory = true;
                            stateHistory = megaChatApi.loadMessages(idChat, NUMBER_MESSAGES_TO_LOAD);
                            positionToScroll = -1;
                            getMoreHistory = false;
                        }
                    }
                }
            }
        });

        messagesContainerLayout = findViewById(R.id.message_container_chat_layout);

        userTypingLayout = findViewById(R.id.user_typing_layout);
        userTypingLayout.setVisibility(View.GONE);
        userTypingText = findViewById(R.id.user_typing_text);

        initAfterIntent(getIntent(), savedInstanceState);

        logDebug("FINISH on Create");
    }

    private boolean isAllowedToRecord() {
        logDebug("isAllowedToRecord ");
        if (participatingInACall(megaChatApi)) return false;
        if (!checkPermissionsVoiceClip()) return false;
        return true;
    }

    private void showLetterKB(){
        if((emojiKeyboard == null) || (emojiKeyboard.getLetterKeyboardShown())) return;
        emojiKeyboard.showLetterKeyboard();
    }

    private void hideFileStorage(){
        if((!fileStorageLayout.isShown())) return;
        fileStorageLayout.setVisibility(View.GONE);
        pickFileStorageButton.setImageResource(R.drawable.ic_b_select_image);
        placeRecordButton(RECORD_BUTTON_DEACTIVATED);
        if (fileStorageF == null) return;
        fileStorageF.clearSelections();
        fileStorageF.hideMultipleSelect();
    }

    public void initAfterIntent(Intent newIntent, Bundle savedInstanceState){
        logDebug("initAfterIntent");

        if (newIntent != null){
            logDebug("Intent is not null");
            intentAction = newIntent.getAction();
            if (intentAction != null){

                if (intentAction.equals(ACTION_OPEN_CHAT_LINK) || intentAction.equals(ACTION_JOIN_OPEN_CHAT_LINK)){
                    String link = newIntent.getDataString();
                    megaChatApi.openChatPreview(link, this);
                }
                else{

                    long newIdChat = newIntent.getLongExtra("CHAT_ID", -1);

                    if(idChat != newIdChat){
                        megaChatApi.closeChatRoom(idChat, this);
                        idChat = newIdChat;
                    }
                    myUserHandle = megaChatApi.getMyUserHandle();

                    if(savedInstanceState!=null) {
                        logDebug("Bundle is NOT NULL");
                        selectedMessageId = savedInstanceState.getLong("selectedMessageId", -1);
                        logDebug("Handle of the message: " + selectedMessageId);
                        selectedPosition = savedInstanceState.getInt("selectedPosition", -1);
                        isHideJump = savedInstanceState.getBoolean("isHideJump",false);
                        typeMessageJump = savedInstanceState.getInt("typeMessageJump",-1);
                        visibilityMessageJump = savedInstanceState.getBoolean("visibilityMessageJump",false);
                        mOutputFilePath = savedInstanceState.getString("mOutputFilePath");
                        isShareLinkDialogDismissed = savedInstanceState.getBoolean("isShareLinkDialogDismissed", false);
                        isLocationDialogShown = savedInstanceState.getBoolean("isLocationDialogShown", false);

                        if(visibilityMessageJump){
                            if(typeMessageJump == TYPE_MESSAGE_NEW_MESSAGE){
                                messageJumpText.setText(getResources().getString(R.string.message_new_messages));
                                messageJumpLayout.setVisibility(View.VISIBLE);
                            }else if(typeMessageJump == TYPE_MESSAGE_JUMP_TO_LEAST){
                                messageJumpText.setText(getResources().getString(R.string.message_jump_latest));
                                messageJumpLayout.setVisibility(View.VISIBLE);
                            }
                        }

                        lastIdMsgSeen = savedInstanceState.getLong("lastMessageSeen",-1);
                        if(lastIdMsgSeen != -1){
                            isTurn = true;
                        }
                        generalUnreadCount = savedInstanceState.getLong("generalUnreadCount",-1);

                        boolean isPlaying = savedInstanceState.getBoolean(PLAYING, false);
                        if (isPlaying) {
                            long idMessageVoicePlaying = savedInstanceState.getLong(ID_VOICE_CLIP_PLAYING, -1);
                            long messageHandleVoicePlaying = savedInstanceState.getLong(MESSAGE_HANDLE_PLAYING, -1);
                            long userHandleVoicePlaying = savedInstanceState.getLong(USER_HANDLE_PLAYING, -1);
                            int progressVoicePlaying = savedInstanceState.getInt(PROGRESS_PLAYING, 0);

                            if (!messagesPlaying.isEmpty()) {
                                for (MessageVoiceClip m : messagesPlaying) {
                                    m.getMediaPlayer().release();
                                    m.setMediaPlayer(null);
                                }
                                messagesPlaying.clear();
                            }

                            MessageVoiceClip messagePlaying = new MessageVoiceClip(idMessageVoicePlaying, userHandleVoicePlaying, messageHandleVoicePlaying);
                            messagePlaying.setProgress(progressVoicePlaying);
                            messagePlaying.setPlayingWhenTheScreenRotated(true);
                            messagesPlaying.add(messagePlaying);

                        }
                    }

                    String text = null;
                    if (intentAction.equals(ACTION_CHAT_SHOW_MESSAGES)) {
                        logDebug("ACTION_CHAT_SHOW_MESSAGES");
                        isOpeningChat = true;

                        int errorCode = newIntent.getIntExtra("PUBLIC_LINK", 1);
                        if (savedInstanceState == null) {
                            text = newIntent.getStringExtra("showSnackbar");
                            if (text == null) {
                                if (errorCode != 1) {
                                    if (errorCode == MegaChatError.ERROR_OK) {
                                        text = getString(R.string.chat_link_copied_clipboard);
                                    }
                                    else {
                                        logDebug("initAfterIntent:publicLinkError:errorCode");
                                        text = getString(R.string.general_error) + ": " + errorCode;
                                    }
                                }
                            }
                        }
                        else if (errorCode != 1 && errorCode == MegaChatError.ERROR_OK && !isShareLinkDialogDismissed) {
                                text = getString(R.string.chat_link_copied_clipboard);
                        }
                    }
                    showChat(text);
                }
            }
        }
        else{
            logWarning("INTENT is NULL");
        }
    }

    private void initializeInputText(){
        hideKeyboard();
        setChatSubtitle();

        ChatItemPreferences prefs = dbH.findChatPreferencesByHandle(Long.toString(idChat));
        if(prefs!=null){
            String written = prefs.getWrittenText();
            if(!TextUtils.isEmpty(written)){
                textChat.setText(written);
                sendIcon.setVisibility(View.VISIBLE);
                sendIcon.setEnabled(true);
                sendIcon.setImageDrawable(ContextCompat.getDrawable(chatActivity, R.drawable.ic_send_black));
                textChat.setHint(" ");
                textChat.setMinLines(1);
                textChat.setMaxLines(5);

                currentRecordButtonState = 0;
                recordLayout.setVisibility(View.GONE);
                recordButtonLayout.setVisibility(View.GONE);
                return;
            }
        }else{
            prefs = new ChatItemPreferences(Long.toString(idChat), Boolean.toString(true), "");
            dbH.setChatItemPreferences(prefs);
        }
        refreshTextInput();
    }

    private void refreshTextInput(){
        recordButtonStates(RECORD_BUTTON_DEACTIVATED);
        sendIcon.setVisibility(View.GONE);
        sendIcon.setEnabled(false);
        sendIcon.setImageDrawable(ContextCompat.getDrawable(chatActivity, R.drawable.ic_send_trans));
        if (chatRoom != null) {
            megaChatApi.sendStopTypingNotification(chatRoom.getChatId());

            if (chatRoom.hasCustomTitle()) {
                textChat.setHint(getString(R.string.type_message_hint_with_customized_title, chatRoom.getTitle()));
            } else {
                textChat.setHint(getString(R.string.type_message_hint_with_default_title, chatRoom.getTitle()));
            }
        }

        textChat.setMinLines(1);
        textChat.setMaxLines(1);
    }

    public void showChat(String textSnackbar){
        if(idChat!=-1) {
            //Recover chat
            logDebug("Recover chat with id: " + idChat);
            chatRoom = megaChatApi.getChatRoom(idChat);
            if(chatRoom==null){
                logError("Chatroom is NULL - finish activity!!");
                finish();
            }

            initializeInputText();
            megaChatApi.closeChatRoom(idChat, this);
            boolean result = megaChatApi.openChatRoom(idChat, this);

            logDebug("Result of open chat: " + result);
            if(result){
                MegaApplication.setClosedChat(false);
            }

            if(!result){
                logError("Error on openChatRoom");
                if(errorOpenChatDialog==null){
                    android.support.v7.app.AlertDialog.Builder builder;
                    if (Build.VERSION.SDK_INT >= Build.VERSION_CODES.HONEYCOMB) {
                        builder = new AlertDialog.Builder(this, R.style.AppCompatAlertDialogStyle);
                    }
                    else{
                        builder = new AlertDialog.Builder(this);
                    }
                    builder.setTitle(getString(R.string.chat_error_open_title));
                    builder.setMessage(getString(R.string.chat_error_open_message));

                    builder.setPositiveButton(getString(R.string.cam_sync_ok),
                            new DialogInterface.OnClickListener() {
                                public void onClick(DialogInterface dialog, int whichButton) {
                                    finish();
                                }
                            }
                    );
                    errorOpenChatDialog = builder.create();
                    errorOpenChatDialog.show();
                }
            }
            else {
                int chatConnection = megaChatApi.getChatConnectionState(idChat);
                logDebug("Chat connection (" + idChat + ") is: " + chatConnection);
                if (adapter == null) createAdapter();
                setPreviewersView();

                titleToolbar.setText(chatRoom.getTitle());
                setChatSubtitle();

                if (!chatRoom.isPublic()) {
                    privateIconToolbar.setVisibility(View.VISIBLE);
                }
                else {
                    privateIconToolbar.setVisibility(View.GONE);
                }

                isOpeningChat = true;

                LinearLayout.LayoutParams emptyTextViewParams1 = (LinearLayout.LayoutParams) emptyImageView.getLayoutParams();

                if (getResources().getConfiguration().orientation == Configuration.ORIENTATION_LANDSCAPE) {
                    emptyImageView.setImageResource(R.drawable.chat_empty_landscape);
                    emptyTextViewParams1.setMargins(0, scaleHeightPx(40, outMetrics), 0, scaleHeightPx(24, outMetrics));
                } else {
                    emptyImageView.setImageResource(R.drawable.ic_empty_chat_list);
                    emptyTextViewParams1.setMargins(0, scaleHeightPx(100, outMetrics), 0, scaleHeightPx(24, outMetrics));
                }

                emptyImageView.setLayoutParams(emptyTextViewParams1);

                String textToShowB = String.format(getString(R.string.chat_loading_messages));

                try {
                    textToShowB = textToShowB.replace("[A]", "<font color=\'#7a7a7a\'>");
                    textToShowB = textToShowB.replace("[/A]", "</font>");
                    textToShowB = textToShowB.replace("[B]", "<font color=\'#000000\'>");
                    textToShowB = textToShowB.replace("[/B]", "</font>");
                } catch (Exception e) {
                }
                Spanned resultB = null;
                if (android.os.Build.VERSION.SDK_INT >= android.os.Build.VERSION_CODES.N) {
                    resultB = Html.fromHtml(textToShowB, Html.FROM_HTML_MODE_LEGACY);
                } else {
                    resultB = Html.fromHtml(textToShowB);
                }

                emptyTextView.setText(resultB);
                emptyTextView.setVisibility(View.VISIBLE);
                emptyLayout.setVisibility(View.VISIBLE);

                chatRelativeLayout.setVisibility(View.GONE);

                if(textSnackbar!=null){
                    String chatLink = getIntent().getStringExtra("CHAT_LINK");
                    if (chatLink != null && !isShareLinkDialogDismissed) {
                        showShareChatLinkDialog(this, chatRoom, chatLink);
                    }
                    else {
                        showSnackbar(SNACKBAR_TYPE, textSnackbar, -1);
                    }
                }

                loadHistory();
                logDebug("On create: stateHistory: " + stateHistory);
                if (isLocationDialogShown) {
                    showSendLocationDialog();
                }
            }
        }
        else{
            logError("Chat ID -1 error");
        }

        logDebug("FINISH on Create");
    }

    public void removeChatLink(){
        logDebug("removeChatLink");
        megaChatApi.removeChatLink(idChat, this);
    }

    public void loadHistory(){
        logDebug("loadHistory");

        isLoadingHistory = true;

        long unreadCount = chatRoom.getUnreadCount();
        if (unreadCount == 0) {
            if(!isTurn) {
                lastIdMsgSeen = -1;
                generalUnreadCount = -1;
                stateHistory = megaChatApi.loadMessages(idChat, NUMBER_MESSAGES_TO_LOAD);
                numberToLoad=NUMBER_MESSAGES_TO_LOAD;
            }else{
                if (generalUnreadCount < 0) {
                    logDebug("loadMessages " + chatRoom.getUnreadCount());
                    long unreadAbs = Math.abs(generalUnreadCount);
                    numberToLoad =  (int) unreadAbs+NUMBER_MESSAGES_TO_LOAD;
                    stateHistory = megaChatApi.loadMessages(idChat, (int) numberToLoad);
                }
                else{
                    logDebug("loadMessages " + chatRoom.getUnreadCount());
                    numberToLoad =  (int) generalUnreadCount+NUMBER_MESSAGES_TO_LOAD;
                    stateHistory = megaChatApi.loadMessages(idChat, (int) numberToLoad);
                }
            }
            lastSeenReceived = true;
            logDebug("loadMessages:unread is 0");
        } else {
            if(!isTurn){
                lastIdMsgSeen = megaChatApi.getLastMessageSeenId(idChat);
                generalUnreadCount = unreadCount;
            }
            else{
                logDebug("Do not change lastSeenId --> rotating screen");
            }

            if (lastIdMsgSeen != -1) {
                logDebug("lastSeenId: " + lastIdMsgSeen);
            } else {
                logError("Error:InvalidLastMessage");
            }

            lastSeenReceived = false;
            if (unreadCount < 0) {
                logDebug("loadMessages " + chatRoom.getUnreadCount());
                long unreadAbs = Math.abs(unreadCount);
                numberToLoad =  (int) unreadAbs+NUMBER_MESSAGES_TO_LOAD;
                stateHistory = megaChatApi.loadMessages(idChat, (int) numberToLoad);
            }
            else{
                logDebug("loadMessages " + chatRoom.getUnreadCount());
                numberToLoad =  (int) unreadCount+NUMBER_MESSAGES_TO_LOAD;
                stateHistory = megaChatApi.loadMessages(idChat, (int) numberToLoad);
            }
        }
        logDebug("END:numberToLoad: " + numberToLoad);
    }

    private void setSubtitleVisibility() {
        if (chatRoom.isGroup()) {
            individualSubtitleToobar.setVisibility(View.GONE);
            groupalSubtitleToolbar.setVisibility(View.VISIBLE);
            iconStateToolbar.setVisibility(View.GONE);
        }
        else {
            individualSubtitleToobar.setVisibility(View.VISIBLE);
            groupalSubtitleToolbar.setVisibility(View.GONE);
        }
        subtitleCall.setVisibility(View.GONE);
    }

    private void setPreviewGroupalSubtitle () {
        long participants = chatRoom.getPeerCount();
        if (participants > 0) {
            groupalSubtitleToolbar.setVisibility(View.VISIBLE);
            groupalSubtitleToolbar.setText(adjustForLargeFont(getString(R.string.number_of_participants, participants)));
        }
        else {
            groupalSubtitleToolbar.setVisibility(View.GONE);
        }
    }

    public void setChatSubtitle(){
        logDebug("setChatSubtitle");
        if(chatRoom==null){
            return;
        }

        setSubtitleVisibility();

        if (chatC.isInAnonymousMode() && megaChatApi.getChatConnectionState(idChat)==MegaChatApi.CHAT_CONNECTION_ONLINE) {
            logDebug("Is preview");
            setPreviewGroupalSubtitle();
            tB.setOnClickListener(this);
            setBottomLayout(SHOW_JOIN_LAYOUT);

        }else if(megaChatApi.getConnectionState()!=MegaChatApi.CONNECTED||megaChatApi.getChatConnectionState(idChat)!=MegaChatApi.CHAT_CONNECTION_ONLINE) {
            logDebug("Chat not connected ConnectionState: " + megaChatApi.getConnectionState() + " ChatConnectionState: " + megaChatApi.getChatConnectionState(idChat));
            tB.setOnClickListener(this);
            if (chatRoom.isPreview()) {
                logDebug("Chat not connected: is preview");
                setPreviewGroupalSubtitle();
                setBottomLayout(SHOW_NOTHING_LAYOUT);
            } else {
                logDebug("Chat not connected: is not preview");
                if (chatRoom.isGroup()) {
                    groupalSubtitleToolbar.setText(adjustForLargeFont(getString(R.string.invalid_connection_state)));
                } else {
                    individualSubtitleToobar.setText(adjustForLargeFont(getString(R.string.invalid_connection_state)));
                }

                int permission = chatRoom.getOwnPrivilege();
                logDebug("Check permissions");
                if ((permission == MegaChatRoom.PRIV_RO) || (permission == MegaChatRoom.PRIV_RM)) {
                    setBottomLayout(SHOW_NOTHING_LAYOUT);
                } else {
                    setBottomLayout(SHOW_WRITING_LAYOUT);
                }
            }
        }else{
            logDebug("Karere connection state: " + megaChatApi.getConnectionState());
            logDebug("Chat connection state: " + megaChatApi.getChatConnectionState(idChat));

            int permission = chatRoom.getOwnPrivilege();
            if (chatRoom.isGroup()) {
                tB.setOnClickListener(this);
                if(chatRoom.isPreview()){
                    logDebug("Is preview");
                    setPreviewGroupalSubtitle();
                    if (getIntent() != null && getIntent().getAction() != null && getIntent().getAction().equals(ACTION_JOIN_OPEN_CHAT_LINK)) {
                        setBottomLayout(SHOW_NOTHING_LAYOUT);
                    }else {
                        setBottomLayout(SHOW_JOIN_LAYOUT);
                    }

                    return;
                }
                else {
                    logDebug("Check permissions group chat");
                    if (permission == MegaChatRoom.PRIV_RO) {
                        logDebug("Permission RO");
                        setBottomLayout(SHOW_NOTHING_LAYOUT);

                        if (chatRoom.isArchived()) {
                            logDebug("Chat is archived");
                            groupalSubtitleToolbar.setText(adjustForLargeFont(getString(R.string.archived_chat)));
                        } else {
                            groupalSubtitleToolbar.setText(adjustForLargeFont(getString(R.string.observer_permission_label_participants_panel)));
                        }
                    }else if (permission == MegaChatRoom.PRIV_RM) {
                        logDebug("Permission RM");
                        setBottomLayout(SHOW_NOTHING_LAYOUT);

                        if (chatRoom.isArchived()) {
                            logDebug("Chat is archived");
                            groupalSubtitleToolbar.setText(adjustForLargeFont(getString(R.string.archived_chat)));
                        }
                        else if (!chatRoom.isActive()) {
                            groupalSubtitleToolbar.setText(adjustForLargeFont(getString(R.string.inactive_chat)));
                        }
                        else {
                            groupalSubtitleToolbar.setText(null);
                            groupalSubtitleToolbar.setVisibility(View.GONE);
                        }
                    }
                    else{
                        logDebug("Permission: " + permission);

                        setBottomLayout(SHOW_WRITING_LAYOUT);

                        if(chatRoom.isArchived()){
                            logDebug("Chat is archived");
                            groupalSubtitleToolbar.setText(adjustForLargeFont(getString(R.string.archived_chat)));
                        }
                        else if(chatRoom.hasCustomTitle()){
                            setCustomSubtitle();
                        }
                        else{
                            long participantsLabel = chatRoom.getPeerCount()+1; //Add one to include me
                            groupalSubtitleToolbar.setText(adjustForLargeFont(getResources().getQuantityString(R.plurals.subtitle_of_group_chat, (int) participantsLabel, participantsLabel)));
                        }
                    }
                }
            }
            else{
                logDebug("Check permissions one to one chat");
                if(permission==MegaChatRoom.PRIV_RO) {
                    logDebug("Permission RO");

                    if(megaApi!=null){
                        if(megaApi.getRootNode()!=null){
                            long chatHandle = chatRoom.getChatId();
                            MegaChatRoom chat = megaChatApi.getChatRoom(chatHandle);
                            long userHandle = chat.getPeerHandle(0);
                            String userHandleEncoded = MegaApiAndroid.userHandleToBase64(userHandle);
                            MegaUser user = megaApi.getContact(userHandleEncoded);

                            if(user!=null && user.getVisibility() == MegaUser.VISIBILITY_VISIBLE){
                                tB.setOnClickListener(this);
                            }
                            else{
                                tB.setOnClickListener(null);
                            }
                        }
                    }
                    else{
                        tB.setOnClickListener(null);
                    }
                    setBottomLayout(SHOW_NOTHING_LAYOUT);

                    if(chatRoom.isArchived()){
                        logDebug("Chat is archived");
                        individualSubtitleToobar.setText(adjustForLargeFont(getString(R.string.archived_chat)));
                    }
                    else{
                        individualSubtitleToobar.setText(adjustForLargeFont(getString(R.string.observer_permission_label_participants_panel)));
                    }
                }
                else if(permission==MegaChatRoom.PRIV_RM) {
                    tB.setOnClickListener(this);

                    logDebug("Permission RM");
                    setBottomLayout(SHOW_NOTHING_LAYOUT);

                    if(chatRoom.isArchived()){
                        logDebug("Chat is archived");
                        individualSubtitleToobar.setText(adjustForLargeFont(getString(R.string.archived_chat)));
                    }
                    else if(!chatRoom.isActive()){
                        individualSubtitleToobar.setText(adjustForLargeFont(getString(R.string.inactive_chat)));
                    }
                    else{
                        individualSubtitleToobar.setText(null);
                        individualSubtitleToobar.setVisibility(View.GONE);
                    }
                }
                else{
                    tB.setOnClickListener(this);

                    long userHandle = chatRoom.getPeerHandle(0);
                    setStatus(userHandle);
                    setBottomLayout(SHOW_WRITING_LAYOUT);
                }
            }
        }
    }

    public void setBottomLayout(int show) {
        if (show == SHOW_JOIN_LAYOUT) {
            writingContainerLayout.setVisibility(View.GONE);
            joinChatLinkLayout.setVisibility(View.VISIBLE);
            RelativeLayout.LayoutParams params = (RelativeLayout.LayoutParams) messagesContainerLayout.getLayoutParams();
            params.addRule(RelativeLayout.ABOVE, R.id.join_chat_layout_chat_layout);
            messagesContainerLayout.setLayoutParams(params);
            fragmentVoiceClip.setVisibility(View.GONE);
        }else if (show == SHOW_NOTHING_LAYOUT) {
            writingContainerLayout.setVisibility(View.GONE);
            joinChatLinkLayout.setVisibility(View.GONE);
            fragmentVoiceClip.setVisibility(View.GONE);
        }else{
            writingContainerLayout.setVisibility(View.VISIBLE);
            joinChatLinkLayout.setVisibility(View.GONE);
            RelativeLayout.LayoutParams params = (RelativeLayout.LayoutParams) messagesContainerLayout.getLayoutParams();
            params.addRule(RelativeLayout.ABOVE, R.id.writing_container_layout_chat_layout);
            messagesContainerLayout.setLayoutParams(params);
            fragmentVoiceClip.setVisibility(View.VISIBLE);
        }
    }

    public void setCustomSubtitle(){
        logDebug("setCustomSubtitle");

        long participantsCount = chatRoom.getPeerCount();
        StringBuilder customSubtitle = new StringBuilder("");
        for(int i=0;i<participantsCount;i++) {

            if(i!=0){
                customSubtitle.append(", ");
            }

            String participantName = chatRoom.getPeerFirstname(i);
            if(participantName==null){
                //Get the lastname
                String participantLastName = chatRoom.getPeerLastname(i);
                if(participantLastName==null){
                    //Get the email
                    String participantEmail = chatRoom.getPeerEmail(i);
                    customSubtitle.append(participantEmail);
                }
                else{
                    if(participantLastName.trim().isEmpty()){
                        //Get the email
                        String participantEmail = chatRoom.getPeerEmail(i);
                        customSubtitle.append(participantEmail);
                    }
                    else{
                        //Append last name to the title
                        customSubtitle.append(participantLastName);
                    }
                }
            }
            else{
                if(participantName.trim().isEmpty()){
                    //Get the lastname
                    String participantLastName = chatRoom.getPeerLastname(i);
                    if(participantLastName==null){
                        //Get the email
                        String participantEmail = chatRoom.getPeerEmail(i);
                        customSubtitle.append(participantEmail);
                    }
                    else{
                        if(participantLastName.trim().isEmpty()){
                            //Get the email
                            String participantEmail = chatRoom.getPeerEmail(i);
                            customSubtitle.append(participantEmail);
                        }
                        else{
                            //Append last name to the title
                            customSubtitle.append(participantLastName);
                        }
                    }
                }
                else{
                    //Append first name to the title
                    customSubtitle.append(participantName);
                }
            }
        }
        if (customSubtitle.toString().trim().isEmpty()){
            groupalSubtitleToolbar.setText(null);
            groupalSubtitleToolbar.setVisibility(View.GONE);
        }
        else {
            groupalSubtitleToolbar.setText(adjustForLargeFont(customSubtitle.toString()));
        }
    }

    public void setLastGreen(String date){
        individualSubtitleToobar.setText(date);
        individualSubtitleToobar.isMarqueeIsNecessary(this);
        if(subtitleCall.getVisibility()!=View.VISIBLE && groupalSubtitleToolbar.getVisibility()!=View.VISIBLE){
            individualSubtitleToobar.setVisibility(View.VISIBLE);
        }
    }

    public void requestLastGreen(int state){
        logDebug("State: " + state);

        if(chatRoom!=null && !chatRoom.isGroup() && !chatRoom.isArchived()){
            if(state == INITIAL_PRESENCE_STATUS){
                state = megaChatApi.getUserOnlineStatus(chatRoom.getPeerHandle(0));
            }

            if(state != MegaChatApi.STATUS_ONLINE && state != MegaChatApi.STATUS_BUSY && state != MegaChatApi.STATUS_INVALID){
                logDebug("Request last green for user");
                megaChatApi.requestLastGreen(chatRoom.getPeerHandle(0), this);
            }
        }
    }

    public void setStatus(long userHandle){

        iconStateToolbar.setVisibility(View.GONE);

        if(megaChatApi.getConnectionState()!=MegaChatApi.CONNECTED){
            logWarning("Chat not connected");
            individualSubtitleToobar.setText(adjustForLargeFont(getString(R.string.invalid_connection_state)));
        }
        else if(chatRoom.isArchived()){
            logDebug("Chat is archived");
            individualSubtitleToobar.setText(adjustForLargeFont(getString(R.string.archived_chat)));
        }
        else if(!chatRoom.isGroup()){
            int state = megaChatApi.getUserOnlineStatus(userHandle);

            if(state == MegaChatApi.STATUS_ONLINE){
                logDebug("This user is connected");
                individualSubtitleToobar.setText(adjustForLargeFont(getString(R.string.online_status)));
                iconStateToolbar.setVisibility(View.VISIBLE);
                iconStateToolbar.setImageDrawable(ContextCompat.getDrawable(this, R.drawable.ic_online));

            }
            else if(state == MegaChatApi.STATUS_AWAY){
                logDebug("This user is away");
                individualSubtitleToobar.setText(adjustForLargeFont(getString(R.string.away_status)));
                iconStateToolbar.setVisibility(View.VISIBLE);
                iconStateToolbar.setImageDrawable(ContextCompat.getDrawable(this, R.drawable.ic_away));

            }
            else if(state == MegaChatApi.STATUS_BUSY){
                logDebug("This user is busy");
                individualSubtitleToobar.setText(adjustForLargeFont(getString(R.string.busy_status)));
                iconStateToolbar.setVisibility(View.VISIBLE);
                iconStateToolbar.setImageDrawable(ContextCompat.getDrawable(this, R.drawable.ic_busy));

            }
            else if(state == MegaChatApi.STATUS_OFFLINE){
                logDebug("This user is offline");
                individualSubtitleToobar.setText(adjustForLargeFont(getString(R.string.offline_status)));
                iconStateToolbar.setVisibility(View.VISIBLE);
                iconStateToolbar.setImageDrawable(ContextCompat.getDrawable(this, R.drawable.ic_offline));

            }
            else if(state == MegaChatApi.STATUS_INVALID){
                logWarning("INVALID status: " + state);
                individualSubtitleToobar.setText(null);
                individualSubtitleToobar.setVisibility(View.GONE);
            }
            else{
                logDebug("This user status is: " + state);
                individualSubtitleToobar.setText(null);
                individualSubtitleToobar.setVisibility(View.GONE);
            }
        }
    }

    public int compareTime(AndroidMegaChatMessage message, AndroidMegaChatMessage previous){
        return compareTime(message.getMessage().getTimestamp(), previous.getMessage().getTimestamp());
    }

    public int compareTime(long timeStamp, AndroidMegaChatMessage previous){
        return compareTime(timeStamp, previous.getMessage().getTimestamp());
    }

    public int compareTime(long timeStamp, long previous){
        if(previous!=-1){

            Calendar cal = calculateDateFromTimestamp(timeStamp);
            Calendar previousCal =  calculateDateFromTimestamp(previous);

            TimeUtils tc = new TimeUtils(TIME);

            int result = tc.compare(cal, previousCal);
            logDebug("RESULTS compareTime: " + result);
            return result;
        }
        else{
            logWarning("return -1");
            return -1;
        }
    }

    public int compareDate(AndroidMegaChatMessage message, AndroidMegaChatMessage previous){
        return compareDate(message.getMessage().getTimestamp(), previous.getMessage().getTimestamp());
    }

    public int compareDate(long timeStamp, AndroidMegaChatMessage previous){
        return compareDate(timeStamp, previous.getMessage().getTimestamp());
    }

    public int compareDate(long timeStamp, long previous){
        logDebug("compareDate");

        if(previous!=-1){
            Calendar cal = calculateDateFromTimestamp(timeStamp);
            Calendar previousCal =  calculateDateFromTimestamp(previous);

            TimeUtils tc = new TimeUtils(DATE);

            int result = tc.compare(cal, previousCal);
            logDebug("RESULTS compareDate: "+result);
            return result;
        }
        else{
            logWarning("return -1");
            return -1;
        }
    }

    @Override
    public boolean onCreateOptionsMenu(Menu menu) {
        logDebug("onCreateOptionsMenuLollipop");
        // Inflate the menu items for use in the action bar
        MenuInflater inflater = getMenuInflater();
        inflater.inflate(R.menu.chat_action, menu);

        callMenuItem = menu.findItem(R.id.cab_menu_call_chat);
        videoMenuItem = menu.findItem(R.id.cab_menu_video_chat);
        inviteMenuItem = menu.findItem(R.id.cab_menu_invite_chat);
        clearHistoryMenuItem = menu.findItem(R.id.cab_menu_clear_history_chat);
        contactInfoMenuItem = menu.findItem(R.id.cab_menu_contact_info_chat);
        leaveMenuItem = menu.findItem(R.id.cab_menu_leave_chat);
        archiveMenuItem = menu.findItem(R.id.cab_menu_archive_chat);

        return super.onCreateOptionsMenu(menu);
    }

    @Override
    public boolean onPrepareOptionsMenu(Menu menu){
        logDebug("onPrepareOptionsMenu");

        if(chatRoom!=null){
            logDebug("chatRoom!=null");
            callMenuItem.setEnabled(false);
            callMenuItem.setIcon(mutateIcon(this, R.drawable.ic_phone_white, R.color.white_50_opacity));
            if (chatRoom.isGroup()) {
                videoMenuItem.setVisible(false);
            }else{
                videoMenuItem.setEnabled(false);
                videoMenuItem.setIcon(mutateIcon(this, R.drawable.ic_videocam_white, R.color.white_50_opacity));
            }


            if ((chatRoom.isPreview()) || (megaChatApi.getConnectionState() != MegaChatApi.CONNECTED)
                        || (megaChatApi.getChatConnectionState(idChat) != MegaChatApi.CHAT_CONNECTION_ONLINE)) {
                logDebug("chatRoom.isPreview || megaChatApi.getConnectionState() " + megaChatApi.getConnectionState() +
                        " || megaChatApi.getChatConnectionState(idChat) "+(megaChatApi.getChatConnectionState(idChat)));

                leaveMenuItem.setVisible(false);
                clearHistoryMenuItem.setVisible(false);
                inviteMenuItem.setVisible(false);
                contactInfoMenuItem.setVisible(false);
                archiveMenuItem.setVisible(false);
            }else {
                if(megaChatApi.getNumCalls() <= 0){
                    callMenuItem.setEnabled(true);
                    callMenuItem.setIcon(mutateIcon(this, R.drawable.ic_phone_white, R.color.background_chat));

                    if (chatRoom.isGroup()) {
                        videoMenuItem.setVisible(false);
                    }else{
                        videoMenuItem.setEnabled(true);
                        videoMenuItem.setIcon(mutateIcon(this, R.drawable.ic_videocam_white, R.color.background_chat));
                    }

                }else{
                    if( (megaChatApi!=null) && (!participatingInACall(megaChatApi)) && (!megaChatApi.hasCallInChatRoom(chatRoom.getChatId()))){
                        callMenuItem.setEnabled(true);
                        callMenuItem.setIcon(mutateIcon(this, R.drawable.ic_phone_white, R.color.background_chat));

                        if (chatRoom.isGroup()) {
                            videoMenuItem.setVisible(false);
                        }else{
                            videoMenuItem.setEnabled(true);
                            videoMenuItem.setIcon(mutateIcon(this, R.drawable.ic_videocam_white, R.color.background_chat));
                        }
                    }
                }

                archiveMenuItem.setVisible(true);
                if(chatRoom.isArchived()){
                    archiveMenuItem.setTitle(getString(R.string.general_unarchive));
                }
                else{
                    archiveMenuItem.setTitle(getString(R.string.general_archive));
                }

                int permission = chatRoom.getOwnPrivilege();
                logDebug("Permission in the chat: " + permission);
                if (chatRoom.isGroup()) {

                    if (permission == MegaChatRoom.PRIV_MODERATOR) {

                        inviteMenuItem.setVisible(true);

                        int lastMessageIndex = messages.size() - 1;
                        if (lastMessageIndex >= 0) {
                            AndroidMegaChatMessage lastMessage = messages.get(lastMessageIndex);
                            if (!lastMessage.isUploading()) {
                                if (lastMessage.getMessage().getType() == MegaChatMessage.TYPE_TRUNCATE) {
                                    logDebug("Last message is TRUNCATE");
                                    clearHistoryMenuItem.setVisible(false);
                                } else {
                                    logDebug("Last message is NOT TRUNCATE");
                                    clearHistoryMenuItem.setVisible(true);
                                }
                            } else {
                                logDebug("Last message is UPLOADING");
                                clearHistoryMenuItem.setVisible(true);
                            }
                        }
                        else {
                            clearHistoryMenuItem.setVisible(false);
                        }

                        leaveMenuItem.setVisible(true);
                    } else if (permission == MegaChatRoom.PRIV_RM) {
                        logDebug("Group chat PRIV_RM");
                        leaveMenuItem.setVisible(false);
                        clearHistoryMenuItem.setVisible(false);
                        inviteMenuItem.setVisible(false);
                        callMenuItem.setVisible(false);
                        videoMenuItem.setVisible(false);
                    } else if (permission == MegaChatRoom.PRIV_RO) {
                        logDebug("Group chat PRIV_RO");
                        leaveMenuItem.setVisible(true);
                        clearHistoryMenuItem.setVisible(false);
                        inviteMenuItem.setVisible(false);
                        callMenuItem.setVisible(false);
                        videoMenuItem.setVisible(false);
                    } else if(permission == MegaChatRoom.PRIV_STANDARD){
                        logDebug("Group chat PRIV_STANDARD");
                        leaveMenuItem.setVisible(true);
                        clearHistoryMenuItem.setVisible(false);
                        inviteMenuItem.setVisible(false);
                    }else{
                        logDebug("Permission: " + permission);
                        leaveMenuItem.setVisible(true);
                        clearHistoryMenuItem.setVisible(false);
                        inviteMenuItem.setVisible(false);
                    }

                    contactInfoMenuItem.setTitle(getString(R.string.group_chat_info_label));
                    contactInfoMenuItem.setVisible(true);
                }
                else {
                    inviteMenuItem.setVisible(false);
                    if (permission == MegaChatRoom.PRIV_RO) {
                        clearHistoryMenuItem.setVisible(false);
                        contactInfoMenuItem.setVisible(false);
                        callMenuItem.setVisible(false);
                        videoMenuItem.setVisible(false);
                    } else {
                        clearHistoryMenuItem.setVisible(true);
                        contactInfoMenuItem.setTitle(getString(R.string.contact_properties_activity));
                        contactInfoMenuItem.setVisible(true);
                    }
                    leaveMenuItem.setVisible(false);
                }
            }

        }else{
            logWarning("Chatroom NULL on create menu");
            leaveMenuItem.setVisible(false);
            callMenuItem.setVisible(false);
            videoMenuItem.setVisible(false);
            clearHistoryMenuItem.setVisible(false);
            inviteMenuItem.setVisible(false);
            contactInfoMenuItem.setVisible(false);
            archiveMenuItem.setVisible(false);
        }

        return super.onPrepareOptionsMenu(menu);
    }

    void ifAnonymousModeLogin(boolean pendingJoin) {
        if(chatC.isInAnonymousMode()){
            Intent loginIntent = new Intent(this, LoginActivityLollipop.class);
            loginIntent.putExtra("visibleFragment",  LOGIN_FRAGMENT);
            if (pendingJoin && getIntent() != null && getIntent().getDataString() != null) {
                loginIntent.setAction(ACTION_JOIN_OPEN_CHAT_LINK);
                loginIntent.setData(Uri.parse(getIntent().getDataString()));
                loginIntent.putExtra("idChatToJoin", idChat);
                closeChat(true);
            }
            startActivity(loginIntent);
        }
        finish();
    }

    @Override
    public boolean onOptionsItemSelected(MenuItem item) {
        logDebug("onOptionsItemSelected");

        switch (item.getItemId()) {
            // Respond to the action bar's Up/Home button
            case android.R.id.home: {
                closeChat(true);
                ifAnonymousModeLogin(false);
                break;
            }
            case R.id.cab_menu_call_chat:{
                if(recordView.isRecordingNow()) break;

                startVideo = false;
                if(checkPermissionsCall()){
                    startCall();
                }
                break;
            }
            case R.id.cab_menu_video_chat:{
                logDebug("cab_menu_video_chat");
                if(recordView.isRecordingNow()) break;

                startVideo = true;
                if(checkPermissionsCall()){
                    startCall();
                }
                break;
            }
            case R.id.cab_menu_invite_chat:{
                if(recordView.isRecordingNow()) break;

                chooseAddParticipantDialog();
                break;
            }
            case R.id.cab_menu_contact_info_chat:{
                if(recordView.isRecordingNow()) break;

                if(chatRoom.isGroup()){
                    Intent i = new Intent(this, GroupChatInfoActivityLollipop.class);
                    i.putExtra("handle", chatRoom.getChatId());
                    this.startActivity(i);
                }
                else{
                    Intent i = new Intent(this, ContactInfoActivityLollipop.class);
                    i.putExtra("handle", chatRoom.getChatId());
                    this.startActivity(i);
                }
                break;
            }
            case R.id.cab_menu_clear_history_chat:{
                if(recordView.isRecordingNow()) break;

                logDebug("Clear history selected!");
                showConfirmationClearChat(chatRoom);
                break;
            }
            case R.id.cab_menu_leave_chat:{
                if(recordView.isRecordingNow()) break;

                logDebug("Leave selected!");
                showConfirmationLeaveChat(chatRoom);
                break;
            }
            case R.id.cab_menu_archive_chat:{
                if(recordView.isRecordingNow()) break;

                logDebug("Archive/unarchive selected!");
                ChatController chatC = new ChatController(chatActivity);
                chatC.archiveChat(chatRoom);
                break;
            }
        }
        return super.onOptionsItemSelected(item);
    }

    /*
     *Prepare recording
     */
    public void prepareRecording() {
        logDebug("prepareRecording");
        recordView.playSound(TYPE_START_RECORD);
        stopReproductions();
    }

    /*
     * Start recording
     */
    public void startRecording(){
        logDebug("startRecording() with Permissions");

        long timeStamp = System.currentTimeMillis() / 1000;
        outputFileName = "/note_voice" + getVoiceClipName(timeStamp);
        File vcFile = buildVoiceClipFile(this, outputFileName);
        outputFileVoiceNotes = vcFile.getAbsolutePath();
        if (outputFileVoiceNotes == null) return;
        if (myAudioRecorder == null) myAudioRecorder = new MediaRecorder();
        try {
            myAudioRecorder.reset();
            myAudioRecorder.setAudioSource(MediaRecorder.AudioSource.MIC);
            myAudioRecorder.setOutputFormat(MediaRecorder.OutputFormat.MPEG_4);
            myAudioRecorder.setAudioEncoder(MediaRecorder.AudioEncoder.AAC);
            myAudioRecorder.setAudioEncodingBitRate(50000);
            myAudioRecorder.setAudioSamplingRate(44100);
            myAudioRecorder.setAudioChannels(1);
            myAudioRecorder.setOutputFile(outputFileVoiceNotes);
            myAudioRecorder.prepare();

        } catch (IOException e) {
            controlErrorRecording();
            e.printStackTrace();
            return;
        }
        myAudioRecorder.start();
        setRecordingNow(true);
        recordView.startRecordingTime();
    }

    public static String getVoiceClipName(long timestamp) {
        logDebug("timestamp: " + timestamp);
        //Get date time:
        try {
            Calendar calendar = Calendar.getInstance();
            TimeZone tz = TimeZone.getDefault();
            calendar.setTimeInMillis(timestamp * 1000L);
            calendar.add(Calendar.MILLISECOND, tz.getOffset(calendar.getTimeInMillis()));
            SimpleDateFormat sdf = new SimpleDateFormat("yyyyMMdd_HHmmss");
            return sdf.format(calendar.getTime()) + ".m4a";

        } catch (Exception e) {
            logError("Error getting the voice clip name", e);
        }

        return null;
    }

    private void controlErrorRecording() {
        outputFileVoiceNotes = null;
        outputFileName = null;
        setRecordingNow(false);

        if (myAudioRecorder == null) return;
        myAudioRecorder.reset();
        myAudioRecorder.release();
        myAudioRecorder = null;
        textChat.requestFocus();
    }

    /*
     * Cancel recording and reset the audio recorder
     */
    private void cancelRecording() {
        logDebug("cancelRecording");
        if (!isRecordingNow() || myAudioRecorder == null) return;
        try {
            myAudioRecorder.stop();
            myAudioRecorder.reset();
            myAudioRecorder = null;
            ChatController.deleteOwnVoiceClip(this, outputFileName);
            outputFileVoiceNotes = null;
            setRecordingNow(false);
            textChat.requestFocus();

        } catch (RuntimeException stopException) {
            logError("Error canceling a recording", stopException);
            ChatController.deleteOwnVoiceClip(this, outputFileName);
            controlErrorRecording();

        }
    }

    /*
     * Stop the Record and send it to the chat
     */
    private void sendRecording() {
        logDebug("sendRecording");
        if ((!recordView.isRecordingNow()) || (myAudioRecorder == null)) return;

        try {
            myAudioRecorder.stop();
            recordView.playSound(TYPE_END_RECORD);
            setRecordingNow(false);
            uploadPictureOrVoiceClip(outputFileVoiceNotes);
            outputFileVoiceNotes = null;
            textChat.requestFocus();
        } catch (RuntimeException ex) {
            controlErrorRecording();
        }
    }

    /*
     *Hide chat options while recording
     */
    private void hideChatOptions(){
        logDebug("hideChatOptions");
        textChat.setVisibility(View.INVISIBLE);
        sendIcon.setVisibility(View.GONE);
        disableButton(rLKeyboardTwemojiButton,keyboardTwemojiButton);
        disableButton(rLMediaButton,mediaButton);
        disableButton(rLPickAttachButton,pickAttachButton);
        disableButton(rLPickFileStorageButton,pickFileStorageButton);
    }

    private void disableButton(final  RelativeLayout layout, final  ImageButton button){
        logDebug("disableButton");
        layout.setOnClickListener(null);
        button.setOnClickListener(null);
        button.setVisibility(View.INVISIBLE);
    }

    /*
     *Show chat options when not being recorded
     */
    private void showChatOptions(){
        logDebug("showChatOptions");
        textChat.setVisibility(View.VISIBLE);
        enableButton(rLKeyboardTwemojiButton,keyboardTwemojiButton);
        enableButton(rLMediaButton,mediaButton);
        enableButton(rLPickAttachButton,pickAttachButton);
        enableButton(rLPickFileStorageButton,pickFileStorageButton);
    }

    private void enableButton(RelativeLayout layout, ImageButton button){
        logDebug("enableButton");
        layout.setOnClickListener(this);
        button.setOnClickListener(this);
        button.setVisibility(View.VISIBLE);
    }

    /*
     *Record button deactivated or ready to send
     */
    private void recordButtonDeactivated(boolean isDeactivated) {
        logDebug("isDeactivated: " + isDeactivated);
        recordView.showLock(false);
        recordButtonLayout.setBackground(null);
        sendIcon.setVisibility(View.GONE);
        recordButton.setVisibility(View.VISIBLE);

        if(isDeactivated){
            recordButton.activateOnClickListener(false);
            recordButton.setImageDrawable(ContextCompat.getDrawable(this, R.drawable.ic_mic_vc_off));
            recordButton.setColorFilter(null);
            return;
        }
        recordButton.activateOnTouchListener(false);
        recordButton.activateOnClickListener(true);
        recordButton.setImageDrawable(ContextCompat.getDrawable(this, R.drawable.ic_send_white));
        recordButton.setColorFilter(ContextCompat.getColor(context, R.color.accentColor));
    }

    /*
     *Update the record button view depending on the state the recording is in
     */
    private void recordButtonStates(int recordButtonState){
        logDebug("recordButtonState: " + recordButtonState);

        if(currentRecordButtonState == recordButtonState) return;

        currentRecordButtonState = recordButtonState;
        recordLayout.setVisibility(View.VISIBLE);
        recordButtonLayout.setVisibility(View.VISIBLE);
        if((currentRecordButtonState == RECORD_BUTTON_SEND) || (currentRecordButtonState == RECORD_BUTTON_ACTIVATED)){
            logDebug("SEND||ACTIVATED");
            recordView.setVisibility(View.VISIBLE);
            hideChatOptions();
            if(recordButtonState == RECORD_BUTTON_SEND){
                recordButtonDeactivated(false);
            }else{
                recordButtonLayout.setBackground(ContextCompat.getDrawable(this, R.drawable.recv_bg_mic));
                recordButton.activateOnTouchListener(true);
                recordButton.activateOnClickListener(false);
                recordButton.setImageDrawable(ContextCompat.getDrawable(this, R.drawable.ic_mic_vc_on));
                recordButton.setColorFilter(null);
            }

        }else if(currentRecordButtonState == RECORD_BUTTON_DEACTIVATED){
            logDebug("DESACTIVATED");
            showChatOptions();
            recordView.setVisibility(View.GONE);
            recordButton.activateOnTouchListener(true);
            recordButtonDeactivated(true);
        }
        placeRecordButton(currentRecordButtonState);
    }

    public void showBubble() {
        logDebug("showBubble");
        recordView.playSound(TYPE_ERROR_RECORD);
        bubbleLayout.setAlpha(1);
        bubbleLayout.setVisibility(View.VISIBLE);
        bubbleLayout.animate().alpha(0).setDuration(DURATION_BUBBLE);
        cancelRecording();
    }
    /*
    *Place the record button with the corresponding margins
    */
    public void placeRecordButton(int recordButtonState) {
        logDebug("recordButtonState: " + recordButtonState);
        int marginBottomVoicleLayout;
        recordView.recordButtonTranslation(recordButtonLayout,0,0);
        if(fileStorageLayout != null && fileStorageLayout.isShown() ||
                emojiKeyboard != null && emojiKeyboard.getEmojiKeyboardShown()) {
            marginBottomVoicleLayout = keyboardHeight + marginBottomDeactivated;
        }
        else {
            marginBottomVoicleLayout = marginBottomDeactivated;
        }

        int value = 0;
        int marginBottom = marginBottomVoicleLayout;
        int marginRight = 0;
        if(recordButtonState == RECORD_BUTTON_SEND || recordButtonState == RECORD_BUTTON_DEACTIVATED) {
            logDebug("SEND||DESACTIVATED");
            value = MARGIN_BUTTON_DEACTIVATED;
            if(recordButtonState == RECORD_BUTTON_DEACTIVATED) {
                logDebug("DESACTIVATED");
                marginRight = px2dp(14, outMetrics);
            }
        }
        else if(recordButtonState == RECORD_BUTTON_ACTIVATED) {
            logDebug("ACTIVATED");
            value = MARGIN_BOTTOM;
            if(fileStorageLayout != null && fileStorageLayout.isShown() ||
                    emojiKeyboard != null && emojiKeyboard.getEmojiKeyboardShown()) {
                marginBottom = keyboardHeight+marginBottomActivated;
            }
            else {
                marginBottom = marginBottomActivated;
            }
        }
        RelativeLayout.LayoutParams params = (RelativeLayout.LayoutParams) recordButtonLayout.getLayoutParams();
        params.height = px2dp(value, outMetrics);
        params.width = px2dp(value, outMetrics);
        params.addRule(RelativeLayout.ALIGN_PARENT_RIGHT);
        params.addRule(RelativeLayout.ALIGN_PARENT_BOTTOM);
        params.setMargins(0, 0, marginRight, marginBottom);
        recordButtonLayout.setLayoutParams(params);

        FrameLayout.LayoutParams paramsRecordView = (FrameLayout.LayoutParams) recordView.getLayoutParams();
        paramsRecordView.setMargins(0,0,0, marginBottomVoicleLayout);
        recordView.setLayoutParams(paramsRecordView);
    }

    public boolean isRecordingNow(){
        return recordView.isRecordingNow();
    }

    /*
     * Know if you're recording right now
     */
    public void setRecordingNow(boolean recordingNow) {
        logDebug("recordingNow: " + recordingNow);
        recordView.setRecordingNow(recordingNow);
        if (recordView.isRecordingNow()) {
            recordButtonStates(RECORD_BUTTON_ACTIVATED);
            int screenRotation = display.getRotation();
            switch (screenRotation) {
                case ROTATION_PORTRAIT: {
                    lockOrientationPortrait(this);
                    break;
                }
                case ROTATION_LANDSCAPE: {
                    lockOrientationLandscape(this);
                    break;
                }
                case ROTATION_REVERSE_PORTRAIT: {
                    lockOrientationReversePortrait(this);
                }
                case ROTATION_REVERSE_LANDSCAPE: {
                    lockOrientationReverseLandscape(this);
                    break;
                }
                default: {
                    unlockOrientation(this);
                    break;
                }
            }
            if (emojiKeyboard != null) emojiKeyboard.setListenerActivated(false);
            return;
        }

        unlockOrientation(this);
        recordButtonStates(RECORD_BUTTON_DEACTIVATED);
        if (emojiKeyboard != null) emojiKeyboard.setListenerActivated(true);
    }

    private void startCall(){
        logDebug("startCall ");
        stopReproductions();
        hideKeyboard();

        if(megaChatApi == null) return;

        MegaChatCall callInThisChat = megaChatApi.getChatCall(chatRoom.getChatId());

        if(callInThisChat != null){
            logDebug("There is a call in this chat");

            if (participatingInACall(megaChatApi)) {
                long chatIdCallInProgress = getChatCallInProgress(megaChatApi);
                if (chatIdCallInProgress == chatRoom.getChatId()) {
                    logDebug("I'm participating in the call of this chat");
                    returnCall(this, megaChatApi);
                    return;
                }

                logDebug("I'm participating in another call from another chat");
                showConfirmationToJoinCall(chatRoom);
                return;
            }

            if (callInThisChat.getStatus() == MegaChatCall.CALL_STATUS_RING_IN) {
                logDebug("The call in this chat is Ring in");
                ((MegaApplication) getApplication()).setSpeakerStatus(chatRoom.getChatId(), false);
                MegaApplication.setShowPinScreen(false);
                Intent intent = new Intent(this, ChatCallActivity.class);
                intent.addFlags(Intent.FLAG_ACTIVITY_CLEAR_TOP);
                intent.putExtra(CHAT_ID, idChat);
                startActivity(intent);
                return;
            }

            if (callInThisChat.getStatus() == MegaChatCall.CALL_STATUS_USER_NO_PRESENT) {
                logDebug("The call in this chat is In progress, but I do not participate");
                ((MegaApplication) getApplication()).setSpeakerStatus(chatRoom.getChatId(), startVideo);
                megaChatApi.startChatCall(idChat, startVideo, this);
            }
            return;

        }

        if (!participatingInACall(megaChatApi)) {
            logDebug("There is not a call in this chat and I am not in another call");
            MegaApplication.setCallLayoutStatus(idChat, false);
            ((MegaApplication) getApplication()).setSpeakerStatus(chatRoom.getChatId(), startVideo);
            megaChatApi.startChatCall(idChat, startVideo, this);
        }

    }

    private boolean checkPermissions(String permission, int requestCode) {
        if (Build.VERSION.SDK_INT < Build.VERSION_CODES.M) {
            return true;
        }

        boolean hasPermission = (ContextCompat.checkSelfPermission(this, permission) == PackageManager.PERMISSION_GRANTED);

        if (!hasPermission) {
            ActivityCompat.requestPermissions(this, new String[]{permission}, requestCode);
            return false;
        }

        return true;
    }

    private boolean checkPermissionsVoiceClip() {
        logDebug("checkPermissionsVoiceClip()");
        return checkPermissions(Manifest.permission.RECORD_AUDIO, RECORD_VOICE_CLIP);
    }

    private boolean checkPermissionsCall() {
        logDebug("checkPermissionsCall");
        return checkPermissions(Manifest.permission.CAMERA, REQUEST_CAMERA)
                && checkPermissions(Manifest.permission.RECORD_AUDIO, RECORD_AUDIO);
    }

    private boolean checkPermissionsTakePicture() {
        logDebug("checkPermissionsTakePicture");
        return checkPermissions(Manifest.permission.CAMERA, REQUEST_CAMERA_TAKE_PICTURE)
                && checkPermissions(Manifest.permission.WRITE_EXTERNAL_STORAGE, REQUEST_WRITE_STORAGE_TAKE_PICTURE);
    }

    private boolean checkPermissionsReadStorage() {
        logDebug("checkPermissionsReadStorage");
        return checkPermissions(Manifest.permission.READ_EXTERNAL_STORAGE, REQUEST_READ_STORAGE);
    }

    private boolean checkPermissionWriteStorage(int code) {
        logDebug("checkPermissionsWriteStorage :" + code);
        return checkPermissions(Manifest.permission.WRITE_EXTERNAL_STORAGE, code);
    }

    @Override
    public void onRequestPermissionsResult(int requestCode, String[] permissions, int[] grantResults) {
        logDebug("onRequestPermissionsResult");
        super.onRequestPermissionsResult(requestCode, permissions, grantResults);
        if (grantResults.length == 0 || grantResults[0] != PackageManager.PERMISSION_GRANTED) return;
        switch (requestCode) {
            case REQUEST_WRITE_STORAGE: {
                logDebug("REQUEST_WRITE_STORAGE");
                //After storage authorization, resume unfinished download
                if (checkPermissionWriteStorage(REQUEST_WRITE_STORAGE)) {
                    ArrayList<MegaNodeList> list = new ArrayList<>();
                    for (int i = 0; i < preservedMessagesSelected.size(); i++) {
                        MegaNodeList megaNodeList = preservedMessagesSelected.get(i).getMessage().getMegaNodeList();
                        list.add(megaNodeList);
                    }
                    chatC.prepareForChatDownload(list);
                    preservedMessagesSelected = null;
                }
                break;
            }
            case REQUEST_WRITE_STORAGE_OFFLINE: {
                logDebug("REQUEST_WRITE_STORAGE");
                //After storage authorization, resume unfinished offline download
                if (checkPermissionWriteStorage(REQUEST_WRITE_STORAGE_OFFLINE)) {
                    chatC.saveForOfflineWithAndroidMessages(preservedMessagesSelected, chatRoom);
                    preservedMessagesSelected = null;
                }
                break;
            }
            case REQUEST_CAMERA:
            case RECORD_AUDIO:{
                logDebug("REQUEST_CAMERA || RECORD_AUDIO");
                if (checkPermissionsCall()) {
                    startCall();
                }
                break;
            }
            case REQUEST_CAMERA_TAKE_PICTURE:
            case REQUEST_WRITE_STORAGE_TAKE_PICTURE:{
                logDebug("REQUEST_CAMERA_TAKE_PICTURE || REQUEST_WRITE_STORAGE_TAKE_PICTURE");
                if (checkPermissionsTakePicture()) {
                    takePicture();
                }
                break;
            }
            case RECORD_VOICE_CLIP:
            case REQUEST_STORAGE_VOICE_CLIP:{
                logDebug("RECORD_VOICE_CLIP || REQUEST_STORAGE_VOICE_CLIP");
                if (checkPermissionsVoiceClip()) {
                   cancelRecording();
                }
                break;
            }
            case REQUEST_READ_STORAGE:{
                if (checkPermissionsReadStorage()) {
                    this.attachFromFileStorage();
                }
                break;
            }
            case LOCATION_PERMISSION_REQUEST_CODE: {
                if (ContextCompat.checkSelfPermission(this, Manifest.permission.ACCESS_FINE_LOCATION) == PackageManager.PERMISSION_GRANTED) {
                    Intent intent = new Intent(getApplicationContext(), MapsActivity.class);
                    intent.putExtra(EDITING_MESSAGE, editingMessage);
                    if (messageToEdit != null) {
                        intent.putExtra(MSG_ID, messageToEdit.getMsgId());
                    }
                    startActivityForResult(intent, REQUEST_CODE_SEND_LOCATION);
                }
                break;
            }
        }
    }

    public void chooseAddParticipantDialog(){
        logDebug("chooseAddContactDialog");

        if(megaApi!=null && megaApi.getRootNode()!=null){
            ArrayList<MegaUser> contacts = megaApi.getContacts();
            if(contacts==null){
                showSnackbar(SNACKBAR_TYPE, getString(R.string.no_contacts_invite), -1);
            }
            else {
                if(contacts.isEmpty()){
                    showSnackbar(SNACKBAR_TYPE, getString(R.string.no_contacts_invite), -1);
                }
                else{
                    Intent in = new Intent(this, AddContactActivityLollipop.class);
                    in.putExtra("contactType", CONTACT_TYPE_MEGA);
                    in.putExtra("chat", true);
                    in.putExtra("chatId", idChat);
                    in.putExtra("aBtitle", getString(R.string.add_participants_menu_item));
                    startActivityForResult(in, REQUEST_ADD_PARTICIPANTS);
                }
            }
        }
        else{
            logWarning("Online but not megaApi");
            showErrorAlertDialog(getString(R.string.error_server_connection_problem), false, this);
        }
    }

    public void chooseContactsDialog(){
        logDebug("chooseContactsDialog");

        if(megaApi!=null && megaApi.getRootNode()!=null){
            ArrayList<MegaUser> contacts = megaApi.getContacts();
            if(contacts==null){
                showSnackbar(SNACKBAR_TYPE, getString(R.string.no_contacts_invite), -1);
            }
            else {
                if(contacts.isEmpty()){
                    showSnackbar(SNACKBAR_TYPE, getString(R.string.no_contacts_invite), -1);
                }
                else{
                    Intent in = new Intent(this, AddContactActivityLollipop.class);
                    in.putExtra("contactType", CONTACT_TYPE_MEGA);
                    in.putExtra("chat", true);
                    in.putExtra("aBtitle", getString(R.string.add_contacts));
                    startActivityForResult(in, REQUEST_SEND_CONTACTS);
                }
            }
        }
        else{
            logWarning("Online but not megaApi");
            showErrorAlertDialog(getString(R.string.error_server_connection_problem), false, this);
        }
    }

    public void disablePinScreen(){
        logDebug("disablePinScreen");
        MegaApplication.setShowPinScreen(false);
    }

    public void showProgressForwarding(){
        logDebug("showProgressForwarding");

        statusDialog = new ProgressDialog(this);
        statusDialog.setMessage(getString(R.string.general_forwarding));
        statusDialog.show();
    }

    private void stopReproductions(){
        if(adapter!=null){
            adapter.stopAllReproductionsInProgress();
        }
    }

    public void forwardMessages(ArrayList<AndroidMegaChatMessage> messagesSelected){
        logDebug("forwardMessages");
        //Prevent trigger multiple forwarding messages screens in multiple clicks
        if (isForwardingMessage) {
            logDebug("Forwarding message is on going");
            return;
        }

        if (existsMyChatFiles(messagesSelected, megaApi, this, this)) {
            stopReproductions();
            chatC.prepareAndroidMessagesToForward(messagesSelected, idChat);
            isForwardingMessage = true;
        }
    }

    @Override
    protected void onActivityResult(int requestCode, int resultCode, Intent intent) {
        logDebug("resultCode: " + resultCode);
        if (requestCode == REQUEST_ADD_PARTICIPANTS && resultCode == RESULT_OK) {
            if (intent == null) {
                logWarning("Return.....");
                return;
            }

            final ArrayList<String> contactsData = intent.getStringArrayListExtra(AddContactActivityLollipop.EXTRA_CONTACTS);
            MultipleGroupChatRequestListener multipleListener = null;

            if (contactsData != null) {

                if (contactsData.size() == 1) {
                    MegaUser user = megaApi.getContact(contactsData.get(0));
                    if (user != null) {
                        megaChatApi.inviteToChat(chatRoom.getChatId(), user.getHandle(), MegaChatPeerList.PRIV_STANDARD, this);
                    }
                } else {
                    logDebug("Add multiple participants " + contactsData.size());
                    multipleListener = new MultipleGroupChatRequestListener(this);
                    for (int i = 0; i < contactsData.size(); i++) {
                        MegaUser user = megaApi.getContact(contactsData.get(i));
                        if (user != null) {
                            megaChatApi.inviteToChat(chatRoom.getChatId(), user.getHandle(), MegaChatPeerList.PRIV_STANDARD, multipleListener);
                        }
                    }
                }
            }
        }
        else if (requestCode == REQUEST_CODE_SELECT_IMPORT_FOLDER && resultCode == RESULT_OK) {
            if(!isOnline(this) || megaApi==null) {
                removeProgressDialog();
                showSnackbar(SNACKBAR_TYPE, getString(R.string.error_server_connection_problem), -1);
                return;
            }

            final long toHandle = intent.getLongExtra("IMPORT_TO", 0);

            final long[] importMessagesHandles = intent.getLongArrayExtra("HANDLES_IMPORT_CHAT");

            importNodes(toHandle, importMessagesHandles);
        }
        else if (requestCode == REQUEST_SEND_CONTACTS && resultCode == RESULT_OK) {
            final ArrayList<String> contactsData = intent.getStringArrayListExtra(AddContactActivityLollipop.EXTRA_CONTACTS);
            if (contactsData != null) {
                MegaHandleList handleList = MegaHandleList.createInstance();
                for(int i=0; i<contactsData.size();i++){
                    MegaUser user = megaApi.getContact(contactsData.get(i));
                    if (user != null) {
                        handleList.addMegaHandle(user.getHandle());

                    }
                }
                retryContactAttachment(handleList);
            }
        }
        else if (requestCode == REQUEST_CODE_SELECT_FILE && resultCode == RESULT_OK) {
            if (intent == null) {
                logWarning("Return.....");
                return;
            }

            long handles[] = intent.getLongArrayExtra("NODE_HANDLES");
            logDebug("Number of files to send: " + handles.length);

            chatC.checkIfNodesAreMineAndAttachNodes(handles, idChat);
        }
        else if (requestCode == REQUEST_CODE_GET && resultCode == RESULT_OK) {
            if (intent == null) {
                logWarning("Return.....");
                return;
            }

            intent.setAction(Intent.ACTION_GET_CONTENT);
            FilePrepareTask filePrepareTask = new FilePrepareTask(this);
            filePrepareTask.execute(intent);
            ProgressDialog temp = null;
            try{
                temp = new ProgressDialog(this);
                temp.setMessage(getString(R.string.upload_prepare));
                temp.show();
            }
            catch(Exception e){
                return;
            }
            statusDialog = temp;
        }
        else if (requestCode == REQUEST_CODE_SELECT_CHAT) {
            isForwardingMessage = false;
            if (resultCode != RESULT_OK) return;
            if (!isOnline(this)) {
                removeProgressDialog();

                showSnackbar(SNACKBAR_TYPE, getString(R.string.error_server_connection_problem), -1);
                return;
            }

            showProgressForwarding();

            long[] idMessages = intent.getLongArrayExtra("ID_MESSAGES");
            logDebug("Send " + idMessages.length + " messages");

            long[] chatHandles = intent.getLongArrayExtra("SELECTED_CHATS");
            logDebug("Send to " + chatHandles.length + " chats");

            long[] contactHandles = intent.getLongArrayExtra("SELECTED_USERS");

            if (chatHandles != null && chatHandles.length > 0 && idMessages != null) {
                if (contactHandles != null && contactHandles.length > 0) {
                    ArrayList<MegaUser> users = new ArrayList<>();
                    ArrayList<MegaChatRoom> chats = new ArrayList<>();

                    for (int i = 0; i < contactHandles.length; i++) {
                        MegaUser user = megaApi.getContact(MegaApiAndroid.userHandleToBase64(contactHandles[i]));
                        if (user != null) {
                            users.add(user);
                        }
                    }

                    for (int i = 0; i < chatHandles.length; i++) {
                        MegaChatRoom chatRoom = megaChatApi.getChatRoom(chatHandles[i]);
                        if (chatRoom != null) {
                            chats.add(chatRoom);
                        }
                    }

                    CreateChatToPerformActionListener listener = new CreateChatToPerformActionListener(chats, users, idMessages, this, CreateChatToPerformActionListener.SEND_MESSAGES, idChat);

                    for (MegaUser user : users) {
                        MegaChatPeerList peers = MegaChatPeerList.createInstance();
                        peers.addPeer(user.getHandle(), MegaChatPeerList.PRIV_STANDARD);
                        megaChatApi.createChat(false, peers, listener);
                    }
                } else {
                    int countChat = chatHandles.length;
                    logDebug("Selected: " + countChat + " chats to send");

                    MultipleForwardChatProcessor forwardChatProcessor = new MultipleForwardChatProcessor(this, chatHandles, idMessages, idChat);
                    forwardChatProcessor.forward(chatRoom);
                }
            } else {
                logError("Error on sending to chat");
            }
        }
        else if (requestCode == TAKE_PHOTO_CODE && resultCode == RESULT_OK) {
            if (resultCode == Activity.RESULT_OK) {
                logDebug("TAKE_PHOTO_CODE ");
                onCaptureImageResult();

            } else {
                logError("TAKE_PHOTO_CODE--->ERROR!");
            }

        }
        else  if (requestCode == REQUEST_CODE_SEND_LOCATION && resultCode == RESULT_OK) {
            if (intent == null) {
                return;
            }
            byte[] byteArray = intent.getByteArrayExtra(SNAPSHOT);
            //
            if (byteArray == null) return;
            Bitmap snapshot = BitmapFactory.decodeByteArray(byteArray, 0, byteArray.length);
            String encodedSnapshot = Base64.encodeToString(byteArray, Base64.DEFAULT);
            logDebug("Info bitmap: " + snapshot.getByteCount() + " " + snapshot.getWidth() + " " + snapshot.getHeight());

            float latitude = (float) intent.getDoubleExtra(LATITUDE, 0);
            float longitude = (float) intent.getDoubleExtra(LONGITUDE, 0);
            editingMessage = intent.getBooleanExtra(EDITING_MESSAGE, false);
            if (editingMessage) {
                long msgId = intent.getLongExtra(MSG_ID, -1);
                if (msgId != -1) {
                    messageToEdit = megaChatApi.getMessage(idChat, msgId);
                }
            }

            if (editingMessage && messageToEdit != null) {
                logDebug("Edit Geolocation - tempId: " + messageToEdit.getTempId() +" id: " + messageToEdit.getMsgId());
                if (messageToEdit.getTempId() != -1) {
                    MegaChatMessage editedMsg = megaChatApi.editGeolocation(idChat, messageToEdit.getTempId(), longitude, latitude, encodedSnapshot);
                    modifyLocationReceived(new AndroidMegaChatMessage(editedMsg), true);
                }
                else if (messageToEdit.getMsgId() != -1) {
                    MegaChatMessage editedMsg = megaChatApi.editGeolocation(idChat, messageToEdit.getMsgId(), longitude, latitude, encodedSnapshot);
                    modifyLocationReceived(new AndroidMegaChatMessage(editedMsg), false);
                }
                editingMessage = false;
                messageToEdit = null;
            }
            else {
                logDebug("Send location [longLatitude]: " + latitude + " [longLongitude]: " + longitude);
                sendLocationMessage(longitude, latitude, encodedSnapshot);
            }
        } else if (requestCode == REQUEST_CODE_SELECT_LOCAL_FOLDER && resultCode == RESULT_OK) {
            logDebug("Local folder selected");
            String parentPath = intent.getStringExtra(FileStorageActivityLollipop.EXTRA_PATH);
            chatC.prepareForDownload(intent, parentPath);
        }
        else{
            logError("Error onActivityResult");
        }

        super.onActivityResult(requestCode, resultCode, intent);
    }

    public void importNodes(final long toHandle, final long[] importMessagesHandles){
        logDebug("importNode: " + toHandle +  " -> " + importMessagesHandles.length);
        statusDialog = new ProgressDialog(this);
        statusDialog.setMessage(getString(R.string.general_importing));
        statusDialog.show();

        MegaNode target = null;
        target = megaApi.getNodeByHandle(toHandle);
        if(target == null){
            target = megaApi.getRootNode();
        }
        logDebug("TARGET handle: " + target.getHandle());

        if(importMessagesHandles.length==1){
            for (int k = 0; k < importMessagesHandles.length; k++){
                MegaChatMessage message = megaChatApi.getMessage(idChat, importMessagesHandles[k]);
                if(message!=null){

                    MegaNodeList nodeList = message.getMegaNodeList();

                    for(int i=0;i<nodeList.size();i++){
                        MegaNode document = nodeList.get(i);
                        if (document != null) {
                            logDebug("DOCUMENT: " + document.getHandle());
                            document = chatC.authorizeNodeIfPreview(document, chatRoom);
                            if (target != null) {
//                            MegaNode autNode = megaApi.authorizeNode(document);

                                megaApi.copyNode(document, target, this);
                            } else {
                                logError("TARGET: null");
                               showSnackbar(SNACKBAR_TYPE, getString(R.string.import_success_error), -1);
                            }
                        }
                        else{
                            logError("DOCUMENT: null");
                            showSnackbar(SNACKBAR_TYPE, getString(R.string.import_success_error), -1);
                        }
                    }

                }
                else{
                    logError("MESSAGE is null");
                    showSnackbar(SNACKBAR_TYPE, getString(R.string.import_success_error), -1);
                }
            }
        }
        else {
            MultipleRequestListener listener = new MultipleRequestListener(MULTIPLE_CHAT_IMPORT, this);

            for (int k = 0; k < importMessagesHandles.length; k++){
                MegaChatMessage message = megaChatApi.getMessage(idChat, importMessagesHandles[k]);
                if(message!=null){

                    MegaNodeList nodeList = message.getMegaNodeList();

                    for(int i=0;i<nodeList.size();i++){
                        MegaNode document = nodeList.get(i);
                        if (document != null) {
                            logDebug("DOCUMENT: " + document.getHandle());
                            document = chatC.authorizeNodeIfPreview(document, chatRoom);
                            if (target != null) {
//                            MegaNode autNode = megaApi.authorizeNode(document);
                                megaApi.copyNode(document, target, listener);
                            } else {
                                logError("TARGET: null");
                            }
                        }
                        else{
                            logError("DOCUMENT: null");
                        }
                    }
                }
                else{
                    logError("MESSAGE is null");
                    showSnackbar(SNACKBAR_TYPE, getString(R.string.import_success_error), -1);
                }
            }
        }
    }

    public void retryNodeAttachment(long nodeHandle){
        megaChatApi.attachNode(idChat, nodeHandle, this);
    }

    public void retryContactAttachment(MegaHandleList handleList){
        logDebug("retryContactAttachment");
        MegaChatMessage contactMessage = megaChatApi.attachContacts(idChat, handleList);
        if(contactMessage!=null){
            AndroidMegaChatMessage androidMsgSent = new AndroidMegaChatMessage(contactMessage);
            sendMessageToUI(androidMsgSent);
        }
    }

    public void retryPendingMessage(long idMessage){
        logDebug("retryPendingMessage: " + idMessage);

        PendingMessageSingle pendMsg = dbH.findPendingMessageById(idMessage);

        if(pendMsg!=null){

            if(pendMsg.getNodeHandle()!=-1){
                removePendingMsg(idMessage);
                retryNodeAttachment(pendMsg.getNodeHandle());
            }
            else{
                logDebug("The file was not uploaded yet");

                ////Retry to send

                String filePath = pendMsg.getFilePath();

                File f = new File(filePath);
                if (!f.exists()) {
                    showSnackbar(SNACKBAR_TYPE, getResources().getQuantityString(R.plurals.messages_forwarded_error_not_available, 1, 1), -1);
                    return;
                }

                //Remove the old message from the UI and DB
                removePendingMsg(idMessage);

                Intent intent = new Intent(this, ChatUploadService.class);

                PendingMessageSingle pMsgSingle = new PendingMessageSingle();
                pMsgSingle.setChatId(idChat);
                long timestamp = System.currentTimeMillis()/1000;
                pMsgSingle.setUploadTimestamp(timestamp);

                String fingerprint = megaApi.getFingerprint(f.getAbsolutePath());

                pMsgSingle.setFilePath(f.getAbsolutePath());
                pMsgSingle.setName(f.getName());
                pMsgSingle.setFingerprint(fingerprint);

                long idMessageDb = dbH.addPendingMessage(pMsgSingle);
                pMsgSingle.setId(idMessageDb);
                if(idMessageDb!=-1){
                    intent.putExtra(ChatUploadService.EXTRA_ID_PEND_MSG, idMessageDb);

                    if(!isLoadingHistory){
                        AndroidMegaChatMessage newNodeAttachmentMsg = new AndroidMegaChatMessage(pMsgSingle, true);
                        sendMessageToUI(newNodeAttachmentMsg);
                    }

//                ArrayList<String> filePaths = newPendingMsg.getFilePaths();
//                filePaths.add("/home/jfjf.jpg");

                    intent.putExtra(ChatUploadService.EXTRA_CHAT_ID, idChat);

                    startService(intent);
                }
                else{
                    logError("Error when adding pending msg to the database");
                }
            }
        }
        else{
            logError("Pending message does not exist");
            showSnackbar(SNACKBAR_TYPE, getResources().getQuantityString(R.plurals.messages_forwarded_error_not_available, 1, 1), -1);
        }
    }

    private void endCall(long chatHang){
        logDebug("chatHang: " + chatHang);
        if(megaChatApi!=null){
            megaChatApi.hangChatCall(chatHang, this);
        }
    }

    private void showConfirmationToJoinCall(final MegaChatRoom c){
        logDebug("showConfirmationToJoinCall");

        DialogInterface.OnClickListener dialogClickListener = new DialogInterface.OnClickListener() {
            @Override
            public void onClick(DialogInterface dialog, int which) {
                switch (which){
                    case DialogInterface.BUTTON_POSITIVE:
                        logDebug("END & JOIN");
                        //Find the call in progress:
                        if(megaChatApi!=null){
                            endCall(getChatCallInProgress(megaChatApi));
                        }
                        break;

                    case DialogInterface.BUTTON_NEGATIVE:
                        //No button clicked
                        break;
                }
            }
        };

        android.support.v7.app.AlertDialog.Builder builder = new android.support.v7.app.AlertDialog.Builder(this, R.style.AppCompatAlertDialogStyle);
        String message= getResources().getString(R.string.text_join_call);
        builder.setTitle(R.string.title_join_call);
        builder.setMessage(message).setPositiveButton(context.getString(R.string.answer_call_incoming).toUpperCase(), dialogClickListener).setNegativeButton(R.string.general_cancel, dialogClickListener).show();
    }

    public void showConfirmationOpenCamera(final MegaChatRoom c){
        logDebug("showConfirmationOpenCamera");

        DialogInterface.OnClickListener dialogClickListener = new DialogInterface.OnClickListener() {
            @Override
            public void onClick(DialogInterface dialog, int which) {
                switch (which){
                    case DialogInterface.BUTTON_POSITIVE: {
                        logDebug("Open camera and lost the camera in the call");
                        stopReproductions();

                        //Find the call in progress:
                        if(megaChatApi!=null){
                            long chatIdCallInProgress = getChatCallInProgress(megaChatApi);

                            MegaChatCall callInProgress = megaChatApi.getChatCall(chatIdCallInProgress);
                            if(callInProgress!=null){
                                if(callInProgress.hasLocalVideo()){
                                    megaChatApi.disableVideo(chatIdCallInProgress, null);
                                }
                                openCameraApp();
                            }
                        }
                        break;
                    }
                    case DialogInterface.BUTTON_NEGATIVE:
                        //No button clicked
                        break;
                }
            }
        };

        android.support.v7.app.AlertDialog.Builder builder = new android.support.v7.app.AlertDialog.Builder(this, R.style.AppCompatAlertDialogStyle);
        String message= getResources().getString(R.string.confirmation_open_camera_on_chat);
        builder.setTitle(R.string.title_confirmation_open_camera_on_chat);
        builder.setMessage(message).setPositiveButton(R.string.context_open_link, dialogClickListener).setNegativeButton(R.string.general_cancel, dialogClickListener).show();
    }

    public void showConfirmationClearChat(final MegaChatRoom c){
        logDebug("showConfirmationClearChat");

        DialogInterface.OnClickListener dialogClickListener = new DialogInterface.OnClickListener() {
            @Override
            public void onClick(DialogInterface dialog, int which) {
                switch (which){
                    case DialogInterface.BUTTON_POSITIVE:
                        logDebug("Clear chat!");
                        stopReproductions();
                        chatC.clearHistory(c);
                        break;

                    case DialogInterface.BUTTON_NEGATIVE:
                        //No button clicked
                        break;
                }
            }
        };

        android.support.v7.app.AlertDialog.Builder builder;
        if (Build.VERSION.SDK_INT >= Build.VERSION_CODES.HONEYCOMB) {
            builder = new AlertDialog.Builder(this, R.style.AppCompatAlertDialogStyle);
        }
        else{
            builder = new AlertDialog.Builder(this);
        }
        String message= getResources().getString(R.string.confirmation_clear_group_chat);
        builder.setTitle(R.string.title_confirmation_clear_group_chat);
        builder.setMessage(message).setPositiveButton(R.string.general_clear, dialogClickListener)
                .setNegativeButton(R.string.general_cancel, dialogClickListener).show();
    }

    public void showConfirmationLeaveChat (final MegaChatRoom c){
        logDebug("showConfirmationLeaveChat");

        DialogInterface.OnClickListener dialogClickListener = new DialogInterface.OnClickListener() {
            @Override
            public void onClick(DialogInterface dialog, int which) {
                switch (which){
                    case DialogInterface.BUTTON_POSITIVE: {
                        stopReproductions();

                        ChatController chatC = new ChatController(chatActivity);
                        chatC.leaveChat(c);
                        break;
                    }
                    case DialogInterface.BUTTON_NEGATIVE:
                        //No button clicked
                        break;
                }
            }
        };

        android.support.v7.app.AlertDialog.Builder builder;
        if (Build.VERSION.SDK_INT >= Build.VERSION_CODES.HONEYCOMB) {
            builder = new AlertDialog.Builder(this, R.style.AppCompatAlertDialogStyle);
        }
        else{
            builder = new AlertDialog.Builder(this);
        }
        builder.setTitle(getResources().getString(R.string.title_confirmation_leave_group_chat));
        String message= getResources().getString(R.string.confirmation_leave_group_chat);
        builder.setMessage(message).setPositiveButton(R.string.general_leave, dialogClickListener)
                .setNegativeButton(R.string.general_cancel, dialogClickListener).show();
    }

    public void showConfirmationRejoinChat(final long publicHandle){
        logDebug("showConfirmationRejoinChat");

        DialogInterface.OnClickListener dialogClickListener = new DialogInterface.OnClickListener() {
            @Override
            public void onClick(DialogInterface dialog, int which) {
                switch (which){
                    case DialogInterface.BUTTON_POSITIVE: {
                        logDebug("Rejoin chat!: " + publicHandle);
                        megaChatApi.autorejoinPublicChat(idChat, publicHandle, chatActivity);
                        break;
                    }
                    case DialogInterface.BUTTON_NEGATIVE: {
                        //No button clicked
                        break;
                    }
                }
            }
        };

        android.support.v7.app.AlertDialog.Builder builder = new android.support.v7.app.AlertDialog.Builder(this);
        String message= getResources().getString(R.string.confirmation_rejoin_chat_link);
        builder.setMessage(message).setPositiveButton(R.string.action_join, dialogClickListener)
                .setNegativeButton(R.string.general_cancel, dialogClickListener).show();
    }

    @Override
    public void onBackPressed() {
        logDebug("onBackPressed");
        retryConnectionsAndSignalPresence();

        closeChat(true);

        if(emojiKeyboard!=null && (emojiKeyboard.getLetterKeyboardShown() || emojiKeyboard.getEmojiKeyboardShown())){
            emojiKeyboard.hideBothKeyboard(this);
        }else{
            if(fileStorageLayout.isShown()){
                hideFileStorage();
            }else{
                if (handlerEmojiKeyboard != null){
                    handlerEmojiKeyboard.removeCallbacksAndMessages(null);
                }
                if (handlerKeyboard != null){
                    handlerKeyboard.removeCallbacksAndMessages(null);
                }
                ifAnonymousModeLogin(false);
            }
        }
    }

    @Override
    public void onClick(View v) {
        logDebug("onClick");

        switch (v.getId()) {
            case R.id.home:{
                onBackPressed();
                break;
            }
            case R.id.call_in_progress_layout:{
                logDebug("call_in_progress_layout");
                startVideo = false;
                if(checkPermissionsCall()){
                    startCall();
                }
                break;
            }
            case R.id.send_message_icon_chat:{
                logDebug("send_message_icon_chat");
                writingLayout.setClickable(false);
                String text = textChat.getText().toString();
                if(text.isEmpty()) break;

                if (editingMessage) {
                    logDebug("send_message_icon_chat:editingMessage");
                    editMessage(text);
                    clearSelections();
                    hideMultipleSelect();
                    actionMode.invalidate();
                } else {
                    logDebug("send_message_icon_chat:sendindMessage");
                    sendMessage(text);
                }
                textChat.setText("", TextView.BufferType.EDITABLE);
                break;
            }
            case R.id.keyboard_twemoji_chat:
            case R.id.rl_keyboard_twemoji_chat:{
                logDebug("keyboard_icon_chat");
                hideFileStorage();

                if(emojiKeyboard==null) break;

                    if(emojiKeyboard.getLetterKeyboardShown()){
                        emojiKeyboard.hideLetterKeyboard();
                        handlerKeyboard.postDelayed(new Runnable() {
                            @Override
                            public void run() {
                                emojiKeyboard.showEmojiKeyboard();
                            }
                        },250);

                    }
                    else if(emojiKeyboard.getEmojiKeyboardShown()){
                        emojiKeyboard.showLetterKeyboard();
                    }
                    else{
                        emojiKeyboard.showEmojiKeyboard();
                    }
                break;
            }

            case R.id.media_icon_chat:
            case R.id.rl_media_icon_chat: {
                logDebug("media_icon_chat");
                if (recordView.isRecordingNow()) break;

                hideKeyboard();
                if (participatingInACall(megaChatApi)) {
                    showConfirmationOpenCamera(chatRoom);
                } else {
                    openCameraApp();
                }
                break;
            }
            case R.id.pick_file_storage_icon_chat:
            case R.id.rl_pick_file_storage_icon_chat:{
                logDebug("file storage icon ");
                if (fileStorageLayout.isShown()) {
                    hideFileStorage();
                } else {
                    if ((emojiKeyboard != null) && (emojiKeyboard.getLetterKeyboardShown())) {
                        emojiKeyboard.hideBothKeyboard(this);
                        handlerEmojiKeyboard.postDelayed(new Runnable() {
                            @Override
                            public void run() {
                                if (Build.VERSION.SDK_INT >= Build.VERSION_CODES.M) {
                                    boolean hasStoragePermission = (ContextCompat.checkSelfPermission(chatActivity, Manifest.permission.READ_EXTERNAL_STORAGE) == PackageManager.PERMISSION_GRANTED);
                                    if (!hasStoragePermission) {
                                        ActivityCompat.requestPermissions(chatActivity, new String[]{Manifest.permission.READ_EXTERNAL_STORAGE}, REQUEST_READ_STORAGE);
                                    } else {
                                        chatActivity.attachFromFileStorage();
                                    }
                                } else {
                                    chatActivity.attachFromFileStorage();
                                }
                            }
                        }, 250);
                    } else {

                        if (emojiKeyboard != null) {
                            emojiKeyboard.hideBothKeyboard(this);
                        }

                        if (Build.VERSION.SDK_INT >= Build.VERSION_CODES.M) {
                            boolean hasStoragePermission = (ContextCompat.checkSelfPermission(this, Manifest.permission.READ_EXTERNAL_STORAGE) == PackageManager.PERMISSION_GRANTED);
                            if (!hasStoragePermission) {
                                ActivityCompat.requestPermissions(this, new String[]{Manifest.permission.READ_EXTERNAL_STORAGE}, REQUEST_READ_STORAGE);

                            } else {
                                this.attachFromFileStorage();
                            }
                        } else {
                            this.attachFromFileStorage();
                        }
                    }
                }
                break;
            }
            case R.id.toolbar_chat:{
                logDebug("toolbar_chat");
                if(recordView.isRecordingNow()) break;

                showGroupInfoActivity();
                break;
            }
            case R.id.message_jump_layout:{
                goToEnd();
                break;
            }
            case R.id.pick_attach_chat:
            case R.id.rl_attach_icon_chat: {
                logDebug("Show attach bottom sheet");
                hideKeyboard();
                showSendAttachmentBottomSheet();
                break;
            }
            case R.id.join_button:{
                if (chatC.isInAnonymousMode()) {
                    ifAnonymousModeLogin(true);
                }
                else {
                    megaChatApi.autojoinPublicChat(idChat, this);
                }
                break;
            }
		}
    }

    public void sendLocation(){
        logDebug("sendLocation");
        if(MegaApplication.isEnabledGeoLocation()){
            getLocationPermission();
        }
        else{
            showSendLocationDialog();
        }
    }

    public void sendFromCloud(){
        attachFromCloud();
    }

    public void sendFromFileSystem(){
        attachPhotoVideo();
    }

    void getLocationPermission() {
        if (ContextCompat.checkSelfPermission(this, Manifest.permission.ACCESS_FINE_LOCATION) != PackageManager.PERMISSION_GRANTED) {
            ActivityCompat.requestPermissions(this, new String[]{Manifest.permission.ACCESS_FINE_LOCATION}, LOCATION_PERMISSION_REQUEST_CODE);
        }
        else {
            Intent intent =  new Intent(getApplicationContext(), MapsActivity.class);
            intent.putExtra(EDITING_MESSAGE, editingMessage);
            if (messageToEdit != null) {
                intent.putExtra(MSG_ID, messageToEdit.getMsgId());
            }
            startActivityForResult(intent, REQUEST_CODE_SEND_LOCATION);
        }
    }

    void showSendLocationDialog () {
        AlertDialog.Builder builder = new AlertDialog.Builder(this);
        builder.setTitle(R.string.title_activity_maps)
                .setMessage(R.string.explanation_send_location)
                .setPositiveButton(getString(R.string.button_continue),
                new DialogInterface.OnClickListener() {
                    public void onClick(DialogInterface dialog, int whichButton) {
                        //getLocationPermission();
                        megaApi.enableGeolocation(chatActivity);
                    }
                })
                .setNegativeButton(R.string.general_cancel,
                new DialogInterface.OnClickListener() {
                    @Override
                    public void onClick(DialogInterface dialog, int which) {
                        try {
                            locationDialog.dismiss();
                            isLocationDialogShown = false;
                        } catch (Exception e){}
                    }
                });

        locationDialog = builder.create();
        locationDialog.setCancelable(false);
        locationDialog.setCanceledOnTouchOutside(false);
        locationDialog.show();
        isLocationDialogShown = true;
    }

    public void attachFromFileStorage(){
        logDebug("attachFromFileStorage");
        fileStorageF = ChatFileStorageFragment.newInstance();
        getSupportFragmentManager().beginTransaction().replace(R.id.fragment_container_file_storage, fileStorageF,"fileStorageF").commitNowAllowingStateLoss();
        fileStorageLayout.setVisibility(View.VISIBLE);
        pickFileStorageButton.setImageResource(R.drawable.ic_g_select_image);
        placeRecordButton(RECORD_BUTTON_DEACTIVATED);
    }

    public void attachFromCloud(){
        logDebug("attachFromCloud");
        if(megaApi!=null && megaApi.getRootNode()!=null){
            ChatController chatC = new ChatController(this);
            chatC.pickFileToSend();
        }
        else{
            logWarning("Online but not megaApi");
            showErrorAlertDialog(getString(R.string.error_server_connection_problem), false, this);
        }
    }

    public void attachPhotoVideo(){
        logDebug("attachPhotoVideo");

        disablePinScreen();

        Intent intent = new Intent();
        intent.setAction(Intent.ACTION_OPEN_DOCUMENT);
        intent.setAction(Intent.ACTION_GET_CONTENT);
        intent.putExtra(Intent.EXTRA_ALLOW_MULTIPLE, true);
        intent.setType("*/*");

        startActivityForResult(Intent.createChooser(intent, null), REQUEST_CODE_GET);
    }

    public void sendMessage(String text){
        logDebug("sendMessage: ");
        MegaChatMessage msgSent = megaChatApi.sendMessage(idChat, text);
        AndroidMegaChatMessage androidMsgSent = new AndroidMegaChatMessage(msgSent);
        sendMessageToUI(androidMsgSent);
    }

    public void sendLocationMessage(float longLongitude, float longLatitude, String encodedSnapshot){
        logDebug("sendLocationMessage");
        MegaChatMessage locationMessage = megaChatApi.sendGeolocation(idChat, longLongitude, longLatitude, encodedSnapshot);
        if(locationMessage == null) return;
        AndroidMegaChatMessage androidMsgSent = new AndroidMegaChatMessage(locationMessage);
        sendMessageToUI(androidMsgSent);

    }

    public void hideNewMessagesLayout(){
        logDebug("hideNewMessagesLayout");

        int position = positionNewMessagesLayout;

        positionNewMessagesLayout = -1;
        lastIdMsgSeen = -1;
        generalUnreadCount = -1;
        lastSeenReceived = true;
        newVisibility = false;

        if(adapter!=null){
            adapter.notifyItemChanged(position);
        }
    }

    public void openCameraApp(){
        logDebug("openCameraApp()");
        if(checkPermissionsTakePicture()){
            takePicture();
        }
    }

    public void sendMessageToUI(AndroidMegaChatMessage androidMsgSent){
        logDebug("sendMessageToUI");

        if(positionNewMessagesLayout!=-1){
            hideNewMessagesLayout();
        }

        int infoToShow = -1;

        int index = messages.size()-1;
        if(androidMsgSent!=null){
            if(androidMsgSent.isUploading()){
                logDebug("Is uploading: ");
            }
            else{
                logDebug("Sent message with id temp: " + androidMsgSent.getMessage().getTempId());
                logDebug("State of the message: " + androidMsgSent.getMessage().getStatus());
            }

            if(index==-1){
                //First element
                logDebug("First element!");
                messages.add(androidMsgSent);
                messages.get(0).setInfoToShow(AndroidMegaChatMessage.CHAT_ADAPTER_SHOW_ALL);
            }
            else{
                //Not first element - Find where to add in the queue
                logDebug("NOT First element!");

                AndroidMegaChatMessage msg = messages.get(index);
                if(!androidMsgSent.isUploading()){
                    while(msg.isUploading()){
                        index--;
                        if (index == -1) {
                            break;
                        }
                        msg = messages.get(index);
                    }
                }

                while (!msg.isUploading() && msg.getMessage().getStatus() == MegaChatMessage.STATUS_SENDING_MANUAL) {
                    index--;
                    if (index == -1) {
                        break;
                    }
                    msg = messages.get(index);
                }

                index++;
                logDebug("Add in position: " + index);
                messages.add(index, androidMsgSent);
                infoToShow = adjustInfoToShow(index);
            }

            if (adapter == null){
                logWarning("adapter NULL");
                createAdapter();
            }else{
                logDebug("adapter is NOT null");
                adapter.addMessage(messages, index);
                if(infoToShow== AndroidMegaChatMessage.CHAT_ADAPTER_SHOW_ALL){
                    mLayoutManager.scrollToPositionWithOffset(index, scaleHeightPx(50, outMetrics));
                }else{
                    mLayoutManager.scrollToPositionWithOffset(index, scaleHeightPx(20, outMetrics));
                }
            }
        }
        else{
            logError("Error sending message!");
        }
    }

    public void editMessage(String text){
        logDebug("editMessage: ");
        MegaChatMessage msgEdited = null;

        if(messageToEdit.getMsgId()!=-1){
            msgEdited = megaChatApi.editMessage(idChat, messageToEdit.getMsgId(), text);
        }
        else{
            msgEdited = megaChatApi.editMessage(idChat, messageToEdit.getTempId(), text);
        }

        if(msgEdited!=null){
            logDebug("Edited message: status: " + msgEdited.getStatus());
            AndroidMegaChatMessage androidMsgEdited = new AndroidMegaChatMessage(msgEdited);
            modifyMessageReceived(androidMsgEdited, false);
        }
        else{
            logWarning("Message cannot be edited!");
            showSnackbar(SNACKBAR_TYPE, getString(R.string.error_editing_message), -1);
        }
    }

    public void editMessageMS(String text, MegaChatMessage messageToEdit){
        logDebug("editMessageMS: ");
        MegaChatMessage msgEdited = null;

        if(messageToEdit.getMsgId()!=-1){
            msgEdited = megaChatApi.editMessage(idChat, messageToEdit.getMsgId(), text);
        }
        else{
            msgEdited = megaChatApi.editMessage(idChat, messageToEdit.getTempId(), text);
        }

        if(msgEdited!=null){
            logDebug("Edited message: status: " + msgEdited.getStatus());
            AndroidMegaChatMessage androidMsgEdited = new AndroidMegaChatMessage(msgEdited);
            modifyMessageReceived(androidMsgEdited, false);
        }
        else{
            logWarning("Message cannot be edited!");
            showSnackbar(SNACKBAR_TYPE, getString(R.string.error_editing_message), -1);
        }
    }

    public void showUploadPanel(){
        AttachmentUploadBottomSheetDialogFragment bottomSheetDialogFragment = new AttachmentUploadBottomSheetDialogFragment();
        bottomSheetDialogFragment.show(getSupportFragmentManager(), bottomSheetDialogFragment.getTag());
    }

    public void activateActionMode(){
        if (!adapter.isMultipleSelect()){
            adapter.setMultipleSelect(true);
            actionMode = startSupportActionMode(new ActionBarCallBack());
        }
    }


    //Multiselect
    private class  ActionBarCallBack implements ActionMode.Callback {

        @Override
        public boolean onActionItemClicked(ActionMode mode, MenuItem item) {
            ArrayList<AndroidMegaChatMessage> messagesSelected = adapter.getSelectedMessages();

            switch(item.getItemId()){
                case R.id.chat_cab_menu_edit:{
                    logDebug("Edit text");
                    MegaChatMessage msg = messagesSelected.get(0).getMessage();
                    MegaChatContainsMeta meta = msg.getContainsMeta();
                    editingMessage = true;
                    messageToEdit = msg;

                    if (msg.getType() == MegaChatMessage.TYPE_CONTAINS_META && meta != null && meta.getType() == MegaChatContainsMeta.CONTAINS_META_GEOLOCATION) {
                        sendLocation();
                        clearSelections();
                        hideMultipleSelect();
                        actionMode.invalidate();
                    }
                    else {
                        textChat.setText(messageToEdit.getContent());
                        textChat.setSelection(textChat.getText().length());
                    }
                    break;
                }
                case R.id.chat_cab_menu_forward:{
                    logDebug("Forward message");
                    forwardMessages(messagesSelected);
                    break;
                }
                case R.id.chat_cab_menu_copy:{
                    clearSelections();
                    hideMultipleSelect();
                    String text = "";

                    if(messagesSelected.size()==1){
                        AndroidMegaChatMessage message = messagesSelected.get(0);
                        text = chatC.createSingleManagementString(message, chatRoom);
                    }else{
                        text = copyMessages(messagesSelected);
                    }

                    if(android.os.Build.VERSION.SDK_INT < android.os.Build.VERSION_CODES.HONEYCOMB) {
                        android.text.ClipboardManager clipboard = (android.text.ClipboardManager) getSystemService(Context.CLIPBOARD_SERVICE);
                        clipboard.setText(text);
                    } else {
                        android.content.ClipboardManager clipboard = (android.content.ClipboardManager) getSystemService(Context.CLIPBOARD_SERVICE);
                        android.content.ClipData clip = android.content.ClipData.newPlainText("Copied Text", text);
                        clipboard.setPrimaryClip(clip);
                    }
                    showSnackbar(SNACKBAR_TYPE, getString(R.string.messages_copied_clipboard), -1);

                    break;
                }
                case R.id.chat_cab_menu_delete:{
                    logDebug("chat_cab_menu_delete ");
                    clearSelections();
                    hideMultipleSelect();
                    //Delete
                    showConfirmationDeleteMessages(messagesSelected, chatRoom);
                    break;
                }
                case R.id.chat_cab_menu_download: {
                    logDebug("chat_cab_menu_download ");
                    clearSelections();
                    hideMultipleSelect();
                    if (!checkPermissionWriteStorage(REQUEST_WRITE_STORAGE)) {
                        preservedMessagesSelected = messagesSelected;
                        return false;
                    }
                    ArrayList<MegaNodeList> list = new ArrayList<>();
                    for (int i = 0; i < messagesSelected.size(); i++) {
                        MegaNodeList megaNodeList = messagesSelected.get(i).getMessage().getMegaNodeList();
                        list.add(megaNodeList);
                    }
                    chatC.prepareForChatDownload(list);
                    break;
                }
                case R.id.chat_cab_menu_import:{
                    clearSelections();
                    hideMultipleSelect();
                    chatC.importNodesFromAndroidMessages(messagesSelected);
                    break;
                }
                case R.id.chat_cab_menu_offline:{
                    clearSelections();
                    hideMultipleSelect();
                    if (!checkPermissionWriteStorage(REQUEST_WRITE_STORAGE_OFFLINE)) {
                        preservedMessagesSelected = messagesSelected;
                        return false;
                    }
                    chatC.saveForOfflineWithAndroidMessages(messagesSelected, chatRoom);
                    break;
                }
            }
            return false;
        }

        public String copyMessages(ArrayList<AndroidMegaChatMessage> messagesSelected){
            logDebug("copyMessages");
            ChatController chatC = new ChatController(chatActivity);
            StringBuilder builder = new StringBuilder();

            for(int i=0;i<messagesSelected.size();i++){
                AndroidMegaChatMessage messageSelected = messagesSelected.get(i);
                builder.append("[");
                String timestamp = formatShortDateTime(messageSelected.getMessage().getTimestamp());
                builder.append(timestamp);
                builder.append("] ");
                String messageString = chatC.createManagementString(messageSelected, chatRoom);
                builder.append(messageString);
                builder.append("\n");
            }
            return builder.toString();
        }

        @Override
        public boolean onCreateActionMode(ActionMode mode, Menu menu) {
            MenuInflater inflater = mode.getMenuInflater();
            inflater.inflate(R.menu.messages_chat_action, menu);

            importIcon = menu.findItem(R.id.chat_cab_menu_import);
            menu.findItem(R.id.chat_cab_menu_offline).setIcon(mutateIconSecondary(chatActivity, R.drawable.ic_b_save_offline, R.color.white));

            changeStatusBarColorActionMode(chatActivity, getWindow(), handler, 1);
            return true;
        }

        @Override
        public void onDestroyActionMode(ActionMode arg0) {
            logDebug("onDestroyActionMode");
            adapter.setMultipleSelect(false);
//            textChat.getText().clear();
            editingMessage = false;
            clearSelections();
            changeStatusBarColorActionMode(chatActivity, getWindow(), handler, 0);
        }

        @Override
        public boolean onPrepareActionMode(ActionMode mode, Menu menu) {
            logDebug("onPrepareActionMode");
            List<AndroidMegaChatMessage> selected = adapter.getSelectedMessages();
            if (selected.size() !=0) {
//                MenuItem unselect = menu.findItem(R.id.cab_menu_unselect_all);
                if((chatRoom.getOwnPrivilege()==MegaChatRoom.PRIV_RM||chatRoom.getOwnPrivilege()==MegaChatRoom.PRIV_RO) && !chatRoom.isPreview()){

                    logDebug("Chat without permissions || without preview");

                    boolean showCopy = true;
                    for(int i=0; i<selected.size();i++) {
                        MegaChatMessage msg = selected.get(i).getMessage();
                        if ((showCopy) && (msg.getType() == MegaChatMessage.TYPE_NODE_ATTACHMENT || msg.getType()  == MegaChatMessage.TYPE_CONTACT_ATTACHMENT || msg.getType()  == MegaChatMessage.TYPE_VOICE_CLIP || ((msg.getType() == MegaChatMessage.TYPE_CONTAINS_META) && (msg.getContainsMeta() != null) && (msg.getContainsMeta().getType() == MegaChatContainsMeta.CONTAINS_META_GEOLOCATION))) ) {
                            showCopy = false;
                        }
                    }
                    menu.findItem(R.id.chat_cab_menu_edit).setVisible(false);
                    menu.findItem(R.id.chat_cab_menu_copy).setVisible(showCopy);
                    menu.findItem(R.id.chat_cab_menu_delete).setVisible(false);
                    menu.findItem(R.id.chat_cab_menu_forward).setVisible(false);
                    menu.findItem(R.id.chat_cab_menu_download).setVisible(false);
                    menu.findItem(R.id.chat_cab_menu_offline).setVisible(false);
                    importIcon.setVisible(false);
                }
                else{
                    logDebug("Chat with permissions or preview");
                    if(isOnline(chatActivity) && !chatC.isInAnonymousMode()){
                        menu.findItem(R.id.chat_cab_menu_forward).setVisible(true);
                    }else{
                        menu.findItem(R.id.chat_cab_menu_forward).setVisible(false);
                    }

                    if (selected.size() == 1) {
                        if(selected.get(0).isUploading()){
                            menu.findItem(R.id.chat_cab_menu_copy).setVisible(false);
                            menu.findItem(R.id.chat_cab_menu_delete).setVisible(false);
                            menu.findItem(R.id.chat_cab_menu_edit).setVisible(false);
                            menu.findItem(R.id.chat_cab_menu_forward).setVisible(false);
                            menu.findItem(R.id.chat_cab_menu_download).setVisible(false);
                            menu.findItem(R.id.chat_cab_menu_offline).setVisible(false);
                            importIcon.setVisible(false);

                        }else if(selected.get(0).getMessage().getType()==MegaChatMessage.TYPE_NODE_ATTACHMENT){
                            logDebug("TYPE_NODE_ATTACHMENT selected");
                            menu.findItem(R.id.chat_cab_menu_copy).setVisible(false);
                            menu.findItem(R.id.chat_cab_menu_edit).setVisible(false);

                            if(selected.get(0).getMessage().getUserHandle()==myUserHandle && selected.get(0).getMessage().isDeletable()){
                                logDebug("one message Message DELETABLE");
                                menu.findItem(R.id.chat_cab_menu_delete).setVisible(true);
                            }else{
                                menu.findItem(R.id.chat_cab_menu_delete).setVisible(false);
                            }

                            if(isOnline(chatActivity)){
                                menu.findItem(R.id.chat_cab_menu_download).setVisible(true);
                                if (chatC.isInAnonymousMode()) {
                                    menu.findItem(R.id.chat_cab_menu_offline).setVisible(false);
                                    importIcon.setVisible(false);
                                }
                                else {
                                    menu.findItem(R.id.chat_cab_menu_offline).setVisible(true);
                                    importIcon.setVisible(true);
                                }
                            }
                            else{
                                menu.findItem(R.id.chat_cab_menu_download).setVisible(false);
                                menu.findItem(R.id.chat_cab_menu_offline).setVisible(false);
                                importIcon.setVisible(false);
                            }
                        }
                        else if(selected.get(0).getMessage().getType()==MegaChatMessage.TYPE_CONTACT_ATTACHMENT){
                            logDebug("TYPE_CONTACT_ATTACHMENT selected");

                            menu.findItem(R.id.chat_cab_menu_copy).setVisible(false);
                            menu.findItem(R.id.chat_cab_menu_edit).setVisible(false);

                            if(selected.get(0).getMessage().getUserHandle()==myUserHandle && selected.get(0).getMessage().isDeletable()){
                                logDebug("one message Message DELETABLE");
                                menu.findItem(R.id.chat_cab_menu_delete).setVisible(true);
                            }
                            else{
                                logDebug("one message Message NOT DELETABLE");
                                menu.findItem(R.id.chat_cab_menu_delete).setVisible(false);
                            }

                            menu.findItem(R.id.chat_cab_menu_download).setVisible(false);
                            menu.findItem(R.id.chat_cab_menu_offline).setVisible(false);
                            importIcon.setVisible(false);
                        }
                        else if(selected.get(0).getMessage().getType()==MegaChatMessage.TYPE_VOICE_CLIP){
                            logDebug("TYPE_VOICE_CLIP selected");

                            menu.findItem(R.id.chat_cab_menu_copy).setVisible(false);
                            menu.findItem(R.id.chat_cab_menu_edit).setVisible(false);

                            if((selected.get(0).getMessage().getUserHandle()==myUserHandle) && (selected.get(0).getMessage().isDeletable())){
                                menu.findItem(R.id.chat_cab_menu_delete).setVisible(true);
                            }else{
                                menu.findItem(R.id.chat_cab_menu_delete).setVisible(false);
                            }
                            menu.findItem(R.id.chat_cab_menu_download).setVisible(false);
                            menu.findItem(R.id.chat_cab_menu_offline).setVisible(false);
                            importIcon.setVisible(false);

                        }
                        else{
                            logDebug("Other type: " + selected.get(0).getMessage().getType());

                            MegaChatMessage messageSelected= megaChatApi.getMessage(idChat, selected.get(0).getMessage().getMsgId());
                            if(messageSelected == null){
                                messageSelected = megaChatApi.getMessage(idChat, selected.get(0).getMessage().getTempId());
                                if(messageSelected == null){
                                    menu.findItem(R.id.chat_cab_menu_edit).setVisible(false);
                                    menu.findItem(R.id.chat_cab_menu_copy).setVisible(false);
                                    menu.findItem(R.id.chat_cab_menu_delete).setVisible(false);
                                    menu.findItem(R.id.chat_cab_menu_forward).setVisible(false);
                                    menu.findItem(R.id.chat_cab_menu_download).setVisible(false);
                                    menu.findItem(R.id.chat_cab_menu_offline).setVisible(false);
                                    importIcon.setVisible(false);
                                    return false;
                                }
                            }

                            if((messageSelected.getType() == MegaChatMessage.TYPE_CONTAINS_META) && (messageSelected.getContainsMeta()!=null && messageSelected.getContainsMeta().getType() == MegaChatContainsMeta.CONTAINS_META_GEOLOCATION)){
                                logDebug("TYPE_CONTAINS_META && CONTAINS_META_GEOLOCATION");
                                menu.findItem(R.id.chat_cab_menu_copy).setVisible(false);
                            }else{
                                menu.findItem(R.id.chat_cab_menu_copy).setVisible(true);
                            }

                            int type = selected.get(0).getMessage().getType();

                            if(messageSelected.getUserHandle()==myUserHandle){

                                if(messageSelected.isEditable()){
                                    logDebug("Message EDITABLE");
                                    menu.findItem(R.id.chat_cab_menu_edit).setVisible(true);
                                    menu.findItem(R.id.chat_cab_menu_delete).setVisible(true);
                                }
                                else{
                                    logDebug("Message NOT EDITABLE");
                                    menu.findItem(R.id.chat_cab_menu_edit).setVisible(false);
                                    menu.findItem(R.id.chat_cab_menu_delete).setVisible(false);
                                }

                                if (!isOnline(chatActivity) || type == MegaChatMessage.TYPE_TRUNCATE||type == MegaChatMessage.TYPE_ALTER_PARTICIPANTS||type == MegaChatMessage.TYPE_CHAT_TITLE||type == MegaChatMessage.TYPE_PRIV_CHANGE||type == MegaChatMessage.TYPE_CALL_ENDED||type == MegaChatMessage.TYPE_CALL_STARTED) {
                                    menu.findItem(R.id.chat_cab_menu_forward).setVisible(false);
                                }
                                else{
                                    menu.findItem(R.id.chat_cab_menu_forward).setVisible(true);
                                }
                            }
                            else{
                                menu.findItem(R.id.chat_cab_menu_edit).setVisible(false);
                                menu.findItem(R.id.chat_cab_menu_delete).setVisible(false);
                                importIcon.setVisible(false);

                                if (chatC.isInAnonymousMode() || !isOnline(chatActivity) || type == MegaChatMessage.TYPE_TRUNCATE||type == MegaChatMessage.TYPE_ALTER_PARTICIPANTS||type == MegaChatMessage.TYPE_CHAT_TITLE||type == MegaChatMessage.TYPE_PRIV_CHANGE||type == MegaChatMessage.TYPE_CALL_ENDED||type == MegaChatMessage.TYPE_CALL_STARTED) {
                                    menu.findItem(R.id.chat_cab_menu_forward).setVisible(false);
                                }
                                else{
                                    menu.findItem(R.id.chat_cab_menu_forward).setVisible(true);
                                }
                            }
                            menu.findItem(R.id.chat_cab_menu_download).setVisible(false);
                            menu.findItem(R.id.chat_cab_menu_offline).setVisible(false);
                            importIcon.setVisible(false);
                        }
                    }
                    else{
                        logDebug("Many items selected");
                        boolean isUploading = false;
                        boolean showDelete = true;
                        boolean showCopy = true;
                        boolean showForward = true;
                        boolean allNodeAttachments = true;

                        for(int i=0; i<selected.size();i++) {

                            if (!isUploading) {
                                if (selected.get(i).isUploading()) {
                                    isUploading = true;
                                }
                            }

                            MegaChatMessage msg = selected.get(i).getMessage();

                            if ((showCopy) && (msg.getType() == MegaChatMessage.TYPE_NODE_ATTACHMENT || msg.getType()  == MegaChatMessage.TYPE_CONTACT_ATTACHMENT || msg.getType()  == MegaChatMessage.TYPE_VOICE_CLIP || ((msg.getType() == MegaChatMessage.TYPE_CONTAINS_META) && (msg.getContainsMeta() != null) && (msg.getContainsMeta().getType() == MegaChatContainsMeta.CONTAINS_META_GEOLOCATION))) ) {
                                showCopy = false;
                            }

                            if((showDelete) && ((msg.getUserHandle() != myUserHandle) || ((msg.getType() == MegaChatMessage.TYPE_NORMAL || msg.getType() == MegaChatMessage.TYPE_NODE_ATTACHMENT || msg.getType() == MegaChatMessage.TYPE_CONTACT_ATTACHMENT || msg.getType() == MegaChatMessage.TYPE_CONTAINS_META || msg.getType() == MegaChatMessage.TYPE_VOICE_CLIP) && (!(msg.isDeletable()))))){
                                showDelete = false;
                            }

                            if((showForward) &&(msg.getType() == MegaChatMessage.TYPE_TRUNCATE||msg.getType() == MegaChatMessage.TYPE_ALTER_PARTICIPANTS||msg.getType() == MegaChatMessage.TYPE_CHAT_TITLE||msg.getType() == MegaChatMessage.TYPE_PRIV_CHANGE||msg.getType() == MegaChatMessage.TYPE_CALL_ENDED||msg.getType() == MegaChatMessage.TYPE_CALL_STARTED)) {
                                showForward = false;
                            }

                            if ((allNodeAttachments) && (selected.get(i).getMessage().getType() != MegaChatMessage.TYPE_NODE_ATTACHMENT)){
                                allNodeAttachments = false;
                            }
                        }

                        if (isUploading) {
                            menu.findItem(R.id.chat_cab_menu_copy).setVisible(false);
                            menu.findItem(R.id.chat_cab_menu_delete).setVisible(false);
                            menu.findItem(R.id.chat_cab_menu_edit).setVisible(false);
                            menu.findItem(R.id.chat_cab_menu_forward).setVisible(false);
                            menu.findItem(R.id.chat_cab_menu_download).setVisible(false);
                            menu.findItem(R.id.chat_cab_menu_offline).setVisible(false);
                            importIcon.setVisible(false);
                        }
                        else {
                            if(allNodeAttachments && isOnline(chatActivity)){
                                menu.findItem(R.id.chat_cab_menu_download).setVisible(true);
                                if (chatC.isInAnonymousMode()){
                                    menu.findItem(R.id.chat_cab_menu_offline).setVisible(false);
                                    importIcon.setVisible(false);
                                }
                                else {
                                    menu.findItem(R.id.chat_cab_menu_offline).setVisible(true);
                                    importIcon.setVisible(true);
                                }
                            }
                            else{
                                menu.findItem(R.id.chat_cab_menu_download).setVisible(false);
                                menu.findItem(R.id.chat_cab_menu_offline).setVisible(false);
                                importIcon.setVisible(false);
                            }

                            menu.findItem(R.id.chat_cab_menu_edit).setVisible(false);
                            if (chatC.isInAnonymousMode()){
                                menu.findItem(R.id.chat_cab_menu_copy).setVisible(false);
                                menu.findItem(R.id.chat_cab_menu_delete).setVisible(false);
                            }
                            else {
                                menu.findItem(R.id.chat_cab_menu_copy).setVisible(showCopy);
                                menu.findItem(R.id.chat_cab_menu_delete).setVisible(showDelete);
                            }
                            if(isOnline(chatActivity) && !chatC.isInAnonymousMode()){
                                menu.findItem(R.id.chat_cab_menu_forward).setVisible(showForward);
                            }
                            else{
                                menu.findItem(R.id.chat_cab_menu_forward).setVisible(false);
                            }
                        }
                    }
                }
            }
            return false;
        }
    }

    public boolean showSelectMenuItem(){
        if (adapter != null){
            return adapter.isMultipleSelect();
        }
        return false;
    }

    public void showConfirmationDeleteMessages(final ArrayList<AndroidMegaChatMessage> messages, final MegaChatRoom chat){
        logDebug("showConfirmationDeleteMessages");

        DialogInterface.OnClickListener dialogClickListener = new DialogInterface.OnClickListener() {
            @Override
            public void onClick(DialogInterface dialog, int which) {
                switch (which){
                    case DialogInterface.BUTTON_POSITIVE:
                        stopReproductions();

                        ChatController cC = new ChatController(chatActivity);
                        cC.deleteAndroidMessages(messages, chat);
                        break;
                    case DialogInterface.BUTTON_NEGATIVE:
                        //No button clicked
                        break;
                }
            }
        };

        AlertDialog.Builder builder;
        if (Build.VERSION.SDK_INT >= Build.VERSION_CODES.HONEYCOMB) {
            builder = new AlertDialog.Builder(this, R.style.AppCompatAlertDialogStyle);
        }
        else{
            builder = new AlertDialog.Builder(this);
        }

        if(messages.size()==1){
            builder.setMessage(R.string.confirmation_delete_one_message);
        }
        else{
            builder.setMessage(R.string.confirmation_delete_several_messages);
        }
        builder.setPositiveButton(R.string.context_remove, dialogClickListener).setNegativeButton(R.string.general_cancel, dialogClickListener).show();
    }

    public void showConfirmationDeleteMessage(final long messageId, final long chatId){
        logDebug("showConfirmationDeleteMessage");

        DialogInterface.OnClickListener dialogClickListener = new DialogInterface.OnClickListener() {
            @Override
            public void onClick(DialogInterface dialog, int which) {
                switch (which){
                    case DialogInterface.BUTTON_POSITIVE:
                        ChatController cC = new ChatController(chatActivity);
                        cC.deleteMessageById(messageId, chatId);
                        break;
                    case DialogInterface.BUTTON_NEGATIVE:
                        //No button clicked
                        break;
                }
            }
        };

        AlertDialog.Builder builder;
        if (Build.VERSION.SDK_INT >= Build.VERSION_CODES.HONEYCOMB) {
            builder = new AlertDialog.Builder(this, R.style.AppCompatAlertDialogStyle);
        }
        else{
            builder = new AlertDialog.Builder(this);
        }

        builder.setMessage(R.string.confirmation_delete_one_message);
        builder.setPositiveButton(R.string.context_remove, dialogClickListener)
                .setNegativeButton(R.string.general_cancel, dialogClickListener).show();
    }

    /*
     * Clear all selected items
     */
    private void clearSelections() {
        if(adapter.isMultipleSelect()){
            adapter.clearSelections();
        }
        updateActionModeTitle();
    }

    private void updateActionModeTitle() {
        try {
            actionMode.setTitle(adapter.getSelectedItemCount()+"");
            actionMode.invalidate();
        } catch (Exception e) {
            e.printStackTrace();
            logError("Invalidate error", e);
        }
    }

    /*
     * Disable selection
     */
    public void hideMultipleSelect() {
        adapter.setMultipleSelect(false);
        if (actionMode != null) {
            actionMode.finish();
        }
    }



    public void selectAll() {
        if (adapter != null) {
            if (adapter.isMultipleSelect()) {
                adapter.selectAll();
            } else {
                adapter.setMultipleSelect(true);
                adapter.selectAll();

                actionMode = startSupportActionMode(new ActionBarCallBack());
            }

            updateActionModeTitle();
        }
    }

    public void itemClick(int positionInAdapter, int [] screenPosition) {
        logDebug("Pposition: " + positionInAdapter);
        int positionInMessages = positionInAdapter-1;

        if(positionInMessages < messages.size()){
            AndroidMegaChatMessage m = messages.get(positionInMessages);

            if (adapter.isMultipleSelect()) {
                logDebug("isMultipleSelect");
                if (!m.isUploading()) {
                    logDebug("isMultipleSelect - iNOTsUploading");
                    if (m.getMessage() != null) {
                        MegaChatContainsMeta meta = m.getMessage().getContainsMeta();
                        if (meta != null && meta.getType() == MegaChatContainsMeta.CONTAINS_META_INVALID) {
                        }else{
                            logDebug("Message id: " + m.getMessage().getMsgId());
                            logDebug("Timestamp: " + m.getMessage().getTimestamp());

                            adapter.toggleSelection(positionInAdapter);
                            List<AndroidMegaChatMessage> messages = adapter.getSelectedMessages();
                            if (!messages.isEmpty()) {
                                updateActionModeTitle();
                            }
                        }
                    }

//                    adapter.toggleSelection(positionInAdapter);

//                    List<AndroidMegaChatMessage> messages = adapter.getSelectedMessages();
//                    if (messages.size() > 0) {
//                        updateActionModeTitle();
////                adapter.notifyDataSetChanged();
//                    }
////                    else {
////                        hideMultipleSelect();
////                    }
                }
            }else{
                if(m!=null){
                    if(m.isUploading()){
                        showUploadingAttachmentBottomSheet(m, positionInMessages);
                    }else{
                        if((m.getMessage().getStatus()==MegaChatMessage.STATUS_SERVER_REJECTED)||(m.getMessage().getStatus()==MegaChatMessage.STATUS_SENDING_MANUAL)){
                            if(m.getMessage().getUserHandle()==megaChatApi.getMyUserHandle()) {
                                if (!(m.getMessage().isManagementMessage())) {
                                    logDebug("selected message handle: " + m.getMessage().getTempId());
                                    logDebug("selected message rowId: " + m.getMessage().getRowId());
                                    if ((m.getMessage().getStatus() == MegaChatMessage.STATUS_SERVER_REJECTED) || (m.getMessage().getStatus() == MegaChatMessage.STATUS_SENDING_MANUAL)) {
                                        logDebug("show not sent message panel");
                                        showMsgNotSentPanel(m, positionInMessages);
                                    }
                                }
                            }
                        }
                        else{
                            if(m.getMessage().getType()==MegaChatMessage.TYPE_NODE_ATTACHMENT){
                                logDebug("itemCLick: TYPE_NODE_ATTACHMENT");
                                MegaNodeList nodeList = m.getMessage().getMegaNodeList();
                                if(nodeList.size()==1){
                                    MegaNode node = chatC.authorizeNodeIfPreview(nodeList.get(0), chatRoom);
                                    if (MimeTypeList.typeForName(node.getName()).isImage()){

                                        if(node.hasPreview()){
                                            logDebug("Show full screen viewer");
                                            showFullScreenViewer(m.getMessage().getMsgId(), screenPosition);
                                        }
                                        else{
                                            logDebug("Image without preview - show node attachment panel for one node");
                                            showNodeAttachmentBottomSheet(m, positionInMessages);
                                        }
                                    }
                                    else if (MimeTypeList.typeForName(node.getName()).isVideoReproducible()||MimeTypeList.typeForName(node.getName()).isAudio()){
                                        logDebug("isFile:isVideoReproducibleOrIsAudio");
                                        String mimeType = MimeTypeList.typeForName(node.getName()).getType();
                                        logDebug("FILE HANDLE: " + node.getHandle() + " TYPE: " + mimeType);

                                        Intent mediaIntent;
                                        boolean internalIntent;
                                        boolean opusFile = false;
                                        if (MimeTypeList.typeForName(node.getName()).isVideoNotSupported() || MimeTypeList.typeForName(node.getName()).isAudioNotSupported()){
                                            mediaIntent = new Intent(Intent.ACTION_VIEW);
                                            internalIntent=false;
                                            String[] s = node.getName().split("\\.");
                                            if (s != null && s.length > 1 && s[s.length-1].equals("opus")) {
                                                opusFile = true;
                                            }
                                        }
                                        else {
                                            logDebug("setIntentToAudioVideoPlayer");
                                            mediaIntent = new Intent(this, AudioVideoPlayerLollipop.class);
                                            internalIntent=true;
                                        }
                                        logDebug("putExtra: screenPosition("+screenPosition+"), msgId("+m.getMessage().getMsgId()+"), chatId("+idChat+"), filename("+node.getName()+")");

                                        mediaIntent.putExtra("screenPosition", screenPosition);
                                        mediaIntent.putExtra("adapterType", FROM_CHAT);
                                        mediaIntent.putExtra(IS_PLAYLIST, false);
                                        mediaIntent.putExtra("msgId", m.getMessage().getMsgId());
                                        mediaIntent.putExtra("chatId", idChat);
                                        mediaIntent.putExtra("FILENAME", node.getName());

                                        String downloadLocationDefaultPath = getDownloadLocation(this);
                                        String localPath = getLocalFile(this, node.getName(), node.getSize(), downloadLocationDefaultPath);

                                        File f = new File(downloadLocationDefaultPath, node.getName());
                                        boolean isOnMegaDownloads = false;
                                        if(f.exists() && (f.length() == node.getSize())){
                                            isOnMegaDownloads = true;
                                        }
                                        logDebug("isOnMegaDownloads: " + isOnMegaDownloads);
                                        if (localPath != null && (isOnMegaDownloads || (megaApi.getFingerprint(node) != null && megaApi.getFingerprint(node).equals(megaApi.getFingerprint(localPath))))){
                                            logDebug("localPath != null");

                                            File mediaFile = new File(localPath);
                                            //mediaIntent.setDataAndType(Uri.parse(localPath), mimeType);
                                            if (Build.VERSION.SDK_INT >= Build.VERSION_CODES.N && localPath.contains(Environment.getExternalStorageDirectory().getPath())) {
                                                logDebug("FileProviderOption");
                                                Uri mediaFileUri = FileProvider.getUriForFile(this, "mega.privacy.android.app.providers.fileprovider", mediaFile);
                                                if(mediaFileUri==null){
                                                    logDebug("ERROR:NULLmediaFileUri");
                                                    showSnackbar(SNACKBAR_TYPE, getString(R.string.general_text_error), -1);
                                                }
                                                else{
                                                    mediaIntent.setDataAndType(mediaFileUri, MimeTypeList.typeForName(node.getName()).getType());
                                                }
                                            }else{
                                                Uri mediaFileUri = Uri.fromFile(mediaFile);
                                                if(mediaFileUri==null){
                                                    logError("ERROR:NULLmediaFileUri");
                                                    showSnackbar(SNACKBAR_TYPE, getString(R.string.general_text_error), -1);
                                                }
                                                else{
                                                    mediaIntent.setDataAndType(mediaFileUri, MimeTypeList.typeForName(node.getName()).getType());
                                                }
                                            }
                                            mediaIntent.addFlags(Intent.FLAG_GRANT_READ_URI_PERMISSION);
                                        }else {
                                            logDebug("localPathNULL");
                                            if (isOnline(this)){
                                                if (megaApi.httpServerIsRunning() == 0) {
                                                    logDebug("megaApi.httpServerIsRunning() == 0");
                                                    megaApi.httpServerStart();
                                                }
                                                else{
                                                    logWarning("ERROR:httpServerAlreadyRunning");
                                                }

                                                ActivityManager.MemoryInfo mi = new ActivityManager.MemoryInfo();
                                                ActivityManager activityManager = (ActivityManager) this.getSystemService(Context.ACTIVITY_SERVICE);
                                                activityManager.getMemoryInfo(mi);

                                                if(mi.totalMem>BUFFER_COMP){
                                                    logDebug("Total mem: " + mi.totalMem + " allocate 32 MB");
                                                    megaApi.httpServerSetMaxBufferSize(MAX_BUFFER_32MB);
                                                }else{
                                                    logDebug("Total mem: " + mi.totalMem + " allocate 16 MB");
                                                    megaApi.httpServerSetMaxBufferSize(MAX_BUFFER_16MB);
                                                }

                                                String url = megaApi.httpServerGetLocalLink(node);
                                                if(url!=null){
                                                    logDebug("URL generated: " + url);
                                                    Uri parsedUri = Uri.parse(url);
                                                    if(parsedUri!=null){
                                                        logDebug("parsedUri!=null ---> " + parsedUri);
                                                        mediaIntent.setDataAndType(parsedUri, mimeType);
                                                    }else{
                                                        logError("ERROR:httpServerGetLocalLink");
                                                        showSnackbar(SNACKBAR_TYPE, getString(R.string.general_text_error), -1);
                                                    }
                                                }else{
                                                    logError("ERROR:httpServerGetLocalLink");
                                                    showSnackbar(SNACKBAR_TYPE, getString(R.string.general_text_error), -1);
                                                }
                                            }
                                            else {
                                                showSnackbar(SNACKBAR_TYPE, getString(R.string.error_server_connection_problem)+". "+ getString(R.string.no_network_connection_on_play_file), -1);
                                            }
                                        }
                                        mediaIntent.putExtra("HANDLE", node.getHandle());
                                        if (opusFile){
                                            logDebug("opusFile ");
                                            mediaIntent.setDataAndType(mediaIntent.getData(), "audio/*");
                                        }
                                        if(internalIntent){
                                            startActivity(mediaIntent);
                                        }else{
                                            logDebug("externalIntent");
                                            if (isIntentAvailable(this, mediaIntent)){
                                                startActivity(mediaIntent);
                                            }else{
                                                logDebug("noAvailableIntent");
                                                showNodeAttachmentBottomSheet(m, positionInMessages);
                                            }
                                        }
                                        overridePendingTransition(0,0);
                                        if (adapter != null) {
                                            adapter.setNodeAttachmentVisibility(false, holder_imageDrag, positionInMessages);
                                        }

                                    }else if (MimeTypeList.typeForName(node.getName()).isPdf()){

                                        logDebug("isFile:isPdf");
                                        String mimeType = MimeTypeList.typeForName(node.getName()).getType();
                                        logDebug("FILE HANDLE: " + node.getHandle() + " TYPE: " + mimeType);
                                        Intent pdfIntent = new Intent(this, PdfViewerActivityLollipop.class);
                                        pdfIntent.putExtra("inside", true);
                                        pdfIntent.putExtra("adapterType", FROM_CHAT);
                                        pdfIntent.putExtra("msgId", m.getMessage().getMsgId());
                                        pdfIntent.putExtra("chatId", idChat);

                                        String downloadLocationDefaultPath = getDownloadLocation(this);
                                        String localPath = getLocalFile(this, node.getName(), node.getSize(), downloadLocationDefaultPath);
                                        File f = new File(downloadLocationDefaultPath, node.getName());
                                        boolean isOnMegaDownloads = false;
                                        if(f.exists() && (f.length() == node.getSize())){
                                            isOnMegaDownloads = true;
                                        }
                                        logDebug("isOnMegaDownloads: " + isOnMegaDownloads);
                                        if (localPath != null && (isOnMegaDownloads || (megaApi.getFingerprint(node) != null && megaApi.getFingerprint(node).equals(megaApi.getFingerprint(localPath))))){
                                            File mediaFile = new File(localPath);
                                            if (Build.VERSION.SDK_INT >= Build.VERSION_CODES.N && localPath.contains(Environment.getExternalStorageDirectory().getPath())) {
                                                logDebug("FileProviderOption");
                                                Uri mediaFileUri = FileProvider.getUriForFile(this, "mega.privacy.android.app.providers.fileprovider", mediaFile);
                                                if(mediaFileUri==null){
                                                    logError("ERROR:NULLmediaFileUri");
                                                    showSnackbar(SNACKBAR_TYPE, getString(R.string.general_text_error), -1);
                                                }
                                                else{
                                                    pdfIntent.setDataAndType(mediaFileUri, MimeTypeList.typeForName(node.getName()).getType());
                                                }
                                            }
                                            else{
                                                Uri mediaFileUri = Uri.fromFile(mediaFile);
                                                if(mediaFileUri==null){
                                                    logError("ERROR:NULLmediaFileUri");
                                                    showSnackbar(SNACKBAR_TYPE, getString(R.string.general_text_error), -1);
                                                }
                                                else{
                                                    pdfIntent.setDataAndType(mediaFileUri, MimeTypeList.typeForName(node.getName()).getType());
                                                }
                                            }
                                            pdfIntent.addFlags(Intent.FLAG_GRANT_READ_URI_PERMISSION);
                                        }
                                        else {
                                            logWarning("localPathNULL");
                                            if (isOnline(this)){
                                                if (megaApi.httpServerIsRunning() == 0) {
                                                    megaApi.httpServerStart();
                                                }
                                                else{
                                                    logError("ERROR:httpServerAlreadyRunning");
                                                }
                                                ActivityManager.MemoryInfo mi = new ActivityManager.MemoryInfo();
                                                ActivityManager activityManager = (ActivityManager) this.getSystemService(Context.ACTIVITY_SERVICE);
                                                activityManager.getMemoryInfo(mi);
                                                if(mi.totalMem>BUFFER_COMP){
                                                    logDebug("Total mem: " + mi.totalMem + " allocate 32 MB");
                                                    megaApi.httpServerSetMaxBufferSize(MAX_BUFFER_32MB);
                                                }
                                                else{
                                                    logDebug("Total mem: " + mi.totalMem + " allocate 16 MB");
                                                    megaApi.httpServerSetMaxBufferSize(MAX_BUFFER_16MB);
                                                }
                                                String url = megaApi.httpServerGetLocalLink(node);
                                                if(url!=null){
                                                    logDebug("URL generated: " + url);
                                                    Uri parsedUri = Uri.parse(url);
                                                    if(parsedUri!=null){
                                                        pdfIntent.setDataAndType(parsedUri, mimeType);
                                                    }
                                                    else{
                                                        logError("ERROR:httpServerGetLocalLink");
                                                        showSnackbar(SNACKBAR_TYPE, getString(R.string.general_text_error), -1);
                                                    }
                                                }
                                                else{
                                                    logError("ERROR:httpServerGetLocalLink");
                                                    showSnackbar(SNACKBAR_TYPE, getString(R.string.general_text_error), -1);
                                                }
                                            }
                                            else {
                                                showSnackbar(SNACKBAR_TYPE, getString(R.string.error_server_connection_problem)+". "+ getString(R.string.no_network_connection_on_play_file), -1);
                                            }
                                        }
                                        pdfIntent.putExtra("HANDLE", node.getHandle());

                                        if (isIntentAvailable(this, pdfIntent)){
                                            startActivity(pdfIntent);
                                        }
                                        else{
                                            logWarning("noAvailableIntent");
                                            showNodeAttachmentBottomSheet(m, positionInMessages);
                                        }
                                        overridePendingTransition(0,0);
                                    }
                                    else{
                                        logDebug("NOT Image, pdf, audio or video - show node attachment panel for one node");
                                        showNodeAttachmentBottomSheet(m, positionInMessages);
                                    }
                                }
                                else{
                                    logDebug("show node attachment panel");
                                    showNodeAttachmentBottomSheet(m, positionInMessages);
                                }
                            }
                            else if(m.getMessage().getType()==MegaChatMessage.TYPE_CONTACT_ATTACHMENT){
                                logDebug("TYPE_CONTACT_ATTACHMENT");
                                logDebug("show contact attachment panel");
                                if (isOnline(this)) {
                                    if (!chatC.isInAnonymousMode() && m != null) {
                                        if (m.getMessage().getUsersCount() == 1) {
                                            long userHandle = m.getMessage().getUserHandle(0);
                                            if(userHandle != megaChatApi.getMyUserHandle()){
                                                showContactAttachmentBottomSheet(m, positionInMessages);
                                            }
                                        }else{
                                            showContactAttachmentBottomSheet(m, positionInMessages);
                                        }
                                    }
                                }
                                else{
                                    //No shown - is not possible to know is it already contact or not - megaApi not working
                                    showSnackbar(SNACKBAR_TYPE, getString(R.string.error_server_connection_problem), -1);
                                }
                            } else if (m.getMessage().getType() == MegaChatMessage.TYPE_CONTAINS_META) {
                                logDebug("TYPE_CONTAINS_META");
                                MegaChatContainsMeta meta = m.getMessage().getContainsMeta();
                                if (meta == null || meta.getType() == MegaChatContainsMeta.CONTAINS_META_INVALID)
                                    return;
                                String url = null;
                                if (meta.getType() == MegaChatContainsMeta.CONTAINS_META_RICH_PREVIEW) {
                                    url = meta.getRichPreview().getUrl();
                                } else if (meta.getType() == MegaChatContainsMeta.CONTAINS_META_GEOLOCATION) {
                                    url = m.getMessage().getContent();
                                    MegaChatGeolocation location = meta.getGeolocation();
                                    if (location != null) {
                                        float latitude = location.getLatitude();
                                        float longitude = location.getLongitude();
                                        List<Address> addresses = getAddresses(this, latitude, longitude);
                                        if (addresses != null && !addresses.isEmpty()) {
                                            String address = addresses.get(0).getAddressLine(0);
                                            if (address != null) {
                                                url = "geo:" + latitude + "," + longitude + "?q=" + Uri.encode(address);
                                            }
                                        }
                                    }
                                }
                                if (url == null) return;
                                Intent browserIntent = new Intent(Intent.ACTION_VIEW, Uri.parse(url));
                                startActivity(browserIntent);

                            } else if(m.getMessage().getType() == MegaChatMessage.TYPE_NORMAL && m.getRichLinkMessage()!=null){
                                logDebug("TYPE_NORMAL");
                                AndroidMegaRichLinkMessage richLinkMessage = m.getRichLinkMessage();
                                String url = richLinkMessage.getUrl();

                                if(richLinkMessage.isChat()){
                                    loadChatLink(url);
                                }
                                else{
                                    if(richLinkMessage.getNode()!=null){
                                        if(richLinkMessage.getNode().isFile()){
                                            openMegaLink(url, true);
                                        }
                                        else{
                                            openMegaLink(url, false);
                                        }
                                    }
                                    else{
                                        if(richLinkMessage.isFile()){
                                            openMegaLink(url, true);
                                        }
                                        else{
                                            openMegaLink(url, false);
                                        }
                                    }
                                }
                            }
                        }
                    }
                }

            }
        }else{
            logDebug("DO NOTHING: Position (" + positionInMessages + ") is more than size in messages (size: " + messages.size() + ")");
        }
    }

    public void loadChatLink(String link){
        logDebug("loadChatLink: ");
        Intent intentOpenChat = new Intent(this, ChatActivityLollipop.class);
        intentOpenChat.setAction(ACTION_OPEN_CHAT_LINK);
        intentOpenChat.setData(Uri.parse(link));
        this.startActivity(intentOpenChat);
    }

    public void showFullScreenViewer(long msgId, int[] screenPosition){
        logDebug("showFullScreenViewer");
        int position = 0;
        boolean positionFound = false;
        List<Long> ids = new ArrayList<>();
        for(int i=0; i<messages.size();i++){
            AndroidMegaChatMessage androidMessage = messages.get(i);
            if(!androidMessage.isUploading()){
                MegaChatMessage msg = androidMessage.getMessage();

                if(msg.getType()==MegaChatMessage.TYPE_NODE_ATTACHMENT){
                    ids.add(msg.getMsgId());

                    if(msg.getMsgId()==msgId){
                        positionFound=true;
                    }
                    if(!positionFound){
                        MegaNodeList nodeList = msg.getMegaNodeList();
                        if(nodeList.size()==1){
                            MegaNode node = nodeList.get(0);
                            if(MimeTypeList.typeForName(node.getName()).isImage()){
                                position++;
                            }
                        }
                    }
                }
            }
        }

        Intent intent = new Intent(this, ChatFullScreenImageViewer.class);
        intent.putExtra("position", position);
        intent.putExtra("chatId", idChat);
        intent.putExtra("screenPosition", screenPosition);
        long[] array = new long[ids.size()];
        for(int i = 0; i < ids.size(); i++) {
            array[i] = ids.get(i);
        }
        intent.putExtra("messageIds", array);
        startActivity(intent);
        overridePendingTransition(0,0);
        if (adapter !=  null) {
            adapter.setNodeAttachmentVisibility(false, holder_imageDrag, position);
        }
    }

    @Override
    public void onChatRoomUpdate(MegaChatApiJava api, MegaChatRoom chat) {
        logDebug("onChatRoomUpdate!");
        this.chatRoom = chat;
        if(chat.hasChanged(MegaChatRoom.CHANGE_TYPE_CLOSED)){
            logDebug("CHANGE_TYPE_CLOSED for the chat: " + chat.getChatId());
            int permission = chat.getOwnPrivilege();
            logDebug("Permissions for the chat: " + permission);

            if(chat.isPreview()){
                if(permission==MegaChatRoom.PRIV_RM){
                    //Show alert to user
                    showSnackbar(SNACKBAR_TYPE, getString(R.string.alert_invalid_preview), -1);
                }
            }
            else{
                //Hide field to write
                setChatSubtitle();
                supportInvalidateOptionsMenu();
            }
        }
        else if(chat.hasChanged(MegaChatRoom.CHANGE_TYPE_STATUS)){
            logDebug("CHANGE_TYPE_STATUS for the chat: " + chat.getChatId());
            if(!(chatRoom.isGroup())){
                long userHandle = chatRoom.getPeerHandle(0);
                setStatus(userHandle);
            }
        }
        else if(chat.hasChanged(MegaChatRoom.CHANGE_TYPE_PARTICIPANTS)){
            logDebug("CHANGE_TYPE_PARTICIPANTS for the chat: " + chat.getChatId());
            setChatSubtitle();
        }
        else if(chat.hasChanged(MegaChatRoom.CHANGE_TYPE_OWN_PRIV)){
            logDebug("CHANGE_TYPE_OWN_PRIV for the chat: " + chat.getChatId());
            setChatSubtitle();
            supportInvalidateOptionsMenu();
        }
        else if(chat.hasChanged(MegaChatRoom.CHANGE_TYPE_TITLE)){
            logDebug("CHANGE_TYPE_TITLE for the chat: " + chat.getChatId());
        }
        else if(chat.hasChanged(MegaChatRoom.CHANGE_TYPE_USER_STOP_TYPING)){
            logDebug("CHANGE_TYPE_USER_STOP_TYPING for the chat: " + chat.getChatId());

            long userHandleTyping = chat.getUserTyping();

            if(userHandleTyping==megaChatApi.getMyUserHandle()){
                return;
            }

            if(usersTypingSync==null){
                return;
            }

            //Find the item
            boolean found = false;
            for(UserTyping user : usersTypingSync) {
                if(user.getParticipantTyping().getHandle() == userHandleTyping) {
                    logDebug("Found user typing!");
                    usersTypingSync.remove(user);
                    found=true;
                    break;
                }
            }

            if(!found){
                logDebug("CHANGE_TYPE_USER_STOP_TYPING: Not found user typing");
            }
            else{
                updateUserTypingFromNotification();
            }

        }
        else if(chat.hasChanged(MegaChatRoom.CHANGE_TYPE_USER_TYPING)){
            logDebug("CHANGE_TYPE_USER_TYPING for the chat: " + chat.getChatId());
            if(chat!=null){

                long userHandleTyping = chat.getUserTyping();

                if(userHandleTyping==megaChatApi.getMyUserHandle()){
                    return;
                }

                if(usersTyping==null){
                    usersTyping = new ArrayList<UserTyping>();
                    usersTypingSync = Collections.synchronizedList(usersTyping);
                }

                //Find if any notification arrives previously
                if(usersTypingSync.size()<=0){
                    logDebug("No more users writing");
                    MegaChatParticipant participantTyping = new MegaChatParticipant(userHandleTyping);
                    UserTyping currentUserTyping = new UserTyping(participantTyping);

                    String nameTyping = chatC.getFirstName(userHandleTyping, chatRoom);

                    logDebug("userHandleTyping: " + userHandleTyping);


                    if(nameTyping==null){
                        logWarning("NULL name");
                        nameTyping = getString(R.string.transfer_unknown);
                    }
                    else{
                        if(nameTyping.trim().isEmpty()){
                            logWarning("EMPTY name");
                            nameTyping = getString(R.string.transfer_unknown);
                        }
                    }
                    participantTyping.setFirstName(nameTyping);

                    userTypingTimeStamp = System.currentTimeMillis()/1000;
                    currentUserTyping.setTimeStampTyping(userTypingTimeStamp);

                    usersTypingSync.add(currentUserTyping);

                    String userTyping =  getResources().getQuantityString(R.plurals.user_typing, 1, toCDATA(usersTypingSync.get(0).getParticipantTyping().getFirstName()));

                    userTyping = userTyping.replace("[A]", "<font color=\'#8d8d94\'>");
                    userTyping = userTyping.replace("[/A]", "</font>");

                    Spanned result = null;
                    if (android.os.Build.VERSION.SDK_INT >= android.os.Build.VERSION_CODES.N) {
                        result = Html.fromHtml(userTyping,Html.FROM_HTML_MODE_LEGACY);
                    } else {
                        result = Html.fromHtml(userTyping);
                    }

                    userTypingText.setText(result);

                    userTypingLayout.setVisibility(View.VISIBLE);
                }
                else{
                    logDebug("More users writing or the same in different timestamp");

                    //Find the item
                    boolean found = false;
                    for(UserTyping user : usersTypingSync) {
                        if(user.getParticipantTyping().getHandle() == userHandleTyping) {
                            logDebug("Found user typing!");
                            userTypingTimeStamp = System.currentTimeMillis()/1000;
                            user.setTimeStampTyping(userTypingTimeStamp);
                            found=true;
                            break;
                        }
                    }

                    if(!found){
                        logDebug("It's a new user typing");
                        MegaChatParticipant participantTyping = new MegaChatParticipant(userHandleTyping);
                        UserTyping currentUserTyping = new UserTyping(participantTyping);

                        String nameTyping = chatC.getFirstName(userHandleTyping, chatRoom);
                        if(nameTyping==null){
                            logWarning("NULL name");
                            nameTyping = getString(R.string.transfer_unknown);
                        }
                        else{
                            if(nameTyping.trim().isEmpty()){
                                logWarning("EMPTY name");
                                nameTyping = getString(R.string.transfer_unknown);
                            }
                        }
                        participantTyping.setFirstName(nameTyping);

                        userTypingTimeStamp = System.currentTimeMillis()/1000;
                        currentUserTyping.setTimeStampTyping(userTypingTimeStamp);

                        usersTypingSync.add(currentUserTyping);

                        //Show the notification
                        int size = usersTypingSync.size();
                        switch (size){
                            case 1:{
                                String userTyping = getResources().getQuantityString(R.plurals.user_typing, 1, usersTypingSync.get(0).getParticipantTyping().getFirstName());
                                userTyping = toCDATA(userTyping);
                                userTyping = userTyping.replace("[A]", "<font color=\'#8d8d94\'>");
                                userTyping = userTyping.replace("[/A]", "</font>");

                                Spanned result = null;
                                if (android.os.Build.VERSION.SDK_INT >= android.os.Build.VERSION_CODES.N) {
                                    result = Html.fromHtml(userTyping,Html.FROM_HTML_MODE_LEGACY);
                                } else {
                                    result = Html.fromHtml(userTyping);
                                }

                                userTypingText.setText(result);
                                break;
                            }
                            case 2:{
                                String userTyping = getResources().getQuantityString(R.plurals.user_typing, 2, usersTypingSync.get(0).getParticipantTyping().getFirstName()+", "+usersTypingSync.get(1).getParticipantTyping().getFirstName());
                                userTyping = toCDATA(userTyping);
                                userTyping = userTyping.replace("[A]", "<font color=\'#8d8d94\'>");
                                userTyping = userTyping.replace("[/A]", "</font>");

                                Spanned result = null;
                                if (android.os.Build.VERSION.SDK_INT >= android.os.Build.VERSION_CODES.N) {
                                    result = Html.fromHtml(userTyping,Html.FROM_HTML_MODE_LEGACY);
                                } else {
                                    result = Html.fromHtml(userTyping);
                                }

                                userTypingText.setText(result);
                                break;
                            }
                            default:{
                                String names = usersTypingSync.get(0).getParticipantTyping().getFirstName()+", "+usersTypingSync.get(1).getParticipantTyping().getFirstName();
                                String userTyping = String.format(getString(R.string.more_users_typing),toCDATA(names));

                                userTyping = userTyping.replace("[A]", "<font color=\'#8d8d94\'>");
                                userTyping = userTyping.replace("[/A]", "</font>");

                                Spanned result = null;
                                if (android.os.Build.VERSION.SDK_INT >= android.os.Build.VERSION_CODES.N) {
                                    result = Html.fromHtml(userTyping,Html.FROM_HTML_MODE_LEGACY);
                                } else {
                                    result = Html.fromHtml(userTyping);
                                }

                                userTypingText.setText(result);
                                break;
                            }
                        }
                        userTypingLayout.setVisibility(View.VISIBLE);
                    }
                }

                int interval = 5000;
                IsTypingRunnable runnable = new IsTypingRunnable(userTypingTimeStamp, userHandleTyping);
                handlerReceive = new Handler();
                handlerReceive.postDelayed(runnable, interval);
            }
        }
        else if(chat.hasChanged(MegaChatRoom.CHANGE_TYPE_ARCHIVE)){
            logDebug("CHANGE_TYPE_ARCHIVE for the chat: " + chat.getChatId());
            setChatSubtitle();
        }
        else if(chat.hasChanged(MegaChatRoom.CHANGE_TYPE_CHAT_MODE)){
            logDebug("CHANGE_TYPE_CHAT_MODE for the chat: " + chat.getChatId());
        }
        else if(chat.hasChanged(MegaChatRoom.CHANGE_TYPE_UPDATE_PREVIEWERS)){
            logDebug("CHANGE_TYPE_UPDATE_PREVIEWERS for the chat: " + chat.getChatId());
            setPreviewersView();
        }
    }

    void setPreviewersView () {
        if(chatRoom.getNumPreviewers()>0){
            observersNumberText.setText(chatRoom.getNumPreviewers()+"");
            observersLayout.setVisibility(View.VISIBLE);
        }
        else{
            observersLayout.setVisibility(View.GONE);
        }
    }

    private class IsTypingRunnable implements Runnable{

        long timeStamp;
        long userHandleTyping;

        public IsTypingRunnable(long timeStamp, long userHandleTyping) {
            this.timeStamp = timeStamp;
            this.userHandleTyping = userHandleTyping;
        }

        @Override
        public void run() {
            logDebug("Run off notification typing");
            long timeNow = System.currentTimeMillis()/1000;
            if ((timeNow - timeStamp) > 4){
                logDebug("Remove user from the list");

                boolean found = false;
                for(UserTyping user : usersTypingSync) {
                    if(user.getTimeStampTyping() == timeStamp) {
                        if(user.getParticipantTyping().getHandle() == userHandleTyping) {
                            logDebug("Found user typing in runnable!");
                            usersTypingSync.remove(user);
                            found=true;
                            break;
                        }
                    }
                }

                if(!found){
                    logDebug("Not found user typing in runnable!");
                }

                updateUserTypingFromNotification();
            }
        }
    }

    public void updateUserTypingFromNotification(){
        logDebug("updateUserTypingFromNotification");

        int size = usersTypingSync.size();
        logDebug("Size of typing: " + size);
        switch (size){
            case 0:{
                userTypingLayout.setVisibility(View.GONE);
                break;
            }
            case 1:{
                String userTyping = getResources().getQuantityString(R.plurals.user_typing, 1, usersTypingSync.get(0).getParticipantTyping().getFirstName());
                userTyping = toCDATA(userTyping);
                userTyping = userTyping.replace("[A]", "<font color=\'#8d8d94\'>");
                userTyping = userTyping.replace("[/A]", "</font>");

                Spanned result = null;
                if (android.os.Build.VERSION.SDK_INT >= android.os.Build.VERSION_CODES.N) {
                    result = Html.fromHtml(userTyping,Html.FROM_HTML_MODE_LEGACY);
                } else {
                    result = Html.fromHtml(userTyping);
                }

                userTypingText.setText(result);
                break;
            }
            case 2:{
                String userTyping = getResources().getQuantityString(R.plurals.user_typing, 2, usersTypingSync.get(0).getParticipantTyping().getFirstName()+", "+usersTypingSync.get(1).getParticipantTyping().getFirstName());
                userTyping = toCDATA(userTyping);
                userTyping = userTyping.replace("[A]", "<font color=\'#8d8d94\'>");
                userTyping = userTyping.replace("[/A]", "</font>");

                Spanned result = null;
                if (android.os.Build.VERSION.SDK_INT >= android.os.Build.VERSION_CODES.N) {
                    result = Html.fromHtml(userTyping,Html.FROM_HTML_MODE_LEGACY);
                } else {
                    result = Html.fromHtml(userTyping);
                }

                userTypingText.setText(result);
                break;
            }
            default:{
                String names = usersTypingSync.get(0).getParticipantTyping().getFirstName()+", "+usersTypingSync.get(1).getParticipantTyping().getFirstName();
                String userTyping = String.format(getString(R.string.more_users_typing), toCDATA(names));

                userTyping = userTyping.replace("[A]", "<font color=\'#8d8d94\'>");
                userTyping = userTyping.replace("[/A]", "</font>");

                Spanned result = null;
                if (android.os.Build.VERSION.SDK_INT >= android.os.Build.VERSION_CODES.N) {
                    result = Html.fromHtml(userTyping,Html.FROM_HTML_MODE_LEGACY);
                } else {
                    result = Html.fromHtml(userTyping);
                }

                userTypingText.setText(result);
                break;
            }
        }
    }

    public void setRichLinkInfo(long msgId, AndroidMegaRichLinkMessage richLinkMessage){
        logDebug("setRichLinkInfo");

        int indexToChange = -1;
        ListIterator<AndroidMegaChatMessage> itr = messages.listIterator(messages.size());

        // Iterate in reverse.
        while(itr.hasPrevious()) {
            AndroidMegaChatMessage messageToCheck = itr.previous();

            if(!messageToCheck.isUploading()){
                if(messageToCheck.getMessage().getMsgId()==msgId){
                    indexToChange = itr.nextIndex();
                    logDebug("Found index to change: " + indexToChange);
                    break;
                }
            }
        }

        if(indexToChange!=-1){

            AndroidMegaChatMessage androidMsg = messages.get(indexToChange);

            androidMsg.setRichLinkMessage(richLinkMessage);

            try{
                if(adapter!=null){
                    adapter.notifyItemChanged(indexToChange+1);
                }
            }
            catch(IllegalStateException e){
                logError("IllegalStateException: do not update adapter", e);
            }

        }
        else{
            logError("Error, rich link message not found!!");
        }
    }

    public void setRichLinkImage(long msgId){
        logDebug("setRichLinkImage");

        int indexToChange = -1;
        ListIterator<AndroidMegaChatMessage> itr = messages.listIterator(messages.size());

        // Iterate in reverse.
        while(itr.hasPrevious()) {
            AndroidMegaChatMessage messageToCheck = itr.previous();

            if(!messageToCheck.isUploading()){
                if(messageToCheck.getMessage().getMsgId()==msgId){
                    indexToChange = itr.nextIndex();
                    logDebug("Found index to change: " + indexToChange);
                    break;
                }
            }
        }

        if(indexToChange!=-1){

            if(adapter!=null){
                adapter.notifyItemChanged(indexToChange+1);
            }
        }
        else{
            logError("Error, rich link message not found!!");
        }
    }

    public int checkMegaLink(MegaChatMessage msg){
        logDebug("checkMegaLink");
        //Check if it is a MEGA link
        if(msg.getType()==MegaChatMessage.TYPE_NORMAL){
            if(msg.getContent()!=null){
                String link = AndroidMegaRichLinkMessage.extractMegaLink(msg.getContent());

                if(AndroidMegaRichLinkMessage.isChatLink(link)){

                    logDebug("isChatLink");
                    ChatLinkInfoListener listener = new ChatLinkInfoListener(this, msg.getMsgId(), megaApi);
                    megaChatApi.checkChatLink(link, listener);

                    return MEGA_CHAT_LINK;
                }
                else{
                    boolean isFile = AndroidMegaRichLinkMessage.isFileLink(link);

                    if(link!=null){
                        logDebug("The link was found");
                        if(megaApi!=null && megaApi.getRootNode()!=null){
                            ChatLinkInfoListener listener = null;
                            if(isFile){
                                logDebug("isFileLink");
                                listener = new ChatLinkInfoListener(this, msg.getMsgId(), megaApi);
                                megaApi.getPublicNode(link, listener);
                                return MEGA_FILE_LINK;
                            }
                            else{
                                logDebug("isFolderLink");

                                MegaApiAndroid megaApiFolder = getLocalMegaApiFolder();
                                listener = new ChatLinkInfoListener(this, msg.getMsgId(), megaApi, megaApiFolder);
                                megaApiFolder.loginToFolder(link, listener);
                                return MEGA_FOLDER_LINK;
                            }

                        }
                    }
                }
            }
        }
        return -1;
    }

    @Override
    public void onMessageLoaded(MegaChatApiJava api, MegaChatMessage msg) {
        logDebug("onMessageLoaded");

        if(msg!=null){
            logDebug("STATUS: " + msg.getStatus());
            logDebug("TEMP ID: " + msg.getTempId());
            logDebug("FINAL ID: " + msg.getMsgId());
            logDebug("TIMESTAMP: " + msg.getTimestamp());
            logDebug("TYPE: " + msg.getType());

            if(messages!=null){
                logDebug("Messages size: "+messages.size());
            }

            if(msg.isDeleted()){
                logDebug("DELETED MESSAGE!!!!");
                return;
            }

            if(msg.isEdited()){
                logDebug("EDITED MESSAGE!!!!");
            }

            if(msg.getType()==MegaChatMessage.TYPE_REVOKE_NODE_ATTACHMENT) {
                logDebug("TYPE_REVOKE_NODE_ATTACHMENT MESSAGE!!!!");
                return;
            }

            checkMegaLink(msg);

            if(msg.getType()==MegaChatMessage.TYPE_NODE_ATTACHMENT){
                logDebug("TYPE_NODE_ATTACHMENT MESSAGE!!!!");
                MegaNodeList nodeList = msg.getMegaNodeList();
                int revokedCount = 0;

                for(int i=0; i<nodeList.size(); i++){
                    MegaNode node = nodeList.get(i);
                    boolean revoked = megaChatApi.isRevoked(idChat, node.getHandle());
                    if(revoked){
                        logDebug("The node is revoked: " + node.getHandle());
                        revokedCount++;
                    }
                    else{
                        logDebug("Node NOT revoked: " + node.getHandle());
                    }
                }

                if(revokedCount==nodeList.size()){
                    logDebug("RETURN");
                    return;
                }
            }

            if(msg.getStatus()==MegaChatMessage.STATUS_SERVER_REJECTED){
                logDebug("STATUS_SERVER_REJECTED " + msg.getStatus());
            }

            if(msg.getStatus()==MegaChatMessage.STATUS_SENDING_MANUAL){

                logDebug("STATUS_SENDING_MANUAL: Getting messages not sent!!!: " + msg.getStatus());
                AndroidMegaChatMessage androidMsg = new AndroidMegaChatMessage(msg);

                if(msg.isEdited()){
                    logDebug("MESSAGE EDITED");

                    if(!noMoreNoSentMessages){
                        logDebug("NOT noMoreNoSentMessages");
                        addInBufferSending(androidMsg);
                    }else{
                        logDebug("Try to recover the initial msg");
                        if(msg.getMsgId()!=-1){
                            MegaChatMessage notEdited = megaChatApi.getMessage(idChat, msg.getMsgId());
                            logDebug("Content not edited");
                            AndroidMegaChatMessage androidMsgNotEdited = new AndroidMegaChatMessage(notEdited);
                            int returnValue = modifyMessageReceived(androidMsgNotEdited, false);
                            if(returnValue!=-1){
                                logDebug("Message " + returnValue + " modified!");
                            }
                        }

                        appendMessageAnotherMS(androidMsg);
                    }
                }
                else{
                    logDebug("NOT MESSAGE EDITED");
                    int resultModify = -1;
                    if(msg.getUserHandle()==megaChatApi.getMyUserHandle()){
                        if(msg.getType()==MegaChatMessage.TYPE_NODE_ATTACHMENT){
                            logDebug("Modify my message and node attachment");

                            long idMsg =  dbH.findPendingMessageByIdTempKarere(msg.getTempId());
                            logDebug("The id of my pending message is: " + idMsg);
                            if(idMsg!=-1){
                                resultModify = modifyAttachmentReceived(androidMsg, idMsg);
                                dbH.removePendingMessageById(idMsg);
                                if(resultModify==-1){
                                    logDebug("Node attachment message not in list -> resultModify -1");
//                            AndroidMegaChatMessage msgToAppend = new AndroidMegaChatMessage(msg);
//                            appendMessagePosition(msgToAppend);
                                }
                                else{
                                    logDebug("Modify attachment");
                                    return;
                                }
                            }
                        }
                    }

                    int returnValue = modifyMessageReceived(androidMsg, true);
                    if(returnValue!=-1){
                        logDebug("Message " + returnValue + " modified!");
                        return;
                    }
                    addInBufferSending(androidMsg);
                    if(!noMoreNoSentMessages){
                        logDebug("NOT noMoreNoSentMessages");
                    }
                }
            }
            else if(msg.getStatus()==MegaChatMessage.STATUS_SENDING){
                logDebug("SENDING: Getting messages not sent !!!-------------------------------------------------: "+msg.getStatus());
                AndroidMegaChatMessage androidMsg = new AndroidMegaChatMessage(msg);
                int returnValue = modifyMessageReceived(androidMsg, true);
                if(returnValue!=-1){
                    logDebug("Message " + returnValue + " modified!");
                    return;
                }
                addInBufferSending(androidMsg);
                if(!noMoreNoSentMessages){
                    logDebug("NOT noMoreNoSentMessages");
                }
            }
            else{
                if(!noMoreNoSentMessages){
                    logDebug("First message with NORMAL status");
                    noMoreNoSentMessages=true;
                    if(!bufferSending.isEmpty()){
                        bufferMessages.addAll(bufferSending);
                        bufferSending.clear();
                    }
                }

                AndroidMegaChatMessage androidMsg = new AndroidMegaChatMessage(msg);

                if (lastIdMsgSeen != -1) {
                    if(lastIdMsgSeen ==msg.getMsgId()){
                        logDebug("Last message seen received!");
                        lastSeenReceived=true;
                        positionToScroll = 0;
                        logDebug("positionToScroll: " + positionToScroll);
                    }
                }
                else{
                    logDebug("lastMessageSeen is -1");
                    lastSeenReceived=true;
                }

//                megaChatApi.setMessageSeen(idChat, msg.getMsgId());

                if(positionToScroll>=0){
                    positionToScroll++;
                    logDebug("positionToScroll:increase: " + positionToScroll);
                }
                bufferMessages.add(androidMsg);
                logDebug("Size of buffer: " + bufferMessages.size());
                logDebug("Size of messages: " + messages.size());
            }
        }
        else{
            logDebug("NULLmsg:REACH FINAL HISTORY:stateHistory " + stateHistory);
            if(!bufferSending.isEmpty()){
                bufferMessages.addAll(bufferSending);
                bufferSending.clear();
            }

            logDebug("numberToLoad: " + numberToLoad + " bufferSize: " + bufferMessages.size() + " messagesSize: " + messages.size());
            if((bufferMessages.size()+messages.size())>=numberToLoad){
                logDebug("Full history received");
                fullHistoryReceivedOnLoad();
                isLoadingHistory = false;
            }
            else if(((bufferMessages.size()+messages.size())<numberToLoad) && (stateHistory==MegaChatApi.SOURCE_ERROR)){
                logDebug("noMessagesLoaded&SOURCE_ERROR: wait to CHAT ONLINE connection");
                retryHistory = true;
            }
            else{
                logDebug("lessNumberReceived");
                if((stateHistory!=MegaChatApi.SOURCE_NONE)&&(stateHistory!=MegaChatApi.SOURCE_ERROR)){
                    logDebug("But more history exists --> loadMessages");
                    isLoadingHistory = true;
                    stateHistory = megaChatApi.loadMessages(idChat, NUMBER_MESSAGES_TO_LOAD);
                    logDebug("New state of history: " + stateHistory);
                    getMoreHistory = false;
                    if(stateHistory==MegaChatApi.SOURCE_NONE || stateHistory==MegaChatApi.SOURCE_ERROR){
                        fullHistoryReceivedOnLoad();
                        isLoadingHistory = false;
                    }
                }
                else{
                    fullHistoryReceivedOnLoad();
                    isLoadingHistory = false;
                }
            }
        }
        logDebug("END onMessageLoaded - messages.size=" + messages.size());
    }

    public void fullHistoryReceivedOnLoad(){
        logDebug("fullHistoryReceivedOnLoad");

        isOpeningChat = false;

        if(!bufferMessages.isEmpty()){
            logDebug("Buffer size: " + bufferMessages.size());
            loadBufferMessages();

            if(lastSeenReceived==false){
                logDebug("Last message seen NOT received");
                if(stateHistory!=MegaChatApi.SOURCE_NONE){
                    logDebug("F->loadMessages");
                    isLoadingHistory = true;
                    stateHistory = megaChatApi.loadMessages(idChat, NUMBER_MESSAGES_TO_LOAD);
                }
            }
            else{
                logDebug("Last message seen received");
                if(positionToScroll>0){
                    logDebug("Scroll to position: " + positionToScroll);
                    if(positionToScroll<messages.size()){
//                        mLayoutManager.scrollToPositionWithOffset(positionToScroll+1,scaleHeightPx(50, outMetrics));
                        //Find last message
                        int positionLastMessage = -1;
                        for(int i=messages.size()-1; i>=0;i--) {
                            AndroidMegaChatMessage androidMessage = messages.get(i);

                            if (!androidMessage.isUploading()) {

                                MegaChatMessage msg = androidMessage.getMessage();
                                if (msg.getMsgId() == lastIdMsgSeen) {
                                    positionLastMessage = i;
                                    break;
                                }
                            }
                        }

                        //Check if it has no my messages after
                        positionLastMessage = positionLastMessage + 1;
                        AndroidMegaChatMessage message = messages.get(positionLastMessage);

                        while(message.getMessage().getUserHandle()==megaChatApi.getMyUserHandle()){
                            lastIdMsgSeen = message.getMessage().getMsgId();
                            positionLastMessage = positionLastMessage + 1;
                            message = messages.get(positionLastMessage);
                        }

                        if(isTurn){
                            scrollToMessage(-1);

                        }else{
                            scrollToMessage(lastIdMsgSeen);
                        }

                    }
                    else{
                        logError("Error, the position to scroll is more than size of messages");
                    }
                }
            }

            setLastMessageSeen();
        }
        else{
            logWarning("Buffer empty");
        }

        logDebug("getMoreHistoryTRUE");
        getMoreHistory = true;

        //Load pending messages
        if(!pendingMessagesLoaded){
            pendingMessagesLoaded = true;
            loadPendingMessages();
            if(positionToScroll<=0){
                mLayoutManager.scrollToPosition(messages.size());
            }
        }

        chatRelativeLayout.setVisibility(View.VISIBLE);
        emptyLayout.setVisibility(View.GONE);
    }

    @Override
    public void onMessageReceived(MegaChatApiJava api, MegaChatMessage msg) {
        logDebug("CHAT CONNECTION STATE: " + api.getChatConnectionState(idChat));
        logDebug("STATUS: " + msg.getStatus());
        logDebug("TEMP ID: " + msg.getTempId());
        logDebug("FINAL ID: " + msg.getMsgId());
        logDebug("TIMESTAMP: " + msg.getTimestamp());
        logDebug("TYPE: " + msg.getType());

        if(msg.getType()==MegaChatMessage.TYPE_REVOKE_NODE_ATTACHMENT) {
            logDebug("TYPE_REVOKE_NODE_ATTACHMENT MESSAGE!!!!");
            return;
        }

        if(msg.getStatus()==MegaChatMessage.STATUS_SERVER_REJECTED){
            logDebug("STATUS_SERVER_REJECTED: " + msg.getStatus());
        }

        if(!msg.isManagementMessage()){
            logDebug("isNOTManagementMessage!");
            if(positionNewMessagesLayout!=-1){
                logDebug("Layout unread messages shown: " + generalUnreadCount);
                if(generalUnreadCount<0){
                    generalUnreadCount--;
                }
                else{
                    generalUnreadCount++;
                }

                if(adapter!=null){
                    adapter.notifyItemChanged(positionNewMessagesLayout);
                }
            }
        }
        else {
            int messageType = msg.getType();
            logDebug("Message type: " + messageType);

            switch (messageType) {
                case MegaChatMessage.TYPE_ALTER_PARTICIPANTS:{
                    if(msg.getUserHandle()==myUserHandle) {
                        logDebug("me alter participant");
                        hideNewMessagesLayout();
                    }
                    break;
                }
                case MegaChatMessage.TYPE_PRIV_CHANGE:{
                    if(msg.getUserHandle()==myUserHandle){
                        logDebug("I change a privilege");
                        hideNewMessagesLayout();
                    }
                    break;
                }
                case MegaChatMessage.TYPE_CHAT_TITLE:{
                    if(msg.getUserHandle()==myUserHandle) {
                        logDebug("I change the title");
                        hideNewMessagesLayout();
                    }
                    break;
                }
            }
        }

        if(setAsRead){
            markAsSeen(msg);
        }

        if(msg.getType()==MegaChatMessage.TYPE_CHAT_TITLE){
            logDebug("Change of chat title");
            String newTitle = msg.getContent();
            if(newTitle!=null){

                titleToolbar.setText(newTitle);
            }
        }
        else if(msg.getType()==MegaChatMessage.TYPE_TRUNCATE){
            invalidateOptionsMenu();
        }

        AndroidMegaChatMessage androidMsg = new AndroidMegaChatMessage(msg);
        appendMessagePosition(androidMsg);

        if(mLayoutManager.findLastCompletelyVisibleItemPosition()==messages.size()-1){
            logDebug("Do scroll to end");
            mLayoutManager.scrollToPosition(messages.size());
        }
        else{
            if(emojiKeyboard !=null){
                if((emojiKeyboard.getLetterKeyboardShown() || emojiKeyboard.getEmojiKeyboardShown())&&(messages.size()==1)){
                    mLayoutManager.scrollToPosition(messages.size());
                }
            }
            logDebug("DONT scroll to end");
            if(typeMessageJump !=  TYPE_MESSAGE_NEW_MESSAGE){
                messageJumpText.setText(getResources().getString(R.string.message_new_messages));
                typeMessageJump = TYPE_MESSAGE_NEW_MESSAGE;
            }

            if(messageJumpLayout.getVisibility() != View.VISIBLE){
                messageJumpText.setText(getResources().getString(R.string.message_new_messages));
                messageJumpLayout.setVisibility(View.VISIBLE);
            }
        }

        checkMegaLink(msg);

//        mLayoutManager.setStackFromEnd(true);
//        mLayoutManager.scrollToPosition(0);
    }
    public void sendToDownload(MegaNodeList nodelist){
        logDebug("sendToDownload");
        chatC.prepareForChatDownload(nodelist);
    }

    @Override
    public void onMessageUpdate(MegaChatApiJava api, MegaChatMessage msg) {
        logDebug("msgID "+ msg.getMsgId());

        int resultModify = -1;
        if(msg.isDeleted()){
            if(adapter!=null){
                adapter.stopPlaying(msg.getMsgId());
            }
            logDebug("onMessageUpdate: The message has been deleted");
            deleteMessage(msg, false);
            return;
        }

        AndroidMegaChatMessage androidMsg = new AndroidMegaChatMessage(msg);

        if(msg.hasChanged(MegaChatMessage.CHANGE_TYPE_ACCESS)){
            logDebug("Change access of the message");
            MegaNodeList nodeList = msg.getMegaNodeList();
            int revokedCount = 0;

            for(int i=0; i<nodeList.size(); i++){
                MegaNode node = nodeList.get(i);
                boolean revoked = megaChatApi.isRevoked(idChat, node.getHandle());
                if(revoked){
                    logDebug("The node is revoked: " + node.getHandle());
                    revokedCount++;
                }
                else{
                    logDebug("Node not revoked: " + node.getHandle());
                }
            }

            if(revokedCount==nodeList.size()){
                logDebug("All the attachments have been revoked");
                deleteMessage(msg, false);
            }
            else{
                logDebug("One attachment revoked, modify message");
                resultModify = modifyMessageReceived(androidMsg, false);

                if(resultModify==-1) {
                    logDebug("Modify result is -1");
                    int firstIndexShown = messages.get(0).getMessage().getMsgIndex();
                    logDebug("The first index is: " + firstIndexShown + " the index of the updated message: " + msg.getMsgIndex());
                    if(firstIndexShown<=msg.getMsgIndex()){
                        logDebug("The message should be in the list");
                        if(msg.getType()==MegaChatMessage.TYPE_NODE_ATTACHMENT){

                            logDebug("Node attachment message not in list -> append");
                            AndroidMegaChatMessage msgToAppend = new AndroidMegaChatMessage(msg);
                            reinsertNodeAttachmentNoRevoked(msgToAppend);
                        }
                    }
                    else{
                        if(messages.size()<NUMBER_MESSAGES_BEFORE_LOAD){
                            logDebug("Show more message - add to the list");
                            if(msg.getType()==MegaChatMessage.TYPE_NODE_ATTACHMENT){

                                logDebug("Node attachment message not in list -> append");
                                AndroidMegaChatMessage msgToAppend = new AndroidMegaChatMessage(msg);
                                reinsertNodeAttachmentNoRevoked(msgToAppend);
                            }
                        }
                    }

                }
            }
        }
        else if(msg.hasChanged(MegaChatMessage.CHANGE_TYPE_CONTENT)){
            logDebug("Change content of the message");

            if(msg.getType()==MegaChatMessage.TYPE_TRUNCATE){
                logDebug("TRUNCATE MESSAGE");
                clearHistory(androidMsg);
            }
            else{

                disableMultiselection();
                if(msg.isDeleted()){
                    logDebug("Message deleted!!");
                }
                checkMegaLink(msg);
                if (msg.getContainsMeta() != null && msg.getContainsMeta().getType() == MegaChatContainsMeta.CONTAINS_META_GEOLOCATION){
                    logDebug("CONTAINS_META_GEOLOCATION");
                }
                resultModify = modifyMessageReceived(androidMsg, false);
                logDebug("resultModify: " + resultModify);
            }
        }
        else if(msg.hasChanged(MegaChatMessage.CHANGE_TYPE_STATUS)){

            int statusMsg = msg.getStatus();
            logDebug("Status change: "+ statusMsg + "T emporal id: "+ msg.getTempId() + " Final id: "+ msg.getMsgId());

            if(msg.getUserHandle()==megaChatApi.getMyUserHandle()){
                if((msg.getType()==MegaChatMessage.TYPE_NODE_ATTACHMENT)||(msg.getType()==MegaChatMessage.TYPE_VOICE_CLIP)){
                    logDebug("Modify my message and node attachment");

                    long idMsg =  dbH.findPendingMessageByIdTempKarere(msg.getTempId());
                    logDebug("The id of my pending message is: " + idMsg);
                    if(idMsg!=-1){
                        resultModify = modifyAttachmentReceived(androidMsg, idMsg);
                        if(resultModify==-1){
                            logWarning("Node attachment message not in list -> resultModify -1");
//                            AndroidMegaChatMessage msgToAppend = new AndroidMegaChatMessage(msg);
//                            appendMessagePosition(msgToAppend);
                        }
                        else{
                            dbH.removePendingMessageById(idMsg);
                        }
                        return;
                    }
                }
            }

            if(msg.getStatus()==MegaChatMessage.STATUS_SEEN){
                logDebug("STATUS_SEEN");
            }
            else if(msg.getStatus()==MegaChatMessage.STATUS_SERVER_RECEIVED){
                logDebug("STATUS_SERVER_RECEIVED");

                if(msg.getType()==MegaChatMessage.TYPE_NORMAL){
                    if(msg.getUserHandle()==megaChatApi.getMyUserHandle()){
                        checkMegaLink(msg);
                    }
                }

                resultModify = modifyMessageReceived(androidMsg, true);
                logDebug("resultModify: " + resultModify);
            }
            else if(msg.getStatus()==MegaChatMessage.STATUS_SERVER_REJECTED){
                logDebug("STATUS_SERVER_REJECTED: " + msg.getStatus());
                deleteMessage(msg, true);
            }
            else{
                logDebug("Status: " + msg.getStatus());
                logDebug("Timestamp: " + msg.getTimestamp());

                resultModify = modifyMessageReceived(androidMsg, false);
                logDebug("resultModify: " + resultModify);
            }
        }
    }

    private void disableMultiselection(){
        if(adapter == null || !adapter.isMultipleSelect()) return;
        clearSelections();
        hideMultipleSelect();
    }

    @Override
    public void onHistoryReloaded(MegaChatApiJava api, MegaChatRoom chat) {
        logDebug("onHistoryReloaded");
        cleanBuffers();
        invalidateOptionsMenu();
        logDebug("Load new history");

        long unread = chatRoom.getUnreadCount();
        //                        stateHistory = megaChatApi.loadMessages(idChat, NUMBER_MESSAGES_TO_LOAD);
        if (unread == 0) {
            lastIdMsgSeen = -1;
            generalUnreadCount = -1;
            lastSeenReceived = true;
            logDebug("loadMessages unread is 0");
        } else {
            lastIdMsgSeen = megaChatApi.getLastMessageSeenId(idChat);
            generalUnreadCount = unread;

            if (lastIdMsgSeen != -1) {
                logDebug("Id of last message seen: " + lastIdMsgSeen);
            } else {
                logError("Error the last message seen shouldn't be NULL");
            }

            lastSeenReceived = false;
        }
    }

    public void deleteMessage(MegaChatMessage msg, boolean rejected){
        logDebug("deleteMessage");
        int indexToChange = -1;

        ListIterator<AndroidMegaChatMessage> itr = messages.listIterator(messages.size());

        // Iterate in reverse.
        while(itr.hasPrevious()) {
            AndroidMegaChatMessage messageToCheck = itr.previous();
            logDebug("Index: " + itr.nextIndex());

            if(!messageToCheck.isUploading()){

                if(rejected){
                    if (messageToCheck.getMessage().getTempId() == msg.getTempId()) {
                        indexToChange = itr.nextIndex();
                        break;
                    }
                }
                else{

                    if ((messageToCheck.getMessage().getMsgId() == msg.getMsgId()) || (messageToCheck.getMessage().getTempId() == msg.getTempId())){
                        indexToChange = itr.nextIndex();
                        break;
                    }
                }
            }
        }

        if(indexToChange!=-1) {
            messages.remove(indexToChange);
            logDebug("Removed index: " + indexToChange + " positionNewMessagesLayout: " + positionNewMessagesLayout + " messages size: " + messages.size());
            if (positionNewMessagesLayout <= indexToChange) {
                if (generalUnreadCount == 1 || generalUnreadCount == -1) {
                    logDebug("Reset generalUnread:Position where new messages layout is show: " + positionNewMessagesLayout);
                    generalUnreadCount = 0;
                    lastIdMsgSeen = -1;
                } else {
                    logDebug("Decrease generalUnread:Position where new messages layout is show: " + positionNewMessagesLayout);
                    generalUnreadCount--;
                }
                adapter.notifyItemChanged(positionNewMessagesLayout);
            }

            if(!messages.isEmpty()){
                //Update infoToShow of the next message also
                if (indexToChange == 0) {
                    messages.get(indexToChange).setInfoToShow(AndroidMegaChatMessage.CHAT_ADAPTER_SHOW_ALL);
                    //Check if there is more messages and update the following one
                    if(messages.size()>1){
                        adjustInfoToShow(indexToChange+1);
                        setShowAvatar(indexToChange+1);
                    }
<<<<<<< HEAD

                } else {
=======
                }
                else{
>>>>>>> 39dc2707
                    //Not first element
                    if (indexToChange == messages.size()) {
                        logDebug("The last message removed, do not check more messages");
                        setShowAvatar(indexToChange - 1);
                    }else {
                        adjustInfoToShow(indexToChange);
                        setShowAvatar(indexToChange);
                        setShowAvatar(indexToChange - 1);
                    }

                    adjustInfoToShow(indexToChange);
                    setShowAvatar(indexToChange);
                    setShowAvatar(indexToChange-1);
                }
            }
<<<<<<< HEAD
=======

>>>>>>> 39dc2707
            adapter.removeMessage(indexToChange + 1, messages);
            disableMultiselection();
        } else {
            logWarning("index to change not found");
        }
    }

    public int modifyAttachmentReceived(AndroidMegaChatMessage msg, long idPendMsg){
        logDebug("ID: " + msg.getMessage().getMsgId() + ", tempID: " + msg.getMessage().getTempId() + ", Status: " + msg.getMessage().getStatus());
        int indexToChange = -1;
        ListIterator<AndroidMegaChatMessage> itr = messages.listIterator(messages.size());

        // Iterate in reverse.
        while(itr.hasPrevious()) {
            AndroidMegaChatMessage messageToCheck = itr.previous();

            if(messageToCheck.getPendingMessage()!=null){
                logDebug("Pending ID: " + messageToCheck.getPendingMessage().getId() + ", other: "+ idPendMsg);
                logDebug("Pending ID: " + messageToCheck.getPendingMessage().getId() + ", other: "+ idPendMsg);
                if(messageToCheck.getPendingMessage().getId()==idPendMsg){
                    indexToChange = itr.nextIndex();
                    logDebug("Found index to change: " + indexToChange);
                    break;
                }
            }
        }

        if(indexToChange!=-1){

            logDebug("INDEX change, need to reorder");
            messages.remove(indexToChange);
            logDebug("Removed index: " + indexToChange);
            logDebug("Messages size: " + messages.size());
            adapter.removeMessage(indexToChange+1, messages);

            int scrollToP = appendMessagePosition(msg);
            if(scrollToP!=-1){
                if(msg.getMessage().getStatus()==MegaChatMessage.STATUS_SERVER_RECEIVED){
                    logDebug("Need to scroll to position: " + indexToChange);
                    final int indexToScroll = scrollToP+1;
                    mLayoutManager.scrollToPositionWithOffset(indexToScroll,scaleHeightPx(20, outMetrics));

                }
            }
        }
        else{
            logError("Error, id pending message message not found!!");
        }
        logDebug("Index modified: " + indexToChange);
        return indexToChange;
    }


    public int modifyMessageReceived(AndroidMegaChatMessage msg, boolean checkTempId){
        logDebug("Msg ID: " + msg.getMessage().getMsgId());
        logDebug("Msg TEMP ID: " + msg.getMessage().getTempId());
        logDebug("Msg status: " + msg.getMessage().getStatus());
        int indexToChange = -1;
        ListIterator<AndroidMegaChatMessage> itr = messages.listIterator(messages.size());

        // Iterate in reverse.
        while(itr.hasPrevious()) {
            AndroidMegaChatMessage messageToCheck = itr.previous();
            logDebug("Index: " + itr.nextIndex());

            if(!messageToCheck.isUploading()){
                logDebug("Checking with Msg ID: " + messageToCheck.getMessage().getMsgId());
                logDebug("Checking with Msg TEMP ID: " + messageToCheck.getMessage().getTempId());

                if(checkTempId){
                    logDebug("Check temporal IDS");
                    if (messageToCheck.getMessage().getTempId() == msg.getMessage().getTempId()) {
                        logDebug("Modify received messafe with idTemp");
                        indexToChange = itr.nextIndex();
                        break;
                    }
                }
                else{
                    if (messageToCheck.getMessage().getMsgId() == msg.getMessage().getMsgId()) {
                        logDebug("modifyMessageReceived");
                        indexToChange = itr.nextIndex();
                        break;
                    }
                }
            }
            else{
                logDebug("This message is uploading");
            }
        }

        logDebug("Index to change = " + indexToChange);
        if(indexToChange==-1) return indexToChange;

        AndroidMegaChatMessage messageToUpdate = messages.get(indexToChange);
        if(messageToUpdate.getMessage().getMsgIndex()==msg.getMessage().getMsgIndex()){
            logDebug("The internal index not change");

            if(msg.getMessage().getStatus()==MegaChatMessage.STATUS_SENDING_MANUAL){
                logDebug("Modified a MANUAl SENDING msg");
                //Check the message to change is not the last one
                int lastI = messages.size()-1;
                if(indexToChange<lastI){
                    //Check if there is already any MANUAL_SENDING in the queue
                    AndroidMegaChatMessage previousMessage = messages.get(lastI);
                    if(previousMessage.isUploading()){
                        logDebug("Previous message is uploading");
                    }
                    else{
                        if(previousMessage.getMessage().getStatus()==MegaChatMessage.STATUS_SENDING_MANUAL){
                            logDebug("More MANUAL SENDING in queue");
                            logDebug("Removed index: " + indexToChange);
                            messages.remove(indexToChange);
                            appendMessageAnotherMS(msg);
                            adapter.notifyDataSetChanged();
                            return indexToChange;
                        }
                    }
                }
            }

            logDebug("Modified message keep going");
            messages.set(indexToChange, msg);

            //Update infoToShow also
            if (indexToChange == 0) {
                messages.get(indexToChange).setInfoToShow(AndroidMegaChatMessage.CHAT_ADAPTER_SHOW_ALL);
                messages.get(indexToChange).setShowAvatar(true);
            }
            else{
                //Not first element
                adjustInfoToShow(indexToChange);
                setShowAvatar(indexToChange);

                //Create adapter
                if (adapter == null) {
                    adapter = new MegaChatLollipopAdapter(this, chatRoom, messages,messagesPlaying, removedMessages,  listView);
                    adapter.setHasStableIds(true);
                    listView.setAdapter(adapter);
                } else {
                    adapter.modifyMessage(messages, indexToChange+1);
                }
            }
        }
        else{
            logDebug("INDEX change, need to reorder");
            messages.remove(indexToChange);
            logDebug("Removed index: " + indexToChange);
            logDebug("Messages size: " + messages.size());
            adapter.removeMessage(indexToChange+1, messages);
            int scrollToP = appendMessagePosition(msg);
            if(scrollToP!=-1){
                if(msg.getMessage().getStatus()==MegaChatMessage.STATUS_SERVER_RECEIVED){
                    mLayoutManager.scrollToPosition(scrollToP+1);
                    //mLayoutManager.scrollToPositionWithOffset(scrollToP, scaleHeightPx(20, outMetrics));
                }
            }
            logDebug("Messages size: " + messages.size());
        }

        return indexToChange;
    }

    public void modifyLocationReceived(AndroidMegaChatMessage editedMsg, boolean hasTempId){
        logDebug("Edited Msg ID: " + editedMsg.getMessage().getMsgId() + ", Old Msg ID: " + messageToEdit.getMsgId());
        logDebug("Edited Msg TEMP ID: " + editedMsg.getMessage().getTempId() + ", Old Msg TEMP ID: " + messageToEdit.getTempId());
        logDebug("Edited Msg status: " + editedMsg.getMessage().getStatus() + ", Old Msg status: " + messageToEdit.getStatus());
        int indexToChange = -1;
        ListIterator<AndroidMegaChatMessage> itr = messages.listIterator(messages.size());

        boolean editedMsgHasTempId = false;
        if (editedMsg.getMessage().getTempId() != -1) {
            editedMsgHasTempId = true;
        }

        // Iterate in reverse.
        while(itr.hasPrevious()) {
            AndroidMegaChatMessage messageToCheck = itr.previous();
            logDebug("Index: " + itr.nextIndex());

            if(!messageToCheck.isUploading()){
                logDebug("Checking with Msg ID: " + messageToCheck.getMessage().getMsgId() + " and Msg TEMP ID: " + messageToCheck.getMessage().getTempId());
                if (hasTempId) {
                    if (editedMsgHasTempId && messageToCheck.getMessage().getTempId() == editedMsg.getMessage().getTempId()) {
                        indexToChange = itr.nextIndex();
                        break;
                    }
                    else if (!editedMsgHasTempId && messageToCheck.getMessage().getTempId() == editedMsg.getMessage().getMsgId()){
                        indexToChange = itr.nextIndex();
                        break;
                    }
                }
                else {
                    if (editedMsgHasTempId && messageToCheck.getMessage().getMsgId() == editedMsg.getMessage().getTempId()) {
                        indexToChange = itr.nextIndex();
                        break;
                    }
                    else if (!editedMsgHasTempId && messageToCheck.getMessage().getMsgId() == editedMsg.getMessage().getMsgId()){
                        indexToChange = itr.nextIndex();
                        break;
                    }
                }
            }
            else{
                logDebug("This message is uploading");
            }
        }

        logDebug("Index to change = " + indexToChange);
        if(indexToChange!=-1){

            AndroidMegaChatMessage messageToUpdate = messages.get(indexToChange);
            if(messageToUpdate.getMessage().getMsgIndex()==editedMsg.getMessage().getMsgIndex()){
                logDebug("The internal index not change");

                if(editedMsg.getMessage().getStatus()==MegaChatMessage.STATUS_SENDING_MANUAL){
                    logDebug("Modified a MANUAl SENDING msg");
                    //Check the message to change is not the last one
                    int lastI = messages.size()-1;
                    if(indexToChange<lastI){
                        //Check if there is already any MANUAL_SENDING in the queue
                        AndroidMegaChatMessage previousMessage = messages.get(lastI);
                        if(previousMessage.isUploading()){
                            logDebug("Previous message is uploading");
                        }
                        else if(previousMessage.getMessage().getStatus()==MegaChatMessage.STATUS_SENDING_MANUAL){
                            logDebug("More MANUAL SENDING in queue");
                            logDebug("Removed index: " + indexToChange);
                            messages.remove(indexToChange);
                            appendMessageAnotherMS(editedMsg);
                            adapter.notifyDataSetChanged();
                        }
                    }
                }

                logDebug("Modified message keep going");
                messages.set(indexToChange, editedMsg);

                //Update infoToShow also
                if (indexToChange == 0) {
                    messages.get(indexToChange).setInfoToShow(AndroidMegaChatMessage.CHAT_ADAPTER_SHOW_ALL);
                    messages.get(indexToChange).setShowAvatar(true);
                }
                else{
                    //Not first element
                    adjustInfoToShow(indexToChange);
                    setShowAvatar(indexToChange);

                    //Create adapter
                    if (adapter == null) {
                        createAdapter();
                    } else {
                        adapter.modifyMessage(messages, indexToChange+1);
                    }
                }
            }
            else{
                logDebug("INDEX change, need to reorder");
                messages.remove(indexToChange);
                logDebug("Removed index: " + indexToChange);
                logDebug("Messages size: " + messages.size());
                adapter.removeMessage(indexToChange+1, messages);
                int scrollToP = appendMessagePosition(editedMsg);
                if(scrollToP!=-1 && editedMsg.getMessage().getStatus()==MegaChatMessage.STATUS_SERVER_RECEIVED){
                    mLayoutManager.scrollToPosition(scrollToP+1);
                }
                logDebug("Messages size: " + messages.size());
            }
        }
        else{
            logError("Error, id temp message not found!! indexToChange == -1");
        }
    }

    public void loadBufferMessages(){
        logDebug("loadBufferMessages");
        ListIterator<AndroidMegaChatMessage> itr = bufferMessages.listIterator();
        while (itr.hasNext()) {
            int currentIndex = itr.nextIndex();
            AndroidMegaChatMessage messageToShow = itr.next();
            loadMessage(messageToShow);
        }

        //Create adapter
        if(adapter==null){
           createAdapter();
        }
        else{
            adapter.loadPreviousMessages(messages, bufferMessages.size());

            logDebug("addMessage: " + messages.size());
        }

        logDebug("AFTER updateMessagesLoaded: " + messages.size() + " messages in list");

        bufferMessages.clear();
    }

    public void clearHistory(AndroidMegaChatMessage androidMsg){
        logDebug("clearHistory");

        ListIterator<AndroidMegaChatMessage> itr = messages.listIterator(messages.size());

        int indexToChange=-1;
        // Iterate in reverse.
        while(itr.hasPrevious()) {
            AndroidMegaChatMessage messageToCheck = itr.previous();

            if(!messageToCheck.isUploading()){
                if(messageToCheck.getMessage().getStatus()!=MegaChatMessage.STATUS_SENDING){

                    indexToChange = itr.nextIndex();
                    logDebug("Found index of last sent and confirmed message: " + indexToChange);
                    break;
                }
            }
        }

//        indexToChange = 2;
        if(indexToChange != messages.size()-1){
            logDebug("Clear history of confirmed messages: " + indexToChange);

            List<AndroidMegaChatMessage> messagesCopy = new ArrayList<>(messages);
            messages.clear();
            messages.add(androidMsg);

            for(int i = indexToChange+1; i<messagesCopy.size();i++){
                messages.add(messagesCopy.get(i));
            }
        }
        else{
            logDebug("Clear all messages");
            messages.clear();
            messages.add(androidMsg);
        }

        removedMessages.clear();

        if(messages.size()==1){
            androidMsg.setInfoToShow(AndroidMegaChatMessage.CHAT_ADAPTER_SHOW_ALL);
        }
        else{
            for(int i=0; i<messages.size();i++){
                adjustInfoToShow(i);
            }
        }

        adapter.setMessages(messages);
    }

    public void loadPendingMessages(){
        logDebug("loadPendingMessages");
        ArrayList<AndroidMegaChatMessage> pendMsgs = dbH.findPendingMessagesNotSent(idChat);
//        dbH.findPendingMessagesBySent(1);
        logDebug("Number of pending: " + pendMsgs.size());

        for(int i=0;i<pendMsgs.size();i++){
            AndroidMegaChatMessage pMsg = pendMsgs.get(i);
            if(pMsg!=null && pMsg.getPendingMessage()!=null){
                if(pMsg.getPendingMessage().getState()==PendingMessageSingle.STATE_PREPARING){
                    if(pMsg.getPendingMessage().getTransferTag()!=-1){
                        logDebug("STATE_PREPARING: Transfer tag: " + pMsg.getPendingMessage().getTransferTag());
                        if(megaApi!=null) {
                            MegaTransfer t = megaApi.getTransferByTag(pMsg.getPendingMessage().getTransferTag());
                            if(t!=null){
                                if(t.getState()==MegaTransfer.STATE_COMPLETED){
                                    dbH.updatePendingMessageOnTransferFinish(pMsg.getPendingMessage().getId(), "-1", PendingMessageSingle.STATE_SENT);
                                }
                                else if(t.getState()==MegaTransfer.STATE_CANCELLED){
                                    dbH.updatePendingMessageOnTransferFinish(pMsg.getPendingMessage().getId(), "-1", PendingMessageSingle.STATE_SENT);
                                }
                                else if(t.getState()==MegaTransfer.STATE_FAILED){
                                    dbH.updatePendingMessageOnTransferFinish(pMsg.getPendingMessage().getId(), "-1", PendingMessageSingle.STATE_ERROR_UPLOADING);
                                    pMsg.getPendingMessage().setState(PendingMessageSingle.STATE_ERROR_UPLOADING);
                                    appendMessagePosition(pMsg);
                                }
                                else{
                                    logDebug("STATE_PREPARING: Found transfer in progress for the message");
                                    appendMessagePosition(pMsg);
                                }
                            }
                            else{
                                logDebug("STATE_PREPARING: Mark message as error uploading - no transfer in progress");
                                dbH.updatePendingMessageOnTransferFinish(pMsg.getPendingMessage().getId(), "-1", PendingMessageSingle.STATE_ERROR_UPLOADING);
                                pMsg.getPendingMessage().setState(PendingMessageSingle.STATE_ERROR_UPLOADING);
                                appendMessagePosition(pMsg);
                            }
                        }
                    }
                }
                else if(pMsg.getPendingMessage().getState()==PendingMessageSingle.STATE_PREPARING_FROM_EXPLORER){
                    logDebug("STATE_PREPARING_FROM_EXPLORER: Convert to STATE_PREPARING");
                    dbH.updatePendingMessageOnTransferFinish(pMsg.getPendingMessage().getId(), "-1", PendingMessageSingle.STATE_PREPARING);
                    pMsg.getPendingMessage().setState(PendingMessageSingle.STATE_PREPARING);
                    appendMessagePosition(pMsg);
                }
                else if(pMsg.getPendingMessage().getState()==PendingMessageSingle.STATE_UPLOADING){
                    if(pMsg.getPendingMessage().getTransferTag()!=-1){
                        logDebug("STATE_UPLOADING: Transfer tag: " + pMsg.getPendingMessage().getTransferTag());
                        if(megaApi!=null){
                            MegaTransfer t = megaApi.getTransferByTag(pMsg.getPendingMessage().getTransferTag());
                            if(t!=null){
                                if(t.getState()==MegaTransfer.STATE_COMPLETED){
                                    dbH.updatePendingMessageOnTransferFinish(pMsg.getPendingMessage().getId(), "-1", PendingMessageSingle.STATE_SENT);
                                }
                                else if(t.getState()==MegaTransfer.STATE_CANCELLED){
                                    dbH.updatePendingMessageOnTransferFinish(pMsg.getPendingMessage().getId(), "-1", PendingMessageSingle.STATE_SENT);
                                }
                                else if(t.getState()==MegaTransfer.STATE_FAILED){
                                    dbH.updatePendingMessageOnTransferFinish(pMsg.getPendingMessage().getId(), "-1", PendingMessageSingle.STATE_ERROR_UPLOADING);
                                    pMsg.getPendingMessage().setState(PendingMessageSingle.STATE_ERROR_UPLOADING);
                                    appendMessagePosition(pMsg);
                                }
                                else{
                                    logDebug("STATE_UPLOADING: Found transfer in progress for the message");
                                    appendMessagePosition(pMsg);
                                }
                            }
                            else{
                                logDebug("STATE_UPLOADING: Mark message as error uploading - no transfer in progress");
                                dbH.updatePendingMessageOnTransferFinish(pMsg.getPendingMessage().getId(), "-1", PendingMessageSingle.STATE_ERROR_UPLOADING);
                                pMsg.getPendingMessage().setState(PendingMessageSingle.STATE_ERROR_UPLOADING);
                                appendMessagePosition(pMsg);
                            }
                        }
                    }
                }
                else{
                    appendMessagePosition(pMsg);
                }
            }
            else{
                logWarning("Null pending messages");
            }
        }
    }

    public void loadMessage(AndroidMegaChatMessage messageToShow){
        logDebug("loadMessage");
        messageToShow.setInfoToShow(AndroidMegaChatMessage.CHAT_ADAPTER_SHOW_ALL);
        messages.add(0,messageToShow);

        if(messages.size()>1) {
            adjustInfoToShow(1);
        }

        setShowAvatar(0);

        if(adapter.isMultipleSelect()){
            adapter.updateSelectionOnScroll();
        }
    }

    public void appendMessageAnotherMS(AndroidMegaChatMessage msg){
        logDebug("appendMessageAnotherMS");
        messages.add(msg);
        int lastIndex = messages.size()-1;

        if(lastIndex==0){
            messages.get(lastIndex).setInfoToShow(AndroidMegaChatMessage.CHAT_ADAPTER_SHOW_ALL);
        }
        else{
            adjustInfoToShow(lastIndex);
        }

        //Create adapter
        if(adapter==null){
            logDebug("Create adapter");
            createAdapter();
        }else{

            logDebug("Update adapter with last index: "+lastIndex);
            if(lastIndex==0){
                logDebug("Arrives the first message of the chat");
                adapter.setMessages(messages);
            }
            else{
                adapter.addMessage(messages, lastIndex+1);
            }
        }
    }

    public int reinsertNodeAttachmentNoRevoked(AndroidMegaChatMessage msg){
        logDebug("reinsertNodeAttachmentNoRevoked");
        int lastIndex = messages.size()-1;
        logDebug("Last index: " + lastIndex);
        if(messages.size()==-1){
            msg.setInfoToShow(AndroidMegaChatMessage.CHAT_ADAPTER_SHOW_ALL);
            messages.add(msg);
        }
        else {
            logDebug("Finding where to append the message");
            while(messages.get(lastIndex).getMessage().getMsgIndex()>msg.getMessage().getMsgIndex()){
                logDebug("Last index: " + lastIndex);
                lastIndex--;
                if (lastIndex == -1) {
                    break;
                }
            }
            logDebug("Last index: " + lastIndex);
            lastIndex++;
            logDebug("Append in position: " + lastIndex);
            messages.add(lastIndex, msg);
            adjustInfoToShow(lastIndex);
            int nextIndex = lastIndex+1;
            if(nextIndex<=messages.size()-1){
                adjustInfoToShow(nextIndex);
            }
            int previousIndex = lastIndex-1;
            if(previousIndex>=0){
                adjustInfoToShow(previousIndex);
            }
        }

        //Create adapter
        if(adapter==null){
            logDebug("Create adapter");
            createAdapter();
        }else{
            logDebug("Update adapter with last index: "+lastIndex);
            if(lastIndex<0){
                logDebug("Arrives the first message of the chat");
                adapter.setMessages(messages);
            }
            else{
                adapter.addMessage(messages, lastIndex+1);
            }
        }
        return lastIndex;
    }

    public int appendMessagePosition(AndroidMegaChatMessage msg){
        logDebug("appendMessagePosition: " + messages.size() + " messages");

        int lastIndex = messages.size()-1;
        if(messages.size()==0){
            msg.setInfoToShow(AndroidMegaChatMessage.CHAT_ADAPTER_SHOW_ALL);
            msg.setShowAvatar(true);
            messages.add(msg);
        }else{
            logDebug("Finding where to append the message");

            if(msg.isUploading()){
                lastIndex++;
                logDebug("The message is uploading add to index: " + lastIndex + "with state: " + msg.getPendingMessage().getState());
            }else{
                logDebug("Status of message: " + msg.getMessage().getStatus());
                if(lastIndex>=0) {
                    while (messages.get(lastIndex).isUploading()) {
                        logDebug("One less index is uploading");
                        lastIndex--;
                        if(lastIndex==-1){
                            break;
                        }
                    }
                }
                if(lastIndex>=0) {
                    while (messages.get(lastIndex).getMessage().getStatus() == MegaChatMessage.STATUS_SENDING_MANUAL) {
                        logDebug("One less index is MANUAL SENDING");
                        lastIndex--;
                        if(lastIndex==-1){
                            break;
                        }
                    }
                }
                if(lastIndex>=0) {
                    if (msg.getMessage().getStatus() == MegaChatMessage.STATUS_SERVER_RECEIVED || msg.getMessage().getStatus() == MegaChatMessage.STATUS_NOT_SEEN) {
                        while (messages.get(lastIndex).getMessage().getStatus() == MegaChatMessage.STATUS_SENDING) {
                            logDebug("One less index");
                            lastIndex--;
                            if(lastIndex==-1){
                                break;
                            }
                        }
                    }
                }

                lastIndex++;
                logDebug("Append in position: " + lastIndex);
            }
            if(lastIndex>=0){
                messages.add(lastIndex, msg);
                adjustInfoToShow(lastIndex);
                msg.setShowAvatar(true);
                if(!messages.get(lastIndex).isUploading()){
                    int nextIndex = lastIndex+1;
                    if(nextIndex<messages.size()){
                        if(messages.get(nextIndex)!=null) {
                            if(messages.get(nextIndex).isUploading()){
                                adjustInfoToShow(nextIndex);
                            }
                        }
                    }
                }
                if(lastIndex>0){
                    setShowAvatar(lastIndex-1);
                }
            }
        }

        //Create adapter
        if(adapter==null){
            logDebug("Create adapter");
            createAdapter();
        }else{
            logDebug("Update adapter with last index: " + lastIndex);
            if(lastIndex<0){
                logDebug("Arrives the first message of the chat");
                adapter.setMessages(messages);
            }else{
                adapter.addMessage(messages, lastIndex+1);
                adapter.notifyItemChanged(lastIndex);
            }
        }
        return lastIndex;
    }

    public int adjustInfoToShow(int index) {
        logDebug("Index: " + index);

        AndroidMegaChatMessage msg = messages.get(index);

        long userHandleToCompare = -1;
        long previousUserHandleToCompare = -1;

        if(msg.isUploading()){
            userHandleToCompare = myUserHandle;
        }
        else{

            if ((msg.getMessage().getType() == MegaChatMessage.TYPE_PRIV_CHANGE) || (msg.getMessage().getType() == MegaChatMessage.TYPE_ALTER_PARTICIPANTS)) {
                userHandleToCompare = msg.getMessage().getHandleOfAction();
            } else {
                userHandleToCompare = msg.getMessage().getUserHandle();
            }
        }

        if(index==0){
            msg.setInfoToShow(AndroidMegaChatMessage.CHAT_ADAPTER_SHOW_ALL);
        }
        else{
            AndroidMegaChatMessage previousMessage = messages.get(index-1);

            if(previousMessage.isUploading()){

                logDebug("The previous message is uploading");
                if(msg.isUploading()){
                    logDebug("The message is also uploading");
                    if (compareDate(msg.getPendingMessage().getUploadTimestamp(), previousMessage.getPendingMessage().getUploadTimestamp()) == 0) {
                        //Same date
                        if (compareTime(msg.getPendingMessage().getUploadTimestamp(), previousMessage.getPendingMessage().getUploadTimestamp()) == 0) {
                            msg.setInfoToShow(AndroidMegaChatMessage.CHAT_ADAPTER_SHOW_NOTHING);
                        } else {
                            //Different minute
                            msg.setInfoToShow(AndroidMegaChatMessage.CHAT_ADAPTER_SHOW_TIME);
                        }
                    } else {
                        //Different date
                        msg.setInfoToShow(AndroidMegaChatMessage.CHAT_ADAPTER_SHOW_ALL);
                    }
                }
                else{
                    if (compareDate(msg.getMessage().getTimestamp(), previousMessage.getPendingMessage().getUploadTimestamp()) == 0) {
                        //Same date
                        if (compareTime(msg.getMessage().getTimestamp(), previousMessage.getPendingMessage().getUploadTimestamp()) == 0) {
                            msg.setInfoToShow(AndroidMegaChatMessage.CHAT_ADAPTER_SHOW_NOTHING);
                        } else {
                            //Different minute
                            msg.setInfoToShow(AndroidMegaChatMessage.CHAT_ADAPTER_SHOW_TIME);
                        }
                    } else {
                        //Different date
                        msg.setInfoToShow(AndroidMegaChatMessage.CHAT_ADAPTER_SHOW_ALL);
                    }
                }
            }
            else{
                logDebug("The previous message is NOT uploading");

                if (userHandleToCompare == myUserHandle) {
                    logDebug("MY message!!");
//                log("MY message!!: "+messageToShow.getContent());
                    if ((previousMessage.getMessage().getType() == MegaChatMessage.TYPE_PRIV_CHANGE) || (previousMessage.getMessage().getType() == MegaChatMessage.TYPE_ALTER_PARTICIPANTS)) {
                        previousUserHandleToCompare = previousMessage.getMessage().getHandleOfAction();
                    } else {
                        previousUserHandleToCompare = previousMessage.getMessage().getUserHandle();
                    }

//                    log("previous message: "+previousMessage.getContent());
                    if (previousUserHandleToCompare == myUserHandle) {
                        logDebug("Last message and previous is mine");
                        //The last two messages are mine
                        if(msg.isUploading()){
                            logDebug("The msg to append is uploading");
                            if (compareDate(msg.getPendingMessage().getUploadTimestamp(), previousMessage) == 0) {
                                //Same date
                                if (compareTime(msg.getPendingMessage().getUploadTimestamp(), previousMessage) == 0) {
                                    msg.setInfoToShow(AndroidMegaChatMessage.CHAT_ADAPTER_SHOW_NOTHING);
                                } else {
                                    //Different minute
                                    msg.setInfoToShow(AndroidMegaChatMessage.CHAT_ADAPTER_SHOW_TIME);
                                }
                            } else {
                                //Different date
                                msg.setInfoToShow(AndroidMegaChatMessage.CHAT_ADAPTER_SHOW_ALL);
                            }
                        }
                        else{
                            if (compareDate(msg, previousMessage) == 0) {
                                //Same date
                                if (compareTime(msg, previousMessage) == 0) {
                                    if ((msg.getMessage().isManagementMessage())) {
                                        msg.setInfoToShow(AndroidMegaChatMessage.CHAT_ADAPTER_SHOW_TIME);
                                    }
                                    else{
                                        msg.setInfoToShow(AndroidMegaChatMessage.CHAT_ADAPTER_SHOW_NOTHING);
                                    }
                                } else {
                                    //Different minute
                                    msg.setInfoToShow(AndroidMegaChatMessage.CHAT_ADAPTER_SHOW_TIME);
                                }
                            } else {
                                //Different date
                                msg.setInfoToShow(AndroidMegaChatMessage.CHAT_ADAPTER_SHOW_ALL);
                            }
                        }

                    } else {
                        //The last message is mine, the previous not
                        logDebug("Last message is mine, NOT previous");
                        if(msg.isUploading()) {
                            logDebug("The msg to append is uploading");
                            if (compareDate(msg.getPendingMessage().getUploadTimestamp(), previousMessage) == 0) {
                                msg.setInfoToShow(AndroidMegaChatMessage.CHAT_ADAPTER_SHOW_TIME);
                            } else {
                                //Different date
                                msg.setInfoToShow(AndroidMegaChatMessage.CHAT_ADAPTER_SHOW_ALL);
                            }
                        }
                        else{
                            if (compareDate(msg, previousMessage) == 0) {
                                msg.setInfoToShow(AndroidMegaChatMessage.CHAT_ADAPTER_SHOW_TIME);
                            } else {
                                //Different date
                                msg.setInfoToShow(AndroidMegaChatMessage.CHAT_ADAPTER_SHOW_ALL);
                            }
                        }
                    }

                } else {
                    logDebug("NOT MY message!! - CONTACT");
//                    log("previous message: "+previousMessage.getContent());

                    if ((previousMessage.getMessage().getType() == MegaChatMessage.TYPE_PRIV_CHANGE) || (previousMessage.getMessage().getType() == MegaChatMessage.TYPE_ALTER_PARTICIPANTS)) {
                        previousUserHandleToCompare = previousMessage.getMessage().getHandleOfAction();
                    } else {
                        previousUserHandleToCompare = previousMessage.getMessage().getUserHandle();
                    }

                    if (previousUserHandleToCompare == userHandleToCompare) {
                        //The last message is also a contact's message
                        if(msg.isUploading()) {
                            if (compareDate(msg.getPendingMessage().getUploadTimestamp(), previousMessage) == 0) {
                                //Same date
                                if (compareTime(msg.getPendingMessage().getUploadTimestamp(), previousMessage) == 0) {
                                    logDebug("Add with show nothing - same userHandle");
                                    msg.setInfoToShow(AndroidMegaChatMessage.CHAT_ADAPTER_SHOW_NOTHING);

                                } else {
                                    //Different minute
                                    msg.setInfoToShow(AndroidMegaChatMessage.CHAT_ADAPTER_SHOW_TIME);
                                }
                            } else {
                                //Different date
                                msg.setInfoToShow(AndroidMegaChatMessage.CHAT_ADAPTER_SHOW_ALL);
                            }
                        }
                        else{

                            if (compareDate(msg, previousMessage) == 0) {
                                //Same date
                                if (compareTime(msg, previousMessage) == 0) {
                                    if ((msg.getMessage().isManagementMessage())) {
                                        msg.setInfoToShow(AndroidMegaChatMessage.CHAT_ADAPTER_SHOW_TIME);
                                    }
                                    else{
                                        msg.setInfoToShow(AndroidMegaChatMessage.CHAT_ADAPTER_SHOW_NOTHING);
                                    }
                                } else {
                                    //Different minute
                                    msg.setInfoToShow(AndroidMegaChatMessage.CHAT_ADAPTER_SHOW_TIME);
                                }
                            } else {
                                //Different date
                                msg.setInfoToShow(AndroidMegaChatMessage.CHAT_ADAPTER_SHOW_ALL);
                            }
                        }

                    } else {
                        //The last message is from contact, the previous not
                        logDebug("Different user handle");
                        if(msg.isUploading()) {
                            if (compareDate(msg.getPendingMessage().getUploadTimestamp(), previousMessage) == 0) {
                                //Same date
                                if (compareTime(msg.getPendingMessage().getUploadTimestamp(), previousMessage) == 0) {
                                    if(previousUserHandleToCompare==myUserHandle){
                                        msg.setInfoToShow(AndroidMegaChatMessage.CHAT_ADAPTER_SHOW_TIME);
                                    }
                                    else{
                                        msg.setInfoToShow(AndroidMegaChatMessage.CHAT_ADAPTER_SHOW_NOTHING);
                                    }

                                } else {
                                    //Different minute
                                    msg.setInfoToShow(AndroidMegaChatMessage.CHAT_ADAPTER_SHOW_TIME);
                                }

                            } else {
                                //Different date
                                msg.setInfoToShow(AndroidMegaChatMessage.CHAT_ADAPTER_SHOW_ALL);
                            }
                        }
                        else{
                            if (compareDate(msg, previousMessage) == 0) {
                                if (compareTime(msg, previousMessage) == 0) {
                                    if(previousUserHandleToCompare==myUserHandle){
                                        msg.setInfoToShow(AndroidMegaChatMessage.CHAT_ADAPTER_SHOW_TIME);
                                    }
                                    else{
                                        if ((msg.getMessage().isManagementMessage())) {
                                            msg.setInfoToShow(AndroidMegaChatMessage.CHAT_ADAPTER_SHOW_TIME);
                                        }
                                        else{
                                            msg.setInfoToShow(AndroidMegaChatMessage.CHAT_ADAPTER_SHOW_TIME);
                                        }
                                    }

                                } else {
                                    //Different minute
                                    msg.setInfoToShow(AndroidMegaChatMessage.CHAT_ADAPTER_SHOW_TIME);
                                }

                            } else {
                                //Different date
                                msg.setInfoToShow(AndroidMegaChatMessage.CHAT_ADAPTER_SHOW_ALL);
                            }
                        }
                    }
                }

            }
        }
        return msg.getInfoToShow();
    }

    public void setShowAvatar(int index){
        logDebug("Index: " + index);

        AndroidMegaChatMessage msg = messages.get(index);

        long userHandleToCompare = -1;
        long previousUserHandleToCompare = -1;

        if(msg.isUploading()){
            msg.setShowAvatar(false);
            return;
        }

        if (userHandleToCompare == myUserHandle) {
            logDebug("MY message!!");
        }else{
            logDebug("Contact message");
            if ((msg.getMessage().getType() == MegaChatMessage.TYPE_PRIV_CHANGE) || (msg.getMessage().getType() == MegaChatMessage.TYPE_ALTER_PARTICIPANTS)) {
                userHandleToCompare = msg.getMessage().getHandleOfAction();
            } else {
                userHandleToCompare = msg.getMessage().getUserHandle();
            }
            logDebug("userHandleTocompare: " + userHandleToCompare);
            AndroidMegaChatMessage previousMessage = null;
            if(messages.size()-1 > index){
                previousMessage = messages.get(index + 1);
                if(previousMessage==null){
                    msg.setShowAvatar(true);
                    logWarning("Previous message is null");
                    return;
                }
                if(previousMessage.isUploading()){
                    msg.setShowAvatar(true);
                    logDebug("Previous is uploading");
                    return;
                }

                if((previousMessage.getMessage().getType() == MegaChatMessage.TYPE_PRIV_CHANGE) || (previousMessage.getMessage().getType() == MegaChatMessage.TYPE_ALTER_PARTICIPANTS)) {
                    previousUserHandleToCompare = previousMessage.getMessage().getHandleOfAction();
                }else{
                    previousUserHandleToCompare = previousMessage.getMessage().getUserHandle();
                }

                logDebug("previousUserHandleToCompare: " + previousUserHandleToCompare);

                if ((previousMessage.getMessage().getType() == MegaChatMessage.TYPE_CALL_ENDED) || (previousMessage.getMessage().getType() == MegaChatMessage.TYPE_CALL_STARTED) || (previousMessage.getMessage().getType() == MegaChatMessage.TYPE_PRIV_CHANGE) || (previousMessage.getMessage().getType() == MegaChatMessage.TYPE_ALTER_PARTICIPANTS) || (previousMessage.getMessage().getType() == MegaChatMessage.TYPE_CHAT_TITLE)) {
                    msg.setShowAvatar(true);
                    logDebug("Set: " + true);
                } else {
                    if (previousUserHandleToCompare == userHandleToCompare) {
                        msg.setShowAvatar(false);
                        logDebug("Set: " + false);
                    }else{
                        msg.setShowAvatar(true);
                        logDebug("Set: " + true);
                    }
                }
            }
            else{
                logWarning("No previous message");
                msg.setShowAvatar(true);
            }
        }
    }

    public boolean isGroup(){
        return chatRoom.isGroup();
    }

    public void showMsgNotSentPanel(AndroidMegaChatMessage message, int position){
        logDebug("Position: " + position);

        this.selectedPosition = position;
        this.selectedMessageId = message.getMessage().getRowId();
        logDebug("Temporal id of MS message: " + message.getMessage().getTempId());

        if(message!=null){
            MessageNotSentBottomSheetDialogFragment bottomSheetDialogFragment = new MessageNotSentBottomSheetDialogFragment();
            bottomSheetDialogFragment.show(getSupportFragmentManager(), bottomSheetDialogFragment.getTag());
        }
    }

    public void showNodeAttachmentBottomSheet(AndroidMegaChatMessage message, int position){
        logDebug("Position: " + position);
        this.selectedPosition = position;

        if(message!=null){
            this.selectedMessageId = message.getMessage().getMsgId();
//            this.selectedChatItem = chat;
            NodeAttachmentBottomSheetDialogFragment bottomSheetDialogFragment = new NodeAttachmentBottomSheetDialogFragment();
            bottomSheetDialogFragment.show(getSupportFragmentManager(), bottomSheetDialogFragment.getTag());
        }
    }

    public void showSendAttachmentBottomSheet(){
        logDebug("showSendAttachmentBottomSheet");

        SendAttachmentChatBottomSheetDialogFragment bottomSheetDialogFragment = new SendAttachmentChatBottomSheetDialogFragment();
        bottomSheetDialogFragment.show(getSupportFragmentManager(), bottomSheetDialogFragment.getTag());
    }

    public void showUploadingAttachmentBottomSheet(AndroidMegaChatMessage message, int position){
        logDebug("Position: " + position);
        this.selectedPosition = position;
        if(message!=null){
            this.selectedMessageId = message.getPendingMessage().getId();

            PendingMessageBottomSheetDialogFragment pendingMsgSheetDialogFragment = new PendingMessageBottomSheetDialogFragment();
            pendingMsgSheetDialogFragment.show(getSupportFragmentManager(), pendingMsgSheetDialogFragment.getTag());
        }
    }

    public void showContactAttachmentBottomSheet(AndroidMegaChatMessage message, int position){
        logDebug("Position: " + position);
        this.selectedPosition = position;

        if(message!=null){
            this.selectedMessageId = message.getMessage().getMsgId();
//            this.selectedChatItem = chat;
            ContactAttachmentBottomSheetDialogFragment bottomSheetDialogFragment = new ContactAttachmentBottomSheetDialogFragment();
            bottomSheetDialogFragment.show(getSupportFragmentManager(), bottomSheetDialogFragment.getTag());
        }
    }

    public void removeMsgNotSent(){
        logDebug("Selected position: " + selectedPosition);
        messages.remove(selectedPosition);
        adapter.removeMessage(selectedPosition, messages);
    }

    public void updatingRemovedMessage(MegaChatMessage message){
        for(int i=0;i<messages.size();i++){
            if( messages.get(i).getMessage() != null && messages.get(i).getMessage().getTempId() == message.getTempId() && messages.get(i).getMessage().getMsgId() == message.getMsgId()){
                RemovedMessage msg = new RemovedMessage(messages.get(i).getMessage().getTempId(), messages.get(i).getMessage().getMsgId());
                removedMessages.add(msg);
                adapter.notifyItemChanged(i+1);
            }
        }
    }

    public void removePendingMsg(long id){
        logDebug("Selected message ID: " + selectedMessageId);

        PendingMessageSingle pMsg = dbH.findPendingMessageById(id);
        if(pMsg!=null && pMsg.getState()==PendingMessageSingle.STATE_UPLOADING) {
            if (pMsg.getTransferTag() != -1) {
                logDebug("Transfer tag: " + pMsg.getTransferTag());
                if (megaApi != null) {
                    megaApi.cancelTransferByTag(pMsg.getTransferTag(), this);
                }
            }
        }

        if(pMsg!=null && pMsg.getState()!=PendingMessageSingle.STATE_SENT){
            try{
                dbH.removePendingMessageById(id);
                messages.remove(selectedPosition);
                adapter.removeMessage(selectedPosition, messages);
            }
            catch (IndexOutOfBoundsException e){
                logError("EXCEPTION", e);
            }
        }
        else{
            showSnackbar(SNACKBAR_TYPE, getString(R.string.error_message_already_sent), -1);
        }
    }

    public void showSnackbar(int type, String s, long idChat){
        showSnackbar(type, fragmentContainer, s, idChat);
    }

    public void removeProgressDialog(){
        if (statusDialog != null) {
            try {
                statusDialog.dismiss();
            } catch (Exception ex) {}
        }
    }

    public void startConversation(long handle){
        logDebug("Handle: " + handle);
        MegaChatRoom chat = megaChatApi.getChatRoomByUser(handle);
        MegaChatPeerList peers = MegaChatPeerList.createInstance();
        if(chat==null){
            logDebug("No chat, create it!");
            peers.addPeer(handle, MegaChatPeerList.PRIV_STANDARD);
            megaChatApi.createChat(false, peers, this);
        }
        else{
            logDebug("There is already a chat, open it!");
            Intent intentOpenChat = new Intent(this, ChatActivityLollipop.class);
            intentOpenChat.setAction(ACTION_CHAT_SHOW_MESSAGES);
            intentOpenChat.putExtra("CHAT_ID", chat.getChatId());
            this.startActivity(intentOpenChat);
            finish();
        }
    }

    public void startGroupConversation(ArrayList<Long> userHandles){
        logDebug("startGroupConversation");

        MegaChatPeerList peers = MegaChatPeerList.createInstance();

        for(int i=0;i<userHandles.size();i++){
            long handle = userHandles.get(i);
            peers.addPeer(handle, MegaChatPeerList.PRIV_STANDARD);
        }
        megaChatApi.createChat(true, peers, this);
    }

    public void setMessages(ArrayList<AndroidMegaChatMessage> messages){
        if(dialog!=null){
            dialog.dismiss();
        }

        this.messages = messages;
        //Create adapter
        if (adapter == null) {
            createAdapter();
        } else {
            adapter.setMessages(messages);
        }
    }


    private void createAdapter() {
        //Create adapter
        adapter = new MegaChatLollipopAdapter(this, chatRoom, messages, messagesPlaying, removedMessages, listView);
        adapter.setHasStableIds(true);
        listView.setLayoutManager(mLayoutManager);
        listView.setAdapter(adapter);
        adapter.setMessages(messages);
    }

    @Override
    public void onRequestStart(MegaChatApiJava api, MegaChatRequest request) {

    }

    @Override
    public void onRequestUpdate(MegaChatApiJava api, MegaChatRequest request) {

    }

    @Override
    public void onRequestFinish(MegaChatApiJava api, MegaChatRequest request, MegaChatError e) {
        logDebug("onRequestFinish: " + request.getRequestString() + " " + request.getType());

        if(request.getType() == MegaChatRequest.TYPE_TRUNCATE_HISTORY){
            logDebug("Truncate history request finish!!!");
            if(e.getErrorCode()==MegaChatError.ERROR_OK){
                logDebug("Ok. Clear history done");
                showSnackbar(SNACKBAR_TYPE, getString(R.string.clear_history_success), -1);
                hideMessageJump();
            }else{
                logError("Error clearing history: " + e.getErrorString());
                showSnackbar(SNACKBAR_TYPE, getString(R.string.clear_history_error), -1);
            }
        } else if (request.getType() == MegaChatRequest.TYPE_HANG_CHAT_CALL) {
            if (e.getErrorCode() == MegaChatError.ERROR_OK) {
                logDebug("TYPE_HANG_CHAT_CALL finished with success  ---> answerChatCall chatid = " + idChat);
                if (megaChatApi == null) return;
                MegaChatCall call = megaChatApi.getChatCall(idChat);
                if (call == null) return;
                if (call.getStatus() == MegaChatCall.CALL_STATUS_RING_IN) {
                    ((MegaApplication) getApplication()).setSpeakerStatus(chatRoom.getChatId(), false);
                    megaChatApi.answerChatCall(idChat, false, this);

                } else if (call.getStatus() == MegaChatCall.CALL_STATUS_USER_NO_PRESENT) {
                    megaChatApi.startChatCall(idChat, false, this);
                }
            } else {
                logError("ERROR WHEN TYPE_HANG_CHAT_CALL e.getErrorCode(): " + e.getErrorString());
            }

        } else if (request.getType() == MegaChatRequest.TYPE_START_CHAT_CALL) {
            if (e.getErrorCode() == MegaChatError.ERROR_OK) {
                logDebug("TYPE_START_CHAT_CALL finished with success");
                //getFlag - Returns true if it is a video-audio call or false for audio call
            } else {
                logError("ERROR WHEN TYPE_START_CHAT_CALL e.getErrorCode(): " + e.getErrorString());
                if (e.getErrorCode() == MegaChatError.ERROR_TOOMANY) {
                    showSnackbar(SNACKBAR_TYPE, getString(R.string.call_error_too_many_participants), -1);
                } else {
                    showSnackbar(SNACKBAR_TYPE, getString(R.string.call_error), -1);
                }
            }

        } else if (request.getType() == MegaChatRequest.TYPE_ANSWER_CHAT_CALL) {
            if (e.getErrorCode() == MegaChatError.ERROR_OK) {
                logDebug("TYPE_ANSWER_CHAT_CALL finished with success");
                //getFlag - Returns true if it is a video-audio call or false for audio call
            } else {
                logError("ERROR WHEN TYPE_ANSWER_CHAT_CALL e.getErrorCode(): " + e.getErrorString());
                if (e.getErrorCode() == MegaChatError.ERROR_TOOMANY) {
                    showSnackbar(SNACKBAR_TYPE, getString(R.string.call_error_too_many_participants), -1);
                } else {
                    showSnackbar(SNACKBAR_TYPE, getString(R.string.call_error), -1);
                }
            }

        }else if(request.getType() == MegaChatRequest.TYPE_REMOVE_FROM_CHATROOM){
            logDebug("Remove participant: " + request.getUserHandle() + " my user: " + megaChatApi.getMyUserHandle());

            if(e.getErrorCode()==MegaChatError.ERROR_OK){
                logDebug("Participant removed OK");
                invalidateOptionsMenu();

            }
            else{
                logError("ERROR WHEN TYPE_REMOVE_FROM_CHATROOM " + e.getErrorString());
                showSnackbar(SNACKBAR_TYPE, getString(R.string.remove_participant_error), -1);
            }

        }else if(request.getType() == MegaChatRequest.TYPE_INVITE_TO_CHATROOM){
            logDebug("Request type: " + MegaChatRequest.TYPE_INVITE_TO_CHATROOM);
            if(e.getErrorCode()==MegaChatError.ERROR_OK){
                showSnackbar(SNACKBAR_TYPE, getString(R.string.add_participant_success), -1);
            }
            else{
                if(e.getErrorCode() == MegaChatError.ERROR_EXIST){
                    showSnackbar(SNACKBAR_TYPE, getString(R.string.add_participant_error_already_exists), -1);
                }
                else{
                    showSnackbar(SNACKBAR_TYPE, getString(R.string.add_participant_error), -1);
                }
            }

        }
        else if(request.getType() == MegaChatRequest.TYPE_ATTACH_NODE_MESSAGE){
            removeProgressDialog();

            disableMultiselection();

            if(e.getErrorCode()==MegaChatError.ERROR_OK){
                logDebug("File sent correctly");
                MegaNodeList nodeList = request.getMegaNodeList();

                for(int i = 0; i<nodeList.size();i++){
                    logDebug("Node handle: " + nodeList.get(i).getHandle());
                }
                AndroidMegaChatMessage androidMsgSent = new AndroidMegaChatMessage(request.getMegaChatMessage());
                sendMessageToUI(androidMsgSent);

            }else{
                logError("File NOT sent: " + e.getErrorCode() + "___" + e.getErrorString());
                showSnackbar(SNACKBAR_TYPE, getString(R.string.error_attaching_node_from_cloud), -1);
            }

        }else if(request.getType() == MegaChatRequest.TYPE_REVOKE_NODE_MESSAGE){
            if(e.getErrorCode()==MegaChatError.ERROR_OK){
                logDebug("Node revoked correctly, msg id: " + request.getMegaChatMessage().getMsgId());
            }
            else{
                logError("NOT revoked correctly");
                showSnackbar(SNACKBAR_TYPE, getString(R.string.error_revoking_node), -1);
            }

        }else if(request.getType() == MegaChatRequest.TYPE_CREATE_CHATROOM){
            logDebug("Create chat request finish!!!");
            if(e.getErrorCode()==MegaChatError.ERROR_OK){

                logDebug("Open new chat");
                Intent intent = new Intent(this, ChatActivityLollipop.class);
                intent.setAction(ACTION_CHAT_SHOW_MESSAGES);
                intent.putExtra("CHAT_ID", request.getChatHandle());
                this.startActivity(intent);
                finish();
            }
            else{
                logError("ERROR WHEN CREATING CHAT " + e.getErrorString());
                showSnackbar(SNACKBAR_TYPE, getString(R.string.create_chat_error), -1);
            }
        }
        else if(request.getType() == MegaChatRequest.TYPE_LOAD_PREVIEW){
            if(e.getErrorCode()==MegaChatError.ERROR_OK || e.getErrorCode()==MegaChatError.ERROR_EXIST){
                if (idChat != -1 && megaChatApi.getChatRoom(idChat) != null) {
                    logDebug("Close previous chat");
                    megaChatApi.closeChatRoom(idChat, this);
                }
                idChat = request.getChatHandle();
                MegaApplication.setOpenChatId(idChat);
                showChat(null);
                if (e.getErrorCode() == MegaChatError.ERROR_EXIST) {
                    if (megaChatApi.getChatRoom(idChat).isActive()) {
                        logWarning("ERROR: You are already a participant of the chat link or are trying to open it again");
                    } else {
                        showConfirmationRejoinChat(request.getUserHandle());
                    }
                }
            }
            else {
                if(e.getErrorCode()==MegaChatError.ERROR_NOENT){
                    emptyTextView.setText(getString(R.string.invalid_chat_link));
                }
                else{
                    showSnackbar(MESSAGE_SNACKBAR_TYPE, getString(R.string.error_general_nodes), -1);
                    emptyTextView.setText(getString(R.string.error_chat_link));
                }

                emptyTextView.setVisibility(View.VISIBLE);
                emptyLayout.setVisibility(View.VISIBLE);
                chatRelativeLayout.setVisibility(View.GONE);

                LinearLayout.LayoutParams emptyTextViewParams1 = (LinearLayout.LayoutParams)emptyImageView.getLayoutParams();
                if(getResources().getConfiguration().orientation == Configuration.ORIENTATION_LANDSCAPE){
                    emptyImageView.setImageResource(R.drawable.chat_empty_landscape);
                    emptyTextViewParams1.setMargins(0, scaleHeightPx(40, outMetrics), 0, scaleHeightPx(24, outMetrics));
                }else{
                    emptyImageView.setImageResource(R.drawable.ic_empty_chat_list);
                    emptyTextViewParams1.setMargins(0, scaleHeightPx(100, outMetrics), 0, scaleHeightPx(24, outMetrics));
                }

                emptyImageView.setLayoutParams(emptyTextViewParams1);
            }
        }
        else if(request.getType() == MegaChatRequest.TYPE_AUTOJOIN_PUBLIC_CHAT) {
            if (e.getErrorCode() == MegaChatError.ERROR_OK) {

                if (request.getUserHandle() != -1) {
                    //Rejoin option
                    showChat(null);
                } else {
                    //Join
                    setChatSubtitle();
                    setPreviewersView();
                    supportInvalidateOptionsMenu();
                }
            } else {
                logError("ERROR WHEN JOINING CHAT " + e.getErrorCode() + " " + e.getErrorString());
                showSnackbar(MESSAGE_SNACKBAR_TYPE, getString(R.string.error_general_nodes), -1);
            }
        }
        else if(request.getType() == MegaChatRequest.TYPE_LAST_GREEN){
            logDebug("TYPE_LAST_GREEN requested");

        }else if(request.getType() == MegaChatRequest.TYPE_ARCHIVE_CHATROOM){
            long chatHandle = request.getChatHandle();
            chatRoom = megaChatApi.getChatRoom(chatHandle);
            String chatTitle = chatRoom.getTitle();

            if(chatTitle==null){
                chatTitle = "";
            }
            else if(!chatTitle.isEmpty() && chatTitle.length()>60){
                chatTitle = chatTitle.substring(0,59)+"...";
            }

            if(!chatTitle.isEmpty() && chatRoom.isGroup() && !chatRoom.hasCustomTitle()){
                chatTitle = "\""+chatTitle+"\"";
            }

            if(e.getErrorCode()==MegaChatError.ERROR_OK){
                if(request.getFlag()){
                    logDebug("Chat archived");
                    showSnackbar(SNACKBAR_TYPE, getString(R.string.success_archive_chat, chatTitle), -1);
                }
                else{
                    logDebug("Chat unarchived");
                    showSnackbar(SNACKBAR_TYPE, getString(R.string.success_unarchive_chat, chatTitle), -1);
                }

            }else{
                if(request.getFlag()){
                    logError("ERROR WHEN ARCHIVING CHAT " + e.getErrorString());
                    showSnackbar(SNACKBAR_TYPE, getString(R.string.error_archive_chat, chatTitle), -1);
                }else{
                    logError("ERROR WHEN UNARCHIVING CHAT " + e.getErrorString());
                    showSnackbar(SNACKBAR_TYPE, getString(R.string.error_unarchive_chat, chatTitle), -1);
                }
            }

            supportInvalidateOptionsMenu();
            setChatSubtitle();

            if(!chatRoom.isArchived()){
                requestLastGreen(INITIAL_PRESENCE_STATUS);
            }
        }
        else if (request.getType() == MegaChatRequest.TYPE_CHAT_LINK_HANDLE) {
            if(request.getFlag() && request.getNumRetry()==0){
                logDebug("Removing chat link");
                if(e.getErrorCode()==MegaChatError.ERROR_OK){
                    showSnackbar(SNACKBAR_TYPE, getString(R.string.chat_link_deleted), -1);
                }
                else{
                    if (e.getErrorCode() == MegaChatError.ERROR_ARGS) {
                        logError("The chatroom isn't grupal or public");
                    }
                    else if (e.getErrorCode()==MegaChatError.ERROR_NOENT){
                        logError("The chatroom doesn't exist or the chatid is invalid");
                    }
                    else if(e.getErrorCode()==MegaChatError.ERROR_ACCESS){
                        logError("The chatroom doesn't have a topic or the caller isn't an operator");
                    }
                    else{
                        logError("Error TYPE_CHAT_LINK_HANDLE " + e.getErrorCode());
                    }
                    showSnackbar(SNACKBAR_TYPE, getString(R.string.general_error) + ": " + e.getErrorString(), -1);
                }
            }
        }
    }

    @Override
    public void onRequestTemporaryError(MegaChatApiJava api, MegaChatRequest request, MegaChatError e) {
        logWarning("onRequestTemporaryError");
    }

    @Override
    protected void onStop() {
        logDebug("onStop()");
        try{
            if(textChat!=null){
                String written = textChat.getText().toString();
                if(written!=null){
                    dbH.setWrittenTextItem(Long.toString(idChat), textChat.getText().toString());
                }
            }
            else{
                logWarning("textChat is NULL");
            }
        }catch (Exception e){
            logError("Written message not stored on DB", e);
        }
        super.onStop();
    }

    private void cleanBuffers(){
        if(!bufferMessages.isEmpty()){
            bufferMessages.clear();
        }
        if(!messages.isEmpty()){
            messages.clear();
        }
        if(!removedMessages.isEmpty()){
            removedMessages.clear();
        }
    }

    @Override
    protected void onDestroy() {
        logDebug("onDestroy()");

        cleanBuffers();
        if (handlerEmojiKeyboard != null){
            handlerEmojiKeyboard.removeCallbacksAndMessages(null);
        }
        if (handlerKeyboard != null) {
            handlerKeyboard.removeCallbacksAndMessages(null);
        }

        if (megaChatApi != null && idChat != -1) {
            megaChatApi.closeChatRoom(idChat, this);
            MegaApplication.setClosedChat(true);
            megaChatApi.removeChatListener(this);
            megaChatApi.removeChatCallListener(this);

            if (chatRoom != null && chatRoom.isPreview()) {
                megaChatApi.closeChatPreview(idChat);
            }
        }

        if (handler != null) {
            handler.removeCallbacksAndMessages(null);
        }

        if (handlerReceive != null) {
            handlerReceive.removeCallbacksAndMessages(null);
        }
        if (handlerSend != null) {
            handlerSend.removeCallbacksAndMessages(null);
        }

        hideCallInProgressLayout(null);

        if(myAudioRecorder!=null){
            myAudioRecorder.reset();
            myAudioRecorder.release();
            myAudioRecorder = null;
            outputFileVoiceNotes = null;
            setRecordingNow(false);
        }
        if(adapter!=null) {
            adapter.destroyVoiceElemnts();
        }

        LocalBroadcastManager.getInstance(this).unregisterReceiver(dialogConnectReceiver);
        LocalBroadcastManager.getInstance(this).unregisterReceiver(voiceclipDownloadedReceiver);

        if(megaApi != null) {
            megaApi.removeRequestListener(this);
        }


        super.onDestroy();
    }

    public void closeChat(boolean shouldLogout){
        logDebug("closeChat");
        if(megaChatApi==null || idChat == -1) return;
        if(chatRoom!=null && chatRoom.isPreview()){
            megaChatApi.closeChatPreview(idChat);
            if(chatC.isInAnonymousMode() && shouldLogout){
                megaChatApi.logout();
            }
        }
        megaChatApi.closeChatRoom(idChat, this);
        MegaApplication.setClosedChat(true);
        megaChatApi.removeChatListener(this);
        megaChatApi.removeChatCallListener(this);

    }

    @Override
    protected void onNewIntent(Intent intent){
        logDebug("onNewIntent");
        hideKeyboard();
        if (intent != null){
            if (intent.getAction() != null){
                if (intent.getAction().equals(ACTION_CLEAR_CHAT)){
                    logDebug("Intent to Clear history");
                    showConfirmationClearChat(chatRoom);
                }
                else if(intent.getAction().equals(ACTION_UPDATE_ATTACHMENT)){
                    logDebug("Intent to update an attachment with error");

                    long idPendMsg = intent.getLongExtra("ID_MSG", -1);
                    if(idPendMsg!=-1){
                        int indexToChange = -1;
                        ListIterator<AndroidMegaChatMessage> itr = messages.listIterator(messages.size());

                        // Iterate in reverse.
                        while(itr.hasPrevious()) {
                            AndroidMegaChatMessage messageToCheck = itr.previous();

                            if(messageToCheck.isUploading()){
                                if(messageToCheck.getPendingMessage().getId()==idPendMsg){
                                    indexToChange = itr.nextIndex();
                                    logDebug("Found index to change: " + indexToChange);
                                    break;
                                }
                            }
                        }

                        if(indexToChange!=-1){
                            logDebug("Index modified: " + indexToChange);

                            PendingMessageSingle pendingMsg = null;
                            if(idPendMsg!=-1){
                                pendingMsg = dbH.findPendingMessageById(idPendMsg);

                                if(pendingMsg!=null){
                                    messages.get(indexToChange).setPendingMessage(pendingMsg);
                                    adapter.modifyMessage(messages, indexToChange+1);
                                }
                            }
                        }
                        else{
                            logError("Error, id pending message message not found!!");
                        }
                    }
                    else{
                        logError("Error. The idPendMsg is -1");
                    }

                    int isOverquota = intent.getIntExtra("IS_OVERQUOTA", 0);
                    if(isOverquota==1){
                        showOverquotaAlert(false);
                    }
                    else if (isOverquota==2){
                        showOverquotaAlert(true);
                    }

                    return;
                }else{
                    long newidChat = intent.getLongExtra("CHAT_ID", -1);
                    if(intent.getAction().equals(ACTION_CHAT_SHOW_MESSAGES) || intent.getAction().equals(ACTION_OPEN_CHAT_LINK) || idChat != newidChat) {
                        cleanBuffers();
                    }
                    if (messagesPlaying != null && !messagesPlaying.isEmpty()) {
                        for (MessageVoiceClip m : messagesPlaying) {
                            m.getMediaPlayer().release();
                            m.setMediaPlayer(null);
                        }
                        messagesPlaying.clear();
                    }

                    adapter.notifyDataSetChanged();
                    closeChat(false);
                    MegaApplication.setOpenChatId(-1);
                    initAfterIntent(intent, null);
                }

            }
        }
        super.onNewIntent(intent);
        setIntent(intent);
        return;
    }

    public String getPeerFullName(long userHandle){
        return chatRoom.getPeerFullnameByHandle(userHandle);
    }

    public MegaChatRoom getChatRoom() {
        return chatRoom;
    }

    public void setChatRoom(MegaChatRoom chatRoom) {
        this.chatRoom = chatRoom;
    }

    public void revoke(){
        logDebug("revoke");
        megaChatApi.revokeAttachmentMessage(idChat, selectedMessageId);
    }

    @Override
    public void onRequestStart(MegaApiJava api, MegaRequest request) {

    }

    @Override
    public void onRequestUpdate(MegaApiJava api, MegaRequest request) {

    }

    @Override
    public void onRequestFinish(MegaApiJava api, MegaRequest request, MegaError e) {
        removeProgressDialog();

        if (request.getType() == MegaRequest.TYPE_INVITE_CONTACT){
            logDebug("MegaRequest.TYPE_INVITE_CONTACT finished: " + request.getNumber());

            if(request.getNumber()== MegaContactRequest.INVITE_ACTION_REMIND){
                showSnackbar(SNACKBAR_TYPE, getString(R.string.context_contact_invitation_resent), -1);
            }
            else{
                if (e.getErrorCode() == MegaError.API_OK){
                    logDebug("OK INVITE CONTACT: " + request.getEmail());
                    if(request.getNumber()==MegaContactRequest.INVITE_ACTION_ADD)
                    {
                        showSnackbar(SNACKBAR_TYPE, getString(R.string.context_contact_request_sent, request.getEmail()), -1);
                    }
                }
                else{
                    logError("Code: " + e.getErrorString());
                    if(e.getErrorCode()==MegaError.API_EEXIST)
                    {
                        showSnackbar(SNACKBAR_TYPE, getString(R.string.context_contact_already_invited, request.getEmail()), -1);
                    }
                    else if(request.getNumber()==MegaContactRequest.INVITE_ACTION_ADD && e.getErrorCode()==MegaError.API_EARGS)
                    {
                        showSnackbar(SNACKBAR_TYPE, getString(R.string.error_own_email_as_contact), -1);
                    }
                    else{
                        showSnackbar(SNACKBAR_TYPE, getString(R.string.general_error), -1);
                    }
                    logError("ERROR: " + e.getErrorCode() + "___" + e.getErrorString());
                }
            }
        }
        else if(request.getType() == MegaRequest.TYPE_COPY){
            if (e.getErrorCode() != MegaError.API_OK) {

                logDebug("e.getErrorCode() != MegaError.API_OK");

                if(e.getErrorCode()==MegaError.API_EOVERQUOTA){
                    logWarning("OVERQUOTA ERROR: " + e.getErrorCode());
                    Intent intent = new Intent(this, ManagerActivityLollipop.class);
                    intent.setAction(ACTION_OVERQUOTA_STORAGE);
                    startActivity(intent);
                    finish();
                }
                else if(e.getErrorCode()==MegaError.API_EGOINGOVERQUOTA){
                    logWarning("OVERQUOTA ERROR: " + e.getErrorCode());
                    Intent intent = new Intent(this, ManagerActivityLollipop.class);
                    intent.setAction(ACTION_PRE_OVERQUOTA_STORAGE);
                    startActivity(intent);
                    finish();
                }
                else
                {
                    showSnackbar(SNACKBAR_TYPE, getString(R.string.import_success_error), -1);
                }

            }else{
                showSnackbar(SNACKBAR_TYPE, getString(R.string.import_success_message), -1);
            }
        }
        else if (request.getType() == MegaRequest.TYPE_CANCEL_TRANSFER){
            if (e.getErrorCode() != MegaError.API_OK) {
                logError("Error TYPE_CANCEL_TRANSFER: " + e.getErrorCode());
            }
            else{
                logDebug("Chat upload cancelled");
            }
        }
        else if (request.getType() == MegaRequest.TYPE_SET_ATTR_USER){
            if(request.getParamType()==MegaApiJava.USER_ATTR_GEOLOCATION){
                if(e.getErrorCode() == MegaError.API_OK){
                    logDebug("Attribute USER_ATTR_GEOLOCATION enabled");
                    MegaApplication.setEnabledGeoLocation(true);
                    getLocationPermission();
                }
                else{
                    logDebug("Attribute USER_ATTR_GEOLOCATION disabled");
                    MegaApplication.setEnabledGeoLocation(false);
                }
            }
        }
        else if (request.getType() == MegaRequest.TYPE_CREATE_FOLDER && CHAT_FOLDER.equals(request.getName())) {
            if (e.getErrorCode() == MegaError.API_OK) {
                logDebug("Create My Chat Files, copy reserved nodes");
                handleStoredData();
            } else {
                logError("Not create My Chat Files" + e.getErrorCode() + " " + e.getErrorString());
            }
        }
    }

    @Override
    public void onRequestTemporaryError(MegaApiJava api, MegaRequest request, MegaError e) {

    }

    @Override
    public void onSaveInstanceState(Bundle outState){
        logDebug("onSaveInstanceState");
        super.onSaveInstanceState(outState);
        outState.putLong("idChat", idChat);
        outState.putLong("selectedMessageId", selectedMessageId);
        outState.putInt("selectedPosition", selectedPosition);
        outState.putInt("typeMessageJump",typeMessageJump);

        if(messageJumpLayout.getVisibility() == View.VISIBLE){
            visibilityMessageJump = true;
        }else{
            visibilityMessageJump = false;
        }
        outState.putBoolean("visibilityMessageJump",visibilityMessageJump);
        outState.putLong("lastMessageSeen", lastIdMsgSeen);
        outState.putLong("generalUnreadCount", generalUnreadCount);
        outState.putBoolean("isHideJump",isHideJump);
        outState.putString("mOutputFilePath",mOutputFilePath);
        outState.putBoolean("isShareLinkDialogDismissed", isShareLinkDialogDismissed);
        if(adapter == null) return;
        MessageVoiceClip messageVoiceClip = adapter.getVoiceClipPlaying();
        if (messageVoiceClip != null) {
            outState.putBoolean(PLAYING, true);
            outState.putLong(ID_VOICE_CLIP_PLAYING, messageVoiceClip.getIdMessage());
            outState.putLong(MESSAGE_HANDLE_PLAYING, messageVoiceClip.getMessageHandle());
            outState.putLong(USER_HANDLE_PLAYING, messageVoiceClip.getUserHandle());
            outState.putInt(PROGRESS_PLAYING, messageVoiceClip.getProgress());
        } else {
            outState.putBoolean(PLAYING, false);

        }
        outState.putBoolean("isLocationDialogShown", isLocationDialogShown);
//        outState.putInt("position_imageDrag", position_imageDrag);
//        outState.putSerializable("holder_imageDrag", holder_imageDrag);
    }

    public void askSizeConfirmationBeforeChatDownload(String parentPath, ArrayList<MegaNode> nodeList, long size){
        logDebug("askSizeConfirmationBeforeChatDownload");

        final String parentPathC = parentPath;
        final ArrayList<MegaNode> nodeListC = nodeList;
        final long sizeC = size;
        final ChatController chatC = new ChatController(this);

        android.support.v7.app.AlertDialog.Builder builder;
        if (Build.VERSION.SDK_INT >= Build.VERSION_CODES.HONEYCOMB) {
            builder = new AlertDialog.Builder(this, R.style.AppCompatAlertDialogStyle);
        }
        else{
            builder = new AlertDialog.Builder(this);
        }
        LinearLayout confirmationLayout = new LinearLayout(this);
        confirmationLayout.setOrientation(LinearLayout.VERTICAL);
        LinearLayout.LayoutParams params = new LinearLayout.LayoutParams(LinearLayout.LayoutParams.MATCH_PARENT, LinearLayout.LayoutParams.WRAP_CONTENT);
        params.setMargins(scaleWidthPx(20, outMetrics), scaleHeightPx(10, outMetrics), scaleWidthPx(17, outMetrics), 0);

        final CheckBox dontShowAgain =new CheckBox(this);
        dontShowAgain.setText(getString(R.string.checkbox_not_show_again));
        dontShowAgain.setTextColor(ContextCompat.getColor(this, R.color.text_secondary));

        confirmationLayout.addView(dontShowAgain, params);

        builder.setView(confirmationLayout);

//				builder.setTitle(getString(R.string.confirmation_required));

        builder.setMessage(getString(R.string.alert_larger_file, getSizeString(sizeC)));
        builder.setPositiveButton(getString(R.string.general_save_to_device),
                new DialogInterface.OnClickListener() {
                    public void onClick(DialogInterface dialog, int whichButton) {
                        if(dontShowAgain.isChecked()){
                            dbH.setAttrAskSizeDownload("false");
                        }
                        chatC.download(parentPathC, nodeListC);
                    }
                });
        builder.setNegativeButton(getString(android.R.string.cancel), new DialogInterface.OnClickListener() {
            public void onClick(DialogInterface dialog, int whichButton) {
                if(dontShowAgain.isChecked()){
                    dbH.setAttrAskSizeDownload("false");
                }
            }
        });

        downloadConfirmationDialog = builder.create();
        downloadConfirmationDialog.show();
    }

    /*
	 * Handle processed upload intent
	 */
    public void onIntentProcessed(List<ShareInfo> infos) {
        logDebug("onIntentProcessedLollipop");

        if (infos == null) {
            showSnackbar(SNACKBAR_TYPE, getString(R.string.upload_can_not_open), -1);
        }
        else {
            logDebug("Launch chat upload with files " + infos.size());
            for (ShareInfo info : infos) {
                Intent intent = new Intent(this, ChatUploadService.class);

                PendingMessageSingle pMsgSingle = new PendingMessageSingle();
                pMsgSingle.setChatId(idChat);
                long timestamp = System.currentTimeMillis()/1000;
                pMsgSingle.setUploadTimestamp(timestamp);

                String fingerprint = megaApi.getFingerprint(info.getFileAbsolutePath());

                pMsgSingle.setFilePath(info.getFileAbsolutePath());
                pMsgSingle.setName(info.getTitle());
                pMsgSingle.setFingerprint(fingerprint);

                long idMessage = dbH.addPendingMessage(pMsgSingle);
                pMsgSingle.setId(idMessage);

                if(idMessage!=-1){
                    intent.putExtra(ChatUploadService.EXTRA_ID_PEND_MSG, idMessage);

                    logDebug("Size of the file: " + info.getSize());

                    AndroidMegaChatMessage newNodeAttachmentMsg = new AndroidMegaChatMessage(pMsgSingle, true);
                    sendMessageToUI(newNodeAttachmentMsg);

                    intent.putExtra(ChatUploadService.EXTRA_CHAT_ID, idChat);

                    startService(intent);
                }
                else{
                    logError("Error when adding pending msg to the database");
                }

                removeProgressDialog();
            }
        }
    }

    public void openChatAfterForward(long chatHandle, String text){
        logDebug("openChatAfterForward");

        removeProgressDialog();

        if(chatHandle==idChat){
            logDebug("Chat already opened");

            disableMultiselection();

            if(text!=null){
                showSnackbar(SNACKBAR_TYPE, text, -1);
            }
        }
        else{
            if(chatHandle!=-1){
                logDebug("Open chat to forward messages");

                Intent intentOpenChat = new Intent(this, ManagerActivityLollipop.class);
                intentOpenChat.addFlags(Intent.FLAG_ACTIVITY_CLEAR_TOP);
                intentOpenChat.setAction(ACTION_CHAT_NOTIFICATION_MESSAGE);
                intentOpenChat.putExtra("CHAT_ID", chatHandle);
                if(text!=null){
                    intentOpenChat.putExtra("showSnackbar", text);
                }
                startActivity(intentOpenChat);
                closeChat(true);
                finish();
            }
            else{
                disableMultiselection();
                if(text!=null){
                    showSnackbar(SNACKBAR_TYPE, text, -1);
                }
            }
        }
    }

    public void markAsSeen(MegaChatMessage msg){
        logDebug("markAsSeen");
        if(activityVisible){
            if(msg.getStatus()!=MegaChatMessage.STATUS_SEEN) {
                megaChatApi.setMessageSeen(chatRoom.getChatId(), msg.getMsgId());
            }
        }
    }


   @Override
    protected void onResume(){
       logDebug("onResume");
        super.onResume();

        if(idChat!=-1 && chatRoom!=null) {
            setNodeAttachmentVisible();

            MegaApplication.setShowPinScreen(true);
            MegaApplication.setOpenChatId(idChat);

            supportInvalidateOptionsMenu();

            int chatConnection = megaChatApi.getChatConnectionState(idChat);
            logDebug("Chat connection (" + idChat+ ") is: " + chatConnection);
            if(chatConnection==MegaChatApi.CHAT_CONNECTION_ONLINE) {
                setAsRead = true;
                if(!chatRoom.isGroup()) {
                    requestLastGreen(INITIAL_PRESENCE_STATUS);
                }
            }
            else{
                setAsRead=false;
            }
            setChatSubtitle();
            if(emojiKeyboard!=null){
                emojiKeyboard.hideBothKeyboard(this);
            }
            //Update last seen position if different and there is unread messages
            //If the chat is being opened do not update, onLoad will do that

            //!isLoadingMessages
            if(!isOpeningChat) {
                logDebug("Chat is NOT loading history");
                if(lastSeenReceived == true && messages != null){

                    long unreadCount = chatRoom.getUnreadCount();
                    if (unreadCount != 0) {
                        lastIdMsgSeen = megaChatApi.getLastMessageSeenId(idChat);

                        //Find last message
                        int positionLastMessage = -1;
                        for(int i=messages.size()-1; i>=0;i--) {
                            AndroidMegaChatMessage androidMessage = messages.get(i);

                            if (!androidMessage.isUploading()) {
                                MegaChatMessage msg = androidMessage.getMessage();
                                if (msg.getMsgId() == lastIdMsgSeen) {
                                    positionLastMessage = i;
                                    break;
                                }
                            }
                        }

                        if(positionLastMessage==-1){
                            scrollToMessage(-1);

                        }
                        else{
                            //Check if it has no my messages after

                            if(positionLastMessage >= messages.size()-1){
                                logDebug("Nothing after, do not increment position");
                            }
                            else{
                                positionLastMessage = positionLastMessage + 1;
                            }

                            AndroidMegaChatMessage message = messages.get(positionLastMessage);
                            logDebug("Position lastMessage found: " + positionLastMessage + " messages.size: " + messages.size());

                            while(message.getMessage().getUserHandle()==megaChatApi.getMyUserHandle()){
                                lastIdMsgSeen = message.getMessage().getMsgId();
                                positionLastMessage = positionLastMessage + 1;
                                message = messages.get(positionLastMessage);
                            }

                            generalUnreadCount = unreadCount;

                            scrollToMessage(lastIdMsgSeen);
                        }
                    }
                    else{
                        if(generalUnreadCount!=0){
                            scrollToMessage(-1);
                        }
                    }
                }
                setLastMessageSeen();
            }
            else{
                logDebug("openingChat:doNotUpdateLastMessageSeen");
            }

            activityVisible = true;
            showCallLayout(megaChatApi.getChatCall(idChat));
            if(aB != null && aB.getTitle() != null){
                titleToolbar.setText(adjustForLargeFont(titleToolbar.getText().toString()));
            }
        }
    }

    public void scrollToMessage(long lastId){
        for(int i=messages.size()-1; i>=0;i--) {
            AndroidMegaChatMessage androidMessage = messages.get(i);

            if (!androidMessage.isUploading()) {
                MegaChatMessage msg = androidMessage.getMessage();
                if (msg.getMsgId() == lastId) {
                    logDebug("Scroll to position: " + i);
                    mLayoutManager.scrollToPositionWithOffset(i+1,scaleHeightPx(30, outMetrics));
                    break;
                }
            }
        }

    }

    public void setLastMessageSeen(){
        logDebug("setLastMessageSeen");

        if(messages!=null){
            if(!messages.isEmpty()){
                AndroidMegaChatMessage lastMessage = messages.get(messages.size()-1);
                int index = messages.size()-1;
                if((lastMessage!=null)&&(lastMessage.getMessage()!=null)){
                    if (!lastMessage.isUploading()) {
                        while (lastMessage.getMessage().getUserHandle() == megaChatApi.getMyUserHandle()) {
                            index--;
                            if (index == -1) {
                                break;
                            }
                            lastMessage = messages.get(index);
                        }

                        if (lastMessage.getMessage() != null) {
                            boolean resultMarkAsSeen = megaChatApi.setMessageSeen(idChat, lastMessage.getMessage().getMsgId());
                            logDebug("Result setMessageSeen: " + resultMarkAsSeen);
                        }

                    } else {
                        while (lastMessage.isUploading() == true) {
                            index--;
                            if (index == -1) {
                                break;
                            }
                            lastMessage = messages.get(index);
                        }
                        if((lastMessage!=null)&&(lastMessage.getMessage()!=null)){

                            while (lastMessage.getMessage().getUserHandle() == megaChatApi.getMyUserHandle()) {
                                index--;
                                if (index == -1) {
                                    break;
                                }
                                lastMessage = messages.get(index);
                            }

                            if (lastMessage.getMessage() != null) {
                                boolean resultMarkAsSeen = megaChatApi.setMessageSeen(idChat, lastMessage.getMessage().getMsgId());
                                logDebug("Result setMessageSeen: " + resultMarkAsSeen);
                            }
                        }
                    }
                }
                else{
                    logError("lastMessageNUll");
                }
            }
        }
    }

    @Override
    protected void onPause(){
        logDebug("onPause");
        super.onPause();
        hideKeyboard();

        activityVisible = false;
        MegaApplication.setOpenChatId(-1);
    }

    @Override
    public void onChatListItemUpdate(MegaChatApiJava api, MegaChatListItem item) {
        if(item.hasChanged(MegaChatListItem.CHANGE_TYPE_UNREAD_COUNT)) {
            updateNavigationToolbarIcon();
        }
    }

    public void updateNavigationToolbarIcon(){

        if (Build.VERSION.SDK_INT >= Build.VERSION_CODES.KITKAT) {

            if(!chatC.isInAnonymousMode()){
                int numberUnread = megaChatApi.getUnreadChats();

                if(numberUnread==0){
                    aB.setHomeAsUpIndicator(R.drawable.ic_arrow_back_white);
                }
                else{

                    badgeDrawable.setProgress(1.0f);

                    if(numberUnread>9){
                        badgeDrawable.setText("9+");
                    }
                    else{
                        badgeDrawable.setText(numberUnread+"");
                    }

                    aB.setHomeAsUpIndicator(badgeDrawable);
                }
            }
            else{
                aB.setHomeAsUpIndicator(R.drawable.ic_arrow_back_white);
            }
        }
        else{
            aB.setHomeAsUpIndicator(R.drawable.ic_arrow_back_white);
        }
    }

    @Override
    public void onChatInitStateUpdate(MegaChatApiJava api, int newState) {

    }

    @Override
    public void onChatPresenceConfigUpdate(MegaChatApiJava api, MegaChatPresenceConfig config) {

    }

    @Override
    public void onChatOnlineStatusUpdate(MegaChatApiJava api, long userHandle, int status, boolean inProgress) {
        logDebug("status: " + status + ", inProgress: " + inProgress);
        setChatSubtitle();
        requestLastGreen(status);
    }

    @Override
    public void onChatConnectionStateUpdate(MegaChatApiJava api, long chatid, int newState) {
        logDebug("Chat ID: "+ chatid + ". New State: " + newState);

        supportInvalidateOptionsMenu();

        if (idChat == chatid) {
            if (newState == MegaChatApi.CHAT_CONNECTION_ONLINE) {
                logDebug("Chat is now ONLINE");
                setAsRead = true;
                setLastMessageSeen();

                if (stateHistory == MegaChatApi.SOURCE_ERROR && retryHistory) {
                    logWarning("SOURCE_ERROR:call to load history again");
                    retryHistory = false;
                    loadHistory();
                }

            } else {
                setAsRead = false;
            }

            setChatSubtitle();
        }
    }

    @Override
    public void onChatPresenceLastGreen(MegaChatApiJava api, long userhandle, int lastGreen) {
        logDebug("userhandle: " + userhandle + ", lastGreen: " + lastGreen);
        if(!chatRoom.isGroup() && userhandle == chatRoom.getPeerHandle(0)){
            logDebug("Update last green");
            minutesLastGreen = lastGreen;

            int state = megaChatApi.getUserOnlineStatus(chatRoom.getPeerHandle(0));

            if(state != MegaChatApi.STATUS_ONLINE && state != MegaChatApi.STATUS_BUSY && state != MegaChatApi.STATUS_INVALID){
                String formattedDate = lastGreenDate(this, lastGreen);

                setLastGreen(formattedDate);

                logDebug("Date last green: " + formattedDate);
            }
        }
    }

    public void takePicture(){
        logDebug("takePicture");
        Intent intent = new Intent(MediaStore.ACTION_IMAGE_CAPTURE);
        if (intent.resolveActivity(getPackageManager()) != null) {
            File photoFile = createImageFile();
            Uri photoURI;
            if(photoFile != null){
                if (Build.VERSION.SDK_INT >= Build.VERSION_CODES.N) {
                    photoURI = FileProvider.getUriForFile(this, "mega.privacy.android.app.providers.fileprovider", photoFile);
                }
                else{
                    photoURI = Uri.fromFile(photoFile);
                }
                mOutputFilePath = photoFile.getAbsolutePath();
                if(mOutputFilePath!=null){
                    intent.setFlags(Intent.FLAG_GRANT_READ_URI_PERMISSION);
                    intent.setFlags(Intent.FLAG_GRANT_WRITE_URI_PERMISSION);
                    intent.putExtra(MediaStore.EXTRA_OUTPUT, photoURI);
                    startActivityForResult(intent, TAKE_PHOTO_CODE);
                }
            }
        }
    }


    public void uploadPictureOrVoiceClip(String path){
        if(path == null) return;

        File selfie;
        if(isVoiceClip(path)) {
            selfie = buildVoiceClipFile(this, outputFileName);
        }else{
            selfie = new File(path);
        }

        if(!isVoiceClip(selfie.getAbsolutePath()) && !MimeTypeList.typeForName(selfie.getAbsolutePath()).isImage()) return;
        if(isVoiceClip(selfie.getAbsolutePath()) && !isFileAvailable(selfie)) return;

        Intent intent = new Intent(this, ChatUploadService.class);
        PendingMessageSingle pMsgSingle = new PendingMessageSingle();
        pMsgSingle.setChatId(idChat);
        if(isVoiceClip(selfie.getAbsolutePath())) pMsgSingle.setType(TYPE_VOICE_CLIP);

        long timestamp = System.currentTimeMillis()/1000;
        pMsgSingle.setUploadTimestamp(timestamp);

        String fingerprint = megaApi.getFingerprint(selfie.getAbsolutePath());
        pMsgSingle.setFilePath(selfie.getAbsolutePath());
        pMsgSingle.setName(selfie.getName());
        pMsgSingle.setFingerprint(fingerprint);
        long idMessage = dbH.addPendingMessage(pMsgSingle);
        pMsgSingle.setId(idMessage);

        if(idMessage == -1) return;

        logDebug("idMessage = " + idMessage);
        intent.putExtra(ChatUploadService.EXTRA_ID_PEND_MSG, idMessage);
        if(!isLoadingHistory){
            logDebug("sendMessageToUI");
            AndroidMegaChatMessage newNodeAttachmentMsg = new AndroidMegaChatMessage(pMsgSingle, true);
            sendMessageToUI(newNodeAttachmentMsg);
        }
        intent.putExtra(ChatUploadService.EXTRA_CHAT_ID, idChat);
        if(isVoiceClip(selfie.getAbsolutePath())) {
            intent.putExtra(EXTRA_TRANSFER_TYPE, EXTRA_VOICE_CLIP);
        }

        startService(intent);
    }


    private void showOverquotaAlert(boolean prewarning){
        logDebug("prewarning: " + prewarning);

        AlertDialog.Builder builder = new AlertDialog.Builder(this);
        builder.setTitle(getString(R.string.overquota_alert_title));

        if(prewarning){
            builder.setMessage(getString(R.string.pre_overquota_alert_text));
        }
        else{
            builder.setMessage(getString(R.string.overquota_alert_text));
        }

        if(chatAlertDialog ==null){

            builder.setPositiveButton(getString(R.string.my_account_upgrade_pro), new android.content.DialogInterface.OnClickListener() {

                @Override
                public void onClick(DialogInterface dialog, int which) {
                    showUpgradeAccount();
                }
            });
            builder.setNegativeButton(getString(R.string.general_cancel), new android.content.DialogInterface.OnClickListener() {

                @Override
                public void onClick(DialogInterface dialog, int which) {
                    dialog.dismiss();
                    chatAlertDialog =null;
                }
            });

            chatAlertDialog = builder.create();
            chatAlertDialog.setCanceledOnTouchOutside(false);
        }

        chatAlertDialog.show();
    }

    public void showUpgradeAccount(){
        logDebug("showUpgradeAccount");
        Intent upgradeIntent = new Intent(this, ManagerActivityLollipop.class);
        upgradeIntent.setAction(ACTION_SHOW_UPGRADE_ACCOUNT);
        startActivity(upgradeIntent);
    }

    public void showJumpMessage(){
        if((!isHideJump)&&(typeMessageJump!=TYPE_MESSAGE_NEW_MESSAGE)){
            typeMessageJump = TYPE_MESSAGE_JUMP_TO_LEAST;
            messageJumpText.setText(getResources().getString(R.string.message_jump_latest));
            messageJumpLayout.setVisibility(View.VISIBLE);
        }
    }

    private void showCallInProgressLayout(String text, boolean chrono, MegaChatCall call) {
        logDebug("showCallInProgressLayout");
        if (callInProgressText != null) {
            callInProgressText.setText(text);
        }
        ChatUtil.activateChrono(chrono, callInProgressChrono, call);

        if (callInProgressLayout != null && callInProgressLayout.getVisibility() != View.VISIBLE) {
            callInProgressLayout.setVisibility(View.VISIBLE);
            callInProgressLayout.setOnClickListener(this);
        }
    }

    private void hideCallInProgressLayout(MegaChatCall call) {
        invalidateOptionsMenu();
        activateChrono(false, callInProgressChrono, call);
        activateChrono(false, subtitleChronoCall, call);

        logDebug("hideCallInProgressLayout");
        if (callInProgressLayout != null && callInProgressLayout.getVisibility() != View.GONE) {
            callInProgressLayout.setVisibility(View.GONE);
            callInProgressLayout.setOnClickListener(null);
            setSubtitleVisibility();
        }
    }

    @Override
    public void onChatCallUpdate(MegaChatApiJava api, MegaChatCall call) {

        if((call.hasChanged(MegaChatCall.CHANGE_TYPE_STATUS)) && (call.getStatus() == MegaChatCall.CALL_STATUS_IN_PROGRESS)){
            logDebug("cancelRecording");
            cancelRecording();
        }

        if (call.getChatid() == idChat) {
            if (call.hasChanged(MegaChatCall.CHANGE_TYPE_STATUS)) {

                int callStatus = call.getStatus();
                logDebug("STATUS: " + callStatus);

                switch (callStatus) {
                    case MegaChatCall.CALL_STATUS_RING_IN: {
                        MegaApplication.setCallLayoutStatus(idChat, false);
                        showCallLayout(call);
                        break;
                    }
                    case MegaChatCall.CALL_STATUS_USER_NO_PRESENT:
                    case MegaChatCall.CALL_STATUS_REQUEST_SENT:
                    case MegaChatCall.CALL_STATUS_IN_PROGRESS: {
                        showCallLayout(call);
                        break;
                    }
                    case MegaChatCall.CALL_STATUS_DESTROYED: {
                        setSubtitleVisibility();
                        hideCallInProgressLayout(call);
                        break;
                    }
                    default:
                        break;
                }

            } else if ((call.hasChanged(MegaChatCall.CHANGE_TYPE_REMOTE_AVFLAGS)) || (call.hasChanged(MegaChatCall.CHANGE_TYPE_LOCAL_AVFLAGS)) || (call.hasChanged(MegaChatCall.CHANGE_TYPE_CALL_COMPOSITION))) {
                logDebug("REMOTE_AVFLAGS || LOCAL_AVFLAGS || COMPOSITION");
                usersWithVideo();
            }
        } else {
            logDebug("Different chat");

        }
    }

    private void showCallLayout(MegaChatCall call) {
        logDebug("showCallLayout");
        if (megaChatApi == null) return;
        if (call == null) call = megaChatApi.getChatCall(idChat);
        if (call == null) return;

        if ((call.getStatus() == MegaChatCall.CALL_STATUS_USER_NO_PRESENT) || (call.getStatus() == MegaChatCall.CALL_STATUS_RING_IN)) {
            if (isGroup()) {
                //Group:
                logDebug("USER_NO_PRESENT || RING_IN - Group");
                activateChrono(false, subtitleChronoCall, call);
                usersWithVideo();

                long callerHandle = call.getCaller();
                String textLayout;
                if (callerHandle != -1 && getPeerFullName(callerHandle) != null) {
                    textLayout = getString(R.string.join_call_layout_in_group_call, getPeerFullName(callerHandle));
                } else {
                    textLayout = getString(R.string.join_call_layout);
                }
                showCallInProgressLayout(textLayout, false, call);
                return;

            }
            //Individual:
            if (call.getStatus() == MegaChatCall.CALL_STATUS_RING_IN && MegaApplication.getCallLayoutStatus(idChat)) {
                logDebug("RING_IN - Individual");
                activateChrono(false, subtitleChronoCall, call);
                showCallInProgressLayout(getString(R.string.call_in_progress_layout), false, call);
                return;
            }
            logDebug("USER_NO_PRESENT - Individual");
            hideCallInProgressLayout(call);
            return;

        }

        if (call.getStatus() == MegaChatCall.CALL_STATUS_REQUEST_SENT) {
            logDebug("REQUEST_SENT");

            if (MegaApplication.getCallLayoutStatus(idChat)) {
                activateChrono(false, subtitleChronoCall, call);
                showCallInProgressLayout(getString(R.string.call_in_progress_layout), false, call);
                return;
            }

            hideCallInProgressLayout(call);
            return;
        }

        if (call.getStatus() == MegaChatCall.CALL_STATUS_IN_PROGRESS) {
            logDebug("IN_PROGRESS");
            showCallInProgressLayout(getString(R.string.call_in_progress_layout), true, call);
            if (isGroup()) {
                logDebug("IN_PROGRESS - Group");
                //Group:
                subtitleCall.setVisibility(View.VISIBLE);
                individualSubtitleToobar.setVisibility(View.GONE);
                groupalSubtitleToolbar.setVisibility(View.GONE);
            }
            usersWithVideo();
            activateChrono(true, subtitleChronoCall, call);
            invalidateOptionsMenu();
            return;
        }
    }

    private void usersWithVideo() {
        if (megaChatApi == null || !isGroup() || megaChatApi.getChatCall(idChat) == null || subtitleCall.getVisibility() != View.VISIBLE)
            return;

        int usersWithVideo = megaChatApi.getChatCall(idChat).getNumParticipants(MegaChatCall.VIDEO);
        int totalVideosAllowed = megaChatApi.getMaxVideoCallParticipants();
        if (usersWithVideo <= 0 || totalVideosAllowed == 0) {
            participantsLayout.setVisibility(View.GONE);
            return;
        }
        participantsText.setText(usersWithVideo + "/" + totalVideosAllowed);
        participantsLayout.setVisibility(View.VISIBLE);
    }

    public void goToEnd(){
        logDebug("goToEnd()");
        int infoToShow = -1;
        if(!messages.isEmpty()){
            int index = messages.size()-1;

            AndroidMegaChatMessage msg = messages.get(index);

            while (!msg.isUploading() && msg.getMessage().getStatus() == MegaChatMessage.STATUS_SENDING_MANUAL) {
                index--;
                if (index == -1) {
                    break;
                }
                msg = messages.get(index);
            }

            if(index == (messages.size()-1)){
                //Scroll to end
                mLayoutManager.scrollToPositionWithOffset(index+1,scaleHeightPx(20, outMetrics));
            }else{
                index++;
                infoToShow = adjustInfoToShow(index);
                if(infoToShow== AndroidMegaChatMessage.CHAT_ADAPTER_SHOW_ALL){
                    mLayoutManager.scrollToPositionWithOffset(index, scaleHeightPx(50, outMetrics));
                }else{
                    mLayoutManager.scrollToPositionWithOffset(index, scaleHeightPx(20, outMetrics));
                }
            }
        }
        hideMessageJump();
    }

    public void setNewVisibility(boolean vis){
        newVisibility = vis;
    }

    public void hideMessageJump(){
        isHideJump = true;
        visibilityMessageJump=false;
        if(messageJumpLayout.getVisibility() == View.VISIBLE){
            messageJumpLayout.animate()
                        .alpha(0.0f)
                        .setDuration(1000)
                        .withEndAction(new Runnable() {
                            @Override public void run() {
                                messageJumpLayout.setVisibility(View.GONE);
                                messageJumpLayout.setAlpha(1.0f);
                            }
                        })
                        .start();
        }
    }

    public MegaApiAndroid getLocalMegaApiFolder() {

        PackageManager m = getPackageManager();
        String s = getPackageName();
        PackageInfo p;
        String path = null;
        try {
            p = m.getPackageInfo(s, 0);
            path = p.applicationInfo.dataDir + "/";
        } catch (PackageManager.NameNotFoundException e) {
            e.printStackTrace();
        }

        MegaApiAndroid megaApiFolder = new MegaApiAndroid(MegaApplication.APP_KEY,
                MegaApplication.USER_AGENT, path);

        megaApiFolder.setDownloadMethod(MegaApiJava.TRANSFER_METHOD_AUTO_ALTERNATIVE);
        megaApiFolder.setUploadMethod(MegaApiJava.TRANSFER_METHOD_AUTO_ALTERNATIVE);

        return megaApiFolder;
    }

    public File createImageFile() {
        logDebug("createImageFile");
        String timeStamp = new SimpleDateFormat("yyyyMMdd_HHmmss").format(new Date());
        String imageFileName = "picture" + timeStamp + "_";
        File storageDir = getExternalFilesDir(null);
        if (!storageDir.exists()) {
            storageDir.mkdir();
        }
        return new File(storageDir, imageFileName + ".jpg");
    }

    private void onCaptureImageResult() {
        logDebug("onCaptureImageResult");
        if (mOutputFilePath != null) {
            File f = new File(mOutputFilePath);
            if(f!=null){
                try {
                    File publicFile = copyImageFile(f);
                    //Remove mOutputFilePath
                    if (f.exists()) {
                        if (f.isDirectory()) {
                            if(f.list().length <= 0){
                                f.delete();
                            }
                        }else{
                            f.delete();
                        }
                    }
                    if(publicFile!=null){
                        Uri finalUri = Uri.fromFile(publicFile);
                        galleryAddPic(finalUri);
                        uploadPictureOrVoiceClip(publicFile.getPath());
                    }

                } catch (IOException e) {
                    e.printStackTrace();
                }
            }

        }
    }

    public File copyImageFile(File fileToCopy) throws IOException {
        logDebug("copyImageFile");
        File storageDir = new File(Environment.getExternalStoragePublicDirectory(Environment.DIRECTORY_DCIM), "Camera");
        if (!storageDir.exists()) {
            storageDir.mkdir();
        }
        File copyFile = new File(storageDir, fileToCopy.getName());
        copyFile.createNewFile();
        copy(fileToCopy, copyFile);
        return copyFile;
    }

    public static void copy(File src, File dst) throws IOException {
        logDebug("copy");
        InputStream in = new FileInputStream(src);
        OutputStream out = new FileOutputStream(dst);
        byte[] buf = new byte[1024];
        int len;
        while ((len = in.read(buf)) > 0) {
            out.write(buf, 0, len);
        }
        in.close();
        out.close();
    }

    private void galleryAddPic(Uri contentUri) {
        logDebug("galleryAddPic");
        if(contentUri!=null){
            Intent mediaScanIntent = new Intent(Intent.ACTION_MEDIA_SCANNER_SCAN_FILE, contentUri);
            sendBroadcast(mediaScanIntent);
        }
    }

    public void hideKeyboard() {
        logDebug("hideKeyboard");
        hideFileStorage();

        if(emojiKeyboard!=null) {
            emojiKeyboard.hideBothKeyboard(this);
        }
    }

    public void showConfirmationConnect(){
        logDebug("showConfirmationConnect");

        DialogInterface.OnClickListener dialogClickListener = new DialogInterface.OnClickListener() {
            @Override
            public void onClick(DialogInterface dialog, int which) {
                switch (which){
                    case DialogInterface.BUTTON_POSITIVE:
                        startConnection();
                        finish();
                        break;

                    case DialogInterface.BUTTON_NEGATIVE:
                        logDebug("BUTTON_NEGATIVE");
                        break;
                }
            }
        };

        AlertDialog.Builder builder = new AlertDialog.Builder(this);
        try {
            builder.setMessage(R.string.confirmation_to_reconnect).setPositiveButton(R.string.cam_sync_ok, dialogClickListener)
                    .setNegativeButton(R.string.general_cancel, dialogClickListener).show().setCanceledOnTouchOutside(false);
        }
        catch (Exception e){}
    }

    public void startConnection() {
        logDebug("Broadcast to ManagerActivity");
        Intent intent = new Intent(BROADCAST_ACTION_INTENT_CONNECTIVITY_CHANGE);
        intent.putExtra("actionType", START_RECONNECTION);
        LocalBroadcastManager.getInstance(getApplicationContext()).sendBroadcast(intent);
    }

    public int getDeviceDensity(){
        int screen = 0;
        switch (getResources().getDisplayMetrics().densityDpi) {
            case DisplayMetrics.DENSITY_LOW:
                screen = 1;
                break;
            case DisplayMetrics.DENSITY_MEDIUM:
                screen = 1;
                break;
            case DisplayMetrics.DENSITY_HIGH:
                screen = 1;
                break;
            case DisplayMetrics.DENSITY_XHIGH:
                screen = 0;
                break;
            case DisplayMetrics.DENSITY_XXHIGH:
                screen = 0;
                break;
            case DisplayMetrics.DENSITY_XXXHIGH:
                screen = 0;
                break;
            default:
                screen = 0;
        }
        return screen;
    }

    public void setNodeAttachmentVisible() {
        logDebug("setNodeAttachmentVisible");
        if (adapter != null && holder_imageDrag != null && position_imageDrag != -1) {
            adapter.setNodeAttachmentVisibility(true, holder_imageDrag, position_imageDrag);
            holder_imageDrag = null;
            position_imageDrag = -1;
        }
    }

    private void addInBufferSending(AndroidMegaChatMessage androidMsg){
        if(bufferSending.isEmpty()){
            bufferSending.add(0,androidMsg);
        }else{
            boolean isContained = false;
            for(int i=0; i<bufferSending.size(); i++){
                if((bufferSending.get(i).getMessage().getMsgId() == androidMsg.getMessage().getMsgId())&&(bufferSending.get(i).getMessage().getTempId() == androidMsg.getMessage().getTempId())){
                    isContained = true;
                    break;
                }
            }
            if(!isContained){
                bufferSending.add(0,androidMsg);
            }
        }
    }


    public void hideFileStorageSection(){
        logDebug("hideFileStorageSEctocioon");
        if (fileStorageF != null) {
            fileStorageF.clearSelections();
            fileStorageF.hideMultipleSelect();
        }
        fileStorageLayout.setVisibility(View.GONE);
        pickFileStorageButton.setImageResource(R.drawable.ic_b_select_image);
    }



    public void setShareLinkDialogDismissed (boolean dismissed) {
        isShareLinkDialogDismissed = dismissed;
    }
}<|MERGE_RESOLUTION|>--- conflicted
+++ resolved
@@ -5589,13 +5589,8 @@
                         adjustInfoToShow(indexToChange+1);
                         setShowAvatar(indexToChange+1);
                     }
-<<<<<<< HEAD
-
-                } else {
-=======
                 }
                 else{
->>>>>>> 39dc2707
                     //Not first element
                     if (indexToChange == messages.size()) {
                         logDebug("The last message removed, do not check more messages");
@@ -5611,10 +5606,6 @@
                     setShowAvatar(indexToChange-1);
                 }
             }
-<<<<<<< HEAD
-=======
-
->>>>>>> 39dc2707
             adapter.removeMessage(indexToChange + 1, messages);
             disableMultiselection();
         } else {
