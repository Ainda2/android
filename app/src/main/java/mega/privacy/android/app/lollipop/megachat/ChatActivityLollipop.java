package mega.privacy.android.app.lollipop.megachat;

import android.Manifest;
import android.animation.Animator;
import android.animation.AnimatorListenerAdapter;
import android.app.Activity;
import android.app.ActivityManager;
import android.app.ProgressDialog;
import android.content.BroadcastReceiver;
import android.content.Context;
import android.content.DialogInterface;
import android.content.Intent;
import android.content.IntentFilter;
import android.content.pm.PackageInfo;
import android.content.pm.PackageManager;
import android.content.res.Configuration;
import android.graphics.Bitmap;
import android.graphics.BitmapFactory;
import android.graphics.drawable.Drawable;
import android.location.Address;
import android.media.AudioFocusRequest;
import android.media.AudioManager;
import android.media.MediaRecorder;
import android.net.Uri;
import android.os.Build;
import android.os.Bundle;
import android.os.Environment;
import android.os.Handler;
import android.provider.MediaStore;
import com.google.android.material.bottomsheet.BottomSheetDialogFragment;
import androidx.coordinatorlayout.widget.CoordinatorLayout;
import androidx.core.app.ActivityCompat;
import androidx.core.content.ContextCompat;
import androidx.core.content.FileProvider;
import androidx.localbroadcastmanager.content.LocalBroadcastManager;
import androidx.appcompat.app.ActionBar;
import androidx.appcompat.app.AlertDialog;
import androidx.appcompat.view.ActionMode;
import androidx.recyclerview.widget.RecyclerView;
import androidx.recyclerview.widget.SimpleItemAnimator;
import androidx.appcompat.widget.Toolbar;
import android.text.Editable;
import android.text.Html;
import android.text.SpannableStringBuilder;
import android.text.Spanned;
import android.text.TextUtils;
import android.text.TextWatcher;
import android.util.Base64;
import android.util.DisplayMetrics;
import android.view.HapticFeedbackConstants;
import android.view.KeyEvent;
import android.view.Menu;
import android.view.MenuInflater;
import android.view.MenuItem;
import android.view.MotionEvent;
import android.view.View;
import android.view.Window;
import android.view.inputmethod.EditorInfo;
import android.widget.Button;
import android.widget.CheckBox;
import android.widget.Chronometer;
import android.widget.FrameLayout;
import android.widget.ImageButton;
import android.widget.ImageView;
import android.widget.LinearLayout;
import android.widget.RelativeLayout;
import android.widget.TextView;
import android.widget.Toast;

import com.google.firebase.iid.FirebaseInstanceId;

import java.io.File;
import java.io.FileInputStream;
import java.io.FileOutputStream;
import java.io.IOException;
import java.io.InputStream;
import java.io.OutputStream;
import java.text.SimpleDateFormat;
import java.util.ArrayList;
import java.util.Calendar;
import java.util.Collections;
import java.util.Date;
import java.util.List;
import java.util.ListIterator;
import java.util.TimeZone;

import mega.privacy.android.app.DatabaseHandler;
import mega.privacy.android.app.MegaApplication;
import mega.privacy.android.app.MimeTypeList;
import mega.privacy.android.app.R;
import mega.privacy.android.app.ShareInfo;
import mega.privacy.android.app.components.BubbleDrawable;
import mega.privacy.android.app.components.MarqueeTextView;
import mega.privacy.android.app.components.NpaLinearLayoutManager;
import mega.privacy.android.app.components.twemoji.EmojiEditText;
import mega.privacy.android.app.components.twemoji.EmojiKeyboard;
import mega.privacy.android.app.components.twemoji.EmojiManager;
import mega.privacy.android.app.components.twemoji.EmojiTextView;
import mega.privacy.android.app.components.twemoji.OnPlaceButtonListener;
import mega.privacy.android.app.components.voiceClip.OnBasketAnimationEnd;
import mega.privacy.android.app.components.voiceClip.OnRecordClickListener;
import mega.privacy.android.app.components.voiceClip.OnRecordListener;
import mega.privacy.android.app.components.voiceClip.RecordButton;
import mega.privacy.android.app.components.voiceClip.RecordView;
import mega.privacy.android.app.interfaces.OnProximitySensorListener;
import mega.privacy.android.app.fcm.KeepAliveService;
import mega.privacy.android.app.interfaces.StoreDataBeforeForward;
import mega.privacy.android.app.listeners.GetAttrUserListener;
import mega.privacy.android.app.listeners.GetPeerAttributesListener;
import mega.privacy.android.app.lollipop.AddContactActivityLollipop;
import mega.privacy.android.app.lollipop.AudioVideoPlayerLollipop;
import mega.privacy.android.app.lollipop.ContactInfoActivityLollipop;
import mega.privacy.android.app.lollipop.DownloadableActivity;
import mega.privacy.android.app.lollipop.FileLinkActivityLollipop;
import mega.privacy.android.app.lollipop.FileStorageActivityLollipop;
import mega.privacy.android.app.lollipop.FolderLinkActivityLollipop;
import mega.privacy.android.app.lollipop.LoginActivityLollipop;
import mega.privacy.android.app.lollipop.ManagerActivityLollipop;
import mega.privacy.android.app.lollipop.PdfViewerActivityLollipop;
import mega.privacy.android.app.lollipop.adapters.RotatableAdapter;
import mega.privacy.android.app.lollipop.controllers.ChatController;
import mega.privacy.android.app.lollipop.listeners.AudioFocusListener;
import mega.privacy.android.app.lollipop.listeners.ChatLinkInfoListener;
import mega.privacy.android.app.listeners.CreateChatListener;
import mega.privacy.android.app.lollipop.listeners.MultipleForwardChatProcessor;
import mega.privacy.android.app.lollipop.listeners.MultipleGroupChatRequestListener;
import mega.privacy.android.app.lollipop.listeners.MultipleRequestListener;
import mega.privacy.android.app.lollipop.megachat.calls.ChatCallActivity;
import mega.privacy.android.app.lollipop.megachat.chatAdapters.MegaChatLollipopAdapter;
import mega.privacy.android.app.lollipop.tasks.FilePrepareTask;
import mega.privacy.android.app.modalbottomsheet.chatmodalbottomsheet.AttachmentUploadBottomSheetDialogFragment;
import mega.privacy.android.app.modalbottomsheet.chatmodalbottomsheet.ContactAttachmentBottomSheetDialogFragment;
import mega.privacy.android.app.modalbottomsheet.chatmodalbottomsheet.GeneralChatMessageBottomSheet;
import mega.privacy.android.app.modalbottomsheet.chatmodalbottomsheet.MessageNotSentBottomSheetDialogFragment;
import mega.privacy.android.app.modalbottomsheet.chatmodalbottomsheet.NodeAttachmentBottomSheetDialogFragment;
import mega.privacy.android.app.modalbottomsheet.chatmodalbottomsheet.PendingMessageBottomSheetDialogFragment;
import mega.privacy.android.app.modalbottomsheet.chatmodalbottomsheet.SendAttachmentChatBottomSheetDialogFragment;
import mega.privacy.android.app.utils.TimeUtils;
import nz.mega.sdk.MegaApiAndroid;
import nz.mega.sdk.MegaApiJava;
import nz.mega.sdk.MegaChatApi;
import nz.mega.sdk.MegaChatApiAndroid;
import nz.mega.sdk.MegaChatApiJava;
import nz.mega.sdk.MegaChatCall;
import nz.mega.sdk.MegaChatContainsMeta;
import nz.mega.sdk.MegaChatError;
import nz.mega.sdk.MegaChatGeolocation;
import nz.mega.sdk.MegaChatListItem;
import nz.mega.sdk.MegaChatListenerInterface;
import nz.mega.sdk.MegaChatMessage;
import nz.mega.sdk.MegaChatPeerList;
import nz.mega.sdk.MegaChatPresenceConfig;
import nz.mega.sdk.MegaChatRequest;
import nz.mega.sdk.MegaChatRequestListenerInterface;
import nz.mega.sdk.MegaChatRoom;
import nz.mega.sdk.MegaChatRoomListenerInterface;
import nz.mega.sdk.MegaContactRequest;
import nz.mega.sdk.MegaError;
import nz.mega.sdk.MegaHandleList;
import nz.mega.sdk.MegaNode;
import nz.mega.sdk.MegaNodeList;
import nz.mega.sdk.MegaPushNotificationSettings;
import nz.mega.sdk.MegaRequest;
import nz.mega.sdk.MegaRequestListenerInterface;
import nz.mega.sdk.MegaTransfer;
import nz.mega.sdk.MegaUser;

import static mega.privacy.android.app.lollipop.AudioVideoPlayerLollipop.*;
import static mega.privacy.android.app.lollipop.megachat.AndroidMegaRichLinkMessage.*;
import static mega.privacy.android.app.lollipop.megachat.MapsActivity.*;
import static mega.privacy.android.app.modalbottomsheet.ModalBottomSheetUtil.*;
import static mega.privacy.android.app.utils.CacheFolderManager.*;
import static mega.privacy.android.app.utils.ChatUtil.*;
import static mega.privacy.android.app.utils.CallUtil.*;
import static mega.privacy.android.app.utils.Constants.*;
import static mega.privacy.android.app.utils.FileUtils.*;
import static mega.privacy.android.app.utils.LinksUtil.isMEGALinkAndRequiresTransferSession;
import static mega.privacy.android.app.utils.LogUtil.*;
import static mega.privacy.android.app.utils.MegaApiUtils.*;
import static mega.privacy.android.app.utils.MegaNodeUtil.*;
import static mega.privacy.android.app.utils.TimeUtils.*;
import static mega.privacy.android.app.utils.Util.*;
import static mega.privacy.android.app.utils.TextUtil.*;
import static mega.privacy.android.app.constants.BroadcastConstants.*;
import static nz.mega.sdk.MegaApiJava.INVALID_HANDLE;
import static nz.mega.sdk.MegaChatApiJava.MEGACHAT_INVALID_HANDLE;

public class ChatActivityLollipop extends DownloadableActivity implements MegaChatRequestListenerInterface, MegaRequestListenerInterface, MegaChatListenerInterface, MegaChatRoomListenerInterface, View.OnClickListener, StoreDataBeforeForward<ArrayList<AndroidMegaChatMessage>> {

    private static final int MAX_NAMES_PARTICIPANTS = 4;

    public MegaChatLollipopAdapter.ViewHolderMessageChat holder_imageDrag;
    public int position_imageDrag = -1;
    private static final String PLAYING = "isAnyPlaying";
    private static final String ID_VOICE_CLIP_PLAYING = "idMessageVoicePlaying";
    private static final String PROGRESS_PLAYING = "progressVoicePlaying";
    private static final String MESSAGE_HANDLE_PLAYING = "messageHandleVoicePlaying";
    private static final String USER_HANDLE_PLAYING = "userHandleVoicePlaying";
    private static final String LAST_MESSAGE_SEEN = "LAST_MESSAGE_SEEN";
    private static final String GENERAL_UNREAD_COUNT = "GENERAL_UNREAD_COUNT";
    private static final String SELECTED_ITEMS = "selectedItems";
    private static final String JOINING_OR_LEAVING = "JOINING_OR_LEAVING";
    private static final String JOINING_OR_LEAVING_ACTION = "JOINING_OR_LEAVING_ACTION";

    private final static int NUMBER_MESSAGES_TO_LOAD = 32;
    private final static int MAX_NUMBER_MESSAGES_TO_LOAD_NOT_SEEN = 256;
    private final static int NUMBER_MESSAGES_BEFORE_LOAD = 8;
    public static final int REPEAT_INTERVAL = 40;

    private final static int ROTATION_PORTRAIT = 0;
    private final static int ROTATION_LANDSCAPE = 1;
    private final static int ROTATION_REVERSE_PORTRAIT = 2;
    private final static int ROTATION_REVERSE_LANDSCAPE = 3;
    private final static int MAX_LINES_INPUT_TEXT = 5;
    private final static int TITLE_TOOLBAR_PORT = 140;
    private final static int TITLE_TOOLBAR_LAND = 250;
    private final static int TITLE_TOOLBAR_IND_PORT = 100;
    private final static int HINT_LAND = 550;
    private final static int HINT_PORT = 250;
    private final static boolean IS_LOW = true;
    private final static boolean IS_HIGH = false;

    public static int MEGA_FILE_LINK = 1;
    public static int MEGA_FOLDER_LINK = 2;
    public static int MEGA_CHAT_LINK = 3;

    private final static int SHOW_WRITING_LAYOUT = 1;
    private final static int SHOW_JOIN_LAYOUT = 2;
    private final static int SHOW_NOTHING_LAYOUT = 3;
    private final static  int SHOW_JOINING_OR_LEFTING_LAYOUT = 4;
    private final static int INITIAL_PRESENCE_STATUS = -55;
    private final static int RECORD_BUTTON_SEND = 1;
    private final static int RECORD_BUTTON_ACTIVATED = 2;
    private final static int RECORD_BUTTON_DEACTIVATED = 3;

    private final static int PADDING_BUBBLE = 25;
    private final static int CORNER_RADIUS_BUBBLE = 30;
    private final static int MAX_WIDTH_BUBBLE = 350;
    private final static int MARGIN_BUTTON_DEACTIVATED = 48;
    private final static int MARGIN_BUTTON_ACTIVATED = 24;
    private final static int MARGIN_BOTTOM = 80;
    private final static int DURATION_BUBBLE = 4000;
    private int MIN_FIRST_AMPLITUDE = 2;
    private int MIN_SECOND_AMPLITUDE;
    private int MIN_THIRD_AMPLITUDE;
    private int MIN_FOURTH_AMPLITUDE;
    private int MIN_FIFTH_AMPLITUDE;
    private int MIN_SIXTH_AMPLITUDE;
    private final static int NOT_SOUND = 0;
    private final static int FIRST_RANGE = 1;
    private final static int SECOND_RANGE = 2;
    private final static int THIRD_RANGE = 3;
    private final static int FOURTH_RANGE = 4;
    private final static int FIFTH_RANGE = 5;
    private final static int SIXTH_RANGE = 6;
    private final static int WIDTH_BAR = 8;

    private final static int TYPE_MESSAGE_JUMP_TO_LEAST = 0;
    private final static int TYPE_MESSAGE_NEW_MESSAGE = 1;

    private int currentRecordButtonState;
    private String mOutputFilePath;
    private int keyboardHeight;
    private int marginBottomDeactivated;
    private int marginBottomActivated;
    private boolean newVisibility;
    private boolean getMoreHistory;
    private int minutesLastGreen = INVALID_VALUE;
    private boolean isLoadingHistory;
    private AlertDialog errorOpenChatDialog;
    private long numberToLoad;
    private ArrayList<Integer> recoveredSelectedPositions = null;

    private androidx.appcompat.app.AlertDialog downloadConfirmationDialog;
    private AlertDialog chatAlertDialog;

    ProgressDialog dialog;
    ProgressDialog statusDialog;

    boolean retryHistory = false;

    private long lastIdMsgSeen = MEGACHAT_INVALID_HANDLE;
    private long generalUnreadCount;
    private boolean lastSeenReceived;
    private int positionToScroll = INVALID_VALUE;
    private int positionNewMessagesLayout = INVALID_VALUE;

    MegaApiAndroid megaApi;
    MegaChatApiAndroid megaChatApi;

    Handler handlerReceive;
    Handler handlerSend;
    Handler handlerKeyboard;
    Handler handlerEmojiKeyboard;

    private TextView emptyTextView;
    private ImageView emptyImageView;
    private RelativeLayout emptyLayout;

    boolean pendingMessagesLoaded = false;

    public boolean activityVisible = false;
    boolean setAsRead = false;

    boolean isOpeningChat = true;

    public int selectedPosition = INVALID_POSITION;
    public long selectedMessageId = -1;
    MegaChatRoom chatRoom;

    public long idChat;

    boolean noMoreNoSentMessages = false;

    public int showRichLinkWarning = RICH_WARNING_TRUE;

    private BadgeDrawerArrowDrawable badgeDrawable;

    ChatController chatC;
    boolean scrollingUp = false;

    long myUserHandle;

    ActionBar aB;
    Toolbar tB;
    RelativeLayout toolbarElementsInside;

    private EmojiTextView titleToolbar;
    private MarqueeTextView individualSubtitleToobar;
    private EmojiTextView groupalSubtitleToolbar;
    LinearLayout subtitleCall;
    Chronometer subtitleChronoCall;
    LinearLayout participantsLayout;
    TextView participantsText;
    private ImageView iconStateToolbar;
    private ImageView privateIconToolbar;
    private ImageView muteIconToolbar;

    boolean editingMessage = false;
    MegaChatMessage messageToEdit = null;

    CoordinatorLayout fragmentContainer;
    RelativeLayout writingContainerLayout;
    RelativeLayout writingLayout;

    RelativeLayout joinChatLinkLayout;
    Button joinButton;

    private RelativeLayout joiningLeavingLayout;
    private TextView joiningLeavingText;

    RelativeLayout chatRelativeLayout;
    RelativeLayout userTypingLayout;
    TextView userTypingText;
    boolean sendIsTyping=true;
    long userTypingTimeStamp = -1;
    private ImageButton keyboardTwemojiButton;
    ImageButton mediaButton;
    ImageButton pickFileStorageButton;
    ImageButton pickAttachButton;

    private EmojiKeyboard emojiKeyboard;
    private RelativeLayout rLKeyboardTwemojiButton;

    RelativeLayout rLMediaButton;
    RelativeLayout rLPickFileStorageButton;
    RelativeLayout rLPickAttachButton;

    RelativeLayout callInProgressLayout;
    TextView callInProgressText;
    Chronometer callInProgressChrono;

    boolean startVideo = false;

    private EmojiEditText textChat;
    ImageButton sendIcon;
    RelativeLayout messagesContainerLayout;

    RelativeLayout observersLayout;
    TextView observersNumberText;

    RecyclerView listView;
    NpaLinearLayoutManager mLayoutManager;

    ChatActivityLollipop chatActivity;

    private MenuItem importIcon;
    private MenuItem callMenuItem;
    private MenuItem videoMenuItem;
    private MenuItem selectMenuItem;
    private MenuItem inviteMenuItem;
    private MenuItem clearHistoryMenuItem;
    private MenuItem contactInfoMenuItem;
    private MenuItem leaveMenuItem;
    private MenuItem archiveMenuItem;
    private MenuItem muteMenuItem;
    private MenuItem unMuteMenuItem;

    String intentAction;
    MegaChatLollipopAdapter adapter;
    int stateHistory;

    DatabaseHandler dbH = null;

    FrameLayout fragmentContainerFileStorage;
    RelativeLayout fileStorageLayout;
    private ChatFileStorageFragment fileStorageF;

    private ArrayList<AndroidMegaChatMessage> messages = new ArrayList<>();
    private ArrayList<AndroidMegaChatMessage> bufferMessages = new ArrayList<>();
    private ArrayList<AndroidMegaChatMessage> bufferSending = new ArrayList<>();
    private ArrayList<MessageVoiceClip> messagesPlaying = new ArrayList<>();
    private ArrayList<RemovedMessage> removedMessages = new ArrayList<>();

    RelativeLayout messageJumpLayout;
    TextView messageJumpText;
    boolean isHideJump = false;
    int typeMessageJump = 0;
    boolean visibilityMessageJump=false;
    boolean isTurn = false;
    Handler handler;

    private AlertDialog locationDialog;
    private boolean isLocationDialogShown = false;
    private RelativeLayout inputTextLayout;
    private LinearLayout separatorOptions;

    /*Voice clips*/
    private String outputFileVoiceNotes = null;
    private String outputFileName = "";
    private RelativeLayout recordLayout;
    private RelativeLayout recordButtonLayout;
    private RecordButton recordButton;
    private MediaRecorder myAudioRecorder = null;
    private LinearLayout bubbleLayout;
    private TextView bubbleText;
    private RecordView recordView;
    private FrameLayout fragmentVoiceClip;
    private RelativeLayout voiceClipLayout;
    private boolean isShareLinkDialogDismissed = false;
    private RelativeLayout recordingLayout;
    private TextView recordingChrono;
    private RelativeLayout firstBar, secondBar, thirdBar, fourthBar, fifthBar, sixthBar;
    private int currentAmplitude = -1;
    private Handler handlerVisualizer = new Handler();

    private ActionMode actionMode;

    private AppRTCAudioManager rtcAudioManager = null;
    private boolean speakerWasActivated = true;

    // Data being stored when My Chat Files folder does not exist
    private ArrayList<AndroidMegaChatMessage> preservedMessagesSelected;
    private ArrayList<MegaChatMessage> preservedMsgSelected;
    private ArrayList<MegaChatMessage> preservedMsgToImport;
    private boolean isForwardingFromNC;

    private ArrayList<Intent> preservedIntents = new ArrayList<>();
    private boolean isWaitingForMoreFiles;
    private boolean isAskingForMyChatFiles;
    // The flag to indicate whether forwarding message is on going
    private boolean isForwardingMessage = false;

    private BottomSheetDialogFragment bottomSheetDialogFragment;

    private MegaNode myChatFilesFolder;
    private TextUtils.TruncateAt typeEllipsize = TextUtils.TruncateAt.END;

    private boolean joiningOrLeaving;
    private String joiningOrLeavingAction;

    private AudioFocusRequest request;
    private AudioManager mAudioManager;
    private AudioFocusListener audioFocusListener;

    @Override
    public void storedUnhandledData(ArrayList<AndroidMegaChatMessage> preservedData) {
        this.preservedMessagesSelected = preservedData;
    }

    @Override
    public void handleStoredData() {
        if (preservedMessagesSelected != null && !preservedMessagesSelected.isEmpty()) {
            forwardMessages(preservedMessagesSelected);
            preservedMessagesSelected = null;
        } else if (preservedMsgSelected != null && !preservedMsgSelected.isEmpty()) {
            chatC.proceedWithForward(myChatFilesFolder, preservedMsgSelected, preservedMsgToImport, idChat);
            isForwardingFromNC = false;
            preservedMsgSelected = null;
            preservedMsgToImport = null;
        }
    }

    @Override
    public void storedUnhandledData(ArrayList<MegaChatMessage> messagesSelected, ArrayList<MegaChatMessage> messagesToImport) {
        isForwardingFromNC = true;
        preservedMsgSelected = messagesSelected;
        preservedMsgToImport = messagesToImport;
        preservedMessagesSelected = null;
    }

    private class UserTyping {
        MegaChatParticipant participantTyping;
        long timeStampTyping;

        public UserTyping(MegaChatParticipant participantTyping) {
            this.participantTyping = participantTyping;
        }

        public MegaChatParticipant getParticipantTyping() {
            return participantTyping;
        }

        public void setParticipantTyping(MegaChatParticipant participantTyping) {
            this.participantTyping = participantTyping;
        }

        public long getTimeStampTyping() {
            return timeStampTyping;
        }

        public void setTimeStampTyping(long timeStampTyping) {
            this.timeStampTyping = timeStampTyping;
        }
    }

    private BroadcastReceiver voiceclipDownloadedReceiver = new BroadcastReceiver() {
        @Override
        public void onReceive(Context context, Intent intent) {
            if (intent != null) {
                long nodeHandle = intent.getLongExtra(EXTRA_NODE_HANDLE, 0);
                int resultTransfer = intent.getIntExtra(EXTRA_RESULT_TRANSFER,0);
                if(adapter!=null){
                    adapter.finishedVoiceClipDownload(nodeHandle, resultTransfer);
                }
            }
        }
    };

    private BroadcastReceiver dialogConnectReceiver = new BroadcastReceiver() {
        @Override
        public void onReceive(Context context, Intent intent) {
            logDebug("Network broadcast received on chatActivity!");
            if (intent != null){
                showConfirmationConnect();
            }
        }
    };

    private BroadcastReceiver chatArchivedReceiver = new BroadcastReceiver() {
        @Override
        public void onReceive(Context context, Intent intent) {
            if (intent == null) return;

            String title = intent.getStringExtra(CHAT_TITLE);
            sendBroadcastChatArchived(title);
        }
    };

    private BroadcastReceiver userNameReceiver = new BroadcastReceiver() {
        @Override
        public void onReceive(Context context, Intent intent) {
            if (intent == null || intent.getAction() == null
                || intent.getLongExtra(EXTRA_USER_HANDLE, INVALID_HANDLE) == INVALID_HANDLE) {
                return;
            }

            if (intent.getAction().equals(ACTION_UPDATE_NICKNAME)
                || intent.getAction().equals(ACTION_UPDATE_FIRST_NAME)
                || intent.getAction().equals(ACTION_UPDATE_LAST_NAME)) {
                updateUserNameInChat();
            }
        }
    };

    private BroadcastReceiver chatCallUpdateReceiver = new BroadcastReceiver() {
        @Override
        public void onReceive(Context context, Intent intent) {
            if (intent == null || intent.getAction() == null)
                return;

            long chatId = intent.getLongExtra(UPDATE_CHAT_CALL_ID, -1);
            if (chatId != getCurrentChatid()) {
                logWarning("Call different chat");
                return;
            }

            if (intent.getAction().equals(ACTION_CALL_STATUS_UPDATE)) {
                int callStatus = intent.getIntExtra(UPDATE_CALL_STATUS, -1);
                updateLayout(callStatus);

                switch (callStatus) {
                    case MegaChatCall.CALL_STATUS_IN_PROGRESS:
                        cancelRecording();
                        break;
                }
            }

            if (intent.getAction().equals(ACTION_CHANGE_LOCAL_AVFLAGS) || intent.getAction().equals(ACTION_CHANGE_COMPOSITION)) {
                usersWithVideo();
            }
        }
    };

    private BroadcastReceiver chatSessionUpdateReceiver = new BroadcastReceiver() {
        @Override
        public void onReceive(Context context, Intent intent) {
            if (intent == null || intent.getAction() == null)
                return;

            long chatId = intent.getLongExtra(UPDATE_CHAT_CALL_ID, -1);
            if (chatId != getCurrentChatid()) {
                logWarning("Call different chat");
                return;
            }

            if (intent.getAction().equals(ACTION_CHANGE_REMOTE_AVFLAGS)) {
                usersWithVideo();
            }
        }
    };

<<<<<<< HEAD
    private BroadcastReceiver chatRoomMuteUpdateReceiver = new BroadcastReceiver() {
=======
    private BroadcastReceiver leftChatReceiver = new BroadcastReceiver() {
>>>>>>> 3446a3c1
        @Override
        public void onReceive(Context context, Intent intent) {
            if (intent == null || intent.getAction() == null)
                return;

<<<<<<< HEAD
            if(intent.getAction().equals(ACTION_UPDATE_PUSH_NOTIFICATION_SETTING)){
                muteIconToolbar.setVisibility(isEnableChatNotifications(chatRoom.getChatId()) ? View.GONE : View.VISIBLE);
=======
            if (intent.getAction().equals(ACTION_LEFT_CHAT)) {
                long extraIdChat = intent.getLongExtra(CHAT_ID, MEGACHAT_INVALID_HANDLE);
                if (extraIdChat != MEGACHAT_INVALID_HANDLE) {
                    chatC.leaveChat(extraIdChat);
                    if (idChat == extraIdChat) {
                        setJoiningOrLeaving(getString(R.string.leaving_label));
                    }
                }
>>>>>>> 3446a3c1
            }
        }
    };

    ArrayList<UserTyping> usersTyping;
    List<UserTyping> usersTypingSync;

    public void openMegaLink(String url, boolean isFile){
        logDebug("url: " + url + ", isFile: " + isFile);
        if(isFile){
            Intent openFileIntent = new Intent(this, FileLinkActivityLollipop.class);
            openFileIntent.setFlags(Intent.FLAG_ACTIVITY_CLEAR_TOP);
            openFileIntent.setAction(ACTION_OPEN_MEGA_LINK);
            openFileIntent.setData(Uri.parse(url));
            startActivity(openFileIntent);
        }else{
            Intent openFolderIntent = new Intent(this, FolderLinkActivityLollipop.class);
            openFolderIntent.setFlags(Intent.FLAG_ACTIVITY_CLEAR_TOP);
            openFolderIntent.setAction(ACTION_OPEN_MEGA_FOLDER_LINK);
            openFolderIntent.setData(Uri.parse(url));
            startActivity(openFolderIntent);
        }
    }

    public void showMessageInfo(int positionInAdapter){
        logDebug("showMessageInfo");
        int position = positionInAdapter-1;

        if(position<messages.size()) {
            AndroidMegaChatMessage androidM = messages.get(position);
            StringBuilder messageToShow = new StringBuilder("");
            String token = FirebaseInstanceId.getInstance().getToken();
            if(token!=null){
                messageToShow.append("FCM TOKEN: " +token);
            }
            messageToShow.append("\nCHAT ID: " + MegaApiJava.userHandleToBase64(idChat));
            messageToShow.append("\nMY USER HANDLE: " +MegaApiJava.userHandleToBase64(megaChatApi.getMyUserHandle()));
            if(androidM!=null){
                MegaChatMessage m = androidM.getMessage();
                if(m!=null){
                    messageToShow.append("\nMESSAGE TYPE: " +m.getType());
                    messageToShow.append("\nMESSAGE TIMESTAMP: " +m.getTimestamp());
                    messageToShow.append("\nMESSAGE USERHANDLE: " +MegaApiJava.userHandleToBase64(m.getUserHandle()));
                    messageToShow.append("\nMESSAGE ID: " +MegaApiJava.userHandleToBase64(m.getMsgId()));
                    messageToShow.append("\nMESSAGE TEMP ID: " +MegaApiJava.userHandleToBase64(m.getTempId()));
                }
            }
            Toast.makeText(this, messageToShow, Toast.LENGTH_SHORT).show();
        }
    }

    public void showGroupInfoActivity(){
        logDebug("showGroupInfoActivity");
        if(chatRoom.isGroup()){
            Intent i = new Intent(this, GroupChatInfoActivityLollipop.class);
            i.putExtra("handle", chatRoom.getChatId());
            this.startActivity(i);
        }else{
            Intent i = new Intent(this, ContactInfoActivityLollipop.class);
            i.putExtra("handle", chatRoom.getChatId());
            this.startActivity(i);
        }
    }

    @Override
    public void onCreate(Bundle savedInstanceState) {
        logDebug("onCreate");
        requestWindowFeature(Window.FEATURE_NO_TITLE);
        super.onCreate(savedInstanceState);

        if (megaApi == null) {
            megaApi = MegaApplication.getInstance().getMegaApi();
        }

        if (megaChatApi == null) {
            megaChatApi = MegaApplication.getInstance().getMegaChatApi();
        }

        if (megaChatApi == null || megaChatApi.getInitState() == MegaChatApi.INIT_ERROR || megaChatApi.getInitState() == MegaChatApi.INIT_NOT_DONE) {
            logDebug("Refresh session - karere");
            Intent intent = new Intent(this, LoginActivityLollipop.class);
            intent.putExtra(VISIBLE_FRAGMENT, LOGIN_FRAGMENT);
            intent.setFlags(Intent.FLAG_ACTIVITY_CLEAR_TOP);
            startActivity(intent);
            finish();
            return;
        }

        dbH = DatabaseHandler.getDbHandler(this);

        handler = new Handler();

        chatActivity = this;
        chatC = new ChatController(chatActivity);

        LocalBroadcastManager.getInstance(this).registerReceiver(dialogConnectReceiver, new IntentFilter(BROADCAST_ACTION_INTENT_CONNECTIVITY_CHANGE_DIALOG));
        LocalBroadcastManager.getInstance(this).registerReceiver(voiceclipDownloadedReceiver, new IntentFilter(BROADCAST_ACTION_INTENT_VOICE_CLIP_DOWNLOADED));

        IntentFilter contactUpdateFilter = new IntentFilter(BROADCAST_ACTION_INTENT_FILTER_CONTACT_UPDATE);
        contactUpdateFilter.addAction(ACTION_UPDATE_NICKNAME);
        contactUpdateFilter.addAction(ACTION_UPDATE_FIRST_NAME);
        contactUpdateFilter.addAction(ACTION_UPDATE_LAST_NAME);
        LocalBroadcastManager.getInstance(this).registerReceiver(userNameReceiver, contactUpdateFilter);

        LocalBroadcastManager.getInstance(this).registerReceiver(chatArchivedReceiver, new IntentFilter(BROADCAST_ACTION_INTENT_CHAT_ARCHIVED_GROUP));

        IntentFilter filterCall = new IntentFilter(BROADCAST_ACTION_INTENT_CALL_UPDATE);
        filterCall.addAction(ACTION_CALL_STATUS_UPDATE);
        filterCall.addAction(ACTION_CHANGE_LOCAL_AVFLAGS);
        filterCall.addAction(ACTION_CHANGE_COMPOSITION);
        LocalBroadcastManager.getInstance(this).registerReceiver(chatCallUpdateReceiver, filterCall);

        IntentFilter filterSession = new IntentFilter(BROADCAST_ACTION_INTENT_SESSION_UPDATE);
        filterSession.addAction(ACTION_CHANGE_REMOTE_AVFLAGS);
        LocalBroadcastManager.getInstance(this).registerReceiver(chatSessionUpdateReceiver, filterSession);

<<<<<<< HEAD
        registerReceiver(chatRoomMuteUpdateReceiver, new IntentFilter(ACTION_UPDATE_PUSH_NOTIFICATION_SETTING));

        getWindow().setStatusBarColor(ContextCompat.getColor(this, R.color.lollipop_dark_primary_color));
=======
        IntentFilter leftChatFilter = new IntentFilter(BROADCAST_ACTION_INTENT_LEFT_CHAT);
        leftChatFilter.addAction(ACTION_LEFT_CHAT);
        registerReceiver(leftChatReceiver, leftChatFilter);

        changeStatusBarColor(this, getWindow(), R.color.lollipop_dark_primary_color);

>>>>>>> 3446a3c1
        mAudioManager = (AudioManager) getSystemService(Context.AUDIO_SERVICE);

        setContentView(R.layout.activity_chat);

        //Set toolbar
        tB = findViewById(R.id.toolbar_chat);

        setSupportActionBar(tB);
        aB = getSupportActionBar();
        aB.setDisplayHomeAsUpEnabled(true);
        aB.setDisplayShowHomeEnabled(true);
        aB.setTitle(null);
        aB.setSubtitle(null);
        tB.setOnClickListener(this);

        int range = 32000/6;
        MIN_SECOND_AMPLITUDE = range;
        MIN_THIRD_AMPLITUDE = range * SECOND_RANGE;
        MIN_FOURTH_AMPLITUDE = range * THIRD_RANGE;
        MIN_FIFTH_AMPLITUDE = range * FOURTH_RANGE;
        MIN_SIXTH_AMPLITUDE = range * FIFTH_RANGE;

        toolbarElementsInside = tB.findViewById(R.id.toolbar_elements_inside);
        titleToolbar = tB.findViewById(R.id.title_toolbar);
        iconStateToolbar = tB.findViewById(R.id.state_icon_toolbar);
        privateIconToolbar = tB.findViewById(R.id.private_icon_toolbar);
        muteIconToolbar = tB.findViewById(R.id.mute_icon_toolbar);

        individualSubtitleToobar = tB.findViewById(R.id.individual_subtitle_toolbar);
        groupalSubtitleToolbar = tB.findViewById(R.id.groupal_subtitle_toolbar);

        subtitleCall = tB.findViewById(R.id.subtitle_call);
        subtitleChronoCall = tB.findViewById(R.id.chrono_call);
        participantsLayout = tB.findViewById(R.id.ll_participants);
        participantsText = tB.findViewById(R.id.participants_text);

        textChat = findViewById(R.id.edit_text_chat);
        textChat.setVisibility(View.VISIBLE);
        textChat.setEnabled(true);

        emptyLayout = findViewById(R.id.empty_messages_layout);
        emptyTextView = findViewById(R.id.empty_text_chat_recent);
        emptyImageView = findViewById(R.id.empty_image_view_chat);

        fragmentContainer = findViewById(R.id.fragment_container_chat);
        writingContainerLayout = findViewById(R.id.writing_container_layout_chat_layout);
        inputTextLayout = findViewById(R.id.write_layout);
        separatorOptions = findViewById(R.id.separator_layout_options);

        titleToolbar.setText("");
        individualSubtitleToobar.setText("");
        individualSubtitleToobar.setVisibility(View.GONE);
        groupalSubtitleToolbar.setText("");
        setGroupalSubtitleToolbarVisibility(false);
        subtitleCall.setVisibility(View.GONE);
        subtitleChronoCall.setVisibility(View.GONE);
        participantsLayout.setVisibility(View.GONE);
        iconStateToolbar.setVisibility(View.GONE);
        privateIconToolbar.setVisibility(View.GONE);
        muteIconToolbar.setVisibility(View.GONE);
        badgeDrawable = new BadgeDrawerArrowDrawable(getSupportActionBar().getThemedContext());
        updateNavigationToolbarIcon();


        joinChatLinkLayout = findViewById(R.id.join_chat_layout_chat_layout);
        joinButton = findViewById(R.id.join_button);
        joinButton.setOnClickListener(this);

        joiningLeavingLayout = findViewById(R.id.joining_leaving_layout_chat_layout);
        joiningLeavingText = findViewById(R.id.joining_leaving_text_chat_layout);

        messageJumpLayout = findViewById(R.id.message_jump_layout);
        messageJumpText = findViewById(R.id.message_jump_text);
        messageJumpLayout.setVisibility(View.GONE);
        writingLayout = findViewById(R.id.writing_linear_layout_chat);

        rLKeyboardTwemojiButton = findViewById(R.id.rl_keyboard_twemoji_chat);
        rLMediaButton = findViewById(R.id.rl_media_icon_chat);
        rLPickFileStorageButton = findViewById(R.id.rl_pick_file_storage_icon_chat);
        rLPickAttachButton = findViewById(R.id.rl_attach_icon_chat);

        keyboardTwemojiButton = findViewById(R.id.keyboard_twemoji_chat);
        mediaButton = findViewById(R.id.media_icon_chat);
        pickFileStorageButton = findViewById(R.id.pick_file_storage_icon_chat);
        pickAttachButton = findViewById(R.id.pick_attach_chat);

        keyboardHeight = getOutMetrics().heightPixels / 2 - getActionBarHeight(this, getResources());
        marginBottomDeactivated = px2dp(MARGIN_BUTTON_DEACTIVATED, getOutMetrics());
        marginBottomActivated = px2dp(MARGIN_BUTTON_ACTIVATED, getOutMetrics());

        callInProgressLayout = findViewById(R.id.call_in_progress_layout);
        callInProgressLayout.setVisibility(View.GONE);
        callInProgressText = findViewById(R.id.call_in_progress_text);
        callInProgressChrono = findViewById(R.id.call_in_progress_chrono);
        callInProgressChrono.setVisibility(View.GONE);

        /*Recording views*/
        recordingLayout = findViewById(R.id.recording_layout);
        recordingChrono = findViewById(R.id.recording_time);
        recordingChrono.setText(new SimpleDateFormat("mm:ss").format(0));
        firstBar = findViewById(R.id.first_bar);
        secondBar = findViewById(R.id.second_bar);
        thirdBar = findViewById(R.id.third_bar);
        fourthBar = findViewById(R.id.fourth_bar);
        fifthBar = findViewById(R.id.fifth_bar);
        sixthBar = findViewById(R.id.sixth_bar);

        initRecordingItems(IS_LOW);
        recordingLayout.setVisibility(View.GONE);

        enableButton(rLKeyboardTwemojiButton, keyboardTwemojiButton);
        enableButton(rLMediaButton, mediaButton);
        enableButton(rLPickAttachButton, pickAttachButton);
        enableButton(rLPickFileStorageButton, pickFileStorageButton);

        messageJumpLayout.setOnClickListener(this);

        fragmentContainerFileStorage = findViewById(R.id.fragment_container_file_storage);
        fileStorageLayout = findViewById(R.id.relative_layout_file_storage);
        fileStorageLayout.setVisibility(View.GONE);
        pickFileStorageButton.setImageResource(R.drawable.ic_b_select_image);

        chatRelativeLayout  = findViewById(R.id.relative_chat_layout);

        sendIcon = findViewById(R.id.send_message_icon_chat);
        sendIcon.setOnClickListener(this);
        sendIcon.setEnabled(true);

        //Voice clip elements
        voiceClipLayout =  findViewById(R.id.voice_clip_layout);
        fragmentVoiceClip = findViewById(R.id.fragment_voice_clip);
        recordLayout = findViewById(R.id.layout_button_layout);
        recordButtonLayout = findViewById(R.id.record_button_layout);
        recordButton = findViewById(R.id.record_button);
        recordButton.setEnabled(true);
        recordButton.setHapticFeedbackEnabled(true);
        recordView = findViewById(R.id.record_view);
        recordView.setVisibility(View.GONE);
        bubbleLayout = findViewById(R.id.bubble_layout);
        BubbleDrawable myBubble = new BubbleDrawable(BubbleDrawable.CENTER, ContextCompat.getColor(this,R.color.voice_clip_bubble));
        myBubble.setCornerRadius(CORNER_RADIUS_BUBBLE);
        myBubble.setPointerAlignment(BubbleDrawable.RIGHT);
        myBubble.setPadding(PADDING_BUBBLE, PADDING_BUBBLE, PADDING_BUBBLE, PADDING_BUBBLE);
        bubbleLayout.setBackground(myBubble);
        bubbleLayout.setVisibility(View.GONE);
        bubbleText = findViewById(R.id.bubble_text);
        bubbleText.setMaxWidth(px2dp(MAX_WIDTH_BUBBLE, getOutMetrics()));
        recordButton.setRecordView(recordView);
        myAudioRecorder = new MediaRecorder();
        showInputText();

        //Input text:
        handlerKeyboard = new Handler();
        handlerEmojiKeyboard = new Handler();

        emojiKeyboard = findViewById(R.id.emojiView);
        emojiKeyboard.init(this, textChat, keyboardTwemojiButton);
        emojiKeyboard.setListenerActivated(true);

        observersLayout = findViewById(R.id.observers_layout);
        observersNumberText = findViewById(R.id.observers_text);

        textChat.addTextChangedListener(new TextWatcher() {
            public void afterTextChanged(Editable s) {}

            public void beforeTextChanged(CharSequence s, int start, int count, int after) {}

            public void onTextChanged(CharSequence s, int start, int before, int count) {


                if (s != null && !s.toString().trim().isEmpty()) {
                    sendIcon.setEnabled(true);
                    sendIcon.setImageDrawable(ContextCompat.getDrawable(chatActivity, R.drawable.ic_send_black));
                    textChat.setHint(" ");
                    setSizeInputText(false);
                    sendIcon.setVisibility(View.VISIBLE);
                    currentRecordButtonState = 0;
                    recordLayout.setVisibility(View.GONE);
                    recordButtonLayout.setVisibility(View.GONE);
                } else {
                    refreshTextInput();
                }

                if (getCurrentFocus() == textChat) {
                    // is only executed if the EditText was directly changed by the user
                    if (sendIsTyping) {
                        logDebug("textChat:TextChangedListener:onTextChanged:sendIsTyping:sendTypingNotification");
                        sendIsTyping = false;
                        megaChatApi.sendTypingNotification(chatRoom.getChatId());

                        int interval = 4000;
                        Runnable runnable = new Runnable() {
                            public void run() {
                                sendIsTyping = true;
                            }
                        };
                        handlerSend = new Handler();
                        handlerSend.postDelayed(runnable, interval);
                    }

                    if (megaChatApi.isSignalActivityRequired()) {
                        megaChatApi.signalPresenceActivity();
                    }
                } else {
                    logDebug("textChat:TextChangedListener:onTextChanged:nonFocusTextChat:sendStopTypingNotification");
                    if (chatRoom != null) {
                        megaChatApi.sendStopTypingNotification(chatRoom.getChatId());
                    }
                }
            }
        });

        textChat.setOnTouchListener(new View.OnTouchListener() {
            @Override
            public boolean onTouch(View v, MotionEvent event) {
                //Hide fileStorageLayout
                hideFileStorage();
                showLetterKB();
                return false;
            }
        });

        textChat.setOnLongClickListener(new View.OnLongClickListener() {
            @Override
            public boolean onLongClick(View v) {
                //Hide fileStorageLayout
                hideFileStorage();
                showLetterKB();
                return false;
            }
        });

        textChat.setOnEditorActionListener(new TextView.OnEditorActionListener() {
            @Override
            public boolean onEditorAction(TextView v, int actionId, KeyEvent event) {
                if (actionId == EditorInfo.IME_ACTION_DONE) {
                    //Hide fileStorageLayout
                    hideFileStorage();
                    showLetterKB();
                }
                return false;
            }
        });

        /*
        *If the recording button (an arrow) is clicked, the recording will be sent to the chat
        */
        recordButton.setOnRecordClickListener(new OnRecordClickListener() {
            @Override
            public void onClick(View v) {
                logDebug("recordButton.setOnRecordClickListener:onClick");
                recordButton.performHapticFeedback(HapticFeedbackConstants.CONTEXT_CLICK);
                sendRecording();
            }
        });

        /*
         *Events of the recording
         */
        recordView.setOnRecordListener(new OnRecordListener() {
            @Override
            public void onStart() {
                logDebug("recordView.setOnRecordListener:onStart");
                if (participatingInACall()) {
                    showSnackbar(SNACKBAR_TYPE, getApplicationContext().getString(R.string.not_allowed_recording_voice_clip), -1);
                    return;
                }
                if (!isAllowedToRecord()) return;
                audioFocusListener = new AudioFocusListener(ChatActivityLollipop.this);
                request = getRequest(audioFocusListener, AUDIOFOCUS_DEFAULT);
                if (getAudioFocus(mAudioManager, audioFocusListener, request, AUDIOFOCUS_DEFAULT, STREAM_MUSIC_DEFAULT)) {
                    prepareRecording();
                }
            }

            @Override
            public void onLessThanSecond() {
                logDebug("recordView.setOnRecordListener:onLessThanSecond");
                if (!isAllowedToRecord()) return;
                showBubble();
            }

            @Override
            public void onCancel() {
                logDebug("recordView.setOnRecordListener:onCancel");
                recordButton.performHapticFeedback(HapticFeedbackConstants.CONTEXT_CLICK);
                cancelRecording();
            }

            @Override
            public void onLock() {
                logDebug("recordView.setOnRecordListener:onLock");
                recordButtonStates(RECORD_BUTTON_SEND);
            }

            @Override
            public void onFinish(long recordTime) {
                logDebug("recordView.setOnRecordListener:onFinish");
                recordButton.performHapticFeedback(HapticFeedbackConstants.CONTEXT_CLICK);
                sendRecording();
            }

            @Override
            public void finishedSound() {
                logDebug("recordView.setOnRecordListener:finishedSound");
                if (!isAllowedToRecord()) return;
                startRecording();
            }

            @Override
            public void changeTimer(CharSequence time) {
               if(recordingLayout != null && recordingChrono != null && recordingLayout.getVisibility() == View.VISIBLE){
                   recordingChrono.setText(time);
               }
            }

        });

        recordView.setOnBasketAnimationEndListener(new OnBasketAnimationEnd() {
            @Override
            public void onAnimationEnd() {
                logDebug("recordView.setOnBasketAnimationEndListener:onAnimationEnd");
                recordButton.performHapticFeedback(HapticFeedbackConstants.CONTEXT_CLICK);
                cancelRecording();
            }

            @Override
            public void deactivateRecordButton() {
                logDebug("recordView.setOnBasketAnimationEndListener:desactivateRecordButton");
                hideChatOptions();
                recordView.setVisibility(View.VISIBLE);
                recordLayout.setVisibility(View.VISIBLE);
                recordButtonLayout.setVisibility(View.VISIBLE);
                recordButton.activateOnTouchListener(false);
                recordButtonDeactivated(true);
                placeRecordButton(RECORD_BUTTON_DEACTIVATED);
            }
        });


        emojiKeyboard.setOnPlaceButtonListener(new OnPlaceButtonListener() {
            @Override
            public void needToPlace() {
                logDebug("needTOPlaced");
                if(sendIcon.getVisibility() != View.VISIBLE){
                    recordLayout.setVisibility(View.VISIBLE);
                    recordButtonLayout.setVisibility(View.VISIBLE);
                }
                recordView.setVisibility(View.INVISIBLE);
                recordButton.activateOnTouchListener(true);
                placeRecordButton(RECORD_BUTTON_DEACTIVATED);
            }
        });

        messageJumpLayout.setOnClickListener(this);

        listView = findViewById(R.id.messages_chat_list_view);
        listView.setClipToPadding(false);

        listView.setNestedScrollingEnabled(false);
        ((SimpleItemAnimator) listView.getItemAnimator()).setSupportsChangeAnimations(false);

        mLayoutManager = new NpaLinearLayoutManager(this);
        mLayoutManager.setStackFromEnd(true);
        listView.setLayoutManager(mLayoutManager);

        listView.addOnScrollListener(new RecyclerView.OnScrollListener() {

            @Override
            public void onScrolled(RecyclerView recyclerView, int dx, int dy) {
                // Get the first visible item

                if(!messages.isEmpty()){
                    int lastPosition = messages.size()-1;
                    AndroidMegaChatMessage msg = messages.get(lastPosition);

                    while (!msg.isUploading() && msg.getMessage().getStatus() == MegaChatMessage.STATUS_SENDING_MANUAL) {
                        lastPosition--;
                        msg = messages.get(lastPosition);
                    }
                    if (lastPosition == (messages.size() - 1)) {
                        //Scroll to end
                        if ((messages.size() - 1) == (mLayoutManager.findLastVisibleItemPosition() - 1)) {
                            hideMessageJump();
                        } else if ((messages.size() - 1) > (mLayoutManager.findLastVisibleItemPosition() - 1)) {
                            if (newVisibility) {
                                showJumpMessage();
                            }
                        }
                    } else {
                        lastPosition++;
                        if (lastPosition == (mLayoutManager.findLastVisibleItemPosition() - 1)) {
                            hideMessageJump();
                        } else if (lastPosition != (mLayoutManager.findLastVisibleItemPosition() - 1)) {
                            if (newVisibility) {
                                showJumpMessage();
                            }
                        }
                    }


                }

                if (stateHistory != MegaChatApi.SOURCE_NONE) {
                    scrollingUp = dy > 0 ? true : false;

                    if (!scrollingUp && mLayoutManager.findFirstVisibleItemPosition() <= NUMBER_MESSAGES_BEFORE_LOAD && getMoreHistory) {
                        askForMoreMessages();
                        positionToScroll = INVALID_VALUE;
                    }
                }
            }
        });

        messagesContainerLayout = findViewById(R.id.message_container_chat_layout);

        userTypingLayout = findViewById(R.id.user_typing_layout);
        userTypingLayout.setVisibility(View.GONE);
        userTypingText = findViewById(R.id.user_typing_text);

        initAfterIntent(getIntent(), savedInstanceState);

        logDebug("FINISH on Create");
    }

    private boolean isAllowedToRecord() {
        logDebug("isAllowedToRecord ");
        if (participatingInACall()) return false;
        if (!checkPermissionsVoiceClip()) return false;
        return true;
    }

    private void showLetterKB() {
        if (emojiKeyboard == null || emojiKeyboard.getLetterKeyboardShown()) return;
        emojiKeyboard.showLetterKeyboard();
    }

    private void hideFileStorage() {
        if ((!fileStorageLayout.isShown())) return;
        showInputText();
        fileStorageLayout.setVisibility(View.GONE);
        pickFileStorageButton.setImageResource(R.drawable.ic_b_select_image);
        placeRecordButton(RECORD_BUTTON_DEACTIVATED);
        if (fileStorageF == null) return;
        fileStorageF.clearSelections();
        fileStorageF.hideMultipleSelect();
    }

    /*
     * Hide input text when file storage is shown
     */

    private void hideInputText(){
        inputTextLayout.setVisibility(View.GONE);
        separatorOptions.setVisibility(View.VISIBLE);
        voiceClipLayout.setVisibility(View.GONE);
       if(emojiKeyboard!=null)
        emojiKeyboard.hideKeyboardFromFileStorage();
    }

    /*
     * Show input text when file storage is hidden
     */

    private void showInputText(){
        inputTextLayout.setVisibility(View.VISIBLE);
        separatorOptions.setVisibility(View.GONE);
        voiceClipLayout.setVisibility(View.VISIBLE);

    }

    public void initAfterIntent(Intent newIntent, Bundle savedInstanceState){

        if (newIntent != null){
            logDebug("Intent is not null");
            intentAction = newIntent.getAction();
            if (intentAction != null){

                if (intentAction.equals(ACTION_OPEN_CHAT_LINK) || intentAction.equals(ACTION_JOIN_OPEN_CHAT_LINK)){
                    String link = newIntent.getDataString();
                    megaChatApi.openChatPreview(link, this);
                }
                else{

                    long newIdChat = newIntent.getLongExtra("CHAT_ID", -1);

                    if(idChat != newIdChat){
                        megaChatApi.closeChatRoom(idChat, this);
                        idChat = newIdChat;
                    }
                    megaChatApi.addChatListener(this);
                    myUserHandle = megaChatApi.getMyUserHandle();

                    if(savedInstanceState!=null) {

                        logDebug("Bundle is NOT NULL");
                        selectedMessageId = savedInstanceState.getLong("selectedMessageId", -1);
                        logDebug("Handle of the message: " + selectedMessageId);
                        selectedPosition = savedInstanceState.getInt("selectedPosition", -1);
                        isHideJump = savedInstanceState.getBoolean("isHideJump",false);
                        typeMessageJump = savedInstanceState.getInt("typeMessageJump",-1);
                        visibilityMessageJump = savedInstanceState.getBoolean("visibilityMessageJump",false);
                        mOutputFilePath = savedInstanceState.getString("mOutputFilePath");
                        isShareLinkDialogDismissed = savedInstanceState.getBoolean("isShareLinkDialogDismissed", false);
                        isLocationDialogShown = savedInstanceState.getBoolean("isLocationDialogShown", false);
                        recoveredSelectedPositions = savedInstanceState.getIntegerArrayList(SELECTED_ITEMS);

                        if(visibilityMessageJump){
                            if(typeMessageJump == TYPE_MESSAGE_NEW_MESSAGE){
                                messageJumpText.setText(getResources().getString(R.string.message_new_messages));
                                messageJumpLayout.setVisibility(View.VISIBLE);
                            }else if(typeMessageJump == TYPE_MESSAGE_JUMP_TO_LEAST){
                                messageJumpText.setText(getResources().getString(R.string.message_jump_latest));
                                messageJumpLayout.setVisibility(View.VISIBLE);
                            }
                        }

                        lastIdMsgSeen = savedInstanceState.getLong(LAST_MESSAGE_SEEN, MEGACHAT_INVALID_HANDLE);
                        isTurn = lastIdMsgSeen != MEGACHAT_INVALID_HANDLE;

                        generalUnreadCount = savedInstanceState.getLong(GENERAL_UNREAD_COUNT, 0);

                        boolean isPlaying = savedInstanceState.getBoolean(PLAYING, false);
                        if (isPlaying) {
                            long idMessageVoicePlaying = savedInstanceState.getLong(ID_VOICE_CLIP_PLAYING, -1);
                            long messageHandleVoicePlaying = savedInstanceState.getLong(MESSAGE_HANDLE_PLAYING, -1);
                            long userHandleVoicePlaying = savedInstanceState.getLong(USER_HANDLE_PLAYING, -1);
                            int progressVoicePlaying = savedInstanceState.getInt(PROGRESS_PLAYING, 0);

                            if (!messagesPlaying.isEmpty()) {
                                for (MessageVoiceClip m : messagesPlaying) {
                                    m.getMediaPlayer().release();
                                    m.setMediaPlayer(null);
                                }
                                messagesPlaying.clear();
                            }

                            MessageVoiceClip messagePlaying = new MessageVoiceClip(idMessageVoicePlaying, userHandleVoicePlaying, messageHandleVoicePlaying);
                            messagePlaying.setProgress(progressVoicePlaying);
                            messagePlaying.setPlayingWhenTheScreenRotated(true);
                            messagesPlaying.add(messagePlaying);

                        }

                        joiningOrLeaving = savedInstanceState.getBoolean(JOINING_OR_LEAVING, false);
                        joiningOrLeavingAction = savedInstanceState.getString(JOINING_OR_LEAVING_ACTION);
                    }

                    String text = null;
                    if (intentAction.equals(ACTION_CHAT_SHOW_MESSAGES)) {
                        logDebug("ACTION_CHAT_SHOW_MESSAGES");
                        isOpeningChat = true;

                        int errorCode = newIntent.getIntExtra("PUBLIC_LINK", 1);
                        if (savedInstanceState == null) {
                            text = newIntent.getStringExtra("showSnackbar");
                            if (text == null) {
                                if (errorCode != 1) {
                                    if (errorCode == MegaChatError.ERROR_OK) {
                                        text = getString(R.string.chat_link_copied_clipboard);
                                    }
                                    else {
                                        logDebug("initAfterIntent:publicLinkError:errorCode");
                                        text = getString(R.string.general_error) + ": " + errorCode;
                                    }
                                }
                            }
                        }
                        else if (errorCode != 1 && errorCode == MegaChatError.ERROR_OK && !isShareLinkDialogDismissed) {
                                text = getString(R.string.chat_link_copied_clipboard);
                        }
                    }
                    initAndShowChat(text);
                }
            }
        }
        else{
            logWarning("INTENT is NULL");
        }
    }

    private void initializeInputText() {
        hideKeyboard();
        setChatSubtitle();
        ChatItemPreferences chatPrefs = dbH.findChatPreferencesByHandle(Long.toString(idChat));

        if (chatPrefs != null) {
            String written = chatPrefs.getWrittenText();
            if (!TextUtils.isEmpty(written)) {
                textChat.setText(written);
                sendIcon.setVisibility(View.VISIBLE);
                sendIcon.setEnabled(true);
                sendIcon.setImageDrawable(ContextCompat.getDrawable(chatActivity, R.drawable.ic_send_black));
                textChat.setHint(" ");
                setSizeInputText(false);
                currentRecordButtonState = 0;
                recordLayout.setVisibility(View.GONE);
                recordButtonLayout.setVisibility(View.GONE);
                return;
            }
        } else {
            chatPrefs = new ChatItemPreferences(Long.toString(idChat), "");
            dbH.setChatItemPreferences(chatPrefs);
        }
        refreshTextInput();
    }

    private CharSequence transformEmojis(String textToTransform, float sizeText){
        CharSequence text = textToTransform == null ? "" : textToTransform;
        String resultText = converterShortCodes(text.toString());
        SpannableStringBuilder spannableStringBuilder = new SpannableStringBuilder(resultText);
        EmojiManager.getInstance().replaceWithImages(this, spannableStringBuilder, sizeText, sizeText);
        int maxWidth;
        if(isScreenInPortrait(this)){
            maxWidth = HINT_PORT;
        }else{
            maxWidth = HINT_LAND;
        }
        CharSequence textF = TextUtils.ellipsize(spannableStringBuilder, textChat.getPaint(), px2dp(maxWidth, getOutMetrics()), typeEllipsize);
        return textF;
    }

    private void refreshTextInput() {
        recordButtonStates(RECORD_BUTTON_DEACTIVATED);
        sendIcon.setVisibility(View.GONE);
        sendIcon.setEnabled(false);
        sendIcon.setImageDrawable(ContextCompat.getDrawable(chatActivity, R.drawable.ic_send_trans));
        if (chatRoom != null) {
            megaChatApi.sendStopTypingNotification(chatRoom.getChatId());
            String title;
            setSizeInputText(true);
            if (chatRoom.hasCustomTitle()) {
                title = getString(R.string.type_message_hint_with_customized_title, getTitleChat(chatRoom));
            } else {
                title = getString(R.string.type_message_hint_with_default_title, getTitleChat(chatRoom));
            }
            textChat.setHint(transformEmojis(title, textChat.getTextSize()));
        }
    }

    public void updateUserNameInChat() {
        if (chatRoom.isGroup()) {
            setChatSubtitle();
        }
        if (adapter != null) {
            adapter.notifyDataSetChanged();
        }
    }

    private void updateTitle() {
        initializeInputText();
        titleToolbar.setText(getTitleChat(chatRoom));
    }

    /**
     * Opens a new chat conversation, checking if the id is valid and if the ChatRoom exists.
     * If an error ocurred opening the chat, an error dialog is shown.
     *
     * @return True if the chat was successfully opened, false otherwise
     */
    private boolean initChat() {
        if (idChat == MEGACHAT_INVALID_HANDLE) {
            logError("Chat ID -1 error");
            return false;
        }

        //Recover chat
        logDebug("Recover chat with id: " + idChat);
        chatRoom = megaChatApi.getChatRoom(idChat);
        if (chatRoom == null) {
            logError("Chatroom is NULL - finish activity!!");
            finish();
        }

        megaChatApi.closeChatRoom(idChat, this);
        if (megaChatApi.openChatRoom(idChat, this)) {
            MegaApplication.setClosedChat(false);
            return true;
        }

        logError("Error openChatRoom");
        if (errorOpenChatDialog == null) {
            AlertDialog.Builder builder = new AlertDialog.Builder(this);
            builder.setTitle(getString(R.string.chat_error_open_title))
                    .setMessage(getString(R.string.chat_error_open_message))
                    .setPositiveButton(getString(R.string.general_ok), (dialog, whichButton) -> finish());
            errorOpenChatDialog = builder.create();
            errorOpenChatDialog.show();
        }

        return false;
    }

    /**
     * Opens a new chat conversation.
     * If it went well, shows the chat with the empty state and requests messages.
     *
     * @param textSnackbar  if there is a chat link involved in the action, it it indicates the "Copy chat link" dialog has to be shown.
     *                      If not, a simple Snackbar has to be shown with this text.
     */
    private void initAndShowChat(String textSnackbar) {
        if (!initChat()) {
            return;
        }

        initializeInputText();

        int chatConnection = megaChatApi.getChatConnectionState(idChat);
        logDebug("Chat connection (" + idChat + ") is: " + chatConnection);

        if (adapter == null) {
            createAdapter();
        } else {
            adapter.updateChatRoom(chatRoom);
            adapter.notifyDataSetChanged();
        }

        setPreviewersView();
        titleToolbar.setText(chatRoom.getTitle());
        setChatSubtitle();
        privateIconToolbar.setVisibility(chatRoom.isPublic() ? View.GONE : View.VISIBLE);
        muteIconToolbar.setVisibility(isEnableChatNotifications(chatRoom.getChatId()) ? View.GONE : View.VISIBLE);
        isOpeningChat = true;

        String textToShowB = getString(R.string.chat_loading_messages);

        try {
            textToShowB = textToShowB.replace("[A]", "<font color=\'#7a7a7a\'>");
            textToShowB = textToShowB.replace("[/A]", "</font>");
            textToShowB = textToShowB.replace("[B]", "<font color=\'#000000\'>");
            textToShowB = textToShowB.replace("[/B]", "</font>");
        } catch (Exception e) {
            logWarning("Exception formatting string", e);
        }

        emptyScreen(getSpannedHtmlText(textToShowB).toString());

        if (!isTextEmpty(textSnackbar)) {
            String chatLink = getIntent().getStringExtra(CHAT_LINK_EXTRA);

            if (!isTextEmpty(chatLink) && !isShareLinkDialogDismissed) {
                showShareChatLinkDialog(this, chatRoom, chatLink);
            } else {
                showSnackbar(SNACKBAR_TYPE, textSnackbar, MEGACHAT_INVALID_HANDLE);
            }
        }

        loadHistory();
        logDebug("On create: stateHistory: " + stateHistory);
        if (isLocationDialogShown) {
            showSendLocationDialog();
        }
    }

    private void emptyScreen(String text){
        if (getResources().getConfiguration().orientation == Configuration.ORIENTATION_LANDSCAPE) {
            emptyImageView.setImageResource(R.drawable.chat_empty_landscape);
        } else {
            emptyImageView.setImageResource(R.drawable.ic_empty_chat_list);
        }

        emptyTextView.setText(text);
        emptyTextView.setVisibility(View.VISIBLE);
        emptyLayout.setVisibility(View.VISIBLE);

        chatRelativeLayout.setVisibility(View.GONE);
    }

    public void removeChatLink(){
        logDebug("removeChatLink");
        megaChatApi.removeChatLink(idChat, this);
    }

    /**
     * Requests to load for first time chat messages.
     * It controls if it is the real first time, or the device was rotated with the "isTurn" flag.
     */
    public void loadHistory() {
        long unreadCount = chatRoom.getUnreadCount();
        lastSeenReceived = unreadCount == 0;

        if (lastSeenReceived) {
            logDebug("loadMessages:unread is 0");

            if (!isTurn) {
                lastIdMsgSeen = MEGACHAT_INVALID_HANDLE;
                generalUnreadCount = 0;
            }
        } else {
            if (!isTurn) {
                lastIdMsgSeen = megaChatApi.getLastMessageSeenId(idChat);
                generalUnreadCount = unreadCount;
            } else {
                logDebug("Do not change lastSeenId --> rotating screen");
            }

            if (lastIdMsgSeen != -1) {
                logDebug("lastSeenId: " + lastIdMsgSeen);
            } else {
                logError("Error:InvalidLastMessage");
            }
        }

        askForMoreMessages();
    }

    /**
     * Sets the visibility of the groupalSubtitleToolbar view.
     * If it is visible some attributes of the layout should be updated due to the marquee behaviour.
     *
     * This method should be used always the visibility of groupalSubtitleToolbar
     * changes instead of change the visibility directly.
     *
     * @param visible   true if visible, false otherwise
     */
    private void setGroupalSubtitleToolbarVisibility(boolean visible) {
        groupalSubtitleToolbar.setVisibility(visible ? View.VISIBLE : View.GONE);

        if (visible) {
            groupalSubtitleToolbar.setSelected(true);
            groupalSubtitleToolbar.setHorizontallyScrolling(true);
            groupalSubtitleToolbar.setFocusable(true);
            groupalSubtitleToolbar.setEllipsize(TextUtils.TruncateAt.MARQUEE);
            groupalSubtitleToolbar.setMarqueeRepeatLimit(-1);
            groupalSubtitleToolbar.setSingleLine(true);
            groupalSubtitleToolbar.setHorizontallyScrolling(true);
        }
    }

    private void setSubtitleVisibility() {
        boolean isGroup = chatRoom.isGroup();

        individualSubtitleToobar.setVisibility(isGroup ? View.GONE : View.VISIBLE);
        setGroupalSubtitleToolbarVisibility(isGroup);

        if (chatRoom.isGroup()) {
            iconStateToolbar.setVisibility(View.GONE);
        }

        subtitleCall.setVisibility(View.GONE);
    }

    private void setPreviewGroupalSubtitle() {
        long participants = chatRoom.getPeerCount();

        setGroupalSubtitleToolbarVisibility(participants > 0);
        if (participants > 0) {
            groupalSubtitleToolbar.setText(adjustForLargeFont(getString(R.string.number_of_participants, participants)));
        }
    }

    public void setChatSubtitle(){
        logDebug("setChatSubtitle");
        if(chatRoom==null){
            return;
        }
        int width;
        if(isScreenInPortrait(this)){
            if(isGroup()) {
                width = scaleWidthPx(TITLE_TOOLBAR_PORT, getOutMetrics());
            }else {
                width = scaleWidthPx(TITLE_TOOLBAR_IND_PORT, getOutMetrics());
            }
        }else{
            width = scaleWidthPx(TITLE_TOOLBAR_LAND, getOutMetrics());
        }
        titleToolbar.setMaxWidthEmojis(width);
        titleToolbar.setTypeEllipsize(TextUtils.TruncateAt.END);

        setSubtitleVisibility();

        if (chatC.isInAnonymousMode() && megaChatApi.getChatConnectionState(idChat)==MegaChatApi.CHAT_CONNECTION_ONLINE) {
            logDebug("Is preview");
            setPreviewGroupalSubtitle();
            tB.setOnClickListener(this);
            setBottomLayout(SHOW_JOIN_LAYOUT);

        }else if(megaChatApi.getConnectionState()!=MegaChatApi.CONNECTED||megaChatApi.getChatConnectionState(idChat)!=MegaChatApi.CHAT_CONNECTION_ONLINE) {
            logDebug("Chat not connected ConnectionState: " + megaChatApi.getConnectionState() + " ChatConnectionState: " + megaChatApi.getChatConnectionState(idChat));
            tB.setOnClickListener(this);
            if (chatRoom.isPreview()) {
                logDebug("Chat not connected: is preview");
                setPreviewGroupalSubtitle();
                setBottomLayout(SHOW_NOTHING_LAYOUT);
            } else {
                logDebug("Chat not connected: is not preview");
                if (chatRoom.isGroup()) {
                    groupalSubtitleToolbar.setText(adjustForLargeFont(getString(R.string.invalid_connection_state)));
                } else {
                    individualSubtitleToobar.setText(adjustForLargeFont(getString(R.string.invalid_connection_state)));
                }

                int permission = chatRoom.getOwnPrivilege();
                logDebug("Check permissions");
                if ((permission == MegaChatRoom.PRIV_RO) || (permission == MegaChatRoom.PRIV_RM)) {
                    setBottomLayout(SHOW_NOTHING_LAYOUT);
                } else {
                    setBottomLayout(SHOW_WRITING_LAYOUT);
                }
            }
        }else{
            logDebug("Karere connection state: " + megaChatApi.getConnectionState());
            logDebug("Chat connection state: " + megaChatApi.getChatConnectionState(idChat));

            int permission = chatRoom.getOwnPrivilege();
            if (chatRoom.isGroup()) {
                tB.setOnClickListener(this);
                if(chatRoom.isPreview()){
                    logDebug("Is preview");
                    setPreviewGroupalSubtitle();
                    if (getIntent() != null && getIntent().getAction() != null && getIntent().getAction().equals(ACTION_JOIN_OPEN_CHAT_LINK)) {
                        setBottomLayout(SHOW_NOTHING_LAYOUT);
                    }else {
                        setBottomLayout(SHOW_JOIN_LAYOUT);
                    }
                }
                else {
                    logDebug("Check permissions group chat");
                    if (permission == MegaChatRoom.PRIV_RO) {
                        logDebug("Permission RO");
                        setBottomLayout(SHOW_NOTHING_LAYOUT);

                        if (chatRoom.isArchived()) {
                            logDebug("Chat is archived");
                            groupalSubtitleToolbar.setText(adjustForLargeFont(getString(R.string.archived_chat)));
                        } else {
                            groupalSubtitleToolbar.setText(adjustForLargeFont(getString(R.string.observer_permission_label_participants_panel)));
                        }
                    }else if (permission == MegaChatRoom.PRIV_RM) {
                        logDebug("Permission RM");
                        setBottomLayout(SHOW_NOTHING_LAYOUT);

                        if (chatRoom.isArchived()) {
                            logDebug("Chat is archived");
                            groupalSubtitleToolbar.setText(adjustForLargeFont(getString(R.string.archived_chat)));
                        }
                        else if (!chatRoom.isActive()) {
                            groupalSubtitleToolbar.setText(adjustForLargeFont(getString(R.string.inactive_chat)));
                        }
                        else {
                            groupalSubtitleToolbar.setText(null);
                            setGroupalSubtitleToolbarVisibility(false);
                        }
                    }
                    else{
                        logDebug("Permission: " + permission);

                        setBottomLayout(SHOW_WRITING_LAYOUT);

                        if(chatRoom.isArchived()){
                            logDebug("Chat is archived");
                            groupalSubtitleToolbar.setText(adjustForLargeFont(getString(R.string.archived_chat)));
                        }
                        else if(chatRoom.hasCustomTitle()){
                            setCustomSubtitle();
                        }
                        else{
                            long participantsLabel = chatRoom.getPeerCount()+1; //Add one to include me
                            groupalSubtitleToolbar.setText(adjustForLargeFont(getResources().getQuantityString(R.plurals.subtitle_of_group_chat, (int) participantsLabel, participantsLabel)));
                        }
                    }
                }
            }
            else{
                logDebug("Check permissions one to one chat");
                if(permission==MegaChatRoom.PRIV_RO) {
                    logDebug("Permission RO");

                    if(megaApi!=null){
                        if(megaApi.getRootNode()!=null){
                            long chatHandle = chatRoom.getChatId();
                            MegaChatRoom chat = megaChatApi.getChatRoom(chatHandle);
                            long userHandle = chat.getPeerHandle(0);
                            String userHandleEncoded = MegaApiAndroid.userHandleToBase64(userHandle);
                            MegaUser user = megaApi.getContact(userHandleEncoded);

                            if(user!=null && user.getVisibility() == MegaUser.VISIBILITY_VISIBLE){
                                tB.setOnClickListener(this);
                            }
                            else{
                                tB.setOnClickListener(null);
                            }
                        }
                    }
                    else{
                        tB.setOnClickListener(null);
                    }
                    setBottomLayout(SHOW_NOTHING_LAYOUT);

                    if(chatRoom.isArchived()){
                        logDebug("Chat is archived");
                        individualSubtitleToobar.setText(adjustForLargeFont(getString(R.string.archived_chat)));
                    }
                    else{
                        individualSubtitleToobar.setText(adjustForLargeFont(getString(R.string.observer_permission_label_participants_panel)));
                    }
                }
                else if(permission==MegaChatRoom.PRIV_RM) {
                    tB.setOnClickListener(this);

                    logDebug("Permission RM");
                    setBottomLayout(SHOW_NOTHING_LAYOUT);

                    if(chatRoom.isArchived()){
                        logDebug("Chat is archived");
                        individualSubtitleToobar.setText(adjustForLargeFont(getString(R.string.archived_chat)));
                    }
                    else if(!chatRoom.isActive()){
                        individualSubtitleToobar.setText(adjustForLargeFont(getString(R.string.inactive_chat)));
                    }
                    else{
                        individualSubtitleToobar.setText(null);
                        individualSubtitleToobar.setVisibility(View.GONE);
                    }
                }
                else{
                    tB.setOnClickListener(this);

                    long userHandle = chatRoom.getPeerHandle(0);
                    setStatus(userHandle);
                    setBottomLayout(SHOW_WRITING_LAYOUT);
                }
            }
        }
    }

    public void setBottomLayout(int show) {
        if (joiningOrLeaving) {
            show = SHOW_JOINING_OR_LEFTING_LAYOUT;
        }

        RelativeLayout.LayoutParams params = (RelativeLayout.LayoutParams) messagesContainerLayout.getLayoutParams();

        switch (show) {
            case SHOW_JOINING_OR_LEFTING_LAYOUT:
                writingContainerLayout.setVisibility(View.GONE);
                joinChatLinkLayout.setVisibility(View.GONE);
                params.addRule(RelativeLayout.ABOVE, R.id.joining_leaving_layout_chat_layout);
                messagesContainerLayout.setLayoutParams(params);
                fragmentVoiceClip.setVisibility(View.GONE);
                joiningLeavingLayout.setVisibility(View.VISIBLE);
                joiningLeavingText.setText(joiningOrLeavingAction);
                break;

            case SHOW_JOIN_LAYOUT:
                writingContainerLayout.setVisibility(View.GONE);
                joinChatLinkLayout.setVisibility(View.VISIBLE);
                params.addRule(RelativeLayout.ABOVE, R.id.join_chat_layout_chat_layout);
                messagesContainerLayout.setLayoutParams(params);
                fragmentVoiceClip.setVisibility(View.GONE);
                joiningLeavingLayout.setVisibility(View.GONE);
                break;

            case SHOW_NOTHING_LAYOUT:
                writingContainerLayout.setVisibility(View.GONE);
                joinChatLinkLayout.setVisibility(View.GONE);
                fragmentVoiceClip.setVisibility(View.GONE);
                joiningLeavingLayout.setVisibility(View.GONE);
                break;

            default:
                writingContainerLayout.setVisibility(View.VISIBLE);
                joinChatLinkLayout.setVisibility(View.GONE);
                params.addRule(RelativeLayout.ABOVE, R.id.writing_container_layout_chat_layout);
                messagesContainerLayout.setLayoutParams(params);
                fragmentVoiceClip.setVisibility(View.VISIBLE);
                joiningLeavingLayout.setVisibility(View.GONE);
        }
    }

    /**
     * When the group chat has a custom title, the subtitle has to contain the participants' names.
     * It sets the custom subtitle. The subtitle would contain the participant's names following these rules:
     * - If the group has four or less participants: all their names.
     * - If the group has more than four participants: the names of the three first participants and X more,
     *      which "X" is the number of the rest of participants
     */
    private void setCustomSubtitle() {
        logDebug("setCustomSubtitle");
        long participantsCount = chatRoom.getPeerCount();
        StringBuilder customSubtitle = new StringBuilder();

        for (int i = 0; i < participantsCount; i++) {
            if ((i == 1 || i == 2) && areMoreParticipants(i)) {
                customSubtitle.append(", ");
            }

            String participantName = chatC.getParticipantFullName(chatRoom.getPeerHandle(i));
            if (isTextEmpty(participantName)) {
                sendGetPeerAttributesRequest(participantsCount);
                return;
            } else if (i == 0 && !areMoreParticipants(i)) {
                groupalSubtitleToolbar.setText(adjustForLargeFont(participantName));
            } else if (areMoreParticipantsThanMaxAllowed(i)) {
                String firstNames = customSubtitle.append(participantName).toString();
                if (!isTextEmpty(firstNames)) {
                    groupalSubtitleToolbar.setText(adjustForLargeFont(getResources().getQuantityString(R.plurals.custom_subtitle_of_group_chat, 4, firstNames, participantsCount - 3)));
                }

                break;
            } else if (areSameParticipantsAsMaxAllowed(i)) {
                String firstNames = customSubtitle.toString();
                if (!isTextEmpty(firstNames)) {
                    groupalSubtitleToolbar.setText(adjustForLargeFont(getResources().getQuantityString(R.plurals.custom_subtitle_of_group_chat, 1, firstNames, participantName)));
                }
            } else {
                customSubtitle.append(participantName);
                if (i == participantsCount - 1) {
                    String firstNames = customSubtitle.toString();
                    if (!isTextEmpty(firstNames)) {
                        groupalSubtitleToolbar.setText(adjustForLargeFont(firstNames));
                    }
                }
            }
        }

        if (isTextEmpty(groupalSubtitleToolbar.getText().toString())) {
            groupalSubtitleToolbar.setText(null);
            setGroupalSubtitleToolbarVisibility(false);
        }
    }

    /**
     * Checks if there are more participants in the group chat after the current position.
     *
     * @param position  position to check
     * @return  True if there are more participants after the current position, false otherwise.
     */
    private boolean areMoreParticipants(long position) {
        return chatRoom.getPeerCount() > position;
    }

    /**
     * Checks if there only four participants in the group chat.
     *
     * @param position  position to check
     * @return  True if there are four participants, false otherwise.
     */
    private boolean areSameParticipantsAsMaxAllowed(long position) {
        return chatRoom.getPeerCount() == MAX_NAMES_PARTICIPANTS && position == 3;
    }

    /**
     * Checks if there are more than four participants in the group chat.
     *
     * @param position  position to check
     * @return True if there are more than four participants, false otherwise.
     */
    private boolean areMoreParticipantsThanMaxAllowed(long position) {
        return chatRoom.getPeerCount() > MAX_NAMES_PARTICIPANTS && position == 2;
    }

    /**
     * Requests the attributes of the participants when they unavailable.
     *
     * @param participantsCount number of participants in the group chat.
     */
    private void sendGetPeerAttributesRequest(long participantsCount) {
        MegaHandleList handleList = MegaHandleList.createInstance();

        for (int i = 0; i < participantsCount; i++) {
            handleList.addMegaHandle(chatRoom.getPeerHandle(i));

            if (areMoreParticipantsThanMaxAllowed(i) || areSameParticipantsAsMaxAllowed(i))
                break;
        }

        if (handleList.size() > 0) {
            megaChatApi.loadUserAttributes(chatRoom.getChatId(), handleList, new GetPeerAttributesListener(this));
        }
    }

    /**
     * Updates the custom subtitle when the request for load the participants' attributes finishes.
     *
     * @param chatId        identifier of the chat received in the request
     * @param handleList    list of the participants' handles
     */
    public void updateCustomSubtitle(long chatId, MegaHandleList handleList) {
        if (handleList == null || handleList.size() == 0
                || chatId != chatRoom.getChatId() || megaChatApi.getChatRoom(chatId) == null)
            return;

        chatRoom = megaChatApi.getChatRoom(chatId);

        for (int i = 0; i < handleList.size(); i++) {
            chatC.setNonContactAttributesInDB(handleList.get(i));
        }

        setCustomSubtitle();
    }

    public void setLastGreen(String date){
        individualSubtitleToobar.setText(date);
        individualSubtitleToobar.isMarqueeIsNecessary(this);
        if(subtitleCall.getVisibility()!=View.VISIBLE && groupalSubtitleToolbar.getVisibility()!=View.VISIBLE){
            individualSubtitleToobar.setVisibility(View.VISIBLE);
        }
    }

    public void requestLastGreen(int state){
        logDebug("State: " + state);

        if(chatRoom!=null && !chatRoom.isGroup() && !chatRoom.isArchived()){
            if(state == INITIAL_PRESENCE_STATUS){
                state = megaChatApi.getUserOnlineStatus(chatRoom.getPeerHandle(0));
            }

            if(state != MegaChatApi.STATUS_ONLINE && state != MegaChatApi.STATUS_BUSY && state != MegaChatApi.STATUS_INVALID){
                logDebug("Request last green for user");
                megaChatApi.requestLastGreen(chatRoom.getPeerHandle(0), this);
            }
        }
    }

    public void setStatus(long userHandle){

        iconStateToolbar.setVisibility(View.GONE);

        if(megaChatApi.getConnectionState()!=MegaChatApi.CONNECTED){
            logWarning("Chat not connected");
            individualSubtitleToobar.setText(adjustForLargeFont(getString(R.string.invalid_connection_state)));
        }
        else if(chatRoom.isArchived()){
            logDebug("Chat is archived");
            individualSubtitleToobar.setText(adjustForLargeFont(getString(R.string.archived_chat)));
        }
        else if(!chatRoom.isGroup()){
            int state = megaChatApi.getUserOnlineStatus(userHandle);

            if(state == MegaChatApi.STATUS_ONLINE){
                logDebug("This user is connected");
                individualSubtitleToobar.setText(adjustForLargeFont(getString(R.string.online_status)));
                iconStateToolbar.setVisibility(View.VISIBLE);
                iconStateToolbar.setImageDrawable(ContextCompat.getDrawable(this, R.drawable.ic_online));

            }
            else if(state == MegaChatApi.STATUS_AWAY){
                logDebug("This user is away");
                individualSubtitleToobar.setText(adjustForLargeFont(getString(R.string.away_status)));
                iconStateToolbar.setVisibility(View.VISIBLE);
                iconStateToolbar.setImageDrawable(ContextCompat.getDrawable(this, R.drawable.ic_away));

            }
            else if(state == MegaChatApi.STATUS_BUSY){
                logDebug("This user is busy");
                individualSubtitleToobar.setText(adjustForLargeFont(getString(R.string.busy_status)));
                iconStateToolbar.setVisibility(View.VISIBLE);
                iconStateToolbar.setImageDrawable(ContextCompat.getDrawable(this, R.drawable.ic_busy));

            }
            else if(state == MegaChatApi.STATUS_OFFLINE){
                logDebug("This user is offline");
                individualSubtitleToobar.setText(adjustForLargeFont(getString(R.string.offline_status)));
                iconStateToolbar.setVisibility(View.VISIBLE);
                iconStateToolbar.setImageDrawable(ContextCompat.getDrawable(this, R.drawable.ic_offline));

            }
            else if(state == MegaChatApi.STATUS_INVALID){
                logWarning("INVALID status: " + state);
                individualSubtitleToobar.setText(null);
                individualSubtitleToobar.setVisibility(View.GONE);
            }
            else{
                logDebug("This user status is: " + state);
                individualSubtitleToobar.setText(null);
                individualSubtitleToobar.setVisibility(View.GONE);
            }
        }
    }

    public int compareTime(AndroidMegaChatMessage message, AndroidMegaChatMessage previous){
        return compareTime(message.getMessage().getTimestamp(), previous.getMessage().getTimestamp());
    }

    public int compareTime(long timeStamp, AndroidMegaChatMessage previous){
        return compareTime(timeStamp, previous.getMessage().getTimestamp());
    }

    public int compareTime(long timeStamp, long previous){
        if(previous!=-1){

            Calendar cal = calculateDateFromTimestamp(timeStamp);
            Calendar previousCal =  calculateDateFromTimestamp(previous);

            TimeUtils tc = new TimeUtils(TIME);

            int result = tc.compare(cal, previousCal);
            logDebug("RESULTS compareTime: " + result);
            return result;
        }
        else{
            logWarning("return -1");
            return -1;
        }
    }

    public int compareDate(AndroidMegaChatMessage message, AndroidMegaChatMessage previous){
        return compareDate(message.getMessage().getTimestamp(), previous.getMessage().getTimestamp());
    }

    public int compareDate(long timeStamp, AndroidMegaChatMessage previous){
        return compareDate(timeStamp, previous.getMessage().getTimestamp());
    }

    public int compareDate(long timeStamp, long previous){
        logDebug("compareDate");

        if(previous!=-1){
            Calendar cal = calculateDateFromTimestamp(timeStamp);
            Calendar previousCal =  calculateDateFromTimestamp(previous);

            TimeUtils tc = new TimeUtils(DATE);

            int result = tc.compare(cal, previousCal);
            logDebug("RESULTS compareDate: "+result);
            return result;
        }
        else{
            logWarning("return -1");
            return -1;
        }
    }

    @Override
    public boolean onCreateOptionsMenu(Menu menu) {
        logDebug("onCreateOptionsMenuLollipop");
        // Inflate the menu items for use in the action bar
        MenuInflater inflater = getMenuInflater();
        inflater.inflate(R.menu.chat_action, menu);

        callMenuItem = menu.findItem(R.id.cab_menu_call_chat);
        videoMenuItem = menu.findItem(R.id.cab_menu_video_chat);
        selectMenuItem = menu.findItem(R.id.cab_menu_select_messages);
        inviteMenuItem = menu.findItem(R.id.cab_menu_invite_chat);
        clearHistoryMenuItem = menu.findItem(R.id.cab_menu_clear_history_chat);
        contactInfoMenuItem = menu.findItem(R.id.cab_menu_contact_info_chat);
        leaveMenuItem = menu.findItem(R.id.cab_menu_leave_chat);
        archiveMenuItem = menu.findItem(R.id.cab_menu_archive_chat);
        muteMenuItem = menu.findItem(R.id.cab_menu_mute_chat);
        unMuteMenuItem = menu.findItem(R.id.cab_menu_unmute_chat);

        return super.onCreateOptionsMenu(menu);
    }

    @Override
    public boolean onPrepareOptionsMenu(Menu menu){
        logDebug("onPrepareOptionsMenu");

<<<<<<< HEAD
        if(chatRoom!=null){
            if (isEnableChatNotifications(chatRoom.getChatId())) {
                unMuteMenuItem.setVisible(false);
                muteMenuItem.setVisible(true);
            } else {
                muteMenuItem.setVisible(false);
                unMuteMenuItem.setVisible(true);
            }

=======
        if (chatRoom != null && !joiningOrLeaving) {
>>>>>>> 3446a3c1
            selectMenuItem.setVisible(true);
            callMenuItem.setEnabled(false);
            callMenuItem.setIcon(mutateIcon(this, R.drawable.ic_phone_white, R.color.white_50_opacity));
            if (chatRoom.isGroup()) {
                videoMenuItem.setVisible(false);
            }else{
                videoMenuItem.setEnabled(false);
                videoMenuItem.setIcon(mutateIcon(this, R.drawable.ic_videocam_white, R.color.white_50_opacity));
            }

            if(chatRoom.isPreview() || !isStatusConnected(this, idChat)) {
                muteMenuItem.setVisible(false);
                unMuteMenuItem.setVisible(false);
                leaveMenuItem.setVisible(false);
                clearHistoryMenuItem.setVisible(false);
                inviteMenuItem.setVisible(false);
                contactInfoMenuItem.setVisible(false);
                archiveMenuItem.setVisible(false);
            }else {

                if (megaChatApi != null && (megaChatApi.getNumCalls() <= 0 || (!participatingInACall() && !megaChatApi.hasCallInChatRoom(chatRoom.getChatId())))) {
                    if (!chatRoom.isGroup() || chatRoom.getPeerCount() > 0) {
                        callMenuItem.setEnabled(true);
                        callMenuItem.setIcon(mutateIcon(this, R.drawable.ic_phone_white, R.color.background_chat));
                    }

                    if (chatRoom.isGroup()) {
                        videoMenuItem.setVisible(false);
                    } else {
                        videoMenuItem.setEnabled(true);
                        videoMenuItem.setIcon(mutateIcon(this, R.drawable.ic_videocam_white, R.color.background_chat));
                    }
                }

                archiveMenuItem.setVisible(true);
                if(chatRoom.isArchived()){
                    archiveMenuItem.setTitle(getString(R.string.general_unarchive));
                }
                else{
                    archiveMenuItem.setTitle(getString(R.string.general_archive));
                }

                int permission = chatRoom.getOwnPrivilege();
                logDebug("Permission in the chat: " + permission);
                if (chatRoom.isGroup()) {

                    if (permission == MegaChatRoom.PRIV_MODERATOR) {

                        inviteMenuItem.setVisible(true);

                        int lastMessageIndex = messages.size() - 1;
                        if (lastMessageIndex >= 0) {
                            AndroidMegaChatMessage lastMessage = messages.get(lastMessageIndex);
                            if (!lastMessage.isUploading()) {
                                if (lastMessage.getMessage().getType() == MegaChatMessage.TYPE_TRUNCATE) {
                                    logDebug("Last message is TRUNCATE");
                                    clearHistoryMenuItem.setVisible(false);
                                } else {
                                    logDebug("Last message is NOT TRUNCATE");
                                    clearHistoryMenuItem.setVisible(true);
                                }
                            } else {
                                logDebug("Last message is UPLOADING");
                                clearHistoryMenuItem.setVisible(true);
                            }
                        }
                        else {
                            clearHistoryMenuItem.setVisible(false);
                        }

                        leaveMenuItem.setVisible(true);
                    } else if (permission == MegaChatRoom.PRIV_RM) {
                        logDebug("Group chat PRIV_RM");
                        leaveMenuItem.setVisible(false);
                        clearHistoryMenuItem.setVisible(false);
                        inviteMenuItem.setVisible(false);
                        callMenuItem.setVisible(false);
                        videoMenuItem.setVisible(false);
                    } else if (permission == MegaChatRoom.PRIV_RO) {
                        logDebug("Group chat PRIV_RO");
                        leaveMenuItem.setVisible(true);
                        clearHistoryMenuItem.setVisible(false);
                        inviteMenuItem.setVisible(false);
                        callMenuItem.setVisible(false);
                        videoMenuItem.setVisible(false);
                    } else if(permission == MegaChatRoom.PRIV_STANDARD){
                        logDebug("Group chat PRIV_STANDARD");
                        leaveMenuItem.setVisible(true);
                        clearHistoryMenuItem.setVisible(false);
                        inviteMenuItem.setVisible(false);
                    }else{
                        logDebug("Permission: " + permission);
                        leaveMenuItem.setVisible(true);
                        clearHistoryMenuItem.setVisible(false);
                        inviteMenuItem.setVisible(false);
                    }

                    contactInfoMenuItem.setTitle(getString(R.string.group_chat_info_label));
                    contactInfoMenuItem.setVisible(true);
                }
                else {
                    inviteMenuItem.setVisible(false);
                    if (permission == MegaChatRoom.PRIV_RO) {
                        clearHistoryMenuItem.setVisible(false);
                        contactInfoMenuItem.setVisible(false);
                        callMenuItem.setVisible(false);
                        videoMenuItem.setVisible(false);
                    } else {
                        clearHistoryMenuItem.setVisible(true);
                        contactInfoMenuItem.setTitle(getString(R.string.contact_properties_activity));
                        contactInfoMenuItem.setVisible(true);
                    }
                    leaveMenuItem.setVisible(false);
                }
            }

        }else{
            logWarning("Chatroom NULL on create menu");
            muteMenuItem.setVisible(false);
            unMuteMenuItem.setVisible(false);
            leaveMenuItem.setVisible(false);
            callMenuItem.setVisible(false);
            videoMenuItem.setVisible(false);
            selectMenuItem.setVisible(false);
            clearHistoryMenuItem.setVisible(false);
            inviteMenuItem.setVisible(false);
            contactInfoMenuItem.setVisible(false);
            archiveMenuItem.setVisible(false);
        }

        return super.onPrepareOptionsMenu(menu);
    }

    void ifAnonymousModeLogin(boolean pendingJoin) {
        if(chatC.isInAnonymousMode()){
            Intent loginIntent = new Intent(this, LoginActivityLollipop.class);
            loginIntent.putExtra(VISIBLE_FRAGMENT,  LOGIN_FRAGMENT);
            if (pendingJoin && getIntent() != null && getIntent().getDataString() != null) {
                loginIntent.setAction(ACTION_JOIN_OPEN_CHAT_LINK);
                loginIntent.setData(Uri.parse(getIntent().getDataString()));
                loginIntent.putExtra("idChatToJoin", idChat);
                closeChat(true);
            }
            startActivity(loginIntent);
        }
        finish();
    }

    @Override
    public boolean onOptionsItemSelected(MenuItem item) {
        logDebug("onOptionsItemSelected");

        if (joiningOrLeaving && item.getItemId() != android.R.id.home) {
            return false;
        }

        switch (item.getItemId()) {
            // Respond to the action bar's Up/Home button
            case android.R.id.home: {
                if (emojiKeyboard != null) {
                    emojiKeyboard.hideBothKeyboard(this);
                }
                if (fileStorageLayout.isShown()) {
                    hideFileStorage();
                }
                if (handlerEmojiKeyboard != null) {
                    handlerEmojiKeyboard.removeCallbacksAndMessages(null);
                }
                if (handlerKeyboard != null) {
                    handlerKeyboard.removeCallbacksAndMessages(null);
                }
                closeChat(true);
                ifAnonymousModeLogin(false);
                break;
            }
            case R.id.cab_menu_call_chat:{
                if(recordView.isRecordingNow() || canNotStartCall(this, chatRoom)) break;

                startVideo = false;
                if(checkPermissionsCall()){
                    startCall();
                }
                break;
            }
            case R.id.cab_menu_video_chat:{
                logDebug("cab_menu_video_chat");
                if(recordView.isRecordingNow() || canNotStartCall(this, chatRoom)) break;

                startVideo = true;
                if(checkPermissionsCall()){
                    startCall();
                }
                break;
            }
            case R.id.cab_menu_select_messages:
                activateActionMode();
                break;
            case R.id.cab_menu_invite_chat:{
                if(recordView.isRecordingNow()) break;

                chooseAddParticipantDialog();
                break;
            }
            case R.id.cab_menu_contact_info_chat:{
                if(recordView.isRecordingNow()) break;

                if(chatRoom.isGroup()){
                    Intent i = new Intent(this, GroupChatInfoActivityLollipop.class);
                    i.putExtra("handle", chatRoom.getChatId());
                    this.startActivity(i);
                }
                else{
                    Intent i = new Intent(this, ContactInfoActivityLollipop.class);
                    i.putExtra("handle", chatRoom.getChatId());
                    this.startActivity(i);
                }
                break;
            }
            case R.id.cab_menu_clear_history_chat:{
                if(recordView.isRecordingNow()) break;

                logDebug("Clear history selected!");
                showConfirmationClearChat(chatRoom);
                break;
            }
            case R.id.cab_menu_leave_chat:{
                if(recordView.isRecordingNow()) break;

                logDebug("Leave selected!");
                showConfirmationLeaveChat(chatRoom);
                break;
            }
            case R.id.cab_menu_archive_chat:{
                if(recordView.isRecordingNow()) break;

                logDebug("Archive/unarchive selected!");
                ChatController chatC = new ChatController(chatActivity);
                chatC.archiveChat(chatRoom);
                break;
            }

            case R.id.cab_menu_mute_chat:
                createMuteNotificationsChatAlertDialog(this, chatRoom.getChatId());
                break;

            case R.id.cab_menu_unmute_chat:
                MegaApplication.getPushNotificationSettingManagement().controlMuteNotifications(this, NOTIFICATIONS_ENABLED, chatRoom.getChatId());
                break;
        }
        return super.onOptionsItemSelected(item);
    }

    /*
     *Prepare recording
     */
    private void prepareRecording() {
        logDebug("prepareRecording");
        recordView.playSound(TYPE_START_RECORD);
        stopReproductions();
    }


    /*
     * Start recording
     */
    public void startRecording(){
        logDebug("startRecording() with Permissions");

        long timeStamp = System.currentTimeMillis() / 1000;
        outputFileName = "/note_voice" + getVoiceClipName(timeStamp);
        File vcFile = buildVoiceClipFile(this, outputFileName);
        outputFileVoiceNotes = vcFile.getAbsolutePath();
        if (outputFileVoiceNotes == null) return;
        if (myAudioRecorder == null) myAudioRecorder = new MediaRecorder();
        try {
            myAudioRecorder.reset();
            myAudioRecorder.setAudioSource(MediaRecorder.AudioSource.MIC);
            myAudioRecorder.setOutputFormat(MediaRecorder.OutputFormat.MPEG_4);
            myAudioRecorder.setAudioEncoder(MediaRecorder.AudioEncoder.AAC);
            myAudioRecorder.setAudioEncodingBitRate(50000);
            myAudioRecorder.setAudioSamplingRate(44100);
            myAudioRecorder.setAudioChannels(1);
            myAudioRecorder.setOutputFile(outputFileVoiceNotes);
            myAudioRecorder.prepare();

        } catch (IOException e) {
            controlErrorRecording();
            e.printStackTrace();
            return;
        }
        myAudioRecorder.start();
        setRecordingNow(true);
        recordView.startRecordingTime();
        handlerVisualizer.post(updateVisualizer);
        initRecordingItems(IS_LOW);
        recordingLayout.setVisibility(View.VISIBLE);
    }

    private void initRecordingItems(boolean isLow){
        changeColor(firstBar, isLow);
        changeColor(secondBar, isLow);
        changeColor(thirdBar, isLow);
        changeColor(fourthBar, isLow);
        changeColor(fifthBar, isLow);
        changeColor(sixthBar, isLow);

    }

    public static String getVoiceClipName(long timestamp) {
        logDebug("timestamp: " + timestamp);
        //Get date time:
        try {
            Calendar calendar = Calendar.getInstance();
            TimeZone tz = TimeZone.getDefault();
            calendar.setTimeInMillis(timestamp * 1000L);
            calendar.add(Calendar.MILLISECOND, tz.getOffset(calendar.getTimeInMillis()));
            SimpleDateFormat sdf = new SimpleDateFormat("yyyyMMdd_HHmmss");
            return sdf.format(calendar.getTime()) + ".m4a";

        } catch (Exception e) {
            logError("Error getting the voice clip name", e);
        }

        return null;
    }

    private void controlErrorRecording() {
        destroyAudioRecorderElements();
        textChat.requestFocus();
    }

    private void hideRecordingLayout(){
        if(recordingLayout == null || recordingLayout.getVisibility() == View.GONE) return;
        recordingChrono.setText("00:00");
        recordingLayout.setVisibility(View.GONE);
    }

    private void destroyAudioRecorderElements(){
        abandonAudioFocus(audioFocusListener, mAudioManager, request);
        handlerVisualizer.removeCallbacks(updateVisualizer);

        hideRecordingLayout();
        outputFileVoiceNotes = null;
        outputFileName = null;
        setRecordingNow(false);

        if (myAudioRecorder == null) return;
        myAudioRecorder.reset();
        myAudioRecorder.release();
        myAudioRecorder = null;
    }

    /*
     * Cancel recording and reset the audio recorder
     */
    public void cancelRecording() {
        if (!isRecordingNow() || myAudioRecorder == null)
            return;

        hideRecordingLayout();
        handlerVisualizer.removeCallbacks(updateVisualizer);

        try {
            myAudioRecorder.stop();
            myAudioRecorder.reset();
            myAudioRecorder = null;
            abandonAudioFocus(audioFocusListener, mAudioManager, request);
            ChatController.deleteOwnVoiceClip(this, outputFileName);
            outputFileVoiceNotes = null;
            setRecordingNow(false);
            textChat.requestFocus();

        } catch (RuntimeException stopException) {
            logError("Error canceling a recording", stopException);
            ChatController.deleteOwnVoiceClip(this, outputFileName);
            controlErrorRecording();

        }
    }

    /*
     * Stop the Record and send it to the chat
     */
    private void sendRecording() {
        logDebug("sendRecording");

        if ((!recordView.isRecordingNow()) || (myAudioRecorder == null)) return;
        hideRecordingLayout();
        handlerVisualizer.removeCallbacks(updateVisualizer);

        try {
            myAudioRecorder.stop();
            recordView.playSound(TYPE_END_RECORD);
            abandonAudioFocus(audioFocusListener, mAudioManager, request);
            setRecordingNow(false);
            uploadPictureOrVoiceClip(outputFileVoiceNotes);
            outputFileVoiceNotes = null;
            textChat.requestFocus();
        } catch (RuntimeException ex) {
            controlErrorRecording();
        }
    }

    /*
     *Hide chat options while recording
     */
    private void hideChatOptions(){
        logDebug("hideChatOptions");
        textChat.setVisibility(View.INVISIBLE);
        sendIcon.setVisibility(View.GONE);
        disableButton(rLKeyboardTwemojiButton, keyboardTwemojiButton);
        disableButton(rLMediaButton, mediaButton);
        disableButton(rLPickAttachButton, pickAttachButton);
        disableButton(rLPickFileStorageButton, pickFileStorageButton);
    }

    private void disableButton(final  RelativeLayout layout, final  ImageButton button){
        logDebug("disableButton");
        layout.setOnClickListener(null);
        button.setOnClickListener(null);
        button.setVisibility(View.INVISIBLE);
    }

    /*
     *Show chat options when not being recorded
     */
    private void showChatOptions(){
        logDebug("showChatOptions");
        textChat.setVisibility(View.VISIBLE);
        enableButton(rLKeyboardTwemojiButton, keyboardTwemojiButton);
        enableButton(rLMediaButton, mediaButton);
        enableButton(rLPickAttachButton, pickAttachButton);
        enableButton(rLPickFileStorageButton, pickFileStorageButton);
    }

    private void enableButton(RelativeLayout layout, ImageButton button){
        logDebug("enableButton");
        layout.setOnClickListener(this);
        button.setOnClickListener(this);
        button.setVisibility(View.VISIBLE);
    }

    /*
     *Record button deactivated or ready to send
     */
    private void recordButtonDeactivated(boolean isDeactivated) {
        logDebug("isDeactivated: " + isDeactivated);
        recordButtonLayout.setBackground(null);
        sendIcon.setVisibility(View.GONE);
        recordButton.setVisibility(View.VISIBLE);

        if(isDeactivated){
            recordButton.activateOnClickListener(false);
            recordButton.setImageDrawable(ContextCompat.getDrawable(this, R.drawable.ic_mic_vc_off));
            recordButton.setColorFilter(null);
            return;
        }
        recordButton.activateOnTouchListener(false);
        recordButton.activateOnClickListener(true);
        recordButton.setImageDrawable(ContextCompat.getDrawable(this, R.drawable.ic_send_white));
        recordButton.setColorFilter(ContextCompat.getColor(getApplicationContext(), R.color.accentColor));
    }

    /*
     *Update the record button view depending on the state the recording is in
     */
    private void recordButtonStates(int recordButtonState){
        logDebug("recordButtonState: " + recordButtonState);

        if(currentRecordButtonState == recordButtonState) return;

        currentRecordButtonState = recordButtonState;
        recordLayout.setVisibility(View.VISIBLE);
        recordButtonLayout.setVisibility(View.VISIBLE);
        if((currentRecordButtonState == RECORD_BUTTON_SEND) || (currentRecordButtonState == RECORD_BUTTON_ACTIVATED)){
            logDebug("SEND||ACTIVATED");
            recordView.setVisibility(View.VISIBLE);
            hideChatOptions();
            if(recordButtonState == RECORD_BUTTON_SEND){
                recordButtonDeactivated(false);
            }else{
                recordButtonLayout.setBackground(ContextCompat.getDrawable(this, R.drawable.recv_bg_mic));
                recordButton.activateOnTouchListener(true);
                recordButton.activateOnClickListener(false);
                recordButton.setImageDrawable(ContextCompat.getDrawable(this, R.drawable.ic_mic_vc_on));
                recordButton.setColorFilter(null);
            }

        }else if(currentRecordButtonState == RECORD_BUTTON_DEACTIVATED){
            logDebug("DESACTIVATED");
            showChatOptions();
            recordView.setVisibility(View.GONE);
            recordButton.activateOnTouchListener(true);
            recordButtonDeactivated(true);
        }
        placeRecordButton(currentRecordButtonState);
    }

    public void showBubble() {
        logDebug("showBubble");
        recordView.playSound(TYPE_ERROR_RECORD);
        bubbleLayout.setAlpha(1);
        bubbleLayout.setVisibility(View.VISIBLE);
        bubbleLayout.animate().alpha(0).setDuration(DURATION_BUBBLE);
        cancelRecording();
    }
    /*
    *Place the record button with the corresponding margins
    */
    public void placeRecordButton(int recordButtonState) {
        logDebug("recordButtonState: " + recordButtonState);
        int marginBottomVoicleLayout;
        recordView.recordButtonTranslation(recordButtonLayout,0,0);
        if(fileStorageLayout != null && fileStorageLayout.isShown() ||
                emojiKeyboard != null && emojiKeyboard.getEmojiKeyboardShown()) {
            marginBottomVoicleLayout = keyboardHeight + marginBottomDeactivated;
        }
        else {
            marginBottomVoicleLayout = marginBottomDeactivated;
        }

        int value = 0;
        int marginBottom = marginBottomVoicleLayout;
        int marginRight = 0;
        if(recordButtonState == RECORD_BUTTON_SEND || recordButtonState == RECORD_BUTTON_DEACTIVATED) {
            logDebug("SEND||DESACTIVATED");
            value = MARGIN_BUTTON_DEACTIVATED;
            if(recordButtonState == RECORD_BUTTON_DEACTIVATED) {
                logDebug("DESACTIVATED");
                marginRight = px2dp(14, getOutMetrics());
            }
        }
        else if(recordButtonState == RECORD_BUTTON_ACTIVATED) {
            logDebug("ACTIVATED");
            value = MARGIN_BOTTOM;
            if(fileStorageLayout != null && fileStorageLayout.isShown() ||
                    emojiKeyboard != null && emojiKeyboard.getEmojiKeyboardShown()) {
                marginBottom = keyboardHeight+marginBottomActivated;
            }
            else {
                marginBottom = marginBottomActivated;
            }
        }
        RelativeLayout.LayoutParams params = (RelativeLayout.LayoutParams) recordButtonLayout.getLayoutParams();
        params.height = px2dp(value, getOutMetrics());
        params.width = px2dp(value, getOutMetrics());
        params.addRule(RelativeLayout.ALIGN_PARENT_RIGHT);
        params.addRule(RelativeLayout.ALIGN_PARENT_BOTTOM);
        params.setMargins(0, 0, marginRight, marginBottom);
        recordButtonLayout.setLayoutParams(params);

        FrameLayout.LayoutParams paramsRecordView = (FrameLayout.LayoutParams) recordView.getLayoutParams();
        paramsRecordView.setMargins(0,0,0, marginBottomVoicleLayout);
        recordView.setLayoutParams(paramsRecordView);
    }

    public boolean isRecordingNow(){
        return recordView.isRecordingNow();
    }

    /*
     * Know if you're recording right now
     */
    public void setRecordingNow(boolean recordingNow) {
        logDebug("recordingNow: " + recordingNow);
        if (recordView == null) return;

        recordView.setRecordingNow(recordingNow);
        if (recordView.isRecordingNow()) {
            recordButtonStates(RECORD_BUTTON_ACTIVATED);
            int screenRotation = getWindowManager().getDefaultDisplay().getRotation();
            switch (screenRotation) {
                case ROTATION_PORTRAIT: {
                    lockOrientationPortrait(this);
                    break;
                }
                case ROTATION_LANDSCAPE: {
                    lockOrientationLandscape(this);
                    break;
                }
                case ROTATION_REVERSE_PORTRAIT: {
                    lockOrientationReversePortrait(this);
                }
                case ROTATION_REVERSE_LANDSCAPE: {
                    lockOrientationReverseLandscape(this);
                    break;
                }
                default: {
                    unlockOrientation(this);
                    break;
                }
            }
            if (emojiKeyboard != null) emojiKeyboard.setListenerActivated(false);
            return;
        }

        unlockOrientation(this);
        recordButtonStates(RECORD_BUTTON_DEACTIVATED);
        if (emojiKeyboard != null) emojiKeyboard.setListenerActivated(true);
    }

    private void startCall(){
        stopReproductions();
        hideKeyboard();

        if (megaChatApi == null)
            return;

        MegaChatCall callInThisChat = megaChatApi.getChatCall(chatRoom.getChatId());

        if(callInThisChat != null){
            logDebug("There is a call in this chat");

            if (participatingInACall()) {
                long chatIdCallInProgress = getChatCallInProgress();
                if (chatIdCallInProgress == chatRoom.getChatId()) {
                    logDebug("I'm participating in the call of this chat");
                    returnCall(this);
                    return;
                }

                logDebug("I'm participating in another call from another chat");
                showConfirmationToJoinCall(chatRoom);
                return;
            }

            if (canNotJoinCall(this, callInThisChat, chatRoom)) return;

            if (callInThisChat.getStatus() == MegaChatCall.CALL_STATUS_RING_IN) {
                logDebug("The call in this chat is Ring in");
                MegaApplication.setSpeakerStatus(chatRoom.getChatId(), false);
                MegaApplication.setShowPinScreen(false);
                Intent intent = new Intent(this, ChatCallActivity.class);
                intent.addFlags(Intent.FLAG_ACTIVITY_CLEAR_TOP);
                intent.putExtra(CHAT_ID, idChat);
                startActivity(intent);
                return;
            }

            if (callInThisChat.getStatus() == MegaChatCall.CALL_STATUS_USER_NO_PRESENT) {
                logDebug("The call in this chat is In progress, but I do not participate");
                MegaApplication.setSpeakerStatus(chatRoom.getChatId(), startVideo);
                megaChatApi.startChatCall(idChat, startVideo, this);
            }
            return;

        }

        if (!participatingInACall()) {
            logDebug("There is not a call in this chat and I am NOT in another call");
            MegaApplication.setCallLayoutStatus(idChat, false);
            MegaApplication.setSpeakerStatus(chatRoom.getChatId(), startVideo);
            megaChatApi.startChatCall(idChat, startVideo, this);
        }else{
            logDebug("There is not a call in this chat and I am in another call");
        }

    }

    private boolean checkPermissions(String permission, int requestCode) {
        if (Build.VERSION.SDK_INT < Build.VERSION_CODES.M) {
            return true;
        }

        boolean hasPermission = (ContextCompat.checkSelfPermission(this, permission) == PackageManager.PERMISSION_GRANTED);

        if (!hasPermission) {
            ActivityCompat.requestPermissions(this, new String[]{permission}, requestCode);
            return false;
        }

        return true;
    }

    private boolean checkPermissionsVoiceClip() {
        logDebug("checkPermissionsVoiceClip()");
        return checkPermissions(Manifest.permission.RECORD_AUDIO, RECORD_VOICE_CLIP);
    }

    private boolean checkPermissionsCall() {
        logDebug("checkPermissionsCall");
        return checkPermissions(Manifest.permission.CAMERA, REQUEST_CAMERA)
                && checkPermissions(Manifest.permission.RECORD_AUDIO, RECORD_AUDIO);
    }

    private boolean checkPermissionsTakePicture() {
        logDebug("checkPermissionsTakePicture");
        return checkPermissions(Manifest.permission.CAMERA, REQUEST_CAMERA_TAKE_PICTURE)
                && checkPermissions(Manifest.permission.WRITE_EXTERNAL_STORAGE, REQUEST_WRITE_STORAGE_TAKE_PICTURE);
    }

    private boolean checkPermissionsReadStorage() {
        logDebug("checkPermissionsReadStorage");
        return checkPermissions(Manifest.permission.READ_EXTERNAL_STORAGE, REQUEST_READ_STORAGE);
    }

    private boolean checkPermissionWriteStorage(int code) {
        logDebug("checkPermissionsWriteStorage :" + code);
        return checkPermissions(Manifest.permission.WRITE_EXTERNAL_STORAGE, code);
    }

    @Override
    public void onRequestPermissionsResult(int requestCode, String[] permissions, int[] grantResults) {
        logDebug("onRequestPermissionsResult");
        super.onRequestPermissionsResult(requestCode, permissions, grantResults);
        if (grantResults.length == 0 || grantResults[0] != PackageManager.PERMISSION_GRANTED) return;
        switch (requestCode) {
            case REQUEST_WRITE_STORAGE: {
                logDebug("REQUEST_WRITE_STORAGE");
                //After storage authorization, resume unfinished download
                if (checkPermissionWriteStorage(REQUEST_WRITE_STORAGE)) {
                    ArrayList<MegaNodeList> list = new ArrayList<>();
                    if(preservedMessagesSelected != null && !preservedMessagesSelected.isEmpty()) {
                        for (int i = 0; i < preservedMessagesSelected.size(); i++) {
                            MegaNodeList megaNodeList = preservedMessagesSelected.get(i).getMessage().getMegaNodeList();
                            list.add(megaNodeList);
                        }

                        chatC.prepareForChatDownload(list);
                        preservedMessagesSelected = null;
                    }
                }
                break;
            }
            case REQUEST_WRITE_STORAGE_OFFLINE: {
                logDebug("REQUEST_WRITE_STORAGE");
                //After storage authorization, resume unfinished offline download
                if (checkPermissionWriteStorage(REQUEST_WRITE_STORAGE_OFFLINE)) {
                    chatC.saveForOfflineWithAndroidMessages(preservedMessagesSelected, chatRoom);
                    preservedMessagesSelected = null;
                }
                break;
            }
            case REQUEST_CAMERA:
            case RECORD_AUDIO:{
                logDebug("REQUEST_CAMERA || RECORD_AUDIO");
                if (checkPermissionsCall()) {
                    startCall();
                }
                break;
            }
            case REQUEST_CAMERA_TAKE_PICTURE:
            case REQUEST_WRITE_STORAGE_TAKE_PICTURE:{
                logDebug("REQUEST_CAMERA_TAKE_PICTURE || REQUEST_WRITE_STORAGE_TAKE_PICTURE");
                if (checkPermissionsTakePicture()) {
                    takePicture();
                }
                break;
            }
            case RECORD_VOICE_CLIP:
            case REQUEST_STORAGE_VOICE_CLIP:{
                logDebug("RECORD_VOICE_CLIP || REQUEST_STORAGE_VOICE_CLIP");
                if (checkPermissionsVoiceClip()) {
                   cancelRecording();
                }
                break;
            }
            case REQUEST_READ_STORAGE:{
                if (checkPermissionsReadStorage()) {
                    this.attachFromFileStorage();
                }
                break;
            }
            case LOCATION_PERMISSION_REQUEST_CODE: {
                if (ContextCompat.checkSelfPermission(this, Manifest.permission.ACCESS_FINE_LOCATION) == PackageManager.PERMISSION_GRANTED) {
                    Intent intent = new Intent(getApplicationContext(), MapsActivity.class);
                    intent.putExtra(EDITING_MESSAGE, editingMessage);
                    if (messageToEdit != null) {
                        intent.putExtra(MSG_ID, messageToEdit.getMsgId());
                    }
                    startActivityForResult(intent, REQUEST_CODE_SEND_LOCATION);
                }
                break;
            }
        }
    }

    public void chooseAddParticipantDialog(){
        logDebug("chooseAddContactDialog");

        if(megaApi!=null && megaApi.getRootNode()!=null){
            ArrayList<MegaUser> contacts = megaApi.getContacts();
            if(contacts==null){
                showSnackbar(SNACKBAR_TYPE, getString(R.string.no_contacts_invite), -1);
            }
            else {
                if(contacts.isEmpty()){
                    showSnackbar(SNACKBAR_TYPE, getString(R.string.no_contacts_invite), -1);
                }
                else{
                    Intent in = new Intent(this, AddContactActivityLollipop.class);
                    in.putExtra("contactType", CONTACT_TYPE_MEGA);
                    in.putExtra("chat", true);
                    in.putExtra("chatId", idChat);
                    in.putExtra("aBtitle", getString(R.string.add_participants_menu_item));
                    startActivityForResult(in, REQUEST_ADD_PARTICIPANTS);
                }
            }
        }
        else{
            logWarning("Online but not megaApi");
            showErrorAlertDialog(getString(R.string.error_server_connection_problem), false, this);
        }
    }

    public void chooseContactsDialog(){
        logDebug("chooseContactsDialog");

        if(megaApi!=null && megaApi.getRootNode()!=null){
            ArrayList<MegaUser> contacts = megaApi.getContacts();
            if(contacts==null){
                showSnackbar(SNACKBAR_TYPE, getString(R.string.no_contacts_invite), -1);
            }
            else {
                if(contacts.isEmpty()){
                    showSnackbar(SNACKBAR_TYPE, getString(R.string.no_contacts_invite), -1);
                }
                else{
                    Intent in = new Intent(this, AddContactActivityLollipop.class);
                    in.putExtra("contactType", CONTACT_TYPE_MEGA);
                    in.putExtra("chat", true);
                    in.putExtra("aBtitle", getString(R.string.add_contacts));
                    startActivityForResult(in, REQUEST_SEND_CONTACTS);
                }
            }
        }
        else{
            logWarning("Online but not megaApi");
            showErrorAlertDialog(getString(R.string.error_server_connection_problem), false, this);
        }
    }

    public void disablePinScreen(){
        logDebug("disablePinScreen");
        MegaApplication.setShowPinScreen(false);
    }

    public void showProgressForwarding(){
        logDebug("showProgressForwarding");

        statusDialog = new ProgressDialog(this);
        statusDialog.setMessage(getString(R.string.general_forwarding));
        statusDialog.show();
    }

    private void stopReproductions(){
        if(adapter!=null){
            adapter.stopAllReproductionsInProgress();
        }
    }

    public void forwardMessages(ArrayList<AndroidMegaChatMessage> messagesSelected){
        logDebug("forwardMessages");
        //Prevent trigger multiple forwarding messages screens in multiple clicks
        if (isForwardingMessage) {
            logDebug("Forwarding message is on going");
            return;
        }

        isForwardingMessage = true;
        storedUnhandledData(messagesSelected);
        checkIfIsNeededToAskForMyChatFilesFolder();
    }

    public void proceedWithAction() {
        if (isForwardingMessage) {
            stopReproductions();
            chatC.prepareAndroidMessagesToForward(preservedMessagesSelected, idChat);
        } else {
            startUploadService();
        }
    }

    @Override
    protected void onActivityResult(int requestCode, int resultCode, Intent intent) {
        logDebug("resultCode: " + resultCode);
        if (requestCode == REQUEST_ADD_PARTICIPANTS && resultCode == RESULT_OK) {
            if (intent == null) {
                logWarning("Return.....");
                return;
            }

            final ArrayList<String> contactsData = intent.getStringArrayListExtra(AddContactActivityLollipop.EXTRA_CONTACTS);
            MultipleGroupChatRequestListener multipleListener = null;

            if (contactsData != null) {

                if (contactsData.size() == 1) {
                    MegaUser user = megaApi.getContact(contactsData.get(0));
                    if (user != null) {
                        megaChatApi.inviteToChat(chatRoom.getChatId(), user.getHandle(), MegaChatPeerList.PRIV_STANDARD, this);
                    }
                } else {
                    logDebug("Add multiple participants " + contactsData.size());
                    multipleListener = new MultipleGroupChatRequestListener(this);
                    for (int i = 0; i < contactsData.size(); i++) {
                        MegaUser user = megaApi.getContact(contactsData.get(i));
                        if (user != null) {
                            megaChatApi.inviteToChat(chatRoom.getChatId(), user.getHandle(), MegaChatPeerList.PRIV_STANDARD, multipleListener);
                        }
                    }
                }
            }
        }
        else if (requestCode == REQUEST_CODE_SELECT_IMPORT_FOLDER && resultCode == RESULT_OK) {
            if(!isOnline(this) || megaApi==null) {
                removeProgressDialog();
                showSnackbar(SNACKBAR_TYPE, getString(R.string.error_server_connection_problem), -1);
                return;
            }

            final long toHandle = intent.getLongExtra("IMPORT_TO", 0);

            final long[] importMessagesHandles = intent.getLongArrayExtra("HANDLES_IMPORT_CHAT");

            importNodes(toHandle, importMessagesHandles);
        }
        else if (requestCode == REQUEST_SEND_CONTACTS && resultCode == RESULT_OK) {
            final ArrayList<String> contactsData = intent.getStringArrayListExtra(AddContactActivityLollipop.EXTRA_CONTACTS);
            if (contactsData != null) {
                MegaHandleList handleList = MegaHandleList.createInstance();
                for(int i=0; i<contactsData.size();i++){
                    MegaUser user = megaApi.getContact(contactsData.get(i));
                    if (user != null) {
                        handleList.addMegaHandle(user.getHandle());

                    }
                }
                retryContactAttachment(handleList);
            }
        }
        else if (requestCode == REQUEST_CODE_SELECT_FILE && resultCode == RESULT_OK) {
            if (intent == null) {
                logWarning("Return.....");
                return;
            }

            long handles[] = intent.getLongArrayExtra(NODE_HANDLES);
            logDebug("Number of files to send: " + handles.length);

            chatC.checkIfNodesAreMineAndAttachNodes(handles, idChat);
        }
        else if (requestCode == REQUEST_CODE_GET && resultCode == RESULT_OK) {
            if (intent == null) {
                logWarning("Return.....");
                return;
            }

            intent.setAction(Intent.ACTION_GET_CONTENT);
            FilePrepareTask filePrepareTask = new FilePrepareTask(this);
            filePrepareTask.execute(intent);
            ProgressDialog temp = null;
            try{
                temp = new ProgressDialog(this);
                temp.setMessage(getString(R.string.upload_prepare));
                temp.show();
            }
            catch(Exception e){
                return;
            }
            statusDialog = temp;
        }
        else if (requestCode == REQUEST_CODE_SELECT_CHAT) {
            isForwardingMessage = false;
            if (resultCode != RESULT_OK) return;
            if (!isOnline(this)) {
                removeProgressDialog();

                showSnackbar(SNACKBAR_TYPE, getString(R.string.error_server_connection_problem), -1);
                return;
            }

            showProgressForwarding();

            long[] idMessages = intent.getLongArrayExtra(ID_MESSAGES);
            if (idMessages != null) logDebug("Send " + idMessages.length + " messages");

            long[] chatHandles = intent.getLongArrayExtra(SELECTED_CHATS);
            if (chatHandles != null) logDebug("Send to " + chatHandles.length + " chats");

            long[] contactHandles = intent.getLongArrayExtra(SELECTED_USERS);
            if (contactHandles != null) logDebug("Send to " + contactHandles.length + " contacts");

            if(idMessages != null) {
                ArrayList<MegaChatRoom> chats = new ArrayList<>();
                ArrayList<MegaUser> users = new ArrayList<>();

                if (contactHandles != null && contactHandles.length > 0) {
                    for (int i = 0; i < contactHandles.length; i++) {
                        MegaUser user = megaApi.getContact(MegaApiAndroid.userHandleToBase64(contactHandles[i]));
                        if (user != null) {
                            users.add(user);
                        }
                    }
                    if (chatHandles != null && chatHandles.length > 0 ){
                        for (int i = 0; i < chatHandles.length; i++) {
                            MegaChatRoom chatRoom = megaChatApi.getChatRoom(chatHandles[i]);
                            if (chatRoom != null) {
                                chats.add(chatRoom);
                            }
                        }
                    }
                    CreateChatListener listener = new CreateChatListener(chats, users, idMessages, this, CreateChatListener.SEND_MESSAGES, idChat);

                    if(users != null && !users.isEmpty()) {
                        for (MegaUser user : users) {
                            MegaChatPeerList peers = MegaChatPeerList.createInstance();
                            peers.addPeer(user.getHandle(), MegaChatPeerList.PRIV_STANDARD);
                            megaChatApi.createChat(false, peers, listener);
                        }
                    }

                }else if (chatHandles != null && chatHandles.length > 0 ){
                    int countChat = chatHandles.length;
                    logDebug("Selected: " + countChat + " chats to send");

                    MultipleForwardChatProcessor forwardChatProcessor = new MultipleForwardChatProcessor(this, chatHandles, idMessages, idChat);
                    forwardChatProcessor.forward(chatRoom);
                }else{
                    logError("Error on sending to chat");
                }
            }
        }
        else if (requestCode == TAKE_PHOTO_CODE && resultCode == RESULT_OK) {
            if (resultCode == Activity.RESULT_OK) {
                logDebug("TAKE_PHOTO_CODE ");
                onCaptureImageResult();

            } else {
                logError("TAKE_PHOTO_CODE--->ERROR!");
            }

        } else if (requestCode == REQUEST_CODE_TREE) {
            onRequestSDCardWritePermission(intent, resultCode, true, null);
        }
        else if (requestCode == REQUEST_CODE_SEND_LOCATION && resultCode == RESULT_OK) {
            if (intent == null) {
                return;
            }
            byte[] byteArray = intent.getByteArrayExtra(SNAPSHOT);
            //
            if (byteArray == null) return;
            Bitmap snapshot = BitmapFactory.decodeByteArray(byteArray, 0, byteArray.length);
            String encodedSnapshot = Base64.encodeToString(byteArray, Base64.DEFAULT);
            logDebug("Info bitmap: " + snapshot.getByteCount() + " " + snapshot.getWidth() + " " + snapshot.getHeight());

            float latitude = (float) intent.getDoubleExtra(LATITUDE, 0);
            float longitude = (float) intent.getDoubleExtra(LONGITUDE, 0);
            editingMessage = intent.getBooleanExtra(EDITING_MESSAGE, false);
            if (editingMessage) {
                long msgId = intent.getLongExtra(MSG_ID, -1);
                if (msgId != -1) {
                    messageToEdit = megaChatApi.getMessage(idChat, msgId);
                }
            }

            if (editingMessage && messageToEdit != null) {
                logDebug("Edit Geolocation - tempId: " + messageToEdit.getTempId() +" id: " + messageToEdit.getMsgId());
                if (messageToEdit.getTempId() != -1) {
                    MegaChatMessage editedMsg = megaChatApi.editGeolocation(idChat, messageToEdit.getTempId(), longitude, latitude, encodedSnapshot);
                    modifyLocationReceived(new AndroidMegaChatMessage(editedMsg), true);
                }
                else if (messageToEdit.getMsgId() != -1) {
                    MegaChatMessage editedMsg = megaChatApi.editGeolocation(idChat, messageToEdit.getMsgId(), longitude, latitude, encodedSnapshot);
                    modifyLocationReceived(new AndroidMegaChatMessage(editedMsg), false);
                }
                editingMessage = false;
                messageToEdit = null;
            }
            else {
                logDebug("Send location [longLatitude]: " + latitude + " [longLongitude]: " + longitude);
                sendLocationMessage(longitude, latitude, encodedSnapshot);
            }
        } else if (requestCode == REQUEST_CODE_SELECT_LOCAL_FOLDER && resultCode == RESULT_OK) {
            logDebug("Local folder selected");
            String parentPath = intent.getStringExtra(FileStorageActivityLollipop.EXTRA_PATH);
            chatC.prepareForDownload(intent, parentPath);
        }
        else{
            logError("Error onActivityResult");
        }

        super.onActivityResult(requestCode, resultCode, intent);
    }

    public void importNodes(final long toHandle, final long[] importMessagesHandles){
        logDebug("importNode: " + toHandle +  " -> " + importMessagesHandles.length);
        statusDialog = new ProgressDialog(this);
        statusDialog.setMessage(getString(R.string.general_importing));
        statusDialog.show();

        MegaNode target = null;
        target = megaApi.getNodeByHandle(toHandle);
        if(target == null){
            target = megaApi.getRootNode();
        }
        logDebug("TARGET handle: " + target.getHandle());

        if(importMessagesHandles.length==1){
            for (int k = 0; k < importMessagesHandles.length; k++){
                MegaChatMessage message = megaChatApi.getMessage(idChat, importMessagesHandles[k]);
                if(message!=null){

                    MegaNodeList nodeList = message.getMegaNodeList();

                    for(int i=0;i<nodeList.size();i++){
                        MegaNode document = nodeList.get(i);
                        if (document != null) {
                            logDebug("DOCUMENT: " + document.getHandle());
                            document = chatC.authorizeNodeIfPreview(document, chatRoom);
                            if (target != null) {
//                            MegaNode autNode = megaApi.authorizeNode(document);

                                megaApi.copyNode(document, target, this);
                            } else {
                                logError("TARGET: null");
                               showSnackbar(SNACKBAR_TYPE, getString(R.string.import_success_error), -1);
                            }
                        }
                        else{
                            logError("DOCUMENT: null");
                            showSnackbar(SNACKBAR_TYPE, getString(R.string.import_success_error), -1);
                        }
                    }

                }
                else{
                    logError("MESSAGE is null");
                    showSnackbar(SNACKBAR_TYPE, getString(R.string.import_success_error), -1);
                }
            }
        }
        else {
            MultipleRequestListener listener = new MultipleRequestListener(MULTIPLE_CHAT_IMPORT, this);

            for (int k = 0; k < importMessagesHandles.length; k++){
                MegaChatMessage message = megaChatApi.getMessage(idChat, importMessagesHandles[k]);
                if(message!=null){

                    MegaNodeList nodeList = message.getMegaNodeList();

                    for(int i=0;i<nodeList.size();i++){
                        MegaNode document = nodeList.get(i);
                        if (document != null) {
                            logDebug("DOCUMENT: " + document.getHandle());
                            document = chatC.authorizeNodeIfPreview(document, chatRoom);
                            if (target != null) {
//                            MegaNode autNode = megaApi.authorizeNode(document);
                                megaApi.copyNode(document, target, listener);
                            } else {
                                logError("TARGET: null");
                            }
                        }
                        else{
                            logError("DOCUMENT: null");
                        }
                    }
                }
                else{
                    logError("MESSAGE is null");
                    showSnackbar(SNACKBAR_TYPE, getString(R.string.import_success_error), -1);
                }
            }
        }
    }

    public void retryNodeAttachment(long nodeHandle){
        megaChatApi.attachNode(idChat, nodeHandle, this);
    }

    public void retryContactAttachment(MegaHandleList handleList){
        logDebug("retryContactAttachment");
        MegaChatMessage contactMessage = megaChatApi.attachContacts(idChat, handleList);
        if(contactMessage!=null){
            AndroidMegaChatMessage androidMsgSent = new AndroidMegaChatMessage(contactMessage);
            sendMessageToUI(androidMsgSent);
        }
    }

    public void retryPendingMessage(long idMessage){
        logDebug("retryPendingMessage: " + idMessage);

        PendingMessageSingle pendMsg = dbH.findPendingMessageById(idMessage);

        if(pendMsg!=null){

            if(pendMsg.getNodeHandle()!=-1){
                removePendingMsg(idMessage);
                retryNodeAttachment(pendMsg.getNodeHandle());
            }
            else{
                logDebug("The file was not uploaded yet");

                ////Retry to send

                String filePath = pendMsg.getFilePath();

                File f = new File(filePath);
                if (!f.exists()) {
                    showSnackbar(SNACKBAR_TYPE, getResources().getQuantityString(R.plurals.messages_forwarded_error_not_available, 1, 1), -1);
                    return;
                }

                //Remove the old message from the UI and DB
                removePendingMsg(idMessage);

                Intent intent = new Intent(this, ChatUploadService.class);

                PendingMessageSingle pMsgSingle = new PendingMessageSingle();
                pMsgSingle.setChatId(idChat);
                long timestamp = System.currentTimeMillis()/1000;
                pMsgSingle.setUploadTimestamp(timestamp);

                String fingerprint = megaApi.getFingerprint(f.getAbsolutePath());

                pMsgSingle.setFilePath(f.getAbsolutePath());
                pMsgSingle.setName(f.getName());
                pMsgSingle.setFingerprint(fingerprint);

                long idMessageDb = dbH.addPendingMessage(pMsgSingle);
                pMsgSingle.setId(idMessageDb);
                if(idMessageDb!=-1){
                    intent.putExtra(ChatUploadService.EXTRA_ID_PEND_MSG, idMessageDb);

                    if(!isLoadingHistory){
                        AndroidMegaChatMessage newNodeAttachmentMsg = new AndroidMegaChatMessage(pMsgSingle, true);
                        sendMessageToUI(newNodeAttachmentMsg);
                    }

//                ArrayList<String> filePaths = newPendingMsg.getFilePaths();
//                filePaths.add("/home/jfjf.jpg");

                    intent.putExtra(ChatUploadService.EXTRA_CHAT_ID, idChat);

                    checkIfServiceCanStart(intent);
                }
                else{
                    logError("Error when adding pending msg to the database");
                }
            }
        }
        else{
            logError("Pending message does not exist");
            showSnackbar(SNACKBAR_TYPE, getResources().getQuantityString(R.plurals.messages_forwarded_error_not_available, 1, 1), -1);
        }
    }

    private void setSizeInputText(boolean isEmpty){
        textChat.setMinLines(1);
        if(isEmpty){
            textChat.setMaxLines(1);
        }else {
            int maxLines;
            if (textChat.getMaxLines() < MAX_LINES_INPUT_TEXT && textChat.getLineCount() == textChat.getMaxLines()) {
                maxLines = textChat.getLineCount() + 1;
            } else {
                maxLines = MAX_LINES_INPUT_TEXT;
            }
            textChat.setEllipsize(null);
            textChat.setMaxLines(maxLines);
        }
    }
    private void endCall(long chatHang){
        logDebug("chatHang: " + chatHang);
        if(megaChatApi!=null){
            megaChatApi.hangChatCall(chatHang, this);
        }
    }

    private void showConfirmationToJoinCall(final MegaChatRoom c){
        logDebug("showConfirmationToJoinCall");

        DialogInterface.OnClickListener dialogClickListener = new DialogInterface.OnClickListener() {
            @Override
            public void onClick(DialogInterface dialog, int which) {
                switch (which){
                    case DialogInterface.BUTTON_POSITIVE:
                        logDebug("END & JOIN");
                        //Find the call in progress:
                        if(megaChatApi!=null){
                            endCall(getChatCallInProgress());
                        }
                        break;

                    case DialogInterface.BUTTON_NEGATIVE:
                        //No button clicked
                        break;
                }
            }
        };

        androidx.appcompat.app.AlertDialog.Builder builder = new androidx.appcompat.app.AlertDialog.Builder(this, R.style.AppCompatAlertDialogStyle);
        String message= getResources().getString(R.string.text_join_call);
        builder.setTitle(R.string.title_join_call);
        builder.setMessage(message).setPositiveButton(getApplicationContext().getString(R.string.answer_call_incoming).toUpperCase(), dialogClickListener).setNegativeButton(R.string.general_cancel, dialogClickListener).show();
    }

    public void controlCamera(){
        stopReproductions();
        openCameraApp();
    }

    public void showConfirmationClearChat(final MegaChatRoom c){
        logDebug("showConfirmationClearChat");

        DialogInterface.OnClickListener dialogClickListener = new DialogInterface.OnClickListener() {
            @Override
            public void onClick(DialogInterface dialog, int which) {
                switch (which){
                    case DialogInterface.BUTTON_POSITIVE:
                        logDebug("Clear chat!");
                        stopReproductions();
                        chatC.clearHistory(c);
                        break;

                    case DialogInterface.BUTTON_NEGATIVE:
                        //No button clicked
                        break;
                }
            }
        };

        androidx.appcompat.app.AlertDialog.Builder builder;
        if (Build.VERSION.SDK_INT >= Build.VERSION_CODES.HONEYCOMB) {
            builder = new AlertDialog.Builder(this, R.style.AppCompatAlertDialogStyle);
        }
        else{
            builder = new AlertDialog.Builder(this);
        }
        String message= getResources().getString(R.string.confirmation_clear_group_chat);
        builder.setTitle(R.string.title_confirmation_clear_group_chat);
        builder.setMessage(message).setPositiveButton(R.string.general_clear, dialogClickListener)
                .setNegativeButton(R.string.general_cancel, dialogClickListener).show();
    }

    public void showConfirmationLeaveChat (final MegaChatRoom c){
        logDebug("showConfirmationLeaveChat");

        DialogInterface.OnClickListener dialogClickListener = new DialogInterface.OnClickListener() {
            @Override
            public void onClick(DialogInterface dialog, int which) {
                switch (which){
                    case DialogInterface.BUTTON_POSITIVE: {
                        stopReproductions();

                        setJoiningOrLeaving(getString(R.string.leaving_label));
                        ChatController chatC = new ChatController(chatActivity);
                        chatC.leaveChat(c);
                        break;
                    }
                    case DialogInterface.BUTTON_NEGATIVE:
                        //No button clicked
                        break;
                }
            }
        };

        androidx.appcompat.app.AlertDialog.Builder builder;
        if (Build.VERSION.SDK_INT >= Build.VERSION_CODES.HONEYCOMB) {
            builder = new AlertDialog.Builder(this, R.style.AppCompatAlertDialogStyle);
        }
        else{
            builder = new AlertDialog.Builder(this);
        }
        builder.setTitle(getResources().getString(R.string.title_confirmation_leave_group_chat));
        String message= getResources().getString(R.string.confirmation_leave_group_chat);
        builder.setMessage(message).setPositiveButton(R.string.general_leave, dialogClickListener)
                .setNegativeButton(R.string.general_cancel, dialogClickListener).show();
    }

    @Override
    public void onBackPressed() {
        logDebug("onBackPressed");
        retryConnectionsAndSignalPresence();
        if (emojiKeyboard != null && emojiKeyboard.getEmojiKeyboardShown()) {
            emojiKeyboard.hideBothKeyboard(this);
        } else if (fileStorageLayout.isShown()) {
            hideFileStorage();
        } else {
            if (handlerEmojiKeyboard != null) {
                handlerEmojiKeyboard.removeCallbacksAndMessages(null);
            }
            if (handlerKeyboard != null) {
                handlerKeyboard.removeCallbacksAndMessages(null);
            }
            closeChat(true);
            ifAnonymousModeLogin(false);
        }
    }

    @Override
    public void onClick(View v) {
        logDebug("onClick");

        if (joiningOrLeaving && v.getId() != R.id.home)
            return;

        switch (v.getId()) {
            case R.id.home:{
                onBackPressed();
                break;
            }
            case R.id.call_in_progress_layout:{
                logDebug("call_in_progress_layout");
                startVideo = false;
                if(checkPermissionsCall()){
                    startCall();
                }
                break;
            }
            case R.id.send_message_icon_chat:{
                logDebug("send_message_icon_chat");
                writingLayout.setClickable(false);
                String text = textChat.getText().toString();
                if(text.trim().isEmpty()) break;
                if (editingMessage) {
                    editMessage(text);
                    finishMultiselectionMode();
                    checkActionMode();
                } else {
                    sendMessage(text);
                }
                textChat.setText("", TextView.BufferType.EDITABLE);
                break;
            }
            case R.id.keyboard_twemoji_chat:
            case R.id.rl_keyboard_twemoji_chat:{
                logDebug("keyboard_icon_chat");
                hideFileStorage();
                if(emojiKeyboard==null) break;
                changeKeyboard(keyboardTwemojiButton);
                break;
            }

            case R.id.media_icon_chat:
            case R.id.rl_media_icon_chat: {
                logDebug("media_icon_chat");
                if (recordView.isRecordingNow()) break;
                hideKeyboard();
                if(isNecessaryDisableLocalCamera() != -1){
                    showConfirmationOpenCamera(this, ACTION_TAKE_PICTURE, false);
                    break;
                }
                controlCamera();
                break;
            }
            case R.id.pick_file_storage_icon_chat:
            case R.id.rl_pick_file_storage_icon_chat:{
                logDebug("file storage icon ");
                if (fileStorageLayout.isShown()) {
                    hideFileStorage();
                    if(emojiKeyboard != null) emojiKeyboard.changeKeyboardIcon(false);
                } else {
                    if ((emojiKeyboard != null) && (emojiKeyboard.getLetterKeyboardShown())) {
                        emojiKeyboard.hideBothKeyboard(this);
                        handlerEmojiKeyboard.postDelayed(new Runnable() {
                            @Override
                            public void run() {
                                if (Build.VERSION.SDK_INT >= Build.VERSION_CODES.M) {
                                    boolean hasStoragePermission = (ContextCompat.checkSelfPermission(chatActivity, Manifest.permission.READ_EXTERNAL_STORAGE) == PackageManager.PERMISSION_GRANTED);
                                    if (!hasStoragePermission) {
                                        ActivityCompat.requestPermissions(chatActivity, new String[]{Manifest.permission.READ_EXTERNAL_STORAGE}, REQUEST_READ_STORAGE);
                                    } else {
                                        chatActivity.attachFromFileStorage();
                                    }
                                } else {
                                    chatActivity.attachFromFileStorage();
                                }
                            }
                        }, 250);
                    } else {

                        if (emojiKeyboard != null) {
                            emojiKeyboard.hideBothKeyboard(this);
                        }

                        if (Build.VERSION.SDK_INT >= Build.VERSION_CODES.M) {
                            boolean hasStoragePermission = (ContextCompat.checkSelfPermission(this, Manifest.permission.READ_EXTERNAL_STORAGE) == PackageManager.PERMISSION_GRANTED);
                            if (!hasStoragePermission) {
                                ActivityCompat.requestPermissions(this, new String[]{Manifest.permission.READ_EXTERNAL_STORAGE}, REQUEST_READ_STORAGE);

                            } else {
                                this.attachFromFileStorage();
                            }
                        } else {
                            this.attachFromFileStorage();
                        }
                    }
                }
                break;
            }
            case R.id.toolbar_chat:{
                logDebug("toolbar_chat");
                if(recordView.isRecordingNow()) break;

                showGroupInfoActivity();
                break;
            }
            case R.id.message_jump_layout:{
                goToEnd();
                break;
            }
            case R.id.pick_attach_chat:
            case R.id.rl_attach_icon_chat: {
                logDebug("Show attach bottom sheet");
                hideKeyboard();
                showSendAttachmentBottomSheet();
                break;
            }
            case R.id.join_button:{
                if (chatC.isInAnonymousMode()) {
                    ifAnonymousModeLogin(true);
                }
                else {
                    setJoiningOrLeaving(getString(R.string.joining_label));
                    megaChatApi.autojoinPublicChat(idChat, this);
                }
                break;
            }
		}
    }

    public void sendLocation(){
        logDebug("sendLocation");
        if(MegaApplication.isEnabledGeoLocation()){
            getLocationPermission();
        }
        else{
            showSendLocationDialog();
        }
    }

    private void changeKeyboard(ImageButton btn){
        Drawable currentDrawable = btn.getDrawable();
        Drawable emojiDrawable = getResources().getDrawable(R.drawable.ic_emojicon);
        Drawable keyboardDrawable = getResources().getDrawable(R.drawable.ic_keyboard_white);
        if(areDrawablesIdentical(currentDrawable, emojiDrawable) && !emojiKeyboard.getEmojiKeyboardShown()){
            if(emojiKeyboard.getLetterKeyboardShown()){
                emojiKeyboard.hideLetterKeyboard();
                handlerKeyboard.postDelayed(new Runnable() {
                    @Override
                    public void run() {
                        emojiKeyboard.showEmojiKeyboard();
                    }
                },250);
            }else{
                emojiKeyboard.showEmojiKeyboard();
            }
        }else if(areDrawablesIdentical(currentDrawable, keyboardDrawable) && !emojiKeyboard.getLetterKeyboardShown()){
            emojiKeyboard.showLetterKeyboard();
        }
    }

    public void sendFromCloud(){
        attachFromCloud();
    }

    public void sendFromFileSystem(){
        attachPhotoVideo();
    }

    void getLocationPermission() {
        if (ContextCompat.checkSelfPermission(this, Manifest.permission.ACCESS_FINE_LOCATION) != PackageManager.PERMISSION_GRANTED) {
            ActivityCompat.requestPermissions(this, new String[]{Manifest.permission.ACCESS_FINE_LOCATION}, LOCATION_PERMISSION_REQUEST_CODE);
        }
        else {
            Intent intent =  new Intent(getApplicationContext(), MapsActivity.class);
            intent.putExtra(EDITING_MESSAGE, editingMessage);
            if (messageToEdit != null) {
                intent.putExtra(MSG_ID, messageToEdit.getMsgId());
            }
            startActivityForResult(intent, REQUEST_CODE_SEND_LOCATION);
        }
    }

    void showSendLocationDialog () {
        AlertDialog.Builder builder = new AlertDialog.Builder(this);
        builder.setTitle(R.string.title_activity_maps)
                .setMessage(R.string.explanation_send_location)
                .setPositiveButton(getString(R.string.button_continue),
                new DialogInterface.OnClickListener() {
                    public void onClick(DialogInterface dialog, int whichButton) {
                        //getLocationPermission();
                        megaApi.enableGeolocation(chatActivity);
                    }
                })
                .setNegativeButton(R.string.general_cancel,
                new DialogInterface.OnClickListener() {
                    @Override
                    public void onClick(DialogInterface dialog, int which) {
                        try {
                            locationDialog.dismiss();
                            isLocationDialogShown = false;
                        } catch (Exception e){}
                    }
                });

        locationDialog = builder.create();
        locationDialog.setCancelable(false);
        locationDialog.setCanceledOnTouchOutside(false);
        locationDialog.show();
        isLocationDialogShown = true;
    }

    public void attachFromFileStorage(){
        logDebug("attachFromFileStorage");
        fileStorageF = ChatFileStorageFragment.newInstance();
        getSupportFragmentManager().beginTransaction().replace(R.id.fragment_container_file_storage, fileStorageF,"fileStorageF").commitNowAllowingStateLoss();
        hideInputText();
        fileStorageLayout.setVisibility(View.VISIBLE);
        pickFileStorageButton.setImageResource(R.drawable.ic_g_select_image);
        placeRecordButton(RECORD_BUTTON_DEACTIVATED);
    }

    public void attachFromCloud(){
        logDebug("attachFromCloud");
        if(megaApi!=null && megaApi.getRootNode()!=null){
            ChatController chatC = new ChatController(this);
            chatC.pickFileToSend();
        }
        else{
            logWarning("Online but not megaApi");
            showErrorAlertDialog(getString(R.string.error_server_connection_problem), false, this);
        }
    }

    public void attachPhotoVideo(){
        logDebug("attachPhotoVideo");

        disablePinScreen();

        Intent intent = new Intent();
        intent.setAction(Intent.ACTION_OPEN_DOCUMENT);
        intent.setAction(Intent.ACTION_GET_CONTENT);
        intent.putExtra(Intent.EXTRA_ALLOW_MULTIPLE, true);
        intent.setType("*/*");

        startActivityForResult(Intent.createChooser(intent, null), REQUEST_CODE_GET);
    }

    public void sendMessage(String text){
        logDebug("sendMessage: ");
        MegaChatMessage msgSent = megaChatApi.sendMessage(idChat, text);
        AndroidMegaChatMessage androidMsgSent = new AndroidMegaChatMessage(msgSent);
        sendMessageToUI(androidMsgSent);
    }

    public void sendLocationMessage(float longLongitude, float longLatitude, String encodedSnapshot){
        logDebug("sendLocationMessage");
        MegaChatMessage locationMessage = megaChatApi.sendGeolocation(idChat, longLongitude, longLatitude, encodedSnapshot);
        if(locationMessage == null) return;
        AndroidMegaChatMessage androidMsgSent = new AndroidMegaChatMessage(locationMessage);
        sendMessageToUI(androidMsgSent);

    }

    public void hideNewMessagesLayout(){
        logDebug("hideNewMessagesLayout");

        int position = positionNewMessagesLayout;

        positionNewMessagesLayout = INVALID_VALUE;
        lastIdMsgSeen = MEGACHAT_INVALID_HANDLE;
        generalUnreadCount = 0;
        lastSeenReceived = true;
        newVisibility = false;

        if(adapter!=null){
            adapter.notifyItemChanged(position);
        }
    }

    public void openCameraApp(){
        logDebug("openCameraApp()");
        if(checkPermissionsTakePicture()){
            takePicture();
        }
    }

    public void sendMessageToUI(AndroidMegaChatMessage androidMsgSent){
        logDebug("sendMessageToUI");

        if(positionNewMessagesLayout!=-1){
            hideNewMessagesLayout();
        }

        int infoToShow = -1;

        int index = messages.size()-1;
        if(androidMsgSent!=null){
            if(androidMsgSent.isUploading()){
                logDebug("Is uploading: ");

            }else if(androidMsgSent.getMessage() != null) {
                logDebug("Sent message with id temp: " + androidMsgSent.getMessage().getTempId());
                logDebug("State of the message: " + androidMsgSent.getMessage().getStatus());
            }

            if(index==-1){
                //First element
                logDebug("First element!");
                messages.add(androidMsgSent);
                messages.get(0).setInfoToShow(AndroidMegaChatMessage.CHAT_ADAPTER_SHOW_ALL);
            }
            else{
                //Not first element - Find where to add in the queue
                logDebug("NOT First element!");

                AndroidMegaChatMessage msg = messages.get(index);
                if(!androidMsgSent.isUploading()){
                    while(msg.isUploading()){
                        index--;
                        if (index == -1) {
                            break;
                        }
                        msg = messages.get(index);
                    }
                }

                while (!msg.isUploading() && msg.getMessage().getStatus() == MegaChatMessage.STATUS_SENDING_MANUAL) {
                    index--;
                    if (index == -1) {
                        break;
                    }
                    msg = messages.get(index);
                }

                index++;
                logDebug("Add in position: " + index);
                messages.add(index, androidMsgSent);
                infoToShow = adjustInfoToShow(index);
            }

            if (adapter == null) {
                createAdapter();
            } else {
                adapter.addMessage(messages, index);
                mLayoutManager.scrollToPositionWithOffset(index, scaleHeightPx(infoToShow == AndroidMegaChatMessage.CHAT_ADAPTER_SHOW_ALL ? 50 : 20, getOutMetrics()));
            }
        }
        else{
            logError("Error sending message!");
        }
    }

    public void sendMessagesToUI(ArrayList<AndroidMegaChatMessage> messages) {
        for (AndroidMegaChatMessage message : messages) {
            sendMessageToUI(message);
        }
    }

    /**
     * Method for copying a message.
     *
     * @param message The message.
     * @return The copied text.
     */
    public String copyMessage(AndroidMegaChatMessage message) {
        return chatC.createSingleManagementString(message, chatRoom);
    }

    /**
     * Method for copying a text to the clipboard.
     *
     * @param text The text.
     */
    public void copyToClipboard(String text) {
        android.content.ClipboardManager clipboard = (android.content.ClipboardManager) getSystemService(Context.CLIPBOARD_SERVICE);
        android.content.ClipData clip = android.content.ClipData.newPlainText("Copied Text", text);
        clipboard.setPrimaryClip(clip);
        showSnackbar(SNACKBAR_TYPE, getString(R.string.messages_copied_clipboard), -1);
    }


    public void editMessage(ArrayList<AndroidMegaChatMessage> messagesSelected) {
        if (messagesSelected.isEmpty() || messagesSelected.get(0) == null)
            return;

        editingMessage = true;
        MegaChatMessage msg = messagesSelected.get(0).getMessage();
        MegaChatContainsMeta meta = msg.getContainsMeta();
        messageToEdit = msg;

        if (msg.getType() == MegaChatMessage.TYPE_CONTAINS_META && meta != null && meta.getType() == MegaChatContainsMeta.CONTAINS_META_GEOLOCATION) {
            sendLocation();
            finishMultiselectionMode();
            checkActionMode();
        } else {
            textChat.setText(messageToEdit.getContent());
            textChat.setSelection(textChat.getText().length());
        }
    }

    public void editMessage(String text) {
        if (messageToEdit.getContent().equals(text)) return;
        MegaChatMessage msgEdited = megaChatApi.editMessage(idChat,
                messageToEdit.getMsgId() != MEGACHAT_INVALID_HANDLE ? messageToEdit.getMsgId() : messageToEdit.getTempId(),
                text);

        if (msgEdited != null) {
            logDebug("Edited message: status: " + msgEdited.getStatus());
            AndroidMegaChatMessage androidMsgEdited = new AndroidMegaChatMessage(msgEdited);
            modifyMessageReceived(androidMsgEdited, false);
        } else {
            logWarning("Message cannot be edited!");
            showSnackbar(SNACKBAR_TYPE, getString(R.string.error_editing_message), MEGACHAT_INVALID_HANDLE);
        }
    }

    public void editMessageMS(String text, MegaChatMessage messageToEdit){
        logDebug("editMessageMS: ");
        MegaChatMessage msgEdited = null;

        if(messageToEdit.getMsgId()!=-1){
            msgEdited = megaChatApi.editMessage(idChat, messageToEdit.getMsgId(), text);
        }
        else{
            msgEdited = megaChatApi.editMessage(idChat, messageToEdit.getTempId(), text);
        }

        if(msgEdited!=null){
            logDebug("Edited message: status: " + msgEdited.getStatus());
            AndroidMegaChatMessage androidMsgEdited = new AndroidMegaChatMessage(msgEdited);
            modifyMessageReceived(androidMsgEdited, false);
        }
        else{
            logWarning("Message cannot be edited!");
            showSnackbar(SNACKBAR_TYPE, getString(R.string.error_editing_message), -1);
        }
    }

    public void showUploadPanel(){
        if (isBottomSheetDialogShown(bottomSheetDialogFragment)) return;

        bottomSheetDialogFragment = new AttachmentUploadBottomSheetDialogFragment();
        bottomSheetDialogFragment.show(getSupportFragmentManager(), bottomSheetDialogFragment.getTag());
    }

    public void activateActionMode(){
        if (!adapter.isMultipleSelect()) {
            adapter.setMultipleSelect(true);
            actionMode = startSupportActionMode(new ActionBarCallBack());
            updateActionModeTitle();
        }
    }

    private void reDoTheSelectionAfterRotation() {
        if (recoveredSelectedPositions == null || adapter == null)
            return;

        if (recoveredSelectedPositions.size() > 0) {
            activateActionMode();

            for (int position : recoveredSelectedPositions) {
                AndroidMegaChatMessage msg = adapter.getMessageAtPosition(position);
                if(msg != null) {
                    adapter.toggleSelection(msg.getMessage().getMsgId());
                }
            }
        }

        updateActionModeTitle();
    }

    public void activateActionModeWithItem(int positionInAdapter) {
        logDebug("activateActionModeWithItem");

        activateActionMode();
        if (adapter.isMultipleSelect()) {
            itemClick((positionInAdapter + 1), null);
        }
    }

    //Multiselect
    private class  ActionBarCallBack implements ActionMode.Callback {

        @Override
        public boolean onActionItemClicked(ActionMode mode, MenuItem item) {
            ArrayList<AndroidMegaChatMessage> messagesSelected = adapter.getSelectedMessages();

            switch(item.getItemId()){
                case R.id.chat_cab_menu_edit:
                    logDebug("Edit text");
                    editMessage(messagesSelected);
                    break;

                case R.id.chat_cab_menu_forward:
                    logDebug("Forward message");
                    forwardMessages(messagesSelected);
                    break;

                case R.id.chat_cab_menu_copy:
                    finishMultiselectionMode();
                    String text = "";
                    if (messagesSelected.size() == 1) {
                       text = copyMessage(messagesSelected.get(0));
                    } else {
                        text = copyMessages(messagesSelected);
                    }
                    copyToClipboard(text);
                    break;

                case R.id.chat_cab_menu_delete:
                    finishMultiselectionMode();
                    //Delete
                    showConfirmationDeleteMessages(messagesSelected, chatRoom);
                    break;

                case R.id.chat_cab_menu_download:
                    logDebug("chat_cab_menu_download ");
                    clearSelections();
                    hideMultipleSelect();
                    if (!checkPermissionWriteStorage(REQUEST_WRITE_STORAGE)) {
                        preservedMessagesSelected = messagesSelected;
                        return false;
                    }
                    ArrayList<MegaNodeList> list = new ArrayList<>();
                    for (int i = 0; i < messagesSelected.size(); i++) {
                        MegaNodeList megaNodeList = messagesSelected.get(i).getMessage().getMegaNodeList();
                        list.add(megaNodeList);
                    }
                    chatC.prepareForChatDownload(list);
                    break;

                case R.id.chat_cab_menu_import:
                    finishMultiselectionMode();
                    chatC.importNodesFromAndroidMessages(messagesSelected);
                    break;

                case R.id.chat_cab_menu_offline:
                    finishMultiselectionMode();
                    if (!checkPermissionWriteStorage(REQUEST_WRITE_STORAGE_OFFLINE)) {
                        preservedMessagesSelected = messagesSelected;
                        return false;
                    }
                    chatC.saveForOfflineWithAndroidMessages(messagesSelected, chatRoom);
                    break;

            }
            return false;
        }

        public String copyMessages(ArrayList<AndroidMegaChatMessage> messagesSelected){
            logDebug("copyMessages");
            ChatController chatC = new ChatController(chatActivity);
            StringBuilder builder = new StringBuilder();

            for(int i=0;i<messagesSelected.size();i++){
                AndroidMegaChatMessage messageSelected = messagesSelected.get(i);
                builder.append("[");
                String timestamp = formatShortDateTime(messageSelected.getMessage().getTimestamp());
                builder.append(timestamp);
                builder.append("] ");
                String messageString = chatC.createManagementString(messageSelected, chatRoom);
                builder.append(messageString);
                builder.append("\n");
            }
            return builder.toString();
        }


        @Override
        public boolean onCreateActionMode(ActionMode mode, Menu menu) {
            logDebug("onCreateActionMode");

            MenuInflater inflater = mode.getMenuInflater();
            inflater.inflate(R.menu.messages_chat_action, menu);

            importIcon = menu.findItem(R.id.chat_cab_menu_import);
            menu.findItem(R.id.chat_cab_menu_offline).setIcon(mutateIconSecondary(chatActivity, R.drawable.ic_b_save_offline, R.color.white));

            changeStatusBarColorActionMode(chatActivity, getWindow(), handler, 1);
            return true;
        }

        @Override
        public void onDestroyActionMode(ActionMode arg0) {
            logDebug("onDestroyActionMode");
            adapter.setMultipleSelect(false);
            editingMessage = false;
            recoveredSelectedPositions = null;
            clearSelections();
            changeStatusBarColorActionMode(chatActivity, getWindow(), handler, 0);
        }

        @Override
        public boolean onPrepareActionMode(ActionMode mode, Menu menu) {
            logDebug("onPrepareActionMode");
            List<AndroidMegaChatMessage> selected = adapter.getSelectedMessages();
            if(selected.size() == 0){
                menu.findItem(R.id.chat_cab_menu_edit).setVisible(false);
                menu.findItem(R.id.chat_cab_menu_copy).setVisible(false);
                menu.findItem(R.id.chat_cab_menu_delete).setVisible(false);
                menu.findItem(R.id.chat_cab_menu_forward).setVisible(false);
                menu.findItem(R.id.chat_cab_menu_download).setVisible(false);
                menu.findItem(R.id.chat_cab_menu_offline).setVisible(false);
                importIcon.setVisible(false);

            }else {

                if((chatRoom.getOwnPrivilege()==MegaChatRoom.PRIV_RM||chatRoom.getOwnPrivilege()==MegaChatRoom.PRIV_RO) && !chatRoom.isPreview()){
                    logDebug("Chat without permissions || without preview");

                    boolean showCopy = true;
                    for(int i=0; i<selected.size();i++) {
                        MegaChatMessage msg = selected.get(i).getMessage();
                        if ((showCopy) && (msg.getType() == MegaChatMessage.TYPE_NODE_ATTACHMENT || msg.getType()  == MegaChatMessage.TYPE_CONTACT_ATTACHMENT || msg.getType()  == MegaChatMessage.TYPE_VOICE_CLIP || ((msg.getType() == MegaChatMessage.TYPE_CONTAINS_META) && (msg.getContainsMeta() != null) && (msg.getContainsMeta().getType() == MegaChatContainsMeta.CONTAINS_META_GEOLOCATION))) ) {
                            showCopy = false;
                        }
                    }
                    menu.findItem(R.id.chat_cab_menu_edit).setVisible(false);
                    menu.findItem(R.id.chat_cab_menu_copy).setVisible(showCopy);
                    menu.findItem(R.id.chat_cab_menu_delete).setVisible(false);
                    menu.findItem(R.id.chat_cab_menu_forward).setVisible(false);
                    menu.findItem(R.id.chat_cab_menu_download).setVisible(false);
                    menu.findItem(R.id.chat_cab_menu_offline).setVisible(false);
                    importIcon.setVisible(false);
                }
                else{
                    logDebug("Chat with permissions or preview");
                    if(isOnline(chatActivity) && !chatC.isInAnonymousMode()){
                        menu.findItem(R.id.chat_cab_menu_forward).setVisible(true);
                    }else{
                        menu.findItem(R.id.chat_cab_menu_forward).setVisible(false);
                    }

                    if (selected.size() == 1) {
                        if(hasMessagesRemoved(selected.get(0).getMessage())){
                            menu.findItem(R.id.chat_cab_menu_edit).setVisible(false);
                            menu.findItem(R.id.chat_cab_menu_copy).setVisible(false);
                            menu.findItem(R.id.chat_cab_menu_delete).setVisible(false);
                            menu.findItem(R.id.chat_cab_menu_forward).setVisible(false);
                            menu.findItem(R.id.chat_cab_menu_download).setVisible(false);
                            menu.findItem(R.id.chat_cab_menu_offline).setVisible(false);
                            importIcon.setVisible(false);

                        }else if(selected.get(0).isUploading()){
                            menu.findItem(R.id.chat_cab_menu_copy).setVisible(false);
                            menu.findItem(R.id.chat_cab_menu_delete).setVisible(false);
                            menu.findItem(R.id.chat_cab_menu_edit).setVisible(false);
                            menu.findItem(R.id.chat_cab_menu_forward).setVisible(false);
                            menu.findItem(R.id.chat_cab_menu_download).setVisible(false);
                            menu.findItem(R.id.chat_cab_menu_offline).setVisible(false);
                            importIcon.setVisible(false);

                        }else if(selected.get(0).getMessage().getType()==MegaChatMessage.TYPE_NODE_ATTACHMENT){
                            logDebug("TYPE_NODE_ATTACHMENT selected");
                            menu.findItem(R.id.chat_cab_menu_copy).setVisible(false);
                            menu.findItem(R.id.chat_cab_menu_edit).setVisible(false);

                            if(selected.get(0).getMessage().getUserHandle()==myUserHandle && selected.get(0).getMessage().isDeletable()){
                                logDebug("one message Message DELETABLE");
                                menu.findItem(R.id.chat_cab_menu_delete).setVisible(true);
                            }else{
                                menu.findItem(R.id.chat_cab_menu_delete).setVisible(false);
                            }

                            if(isOnline(chatActivity)){
                                menu.findItem(R.id.chat_cab_menu_download).setVisible(true);
                                if (chatC.isInAnonymousMode()) {
                                    menu.findItem(R.id.chat_cab_menu_offline).setVisible(false);
                                    importIcon.setVisible(false);
                                }
                                else {
                                    menu.findItem(R.id.chat_cab_menu_offline).setVisible(true);
                                    importIcon.setVisible(true);
                                }
                            }
                            else{
                                menu.findItem(R.id.chat_cab_menu_download).setVisible(false);
                                menu.findItem(R.id.chat_cab_menu_offline).setVisible(false);
                                importIcon.setVisible(false);
                            }
                        }
                        else if(selected.get(0).getMessage().getType()==MegaChatMessage.TYPE_CONTACT_ATTACHMENT){
                            logDebug("TYPE_CONTACT_ATTACHMENT selected");

                            menu.findItem(R.id.chat_cab_menu_copy).setVisible(false);
                            menu.findItem(R.id.chat_cab_menu_edit).setVisible(false);

                            if(selected.get(0).getMessage().getUserHandle()==myUserHandle && selected.get(0).getMessage().isDeletable()){
                                logDebug("one message Message DELETABLE");
                                menu.findItem(R.id.chat_cab_menu_delete).setVisible(true);
                            }
                            else{
                                logDebug("one message Message NOT DELETABLE");
                                menu.findItem(R.id.chat_cab_menu_delete).setVisible(false);
                            }

                            menu.findItem(R.id.chat_cab_menu_download).setVisible(false);
                            menu.findItem(R.id.chat_cab_menu_offline).setVisible(false);
                            importIcon.setVisible(false);
                        }
                        else if(selected.get(0).getMessage().getType()==MegaChatMessage.TYPE_VOICE_CLIP){
                            logDebug("TYPE_VOICE_CLIP selected");

                            menu.findItem(R.id.chat_cab_menu_copy).setVisible(false);
                            menu.findItem(R.id.chat_cab_menu_edit).setVisible(false);

                            if((selected.get(0).getMessage().getUserHandle()==myUserHandle) && (selected.get(0).getMessage().isDeletable())){
                                menu.findItem(R.id.chat_cab_menu_delete).setVisible(true);
                            }else{
                                menu.findItem(R.id.chat_cab_menu_delete).setVisible(false);
                            }
                            menu.findItem(R.id.chat_cab_menu_download).setVisible(false);
                            menu.findItem(R.id.chat_cab_menu_offline).setVisible(false);
                            importIcon.setVisible(false);

                        }
                        else{
                            logDebug("Other type: " + selected.get(0).getMessage().getType());

                            MegaChatMessage messageSelected= megaChatApi.getMessage(idChat, selected.get(0).getMessage().getMsgId());
                            if(messageSelected == null){
                                messageSelected = megaChatApi.getMessage(idChat, selected.get(0).getMessage().getTempId());
                                if(messageSelected == null){
                                    menu.findItem(R.id.chat_cab_menu_edit).setVisible(false);
                                    menu.findItem(R.id.chat_cab_menu_copy).setVisible(false);
                                    menu.findItem(R.id.chat_cab_menu_delete).setVisible(false);
                                    menu.findItem(R.id.chat_cab_menu_forward).setVisible(false);
                                    menu.findItem(R.id.chat_cab_menu_download).setVisible(false);
                                    menu.findItem(R.id.chat_cab_menu_offline).setVisible(false);
                                    importIcon.setVisible(false);
                                    return false;
                                }
                            }

                            if((messageSelected.getType() == MegaChatMessage.TYPE_CONTAINS_META) && (messageSelected.getContainsMeta()!=null && messageSelected.getContainsMeta().getType() == MegaChatContainsMeta.CONTAINS_META_GEOLOCATION)){
                                logDebug("TYPE_CONTAINS_META && CONTAINS_META_GEOLOCATION");
                                menu.findItem(R.id.chat_cab_menu_copy).setVisible(false);
                            }else{
                                menu.findItem(R.id.chat_cab_menu_copy).setVisible(true);
                            }

                            int type = selected.get(0).getMessage().getType();

                            if(messageSelected.getUserHandle()==myUserHandle){

                                if(messageSelected.isEditable()){
                                    logDebug("Message EDITABLE");
                                    menu.findItem(R.id.chat_cab_menu_edit).setVisible(true);
                                    menu.findItem(R.id.chat_cab_menu_delete).setVisible(true);
                                }
                                else{
                                    logDebug("Message NOT EDITABLE");
                                    menu.findItem(R.id.chat_cab_menu_edit).setVisible(false);
                                    menu.findItem(R.id.chat_cab_menu_delete).setVisible(false);
                                }

                                if (!isOnline(chatActivity) || type == MegaChatMessage.TYPE_TRUNCATE||type == MegaChatMessage.TYPE_ALTER_PARTICIPANTS||type == MegaChatMessage.TYPE_CHAT_TITLE||type == MegaChatMessage.TYPE_PRIV_CHANGE||type == MegaChatMessage.TYPE_CALL_ENDED||type == MegaChatMessage.TYPE_CALL_STARTED) {
                                    menu.findItem(R.id.chat_cab_menu_forward).setVisible(false);
                                }
                                else{
                                    menu.findItem(R.id.chat_cab_menu_forward).setVisible(true);
                                }
                            }
                            else{
                                menu.findItem(R.id.chat_cab_menu_edit).setVisible(false);
                                menu.findItem(R.id.chat_cab_menu_delete).setVisible(false);
                                importIcon.setVisible(false);

                                if (chatC.isInAnonymousMode() || !isOnline(chatActivity) || type == MegaChatMessage.TYPE_TRUNCATE||type == MegaChatMessage.TYPE_ALTER_PARTICIPANTS||type == MegaChatMessage.TYPE_CHAT_TITLE||type == MegaChatMessage.TYPE_PRIV_CHANGE||type == MegaChatMessage.TYPE_CALL_ENDED||type == MegaChatMessage.TYPE_CALL_STARTED) {
                                    menu.findItem(R.id.chat_cab_menu_forward).setVisible(false);
                                }
                                else{
                                    menu.findItem(R.id.chat_cab_menu_forward).setVisible(true);
                                }
                            }
                            menu.findItem(R.id.chat_cab_menu_download).setVisible(false);
                            menu.findItem(R.id.chat_cab_menu_offline).setVisible(false);
                            importIcon.setVisible(false);
                        }
                    }
                    else{
                        logDebug("Many items selected");
                        boolean isUploading = false;
                        boolean showDelete = true;
                        boolean showCopy = true;
                        boolean showForward = true;
                        boolean allNodeAttachments = true;
                        boolean isRemoved = false;

                        for(int i=0; i<selected.size();i++) {

                            if(hasMessagesRemoved(selected.get(i).getMessage())){
                                isRemoved = true;
                                break;
                            }

                            if (!isUploading) {
                                if (selected.get(i).isUploading()) {
                                    isUploading = true;
                                }
                            }

                            MegaChatMessage msg = selected.get(i).getMessage();

                            if ((showCopy) && (msg.getType() == MegaChatMessage.TYPE_NODE_ATTACHMENT || msg.getType()  == MegaChatMessage.TYPE_CONTACT_ATTACHMENT || msg.getType()  == MegaChatMessage.TYPE_VOICE_CLIP || ((msg.getType() == MegaChatMessage.TYPE_CONTAINS_META) && (msg.getContainsMeta() != null) && (msg.getContainsMeta().getType() == MegaChatContainsMeta.CONTAINS_META_GEOLOCATION))) ) {
                                showCopy = false;
                            }

                            if((showDelete) && ((msg.getUserHandle() != myUserHandle) || ((msg.getType() == MegaChatMessage.TYPE_NORMAL || msg.getType() == MegaChatMessage.TYPE_NODE_ATTACHMENT || msg.getType() == MegaChatMessage.TYPE_CONTACT_ATTACHMENT || msg.getType() == MegaChatMessage.TYPE_CONTAINS_META || msg.getType() == MegaChatMessage.TYPE_VOICE_CLIP) && (!(msg.isDeletable()))))){
                                showDelete = false;
                            }

                            if((showForward) &&(msg.getType() == MegaChatMessage.TYPE_TRUNCATE||msg.getType() == MegaChatMessage.TYPE_ALTER_PARTICIPANTS||msg.getType() == MegaChatMessage.TYPE_CHAT_TITLE||msg.getType() == MegaChatMessage.TYPE_PRIV_CHANGE||msg.getType() == MegaChatMessage.TYPE_CALL_ENDED||msg.getType() == MegaChatMessage.TYPE_CALL_STARTED)) {
                                showForward = false;
                            }

                            if ((allNodeAttachments) && (selected.get(i).getMessage().getType() != MegaChatMessage.TYPE_NODE_ATTACHMENT)){
                                allNodeAttachments = false;
                            }
                        }

                        if (isUploading || isRemoved) {
                            menu.findItem(R.id.chat_cab_menu_copy).setVisible(false);
                            menu.findItem(R.id.chat_cab_menu_delete).setVisible(false);
                            menu.findItem(R.id.chat_cab_menu_edit).setVisible(false);
                            menu.findItem(R.id.chat_cab_menu_forward).setVisible(false);
                            menu.findItem(R.id.chat_cab_menu_download).setVisible(false);
                            menu.findItem(R.id.chat_cab_menu_offline).setVisible(false);
                            importIcon.setVisible(false);
                        }
                        else {
                            if(allNodeAttachments && isOnline(chatActivity)){
                                menu.findItem(R.id.chat_cab_menu_download).setVisible(true);
                                if (chatC.isInAnonymousMode()){
                                    menu.findItem(R.id.chat_cab_menu_offline).setVisible(false);
                                    importIcon.setVisible(false);
                                }
                                else {
                                    menu.findItem(R.id.chat_cab_menu_offline).setVisible(true);
                                    importIcon.setVisible(true);
                                }
                            }
                            else{
                                menu.findItem(R.id.chat_cab_menu_download).setVisible(false);
                                menu.findItem(R.id.chat_cab_menu_offline).setVisible(false);
                                importIcon.setVisible(false);
                            }

                            menu.findItem(R.id.chat_cab_menu_edit).setVisible(false);
                            if (chatC.isInAnonymousMode()){
                                menu.findItem(R.id.chat_cab_menu_copy).setVisible(false);
                                menu.findItem(R.id.chat_cab_menu_delete).setVisible(false);
                            }
                            else {
                                menu.findItem(R.id.chat_cab_menu_copy).setVisible(showCopy);
                                menu.findItem(R.id.chat_cab_menu_delete).setVisible(showDelete);
                            }
                            if(isOnline(chatActivity) && !chatC.isInAnonymousMode()){
                                menu.findItem(R.id.chat_cab_menu_forward).setVisible(showForward);
                            }
                            else{
                                menu.findItem(R.id.chat_cab_menu_forward).setVisible(false);
                            }
                        }
                    }
                }
            }
            return false;
        }
    }

    public boolean showSelectMenuItem(){
        if (adapter != null){
            return adapter.isMultipleSelect();
        }
        return false;
    }

    public void showConfirmationDeleteMessages(final ArrayList<AndroidMegaChatMessage> messages, final MegaChatRoom chat){
        logDebug("showConfirmationDeleteMessages");

        DialogInterface.OnClickListener dialogClickListener = new DialogInterface.OnClickListener() {
            @Override
            public void onClick(DialogInterface dialog, int which) {
                switch (which){
                    case DialogInterface.BUTTON_POSITIVE:
                        stopReproductions();
                        ChatController cC = new ChatController(chatActivity);
                        cC.deleteAndroidMessages(messages, chat);
                        break;
                    case DialogInterface.BUTTON_NEGATIVE:
                        //No button clicked
                        break;
                }
            }
        };

        AlertDialog.Builder builder;
        if (Build.VERSION.SDK_INT >= Build.VERSION_CODES.HONEYCOMB) {
            builder = new AlertDialog.Builder(this, R.style.AppCompatAlertDialogStyle);
        }
        else{
            builder = new AlertDialog.Builder(this);
        }

        if(messages.size()==1){
            builder.setMessage(R.string.confirmation_delete_one_message);
        }
        else{
            builder.setMessage(R.string.confirmation_delete_several_messages);
        }
        builder.setPositiveButton(R.string.context_remove, dialogClickListener).setNegativeButton(R.string.general_cancel, dialogClickListener).show();
    }

    public void showConfirmationDeleteMessage(final long messageId, final long chatId){
        logDebug("showConfirmationDeleteMessage");

        DialogInterface.OnClickListener dialogClickListener = new DialogInterface.OnClickListener() {
            @Override
            public void onClick(DialogInterface dialog, int which) {
                switch (which){
                    case DialogInterface.BUTTON_POSITIVE:
                        ChatController cC = new ChatController(chatActivity);
                        cC.deleteMessageById(messageId, chatId);
                        break;
                    case DialogInterface.BUTTON_NEGATIVE:
                        //No button clicked
                        break;
                }
            }
        };

        AlertDialog.Builder builder;
        if (Build.VERSION.SDK_INT >= Build.VERSION_CODES.HONEYCOMB) {
            builder = new AlertDialog.Builder(this, R.style.AppCompatAlertDialogStyle);
        }
        else{
            builder = new AlertDialog.Builder(this);
        }

        builder.setMessage(R.string.confirmation_delete_one_message);
        builder.setPositiveButton(R.string.context_remove, dialogClickListener)
                .setNegativeButton(R.string.general_cancel, dialogClickListener).show();
    }

    /*
     * Clear all selected items
     */
    private void clearSelections() {
        if(adapter.isMultipleSelect()){
            adapter.clearSelections();
        }
        updateActionModeTitle();
    }

    public void updateActionModeTitle() {
        try {
            if (actionMode != null) {
                if (adapter.getSelectedItemCount() == 0) {
                    actionMode.setTitle(getString(R.string.select_message_title).toUpperCase());
                } else {
                    actionMode.setTitle(adapter.getSelectedItemCount() + "");
                }
                actionMode.invalidate();
            }
        } catch (Exception e) {
            e.printStackTrace();
            logError("Invalidate error", e);
        }
    }

    /*
     * Disable selection
     */
    public void hideMultipleSelect() {
        if (adapter != null) {
            adapter.setMultipleSelect(false);
        }
        if (actionMode != null) {
            actionMode.finish();
        }
    }

    public void finishMultiselectionMode() {
        clearSelections();
        hideMultipleSelect();
    }

    private void checkActionMode(){
        if (adapter.isMultipleSelect() && actionMode != null) {
            actionMode.invalidate();
        }else{
            editingMessage = false;
        }
    }

    public void selectAll() {
        if (adapter != null) {
            if (adapter.isMultipleSelect()) {
                adapter.selectAll();
            } else {
                adapter.setMultipleSelect(true);
                adapter.selectAll();

                actionMode = startSupportActionMode(new ActionBarCallBack());
            }

            updateActionModeTitle();
        }
    }

    public void itemLongClick(int positionInAdapter) {
        int positionInMessages = positionInAdapter - 1;
        if (positionInMessages >= messages.size())
            return;

        AndroidMegaChatMessage m = messages.get(positionInMessages);
        if (adapter.isMultipleSelect() || m == null || m.isUploading() || m.getMessage().getStatus() == MegaChatMessage.STATUS_SERVER_REJECTED || m.getMessage().getStatus() == MegaChatMessage.STATUS_SENDING_MANUAL)
            return;

        int type = m.getMessage().getType();
        switch (type) {
            case MegaChatMessage.TYPE_NODE_ATTACHMENT:
                showNodeAttachmentBottomSheet(m, positionInMessages);
                break;
            case MegaChatMessage.TYPE_CONTACT_ATTACHMENT:
                showContactAttachmentBottomSheet(m, positionInMessages);
                break;
            case MegaChatMessage.TYPE_VOICE_CLIP:
            case MegaChatMessage.TYPE_NORMAL:
                showGeneralChatMessageBottomSheet(m, positionInMessages);
                break;
            case MegaChatMessage.TYPE_CONTAINS_META:
                MegaChatContainsMeta meta = m.getMessage().getContainsMeta();
                if (meta == null || meta.getType() == MegaChatContainsMeta.CONTAINS_META_INVALID)
                    return;
                if (meta.getType() == MegaChatContainsMeta.CONTAINS_META_RICH_PREVIEW || meta.getType() == MegaChatContainsMeta.CONTAINS_META_GEOLOCATION) {
                    showGeneralChatMessageBottomSheet(m, positionInMessages);
                }
                break;
        }
    }

    private boolean isSelectableMessage(AndroidMegaChatMessage message) {
        if (message.getMessage().getStatus() == MegaChatMessage.STATUS_SERVER_REJECTED || message.getMessage().getStatus() == MegaChatMessage.STATUS_SENDING_MANUAL)
            return false;

        int type = message.getMessage().getType();
        switch (type) {
            case MegaChatMessage.TYPE_NODE_ATTACHMENT:
            case MegaChatMessage.TYPE_CONTACT_ATTACHMENT:
            case MegaChatMessage.TYPE_VOICE_CLIP:
            case MegaChatMessage.TYPE_NORMAL:
            case MegaChatMessage.TYPE_CONTAINS_META:
            case MegaChatMessage.TYPE_PUBLIC_HANDLE_CREATE:
            case MegaChatMessage.TYPE_PUBLIC_HANDLE_DELETE:
            case MegaChatMessage.TYPE_SET_PRIVATE_MODE:
                return true;
            default:
                return false;
        }
    }

    public void itemClick(int positionInAdapter, int [] screenPosition) {
        int positionInMessages = positionInAdapter-1;

        if(positionInMessages < messages.size()){
            AndroidMegaChatMessage m = messages.get(positionInMessages);

            if (adapter.isMultipleSelect()) {
                logDebug("isMultipleSelect");
                if (!m.isUploading()) {
                    logDebug("isMultipleSelect - iNOTsUploading");
                    if (m.getMessage() != null) {
                        MegaChatContainsMeta meta = m.getMessage().getContainsMeta();
                        if (meta != null && meta.getType() == MegaChatContainsMeta.CONTAINS_META_INVALID) {
                        }else{
                            logDebug("Message id: " + m.getMessage().getMsgId());
                            logDebug("Timestamp: " + m.getMessage().getTimestamp());
                            if (isSelectableMessage(m)) {
                                adapter.toggleSelection(m.getMessage().getMsgId());
                                List<AndroidMegaChatMessage> messages = adapter.getSelectedMessages();
                                if (!messages.isEmpty()) {
                                    updateActionModeTitle();
                                }
                            }
                        }
                    }
                }
            }else{
                if(m!=null){
                    if(m.isUploading()){
                        showUploadingAttachmentBottomSheet(m, positionInMessages);
                    }else{
                        if((m.getMessage().getStatus()==MegaChatMessage.STATUS_SERVER_REJECTED)||(m.getMessage().getStatus()==MegaChatMessage.STATUS_SENDING_MANUAL)){
                            if(m.getMessage().getUserHandle()==megaChatApi.getMyUserHandle()) {
                                if (!(m.getMessage().isManagementMessage())) {
                                    logDebug("selected message handle: " + m.getMessage().getTempId());
                                    logDebug("selected message rowId: " + m.getMessage().getRowId());
                                    if ((m.getMessage().getStatus() == MegaChatMessage.STATUS_SERVER_REJECTED) || (m.getMessage().getStatus() == MegaChatMessage.STATUS_SENDING_MANUAL)) {
                                        logDebug("show not sent message panel");
                                        showMsgNotSentPanel(m, positionInMessages);
                                    }
                                }
                            }
                        }
                        else{
                            if(m.getMessage().getType()==MegaChatMessage.TYPE_NODE_ATTACHMENT){
                                logDebug("itemCLick: TYPE_NODE_ATTACHMENT");
                                MegaNodeList nodeList = m.getMessage().getMegaNodeList();
                                if(nodeList.size()==1){
                                    MegaNode node = chatC.authorizeNodeIfPreview(nodeList.get(0), chatRoom);
                                    if (MimeTypeList.typeForName(node.getName()).isImage()){

                                        if(node.hasPreview()){
                                            logDebug("Show full screen viewer");
                                            showFullScreenViewer(m.getMessage().getMsgId(), screenPosition);
                                        }
                                        else{
                                            logDebug("Image without preview - show node attachment panel for one node");
                                            showNodeAttachmentBottomSheet(m, positionInMessages);
                                        }
                                    }
                                    else if (MimeTypeList.typeForName(node.getName()).isVideoReproducible()||MimeTypeList.typeForName(node.getName()).isAudio()){
                                        logDebug("isFile:isVideoReproducibleOrIsAudio");
                                        String mimeType = MimeTypeList.typeForName(node.getName()).getType();
                                        logDebug("FILE HANDLE: " + node.getHandle() + " TYPE: " + mimeType);

                                        Intent mediaIntent;
                                        boolean internalIntent;
                                        boolean opusFile = false;
                                        if (MimeTypeList.typeForName(node.getName()).isVideoNotSupported() || MimeTypeList.typeForName(node.getName()).isAudioNotSupported()){
                                            mediaIntent = new Intent(Intent.ACTION_VIEW);
                                            internalIntent=false;
                                            String[] s = node.getName().split("\\.");
                                            if (s != null && s.length > 1 && s[s.length-1].equals("opus")) {
                                                opusFile = true;
                                            }
                                        }
                                        else {
                                            logDebug("setIntentToAudioVideoPlayer");
                                            mediaIntent = new Intent(this, AudioVideoPlayerLollipop.class);
                                            internalIntent=true;
                                        }
                                        logDebug("putExtra: screenPosition("+screenPosition+"), msgId("+m.getMessage().getMsgId()+"), chatId("+idChat+"), filename("+node.getName()+")");

                                        mediaIntent.putExtra("screenPosition", screenPosition);
                                        mediaIntent.putExtra("adapterType", FROM_CHAT);
                                        mediaIntent.putExtra(IS_PLAYLIST, false);
                                        mediaIntent.putExtra("msgId", m.getMessage().getMsgId());
                                        mediaIntent.putExtra("chatId", idChat);
                                        mediaIntent.putExtra("FILENAME", node.getName());

                                        String localPath = getLocalFile(this, node.getName(), node.getSize());

                                        if (localPath != null){
                                            logDebug("localPath != null");

                                            File mediaFile = new File(localPath);
                                            //mediaIntent.setDataAndType(Uri.parse(localPath), mimeType);
                                            if (Build.VERSION.SDK_INT >= Build.VERSION_CODES.N && localPath.contains(Environment.getExternalStorageDirectory().getPath())) {
                                                logDebug("FileProviderOption");
                                                Uri mediaFileUri = FileProvider.getUriForFile(this, "mega.privacy.android.app.providers.fileprovider", mediaFile);
                                                if(mediaFileUri==null){
                                                    logDebug("ERROR:NULLmediaFileUri");
                                                    showSnackbar(SNACKBAR_TYPE, getString(R.string.general_text_error), -1);
                                                }
                                                else{
                                                    mediaIntent.setDataAndType(mediaFileUri, MimeTypeList.typeForName(node.getName()).getType());
                                                }
                                            }else{
                                                Uri mediaFileUri = Uri.fromFile(mediaFile);
                                                if(mediaFileUri==null){
                                                    logError("ERROR:NULLmediaFileUri");
                                                    showSnackbar(SNACKBAR_TYPE, getString(R.string.general_text_error), -1);
                                                }
                                                else{
                                                    mediaIntent.setDataAndType(mediaFileUri, MimeTypeList.typeForName(node.getName()).getType());
                                                }
                                            }
                                            mediaIntent.addFlags(Intent.FLAG_GRANT_READ_URI_PERMISSION);
                                        }else {
                                            logDebug("localPathNULL");
                                            if (isOnline(this)){
                                                if (megaApi.httpServerIsRunning() == 0) {
                                                    logDebug("megaApi.httpServerIsRunning() == 0");
                                                    megaApi.httpServerStart();
                                                }
                                                else{
                                                    logWarning("ERROR:httpServerAlreadyRunning");
                                                }

                                                ActivityManager.MemoryInfo mi = new ActivityManager.MemoryInfo();
                                                ActivityManager activityManager = (ActivityManager) this.getSystemService(Context.ACTIVITY_SERVICE);
                                                activityManager.getMemoryInfo(mi);

                                                if(mi.totalMem>BUFFER_COMP){
                                                    logDebug("Total mem: " + mi.totalMem + " allocate 32 MB");
                                                    megaApi.httpServerSetMaxBufferSize(MAX_BUFFER_32MB);
                                                }else{
                                                    logDebug("Total mem: " + mi.totalMem + " allocate 16 MB");
                                                    megaApi.httpServerSetMaxBufferSize(MAX_BUFFER_16MB);
                                                }

                                                String url = megaApi.httpServerGetLocalLink(node);
                                                if(url!=null){
                                                    logDebug("URL generated: " + url);
                                                    Uri parsedUri = Uri.parse(url);
                                                    if(parsedUri!=null){
                                                        logDebug("parsedUri!=null ---> " + parsedUri);
                                                        mediaIntent.setDataAndType(parsedUri, mimeType);
                                                    }else{
                                                        logError("ERROR:httpServerGetLocalLink");
                                                        showSnackbar(SNACKBAR_TYPE, getString(R.string.general_text_error), -1);
                                                    }
                                                }else{
                                                    logError("ERROR:httpServerGetLocalLink");
                                                    showSnackbar(SNACKBAR_TYPE, getString(R.string.general_text_error), -1);
                                                }
                                            }
                                            else {
                                                showSnackbar(SNACKBAR_TYPE, getString(R.string.error_server_connection_problem)+". "+ getString(R.string.no_network_connection_on_play_file), -1);
                                            }
                                        }
                                        mediaIntent.putExtra("HANDLE", node.getHandle());
                                        if (opusFile){
                                            logDebug("opusFile ");
                                            mediaIntent.setDataAndType(mediaIntent.getData(), "audio/*");
                                        }
                                        if(internalIntent){
                                            startActivity(mediaIntent);
                                        }else{
                                            logDebug("externalIntent");
                                            if (isIntentAvailable(this, mediaIntent)){
                                                startActivity(mediaIntent);
                                            }else{
                                                logDebug("noAvailableIntent");
                                                showNodeAttachmentBottomSheet(m, positionInMessages);
                                            }
                                        }
                                        overridePendingTransition(0,0);
                                        if (adapter != null) {
                                            adapter.setNodeAttachmentVisibility(false, holder_imageDrag, positionInMessages);
                                        }

                                    }else if (MimeTypeList.typeForName(node.getName()).isPdf()){

                                        logDebug("isFile:isPdf");
                                        String mimeType = MimeTypeList.typeForName(node.getName()).getType();
                                        logDebug("FILE HANDLE: " + node.getHandle() + " TYPE: " + mimeType);
                                        Intent pdfIntent = new Intent(this, PdfViewerActivityLollipop.class);
                                        pdfIntent.putExtra("inside", true);
                                        pdfIntent.putExtra("adapterType", FROM_CHAT);
                                        pdfIntent.putExtra("msgId", m.getMessage().getMsgId());
                                        pdfIntent.putExtra("chatId", idChat);

                                        String localPath = getLocalFile(this, node.getName(), node.getSize());

                                        if (localPath != null){
                                            File mediaFile = new File(localPath);
                                            if (Build.VERSION.SDK_INT >= Build.VERSION_CODES.N && localPath.contains(Environment.getExternalStorageDirectory().getPath())) {
                                                logDebug("FileProviderOption");
                                                Uri mediaFileUri = FileProvider.getUriForFile(this, "mega.privacy.android.app.providers.fileprovider", mediaFile);
                                                if(mediaFileUri==null){
                                                    logError("ERROR:NULLmediaFileUri");
                                                    showSnackbar(SNACKBAR_TYPE, getString(R.string.general_text_error), -1);
                                                }
                                                else{
                                                    pdfIntent.setDataAndType(mediaFileUri, MimeTypeList.typeForName(node.getName()).getType());
                                                }
                                            }
                                            else{
                                                Uri mediaFileUri = Uri.fromFile(mediaFile);
                                                if(mediaFileUri==null){
                                                    logError("ERROR:NULLmediaFileUri");
                                                    showSnackbar(SNACKBAR_TYPE, getString(R.string.general_text_error), -1);
                                                }
                                                else{
                                                    pdfIntent.setDataAndType(mediaFileUri, MimeTypeList.typeForName(node.getName()).getType());
                                                }
                                            }
                                            pdfIntent.addFlags(Intent.FLAG_GRANT_READ_URI_PERMISSION);
                                        }
                                        else {
                                            logWarning("localPathNULL");
                                            if (isOnline(this)){
                                                if (megaApi.httpServerIsRunning() == 0) {
                                                    megaApi.httpServerStart();
                                                }
                                                else{
                                                    logError("ERROR:httpServerAlreadyRunning");
                                                }
                                                ActivityManager.MemoryInfo mi = new ActivityManager.MemoryInfo();
                                                ActivityManager activityManager = (ActivityManager) this.getSystemService(Context.ACTIVITY_SERVICE);
                                                activityManager.getMemoryInfo(mi);
                                                if(mi.totalMem>BUFFER_COMP){
                                                    logDebug("Total mem: " + mi.totalMem + " allocate 32 MB");
                                                    megaApi.httpServerSetMaxBufferSize(MAX_BUFFER_32MB);
                                                }
                                                else{
                                                    logDebug("Total mem: " + mi.totalMem + " allocate 16 MB");
                                                    megaApi.httpServerSetMaxBufferSize(MAX_BUFFER_16MB);
                                                }
                                                String url = megaApi.httpServerGetLocalLink(node);
                                                if(url!=null){
                                                    logDebug("URL generated: " + url);
                                                    Uri parsedUri = Uri.parse(url);
                                                    if(parsedUri!=null){
                                                        pdfIntent.setDataAndType(parsedUri, mimeType);
                                                    }
                                                    else{
                                                        logError("ERROR:httpServerGetLocalLink");
                                                        showSnackbar(SNACKBAR_TYPE, getString(R.string.general_text_error), -1);
                                                    }
                                                }
                                                else{
                                                    logError("ERROR:httpServerGetLocalLink");
                                                    showSnackbar(SNACKBAR_TYPE, getString(R.string.general_text_error), -1);
                                                }
                                            }
                                            else {
                                                showSnackbar(SNACKBAR_TYPE, getString(R.string.error_server_connection_problem)+". "+ getString(R.string.no_network_connection_on_play_file), -1);
                                            }
                                        }
                                        pdfIntent.putExtra("HANDLE", node.getHandle());

                                        if (isIntentAvailable(this, pdfIntent)){
                                            startActivity(pdfIntent);
                                        }
                                        else{
                                            logWarning("noAvailableIntent");
                                            showNodeAttachmentBottomSheet(m, positionInMessages);
                                        }
                                        overridePendingTransition(0,0);
                                    }
                                    else{
                                        logDebug("NOT Image, pdf, audio or video - show node attachment panel for one node");
                                        showNodeAttachmentBottomSheet(m, positionInMessages);
                                    }
                                }
                                else{
                                    logDebug("show node attachment panel");
                                    showNodeAttachmentBottomSheet(m, positionInMessages);
                                }
                            }
                            else if(m.getMessage().getType()==MegaChatMessage.TYPE_CONTACT_ATTACHMENT){
                                logDebug("TYPE_CONTACT_ATTACHMENT");
                                logDebug("show contact attachment panel");
                                if (isOnline(this)) {
                                    if (!chatC.isInAnonymousMode() && m != null) {
                                        if (m.getMessage().getUsersCount() == 1) {
                                            long userHandle = m.getMessage().getUserHandle(0);
                                            if(userHandle != megaChatApi.getMyUserHandle()){
                                                showContactAttachmentBottomSheet(m, positionInMessages);
                                            }
                                        }else{
                                            showContactAttachmentBottomSheet(m, positionInMessages);
                                        }
                                    }
                                }
                                else{
                                    //No shown - is not possible to know is it already contact or not - megaApi not working
                                    showSnackbar(SNACKBAR_TYPE, getString(R.string.error_server_connection_problem), -1);
                                }
                            } else if (m.getMessage().getType() == MegaChatMessage.TYPE_CONTAINS_META) {
                                logDebug("TYPE_CONTAINS_META");
                                MegaChatContainsMeta meta = m.getMessage().getContainsMeta();
                                if (meta == null || meta.getType() == MegaChatContainsMeta.CONTAINS_META_INVALID)
                                    return;
                                String url = null;
                                if (meta.getType() == MegaChatContainsMeta.CONTAINS_META_RICH_PREVIEW) {
                                    url = meta.getRichPreview().getUrl();

                                    if (isMEGALinkAndRequiresTransferSession(this, url)) {
                                        return;
                                    }
                                } else if (meta.getType() == MegaChatContainsMeta.CONTAINS_META_GEOLOCATION) {
                                    url = m.getMessage().getContent();
                                    MegaChatGeolocation location = meta.getGeolocation();
                                    if (location != null) {
                                        float latitude = location.getLatitude();
                                        float longitude = location.getLongitude();
                                        List<Address> addresses = getAddresses(this, latitude, longitude);
                                        if (addresses != null && !addresses.isEmpty()) {
                                            String address = addresses.get(0).getAddressLine(0);
                                            if (address != null) {
                                                url = "geo:" + latitude + "," + longitude + "?q=" + Uri.encode(address);
                                            }
                                        }
                                    }
                                }
                                if (url == null) return;
                                Intent browserIntent = new Intent(Intent.ACTION_VIEW, Uri.parse(url));
                                startActivity(browserIntent);

                            } else if(m.getMessage().getType() == MegaChatMessage.TYPE_NORMAL ){
                                logDebug("TYPE_NORMAL");
                                AndroidMegaRichLinkMessage richLinkMessage = m.getRichLinkMessage();

                                if(richLinkMessage == null){
                                    showGeneralChatMessageBottomSheet(m, positionInMessages);
                                }else{
                                    String url = richLinkMessage.getUrl();
                                    if (richLinkMessage.isChat()) {
                                        loadChatLink(url);
                                    } else {
                                        openMegaLink(url, richLinkMessage.getNode() != null ? richLinkMessage.getNode().isFile() : richLinkMessage.isFile());
                                    }
                                }
                            }
                        }
                    }
                }
            }
        }else{
            logDebug("DO NOTHING: Position (" + positionInMessages + ") is more than size in messages (size: " + messages.size() + ")");
        }
    }

    public void loadChatLink(String link){
        logDebug("loadChatLink: ");
        Intent intentOpenChat = new Intent(this, ChatActivityLollipop.class);
        intentOpenChat.setAction(ACTION_OPEN_CHAT_LINK);
        intentOpenChat.setData(Uri.parse(link));
        this.startActivity(intentOpenChat);
    }

    public void showFullScreenViewer(long msgId, int[] screenPosition){
        logDebug("showFullScreenViewer");
        int position = 0;
        boolean positionFound = false;
        List<Long> ids = new ArrayList<>();
        for(int i=0; i<messages.size();i++){
            AndroidMegaChatMessage androidMessage = messages.get(i);
            if(!androidMessage.isUploading()){
                MegaChatMessage msg = androidMessage.getMessage();

                if(msg.getType()==MegaChatMessage.TYPE_NODE_ATTACHMENT){
                    ids.add(msg.getMsgId());

                    if(msg.getMsgId()==msgId){
                        positionFound=true;
                    }
                    if(!positionFound){
                        MegaNodeList nodeList = msg.getMegaNodeList();
                        if(nodeList.size()==1){
                            MegaNode node = nodeList.get(0);
                            if(MimeTypeList.typeForName(node.getName()).isImage()){
                                position++;
                            }
                        }
                    }
                }
            }
        }

        Intent intent = new Intent(this, ChatFullScreenImageViewer.class);
        intent.putExtra("position", position);
        intent.putExtra("chatId", idChat);
        intent.putExtra("screenPosition", screenPosition);
        long[] array = new long[ids.size()];
        for(int i = 0; i < ids.size(); i++) {
            array[i] = ids.get(i);
        }
        intent.putExtra("messageIds", array);
        startActivity(intent);
        overridePendingTransition(0,0);
        if (adapter !=  null) {
            adapter.setNodeAttachmentVisibility(false, holder_imageDrag, position);
        }
    }

    @Override
    public void onChatRoomUpdate(MegaChatApiJava api, MegaChatRoom chat) {
        logDebug("onChatRoomUpdate!");
        this.chatRoom = chat;
        if (adapter != null) {
            adapter.updateChatRoom(chatRoom);
        }

        if(chat.hasChanged(MegaChatRoom.CHANGE_TYPE_CLOSED)){
            logDebug("CHANGE_TYPE_CLOSED for the chat: " + chat.getChatId());
            int permission = chat.getOwnPrivilege();
            logDebug("Permissions for the chat: " + permission);

            if(chat.isPreview()){
                if(permission==MegaChatRoom.PRIV_RM){
                    //Show alert to user
                    showSnackbar(SNACKBAR_TYPE, getString(R.string.alert_invalid_preview), -1);
                }
            }
            else{
                //Hide field to write
                joiningOrLeaving = false;
                setChatSubtitle();
                supportInvalidateOptionsMenu();
            }
        }
        else if(chat.hasChanged(MegaChatRoom.CHANGE_TYPE_STATUS)){
            logDebug("CHANGE_TYPE_STATUS for the chat: " + chat.getChatId());
            if(!(chatRoom.isGroup())){
                long userHandle = chatRoom.getPeerHandle(0);
                setStatus(userHandle);
            }
        }
        else if(chat.hasChanged(MegaChatRoom.CHANGE_TYPE_PARTICIPANTS)){
            logDebug("CHANGE_TYPE_PARTICIPANTS for the chat: " + chat.getChatId());
            setChatSubtitle();
        }
        else if(chat.hasChanged(MegaChatRoom.CHANGE_TYPE_OWN_PRIV)){
            logDebug("CHANGE_TYPE_OWN_PRIV for the chat: " + chat.getChatId());
            setChatSubtitle();
            supportInvalidateOptionsMenu();
        }
        else if(chat.hasChanged(MegaChatRoom.CHANGE_TYPE_TITLE)){
            updateTitle();
        }
        else if(chat.hasChanged(MegaChatRoom.CHANGE_TYPE_USER_STOP_TYPING)){
            logDebug("CHANGE_TYPE_USER_STOP_TYPING for the chat: " + chat.getChatId());

            long userHandleTyping = chat.getUserTyping();

            if(userHandleTyping==megaChatApi.getMyUserHandle()){
                return;
            }

            if(usersTypingSync==null){
                return;
            }

            //Find the item
            boolean found = false;
            for(UserTyping user : usersTypingSync) {
                if(user.getParticipantTyping().getHandle() == userHandleTyping) {
                    logDebug("Found user typing!");
                    usersTypingSync.remove(user);
                    found=true;
                    break;
                }
            }

            if(!found){
                logDebug("CHANGE_TYPE_USER_STOP_TYPING: Not found user typing");
            }
            else{
                updateUserTypingFromNotification();
            }

        }
        else if(chat.hasChanged(MegaChatRoom.CHANGE_TYPE_USER_TYPING)){
            logDebug("CHANGE_TYPE_USER_TYPING for the chat: " + chat.getChatId());
            if(chat!=null){

                long userHandleTyping = chat.getUserTyping();

                if(userHandleTyping==megaChatApi.getMyUserHandle()){
                    return;
                }

                if(usersTyping==null){
                    usersTyping = new ArrayList<>();
                    usersTypingSync = Collections.synchronizedList(usersTyping);
                }

                //Find if any notification arrives previously
                if(usersTypingSync.size()<=0){
                    logDebug("No more users writing");
                    MegaChatParticipant participantTyping = new MegaChatParticipant(userHandleTyping);
                    UserTyping currentUserTyping = new UserTyping(participantTyping);

                    String nameTyping = chatC.getParticipantFirstName(userHandleTyping);

                    logDebug("userHandleTyping: " + userHandleTyping);

                    if (isTextEmpty(nameTyping)) {
                        nameTyping = getString(R.string.transfer_unknown);
                    }

                    participantTyping.setFirstName(nameTyping);

                    userTypingTimeStamp = System.currentTimeMillis()/1000;
                    currentUserTyping.setTimeStampTyping(userTypingTimeStamp);

                    usersTypingSync.add(currentUserTyping);

                    String userTyping =  getResources().getQuantityString(R.plurals.user_typing, 1, toCDATA(usersTypingSync.get(0).getParticipantTyping().getFirstName()));
                    userTyping = userTyping.replace("[A]", "<font color=\'#8d8d94\'>");
                    userTyping = userTyping.replace("[/A]", "</font>");
                    userTypingText.setText(getSpannedHtmlText(userTyping));

                    userTypingLayout.setVisibility(View.VISIBLE);
                }
                else{
                    logDebug("More users writing or the same in different timestamp");

                    //Find the item
                    boolean found = false;
                    for(UserTyping user : usersTypingSync) {
                        if(user.getParticipantTyping().getHandle() == userHandleTyping) {
                            logDebug("Found user typing!");
                            userTypingTimeStamp = System.currentTimeMillis()/1000;
                            user.setTimeStampTyping(userTypingTimeStamp);
                            found=true;
                            break;
                        }
                    }

                    if(!found){
                        logDebug("It's a new user typing");
                        MegaChatParticipant participantTyping = new MegaChatParticipant(userHandleTyping);
                        UserTyping currentUserTyping = new UserTyping(participantTyping);

                        String nameTyping = chatC.getParticipantFirstName(userHandleTyping);
                        if (isTextEmpty(nameTyping)) {
                            nameTyping = getString(R.string.transfer_unknown);
                        }

                        participantTyping.setFirstName(nameTyping);

                        userTypingTimeStamp = System.currentTimeMillis()/1000;
                        currentUserTyping.setTimeStampTyping(userTypingTimeStamp);

                        usersTypingSync.add(currentUserTyping);

                        //Show the notification
                        String userTyping;
                        int size = usersTypingSync.size();
                        switch (size) {
                            case 1:
                                userTyping = getResources().getQuantityString(R.plurals.user_typing, 1, usersTypingSync.get(0).getParticipantTyping().getFirstName());
                                userTyping = toCDATA(userTyping);
                                break;

                            case 2:
                                userTyping = getResources().getQuantityString(R.plurals.user_typing, 2, usersTypingSync.get(0).getParticipantTyping().getFirstName() + ", " + usersTypingSync.get(1).getParticipantTyping().getFirstName());
                                userTyping = toCDATA(userTyping);
                                break;

                            default:
                                String names = usersTypingSync.get(0).getParticipantTyping().getFirstName() + ", " + usersTypingSync.get(1).getParticipantTyping().getFirstName();
                                userTyping = String.format(getString(R.string.more_users_typing), toCDATA(names));
                                break;
                        }

                        userTyping = userTyping.replace("[A]", "<font color=\'#8d8d94\'>");
                        userTyping = userTyping.replace("[/A]", "</font>");

                        userTypingText.setText(getSpannedHtmlText(userTyping));
                        userTypingLayout.setVisibility(View.VISIBLE);
                    }
                }

                int interval = 5000;
                IsTypingRunnable runnable = new IsTypingRunnable(userTypingTimeStamp, userHandleTyping);
                handlerReceive = new Handler();
                handlerReceive.postDelayed(runnable, interval);
            }
        }
        else if(chat.hasChanged(MegaChatRoom.CHANGE_TYPE_ARCHIVE)){
            logDebug("CHANGE_TYPE_ARCHIVE for the chat: " + chat.getChatId());
            setChatSubtitle();
        }
        else if(chat.hasChanged(MegaChatRoom.CHANGE_TYPE_CHAT_MODE)){
            logDebug("CHANGE_TYPE_CHAT_MODE for the chat: " + chat.getChatId());
        }
        else if(chat.hasChanged(MegaChatRoom.CHANGE_TYPE_UPDATE_PREVIEWERS)){
            logDebug("CHANGE_TYPE_UPDATE_PREVIEWERS for the chat: " + chat.getChatId());
            setPreviewersView();
        }
    }

    void setPreviewersView () {
        if(chatRoom.getNumPreviewers()>0){
            observersNumberText.setText(chatRoom.getNumPreviewers()+"");
            observersLayout.setVisibility(View.VISIBLE);
        }
        else{
            observersLayout.setVisibility(View.GONE);
        }
    }

    private class IsTypingRunnable implements Runnable{

        long timeStamp;
        long userHandleTyping;

        public IsTypingRunnable(long timeStamp, long userHandleTyping) {
            this.timeStamp = timeStamp;
            this.userHandleTyping = userHandleTyping;
        }

        @Override
        public void run() {
            logDebug("Run off notification typing");
            long timeNow = System.currentTimeMillis()/1000;
            if ((timeNow - timeStamp) > 4){
                logDebug("Remove user from the list");

                boolean found = false;
                for(UserTyping user : usersTypingSync) {
                    if(user.getTimeStampTyping() == timeStamp) {
                        if(user.getParticipantTyping().getHandle() == userHandleTyping) {
                            logDebug("Found user typing in runnable!");
                            usersTypingSync.remove(user);
                            found=true;
                            break;
                        }
                    }
                }

                if(!found){
                    logDebug("Not found user typing in runnable!");
                }

                updateUserTypingFromNotification();
            }
        }
    }

    public void updateUserTypingFromNotification(){
        logDebug("updateUserTypingFromNotification");

        int size = usersTypingSync.size();
        logDebug("Size of typing: " + size);
        switch (size){
            case 0:{
                userTypingLayout.setVisibility(View.GONE);
                break;
            }
            case 1:{
                String userTyping = getResources().getQuantityString(R.plurals.user_typing, 1, usersTypingSync.get(0).getParticipantTyping().getFirstName());
                userTyping = toCDATA(userTyping);
                userTyping = userTyping.replace("[A]", "<font color=\'#8d8d94\'>");
                userTyping = userTyping.replace("[/A]", "</font>");

                Spanned result = null;
                if (android.os.Build.VERSION.SDK_INT >= android.os.Build.VERSION_CODES.N) {
                    result = Html.fromHtml(userTyping,Html.FROM_HTML_MODE_LEGACY);
                } else {
                    result = Html.fromHtml(userTyping);
                }

                userTypingText.setText(result);
                break;
            }
            case 2:{
                String userTyping = getResources().getQuantityString(R.plurals.user_typing, 2, usersTypingSync.get(0).getParticipantTyping().getFirstName()+", "+usersTypingSync.get(1).getParticipantTyping().getFirstName());
                userTyping = toCDATA(userTyping);
                userTyping = userTyping.replace("[A]", "<font color=\'#8d8d94\'>");
                userTyping = userTyping.replace("[/A]", "</font>");

                Spanned result = null;
                if (android.os.Build.VERSION.SDK_INT >= android.os.Build.VERSION_CODES.N) {
                    result = Html.fromHtml(userTyping,Html.FROM_HTML_MODE_LEGACY);
                } else {
                    result = Html.fromHtml(userTyping);
                }

                userTypingText.setText(result);
                break;
            }
            default:{
                String names = usersTypingSync.get(0).getParticipantTyping().getFirstName()+", "+usersTypingSync.get(1).getParticipantTyping().getFirstName();
                String userTyping = String.format(getString(R.string.more_users_typing), toCDATA(names));

                userTyping = userTyping.replace("[A]", "<font color=\'#8d8d94\'>");
                userTyping = userTyping.replace("[/A]", "</font>");

                Spanned result = null;
                if (android.os.Build.VERSION.SDK_INT >= android.os.Build.VERSION_CODES.N) {
                    result = Html.fromHtml(userTyping,Html.FROM_HTML_MODE_LEGACY);
                } else {
                    result = Html.fromHtml(userTyping);
                }

                userTypingText.setText(result);
                break;
            }
        }
    }

    public void setRichLinkInfo(long msgId, AndroidMegaRichLinkMessage richLinkMessage){
        logDebug("setRichLinkInfo");

        int indexToChange = -1;
        ListIterator<AndroidMegaChatMessage> itr = messages.listIterator(messages.size());

        // Iterate in reverse.
        while(itr.hasPrevious()) {
            AndroidMegaChatMessage messageToCheck = itr.previous();

            if(!messageToCheck.isUploading()){
                if(messageToCheck.getMessage().getMsgId()==msgId){
                    indexToChange = itr.nextIndex();
                    logDebug("Found index to change: " + indexToChange);
                    break;
                }
            }
        }

        if(indexToChange!=-1){

            AndroidMegaChatMessage androidMsg = messages.get(indexToChange);

            androidMsg.setRichLinkMessage(richLinkMessage);

            try{
                if(adapter!=null){
                    adapter.notifyItemChanged(indexToChange+1);
                }
            }
            catch(IllegalStateException e){
                logError("IllegalStateException: do not update adapter", e);
            }

        }
        else{
            logError("Error, rich link message not found!!");
        }
    }

    public void setRichLinkImage(long msgId){
        logDebug("setRichLinkImage");

        int indexToChange = -1;
        ListIterator<AndroidMegaChatMessage> itr = messages.listIterator(messages.size());

        // Iterate in reverse.
        while(itr.hasPrevious()) {
            AndroidMegaChatMessage messageToCheck = itr.previous();

            if(!messageToCheck.isUploading()){
                if(messageToCheck.getMessage().getMsgId()==msgId){
                    indexToChange = itr.nextIndex();
                    logDebug("Found index to change: " + indexToChange);
                    break;
                }
            }
        }

        if(indexToChange!=-1){

            if(adapter!=null){
                adapter.notifyItemChanged(indexToChange+1);
            }
        }
        else{
            logError("Error, rich link message not found!!");
        }
    }

    public int checkMegaLink(MegaChatMessage msg){
        logDebug("checkMegaLink");

        //Check if it is a MEGA link
        if (msg.getType() != MegaChatMessage.TYPE_NORMAL || msg.getContent() == null) return -1;

        String link = extractMegaLink(msg.getContent());

        if (isChatLink(link)) {
            logDebug("isChatLink");
            ChatLinkInfoListener listener = new ChatLinkInfoListener(this, msg.getMsgId(), megaApi);
            megaChatApi.checkChatLink(link, listener);

            return MEGA_CHAT_LINK;
        }

        if (link == null || megaApi == null || megaApi.getRootNode() == null) return -1;

        logDebug("The link was found");

        ChatLinkInfoListener listener = null;
        if (isFileLink(link)) {
            logDebug("isFileLink");
            listener = new ChatLinkInfoListener(this, msg.getMsgId(), megaApi);
            megaApi.getPublicNode(link, listener);
            return MEGA_FILE_LINK;
        } else {
            logDebug("isFolderLink");

            MegaApiAndroid megaApiFolder = getLocalMegaApiFolder();
            listener = new ChatLinkInfoListener(this, msg.getMsgId(), megaApi, megaApiFolder);
            megaApiFolder.loginToFolder(link, listener);
            return MEGA_FOLDER_LINK;
        }
    }

    @Override
    public void onMessageLoaded(MegaChatApiJava api, MegaChatMessage msg) {

        if (msg != null) {
            logDebug("STATUS: " + msg.getStatus());
            logDebug("TEMP ID: " + msg.getTempId());
            logDebug("FINAL ID: " + msg.getMsgId());
            logDebug("TIMESTAMP: " + msg.getTimestamp());
            logDebug("TYPE: " + msg.getType());

            if(messages!=null){
                logDebug("Messages size: "+messages.size());
            }

            if(msg.isDeleted()){
                logDebug("DELETED MESSAGE!!!!");
                numberToLoad--;
                return;
            }

            if(msg.isEdited()){
                logDebug("EDITED MESSAGE!!!!");
            }

            if(msg.getType()==MegaChatMessage.TYPE_REVOKE_NODE_ATTACHMENT) {
                logDebug("TYPE_REVOKE_NODE_ATTACHMENT MESSAGE!!!!");
                numberToLoad--;
                return;
            }

            checkMegaLink(msg);

            if(msg.getType()==MegaChatMessage.TYPE_NODE_ATTACHMENT){
                logDebug("TYPE_NODE_ATTACHMENT MESSAGE!!!!");
            }

            if(msg.getStatus()==MegaChatMessage.STATUS_SERVER_REJECTED){
                logDebug("STATUS_SERVER_REJECTED " + msg.getStatus());
            }

            if(msg.getStatus()==MegaChatMessage.STATUS_SENDING_MANUAL){

                logDebug("STATUS_SENDING_MANUAL: Getting messages not sent!!!: " + msg.getStatus());
                AndroidMegaChatMessage androidMsg = new AndroidMegaChatMessage(msg);

                if(msg.isEdited()){
                    logDebug("MESSAGE EDITED");

                    if(!noMoreNoSentMessages){
                        logDebug("NOT noMoreNoSentMessages");
                        addInBufferSending(androidMsg);
                    }else{
                        logDebug("Try to recover the initial msg");
                        if(msg.getMsgId()!=-1){
                            MegaChatMessage notEdited = megaChatApi.getMessage(idChat, msg.getMsgId());
                            logDebug("Content not edited");
                            AndroidMegaChatMessage androidMsgNotEdited = new AndroidMegaChatMessage(notEdited);
                            int returnValue = modifyMessageReceived(androidMsgNotEdited, false);
                            if(returnValue!=-1){
                                logDebug("Message " + returnValue + " modified!");
                            }
                        }

                        appendMessageAnotherMS(androidMsg);
                    }
                }
                else{
                    logDebug("NOT MESSAGE EDITED");
                    int resultModify = -1;
                    if(msg.getUserHandle()==megaChatApi.getMyUserHandle()){
                        if(msg.getType()==MegaChatMessage.TYPE_NODE_ATTACHMENT){
                            logDebug("Modify my message and node attachment");

                            long idMsg =  dbH.findPendingMessageByIdTempKarere(msg.getTempId());
                            logDebug("The id of my pending message is: " + idMsg);
                            if(idMsg!=-1){
                                resultModify = modifyAttachmentReceived(androidMsg, idMsg);
                                dbH.removePendingMessageById(idMsg);
                                if(resultModify==-1){
                                    logDebug("Node attachment message not in list -> resultModify -1");
//                            AndroidMegaChatMessage msgToAppend = new AndroidMegaChatMessage(msg);
//                            appendMessagePosition(msgToAppend);
                                }
                                else{
                                    logDebug("Modify attachment");
                                    numberToLoad--;
                                    return;
                                }
                            }
                        }
                    }

                    int returnValue = modifyMessageReceived(androidMsg, true);
                    if(returnValue!=-1){
                        logDebug("Message " + returnValue + " modified!");
                        numberToLoad--;
                        return;
                    }
                    addInBufferSending(androidMsg);
                    if(!noMoreNoSentMessages){
                        logDebug("NOT noMoreNoSentMessages");
                    }
                }
            }
            else if(msg.getStatus()==MegaChatMessage.STATUS_SENDING){
                logDebug("SENDING: Getting messages not sent !!!-------------------------------------------------: "+msg.getStatus());
                AndroidMegaChatMessage androidMsg = new AndroidMegaChatMessage(msg);
                int returnValue = modifyMessageReceived(androidMsg, true);
                if(returnValue!=-1){
                    logDebug("Message " + returnValue + " modified!");
                    numberToLoad--;
                    return;
                }
                addInBufferSending(androidMsg);
                if(!noMoreNoSentMessages){
                    logDebug("NOT noMoreNoSentMessages");
                }
            }
            else{
                if(!noMoreNoSentMessages){
                    logDebug("First message with NORMAL status");
                    noMoreNoSentMessages=true;
                    if(!bufferSending.isEmpty()){
                        bufferMessages.addAll(bufferSending);
                        bufferSending.clear();
                    }
                }

                AndroidMegaChatMessage androidMsg = new AndroidMegaChatMessage(msg);

                if (lastIdMsgSeen != -1) {
                    if(lastIdMsgSeen ==msg.getMsgId()){
                        logDebug("Last message seen received!");
                        lastSeenReceived=true;
                        positionToScroll = 0;
                        logDebug("positionToScroll: " + positionToScroll);
                    }
                }
                else{
                    logDebug("lastMessageSeen is -1");
                    lastSeenReceived=true;
                }

//                megaChatApi.setMessageSeen(idChat, msg.getMsgId());

                if(positionToScroll>=0){
                    positionToScroll++;
                    logDebug("positionToScroll:increase: " + positionToScroll);
                }
                bufferMessages.add(androidMsg);
                logDebug("Size of buffer: " + bufferMessages.size());
                logDebug("Size of messages: " + messages.size());
            }
        }
        else{
            logDebug("NULLmsg:REACH FINAL HISTORY:stateHistory " + stateHistory);
            if (!bufferSending.isEmpty()) {
                bufferMessages.addAll(bufferSending);
                bufferSending.clear();
            }

            if (stateHistory == MegaChatApi.SOURCE_ERROR) {
                logDebug("SOURCE_ERROR: wait to CHAT ONLINE connection");
                retryHistory = true;
            } else if (thereAreNotMoreMessages()) {
                logDebug("SOURCE_NONE: there are no more messages");
                fullHistoryReceivedOnLoad();
            } else if (bufferMessages.size() == NUMBER_MESSAGES_TO_LOAD) {
                allMessagesRequestedAreLoaded();
            } else {
                long pendingMessagesCount = numberToLoad - bufferMessages.size();
                if (pendingMessagesCount > 0) {
                    logDebug("Fewer messages received (" + bufferMessages.size() + ") than asked (" + NUMBER_MESSAGES_TO_LOAD + "): ask for the rest of messages (" + pendingMessagesCount + ")");
                    askForMoreMessages(pendingMessagesCount);

                    if (thereAreNotMoreMessages()) {
                        logDebug("SOURCE_NONE: there are no more messages");
                        fullHistoryReceivedOnLoad();
                    }
                } else {
                    allMessagesRequestedAreLoaded();
                }
            }
        }
        logDebug("END onMessageLoaded - messages.size=" + messages.size());
    }

    private void allMessagesRequestedAreLoaded() {
        logDebug("All the messages asked are loaded");
        long messagesLoadedCount = bufferMessages.size() + messages.size();
        fullHistoryReceivedOnLoad();

        if (messagesLoadedCount < Math.abs(generalUnreadCount) && messagesLoadedCount < MAX_NUMBER_MESSAGES_TO_LOAD_NOT_SEEN) {
            askForMoreMessages();
        }
    }

    public boolean thereAreNotMoreMessages() {
        return stateHistory == MegaChatApi.SOURCE_NONE;
    }

    /**
     * Initiates fetching 32 messages more of the current ChatRoom.
     */
    private void askForMoreMessages() {
        askForMoreMessages(NUMBER_MESSAGES_TO_LOAD);
    }

    /**
     * Initiates fetching some messages more of the current ChatRoom.
     *
     * @param messagesCount number of messages to be fetched
     */
    private void askForMoreMessages(long messagesCount) {
        isLoadingHistory = true;
        numberToLoad = messagesCount;
        stateHistory = megaChatApi.loadMessages(idChat, (int) numberToLoad);
        getMoreHistory = false;
    }

    /**
     * Updates the loaded messages in the adapter when all the messages have been received.
     */
    public void fullHistoryReceivedOnLoad() {
        logDebug("fullHistoryReceivedOnLoad");

        isLoadingHistory = false;
        isOpeningChat = false;

        if (!bufferMessages.isEmpty()) {
            logDebug("Buffer size: " + bufferMessages.size());
            loadBufferMessages();

            if (lastSeenReceived && positionToScroll > 0 && positionToScroll < messages.size()) {
                logDebug("Last message seen received");
                //Find last message
                int positionLastMessage = -1;
                for (int i = messages.size() - 1; i >= 0; i--) {
                    AndroidMegaChatMessage androidMessage = messages.get(i);

                    if (!androidMessage.isUploading()) {
                        MegaChatMessage msg = androidMessage.getMessage();
                        if (msg.getMsgId() == lastIdMsgSeen) {
                            positionLastMessage = i;
                            break;
                        }
                    }
                }

                //Check if it has no my messages after
                positionLastMessage = positionLastMessage + 1;
                AndroidMegaChatMessage message = messages.get(positionLastMessage);

                while (message.getMessage().getUserHandle() == megaChatApi.getMyUserHandle()) {
                    lastIdMsgSeen = message.getMessage().getMsgId();
                    positionLastMessage = positionLastMessage + 1;
                    message = messages.get(positionLastMessage);
                }

                scrollToMessage(isTurn ? -1 : lastIdMsgSeen);
            }

            setLastMessageSeen();
        }

        logDebug("getMoreHistoryTRUE");
        getMoreHistory = true;

        //Load pending messages
        if(!pendingMessagesLoaded){
            pendingMessagesLoaded = true;
            loadPendingMessages();
            if(positionToScroll<=0){
                mLayoutManager.scrollToPosition(messages.size());
            }
        }

        chatRelativeLayout.setVisibility(View.VISIBLE);
        emptyLayout.setVisibility(View.GONE);
    }

    @Override
    public void onMessageReceived(MegaChatApiJava api, MegaChatMessage msg) {

        logDebug("CHAT CONNECTION STATE: " + api.getChatConnectionState(idChat));
        logDebug("STATUS: " + msg.getStatus());
        logDebug("TEMP ID: " + msg.getTempId());
        logDebug("FINAL ID: " + msg.getMsgId());
        logDebug("TIMESTAMP: " + msg.getTimestamp());
        logDebug("TYPE: " + msg.getType());

        if(msg.getType()==MegaChatMessage.TYPE_REVOKE_NODE_ATTACHMENT) {
            logDebug("TYPE_REVOKE_NODE_ATTACHMENT MESSAGE!!!!");
            return;
        }

        if(msg.getStatus()==MegaChatMessage.STATUS_SERVER_REJECTED){
            logDebug("STATUS_SERVER_REJECTED: " + msg.getStatus());
        }

        if(!msg.isManagementMessage()){
            logDebug("isNOTManagementMessage!");
            if(positionNewMessagesLayout!=-1){
                logDebug("Layout unread messages shown: " + generalUnreadCount);
                if(generalUnreadCount<0){
                    generalUnreadCount--;
                }
                else{
                    generalUnreadCount++;
                }

                if(adapter!=null){
                    adapter.notifyItemChanged(positionNewMessagesLayout);
                }
            }
        }
        else {
            int messageType = msg.getType();
            logDebug("Message type: " + messageType);

            switch (messageType) {
                case MegaChatMessage.TYPE_ALTER_PARTICIPANTS:{
                    if(msg.getUserHandle()==myUserHandle) {
                        logDebug("me alter participant");
                        hideNewMessagesLayout();
                    }
                    break;
                }
                case MegaChatMessage.TYPE_PRIV_CHANGE:{
                    if(msg.getUserHandle()==myUserHandle){
                        logDebug("I change a privilege");
                        hideNewMessagesLayout();
                    }
                    break;
                }
                case MegaChatMessage.TYPE_CHAT_TITLE:{
                    if(msg.getUserHandle()==myUserHandle) {
                        logDebug("I change the title");
                        hideNewMessagesLayout();
                    }
                    break;
                }
            }
        }

        if(setAsRead){
            markAsSeen(msg);
        }

        if(msg.getType()==MegaChatMessage.TYPE_CHAT_TITLE){
            String newTitle = msg.getContent();
            if(newTitle!=null){
                titleToolbar.setText(newTitle);
            }
        }
        else if(msg.getType()==MegaChatMessage.TYPE_TRUNCATE){
            invalidateOptionsMenu();
        }

        AndroidMegaChatMessage androidMsg = new AndroidMegaChatMessage(msg);
        appendMessagePosition(androidMsg);

        if(mLayoutManager.findLastCompletelyVisibleItemPosition()==messages.size()-1){
            logDebug("Do scroll to end");
            mLayoutManager.scrollToPosition(messages.size());
        }
        else{
            if(emojiKeyboard !=null){
                if((emojiKeyboard.getLetterKeyboardShown() || emojiKeyboard.getEmojiKeyboardShown())&&(messages.size()==1)){
                    mLayoutManager.scrollToPosition(messages.size());
                }
            }
            logDebug("DONT scroll to end");
            if(typeMessageJump !=  TYPE_MESSAGE_NEW_MESSAGE){
                messageJumpText.setText(getResources().getString(R.string.message_new_messages));
                typeMessageJump = TYPE_MESSAGE_NEW_MESSAGE;
            }

            if(messageJumpLayout.getVisibility() != View.VISIBLE){
                messageJumpText.setText(getResources().getString(R.string.message_new_messages));
                messageJumpLayout.setVisibility(View.VISIBLE);
            }
        }

        checkMegaLink(msg);

//        mLayoutManager.setStackFromEnd(true);
//        mLayoutManager.scrollToPosition(0);
    }
    public void sendToDownload(MegaNodeList nodelist){
        logDebug("sendToDownload");
        chatC.prepareForChatDownload(nodelist);
    }

    @Override
    public void onMessageUpdate(MegaChatApiJava api, MegaChatMessage msg) {
        logDebug("msgID "+ msg.getMsgId());
        logDebug("onMessageUpdate ");
        int resultModify = -1;
        if(msg.isDeleted()){
            if(adapter!=null){
                adapter.stopPlaying(msg.getMsgId());
            }
            deleteMessage(msg, false);
            return;
        }
        AndroidMegaChatMessage androidMsg = new AndroidMegaChatMessage(msg);

        if(msg.hasChanged(MegaChatMessage.CHANGE_TYPE_ACCESS)){
            logDebug("Change access of the message");
            logDebug("One attachment revoked, modify message");
            resultModify = modifyMessageReceived(androidMsg, false);
            if (resultModify == -1) {
                logDebug("Modify result is -1");
                int firstIndexShown = messages.get(0).getMessage().getMsgIndex();
                logDebug("The first index is: " + firstIndexShown + " the index of the updated message: " + msg.getMsgIndex());
                if (firstIndexShown <= msg.getMsgIndex()) {
                    logDebug("The message should be in the list");
                    if (msg.getType() == MegaChatMessage.TYPE_NODE_ATTACHMENT) {

                        logDebug("Node attachment message not in list -> append");
                        AndroidMegaChatMessage msgToAppend = new AndroidMegaChatMessage(msg);
                        reinsertNodeAttachmentNoRevoked(msgToAppend);
                    }
                } else {
                    if (messages.size() < NUMBER_MESSAGES_BEFORE_LOAD) {
                        logDebug("Show more message - add to the list");
                        if (msg.getType() == MegaChatMessage.TYPE_NODE_ATTACHMENT) {

                            logDebug("Node attachment message not in list -> append");
                            AndroidMegaChatMessage msgToAppend = new AndroidMegaChatMessage(msg);
                            reinsertNodeAttachmentNoRevoked(msgToAppend);
                        }
                    }
                }
            }
        }
        else if(msg.hasChanged(MegaChatMessage.CHANGE_TYPE_CONTENT)){
            logDebug("Change content of the message");

            if(msg.getType()==MegaChatMessage.TYPE_TRUNCATE){
                logDebug("TRUNCATE MESSAGE");
                clearHistory(androidMsg);
            }
            else{

                disableMultiselection();
                if(msg.isDeleted()){
                    logDebug("Message deleted!!");
                }
                checkMegaLink(msg);
                if (msg.getContainsMeta() != null && msg.getContainsMeta().getType() == MegaChatContainsMeta.CONTAINS_META_GEOLOCATION){
                    logDebug("CONTAINS_META_GEOLOCATION");
                }
                resultModify = modifyMessageReceived(androidMsg, false);
                logDebug("resultModify: " + resultModify);
            }
        }
        else if(msg.hasChanged(MegaChatMessage.CHANGE_TYPE_STATUS)){

            int statusMsg = msg.getStatus();
            logDebug("Status change: "+ statusMsg + "T emporal id: "+ msg.getTempId() + " Final id: "+ msg.getMsgId());

            if(msg.getUserHandle()==megaChatApi.getMyUserHandle()){
                if((msg.getType()==MegaChatMessage.TYPE_NODE_ATTACHMENT)||(msg.getType()==MegaChatMessage.TYPE_VOICE_CLIP)){
                    logDebug("Modify my message and node attachment");

                    long idMsg =  dbH.findPendingMessageByIdTempKarere(msg.getTempId());
                    logDebug("The id of my pending message is: " + idMsg);
                    if(idMsg!=-1){
                        resultModify = modifyAttachmentReceived(androidMsg, idMsg);
                        if(resultModify==-1){
                            logWarning("Node attachment message not in list -> resultModify -1");
//                            AndroidMegaChatMessage msgToAppend = new AndroidMegaChatMessage(msg);
//                            appendMessagePosition(msgToAppend);
                        }
                        else{
                            dbH.removePendingMessageById(idMsg);
                        }
                        return;
                    }
                }
            }

            if(msg.getStatus()==MegaChatMessage.STATUS_SEEN){
                logDebug("STATUS_SEEN");
            }
            else if(msg.getStatus()==MegaChatMessage.STATUS_SERVER_RECEIVED){
                logDebug("STATUS_SERVER_RECEIVED");

                if(msg.getType()==MegaChatMessage.TYPE_NORMAL){
                    if(msg.getUserHandle()==megaChatApi.getMyUserHandle()){
                        checkMegaLink(msg);
                    }
                }

                resultModify = modifyMessageReceived(androidMsg, true);
                logDebug("resultModify: " + resultModify);
            }
            else if(msg.getStatus()==MegaChatMessage.STATUS_SERVER_REJECTED){
                logDebug("STATUS_SERVER_REJECTED: " + msg.getStatus());
                deleteMessage(msg, true);
            }
            else{
                logDebug("Status: " + msg.getStatus());
                logDebug("Timestamp: " + msg.getTimestamp());

                resultModify = modifyMessageReceived(androidMsg, false);
                logDebug("resultModify: " + resultModify);
            }
        }
    }

    private void disableMultiselection(){
        if(adapter == null || !adapter.isMultipleSelect()) return;
        finishMultiselectionMode();
    }

    @Override
    public void onHistoryReloaded(MegaChatApiJava api, MegaChatRoom chat) {
        logDebug("onHistoryReloaded");
        cleanBuffers();
        invalidateOptionsMenu();
        logDebug("Load new history");

        long unread = chatRoom.getUnreadCount();
        generalUnreadCount = unread;
        lastSeenReceived = unread == 0;

        if (unread == 0) {
            lastIdMsgSeen = MEGACHAT_INVALID_HANDLE;
            logDebug("loadMessages unread is 0");
        } else {
            lastIdMsgSeen = megaChatApi.getLastMessageSeenId(idChat);
            if (lastIdMsgSeen != -1) {
                logDebug("Id of last message seen: " + lastIdMsgSeen);
            } else {
                logError("Error the last message seen shouldn't be NULL");
            }
        }
    }

    public void deleteMessage(MegaChatMessage msg, boolean rejected){
        int indexToChange = -1;

        ListIterator<AndroidMegaChatMessage> itr = messages.listIterator(messages.size());

        // Iterate in reverse.
        while(itr.hasPrevious()) {
            AndroidMegaChatMessage messageToCheck = itr.previous();
            logDebug("Index: " + itr.nextIndex());

            if(!messageToCheck.isUploading()){
                if (rejected) {
                    if (messageToCheck.getMessage().getTempId() == msg.getTempId()) {
                        indexToChange = itr.nextIndex();
                        break;
                    }
                } else {
                    if (messageToCheck.getMessage().getMsgId() == msg.getMsgId()
                        || (msg.getTempId() != -1
                        && messageToCheck.getMessage().getTempId() == msg.getTempId())) {
                        indexToChange = itr.nextIndex();
                        break;
                    }
                }
            }
        }

        if(indexToChange!=-1) {
            messages.remove(indexToChange);
            logDebug("Removed index: " + indexToChange + " positionNewMessagesLayout: " + positionNewMessagesLayout + " messages size: " + messages.size());
            if (positionNewMessagesLayout <= indexToChange) {
                if (generalUnreadCount == 1 || generalUnreadCount == -1) {
                    logDebug("Reset generalUnread:Position where new messages layout is show: " + positionNewMessagesLayout);
                    generalUnreadCount = 0;
                    lastIdMsgSeen = -1;
                } else {
                    logDebug("Decrease generalUnread:Position where new messages layout is show: " + positionNewMessagesLayout);
                    generalUnreadCount--;
                }
                adapter.notifyItemChanged(positionNewMessagesLayout);
            }

            if(!messages.isEmpty()){
                //Update infoToShow of the next message also
                if (indexToChange == 0) {
                    messages.get(indexToChange).setInfoToShow(AndroidMegaChatMessage.CHAT_ADAPTER_SHOW_ALL);
                    //Check if there is more messages and update the following one
                    if(messages.size()>1){
                        adjustInfoToShow(indexToChange+1);
                        setShowAvatar(indexToChange+1);
                    }
                }
                else{
                    //Not first element
                    if (indexToChange == messages.size()) {
                        logDebug("The last message removed, do not check more messages");
                        setShowAvatar(indexToChange - 1);
                    } else {
                        adjustInfoToShow(indexToChange);
                        setShowAvatar(indexToChange);
                        setShowAvatar(indexToChange - 1);
                    }
                }
            }
            adapter.removeMessage(indexToChange + 1, messages);
            disableMultiselection();
        } else {
            logWarning("index to change not found");
        }
    }

    public int modifyAttachmentReceived(AndroidMegaChatMessage msg, long idPendMsg){
        logDebug("ID: " + msg.getMessage().getMsgId() + ", tempID: " + msg.getMessage().getTempId() + ", Status: " + msg.getMessage().getStatus());
        int indexToChange = -1;
        ListIterator<AndroidMegaChatMessage> itr = messages.listIterator(messages.size());

        // Iterate in reverse.
        while(itr.hasPrevious()) {
            AndroidMegaChatMessage messageToCheck = itr.previous();

            if(messageToCheck.getPendingMessage()!=null){
                logDebug("Pending ID: " + messageToCheck.getPendingMessage().getId() + ", other: "+ idPendMsg);
                logDebug("Pending ID: " + messageToCheck.getPendingMessage().getId() + ", other: "+ idPendMsg);
                if(messageToCheck.getPendingMessage().getId()==idPendMsg){
                    indexToChange = itr.nextIndex();
                    logDebug("Found index to change: " + indexToChange);
                    break;
                }
            }
        }

        if(indexToChange!=-1){

            logDebug("INDEX change, need to reorder");
            messages.remove(indexToChange);
            logDebug("Removed index: " + indexToChange);
            logDebug("Messages size: " + messages.size());
            adapter.removeMessage(indexToChange+1, messages);

            int scrollToP = appendMessagePosition(msg);
            if(scrollToP!=-1){
                if(msg.getMessage().getStatus()==MegaChatMessage.STATUS_SERVER_RECEIVED){
                    logDebug("Need to scroll to position: " + indexToChange);
                    final int indexToScroll = scrollToP+1;
                    mLayoutManager.scrollToPositionWithOffset(indexToScroll,scaleHeightPx(20, getOutMetrics()));

                }
            }
        }
        else{
            logError("Error, id pending message message not found!!");
        }
        logDebug("Index modified: " + indexToChange);
        return indexToChange;
    }


    public int modifyMessageReceived(AndroidMegaChatMessage msg, boolean checkTempId){
        logDebug("Msg ID: " + msg.getMessage().getMsgId());
        logDebug("Msg TEMP ID: " + msg.getMessage().getTempId());
        logDebug("Msg status: " + msg.getMessage().getStatus());
        int indexToChange = -1;
        ListIterator<AndroidMegaChatMessage> itr = messages.listIterator(messages.size());

        // Iterate in reverse.
        while(itr.hasPrevious()) {
            AndroidMegaChatMessage messageToCheck = itr.previous();
            logDebug("Index: " + itr.nextIndex());

            if(!messageToCheck.isUploading()){
                logDebug("Checking with Msg ID: " + messageToCheck.getMessage().getMsgId());
                logDebug("Checking with Msg TEMP ID: " + messageToCheck.getMessage().getTempId());

                if(checkTempId){
                    logDebug("Check temporal IDS");
                    if (messageToCheck.getMessage().getTempId() == msg.getMessage().getTempId()) {
                        logDebug("Modify received messafe with idTemp");
                        indexToChange = itr.nextIndex();
                        break;
                    }
                }
                else{
                    if (messageToCheck.getMessage().getMsgId() == msg.getMessage().getMsgId()) {
                        logDebug("modifyMessageReceived");
                        indexToChange = itr.nextIndex();
                        break;
                    }
                }
            }
            else{
                logDebug("This message is uploading");
            }
        }

        logDebug("Index to change = " + indexToChange);
        if(indexToChange==-1) return indexToChange;

        AndroidMegaChatMessage messageToUpdate = messages.get(indexToChange);
        if(messageToUpdate.getMessage().getMsgIndex()==msg.getMessage().getMsgIndex()){
            logDebug("The internal index not change");

            if(msg.getMessage().getStatus()==MegaChatMessage.STATUS_SENDING_MANUAL){
                logDebug("Modified a MANUAl SENDING msg");
                //Check the message to change is not the last one
                int lastI = messages.size()-1;
                if(indexToChange<lastI){
                    //Check if there is already any MANUAL_SENDING in the queue
                    AndroidMegaChatMessage previousMessage = messages.get(lastI);
                    if(previousMessage.isUploading()){
                        logDebug("Previous message is uploading");
                    }
                    else{
                        if(previousMessage.getMessage().getStatus()==MegaChatMessage.STATUS_SENDING_MANUAL){
                            logDebug("More MANUAL SENDING in queue");
                            logDebug("Removed index: " + indexToChange);
                            messages.remove(indexToChange);
                            appendMessageAnotherMS(msg);
                            adapter.notifyDataSetChanged();
                            return indexToChange;
                        }
                    }
                }
            }

            logDebug("Modified message keep going");
            messages.set(indexToChange, msg);

            //Update infoToShow also
            if (indexToChange == 0) {
                messages.get(indexToChange).setInfoToShow(AndroidMegaChatMessage.CHAT_ADAPTER_SHOW_ALL);
                messages.get(indexToChange).setShowAvatar(true);
            }
            else{
                //Not first element
                adjustInfoToShow(indexToChange);
                setShowAvatar(indexToChange);

                //Create adapter
                if (adapter == null) {
                    adapter = new MegaChatLollipopAdapter(this, chatRoom, messages,messagesPlaying, removedMessages,  listView);
                    adapter.setHasStableIds(true);
                    listView.setAdapter(adapter);
                } else {
                    adapter.modifyMessage(messages, indexToChange+1);
                }
            }
        }
        else{
            logDebug("INDEX change, need to reorder");
            messages.remove(indexToChange);
            logDebug("Removed index: " + indexToChange);
            logDebug("Messages size: " + messages.size());
            adapter.removeMessage(indexToChange+1, messages);
            int scrollToP = appendMessagePosition(msg);
            if(scrollToP!=-1){
                if(msg.getMessage().getStatus()==MegaChatMessage.STATUS_SERVER_RECEIVED){
                    mLayoutManager.scrollToPosition(scrollToP+1);
                }
            }
            logDebug("Messages size: " + messages.size());
        }

        return indexToChange;
    }

    public void modifyLocationReceived(AndroidMegaChatMessage editedMsg, boolean hasTempId){
        logDebug("Edited Msg ID: " + editedMsg.getMessage().getMsgId() + ", Old Msg ID: " + messageToEdit.getMsgId());
        logDebug("Edited Msg TEMP ID: " + editedMsg.getMessage().getTempId() + ", Old Msg TEMP ID: " + messageToEdit.getTempId());
        logDebug("Edited Msg status: " + editedMsg.getMessage().getStatus() + ", Old Msg status: " + messageToEdit.getStatus());
        int indexToChange = -1;
        ListIterator<AndroidMegaChatMessage> itr = messages.listIterator(messages.size());

        boolean editedMsgHasTempId = false;
        if (editedMsg.getMessage().getTempId() != -1) {
            editedMsgHasTempId = true;
        }

        // Iterate in reverse.
        while(itr.hasPrevious()) {
            AndroidMegaChatMessage messageToCheck = itr.previous();
            logDebug("Index: " + itr.nextIndex());

            if(!messageToCheck.isUploading()){
                logDebug("Checking with Msg ID: " + messageToCheck.getMessage().getMsgId() + " and Msg TEMP ID: " + messageToCheck.getMessage().getTempId());
                if (hasTempId) {
                    if (editedMsgHasTempId && messageToCheck.getMessage().getTempId() == editedMsg.getMessage().getTempId()) {
                        indexToChange = itr.nextIndex();
                        break;
                    }
                    else if (!editedMsgHasTempId && messageToCheck.getMessage().getTempId() == editedMsg.getMessage().getMsgId()){
                        indexToChange = itr.nextIndex();
                        break;
                    }
                }
                else {
                    if (editedMsgHasTempId && messageToCheck.getMessage().getMsgId() == editedMsg.getMessage().getTempId()) {
                        indexToChange = itr.nextIndex();
                        break;
                    }
                    else if (!editedMsgHasTempId && messageToCheck.getMessage().getMsgId() == editedMsg.getMessage().getMsgId()){
                        indexToChange = itr.nextIndex();
                        break;
                    }
                }
            }
            else{
                logDebug("This message is uploading");
            }
        }

        logDebug("Index to change = " + indexToChange);
        if(indexToChange!=-1){

            AndroidMegaChatMessage messageToUpdate = messages.get(indexToChange);
            if(messageToUpdate.getMessage().getMsgIndex()==editedMsg.getMessage().getMsgIndex()){
                logDebug("The internal index not change");

                if(editedMsg.getMessage().getStatus()==MegaChatMessage.STATUS_SENDING_MANUAL){
                    logDebug("Modified a MANUAl SENDING msg");
                    //Check the message to change is not the last one
                    int lastI = messages.size()-1;
                    if(indexToChange<lastI){
                        //Check if there is already any MANUAL_SENDING in the queue
                        AndroidMegaChatMessage previousMessage = messages.get(lastI);
                        if(previousMessage.isUploading()){
                            logDebug("Previous message is uploading");
                        }
                        else if(previousMessage.getMessage().getStatus()==MegaChatMessage.STATUS_SENDING_MANUAL){
                            logDebug("More MANUAL SENDING in queue");
                            logDebug("Removed index: " + indexToChange);
                            messages.remove(indexToChange);
                            appendMessageAnotherMS(editedMsg);
                            adapter.notifyDataSetChanged();
                        }
                    }
                }

                logDebug("Modified message keep going");
                messages.set(indexToChange, editedMsg);

                //Update infoToShow also
                if (indexToChange == 0) {
                    messages.get(indexToChange).setInfoToShow(AndroidMegaChatMessage.CHAT_ADAPTER_SHOW_ALL);
                    messages.get(indexToChange).setShowAvatar(true);
                }
                else{
                    //Not first element
                    adjustInfoToShow(indexToChange);
                    setShowAvatar(indexToChange);

                    //Create adapter
                    if (adapter == null) {
                        createAdapter();
                    } else {
                        adapter.modifyMessage(messages, indexToChange+1);
                    }
                }
            }
            else{
                logDebug("INDEX change, need to reorder");
                messages.remove(indexToChange);
                logDebug("Removed index: " + indexToChange);
                logDebug("Messages size: " + messages.size());
                adapter.removeMessage(indexToChange+1, messages);
                int scrollToP = appendMessagePosition(editedMsg);
                if(scrollToP!=-1 && editedMsg.getMessage().getStatus()==MegaChatMessage.STATUS_SERVER_RECEIVED){
                    mLayoutManager.scrollToPosition(scrollToP+1);
                }
                logDebug("Messages size: " + messages.size());
            }
        }
        else{
            logError("Error, id temp message not found!! indexToChange == -1");
        }
    }

    public void loadBufferMessages(){
        logDebug("loadBufferMessages");
        ListIterator<AndroidMegaChatMessage> itr = bufferMessages.listIterator();
        while (itr.hasNext()) {
            int currentIndex = itr.nextIndex();
            AndroidMegaChatMessage messageToShow = itr.next();
            loadMessage(messageToShow, currentIndex);
        }

        //Create adapter
        if(adapter==null){
           createAdapter();
        }
        else{
            adapter.loadPreviousMessages(messages, bufferMessages.size());

            logDebug("addMessage: " + messages.size());
            updateActionModeTitle();
            reDoTheSelectionAfterRotation();
            recoveredSelectedPositions = null;

        }

        logDebug("AFTER updateMessagesLoaded: " + messages.size() + " messages in list");

        bufferMessages.clear();
    }

    public void clearHistory(AndroidMegaChatMessage androidMsg){
        logDebug("clearHistory");

        ListIterator<AndroidMegaChatMessage> itr = messages.listIterator(messages.size());

        int indexToChange=-1;
        // Iterate in reverse.
        while(itr.hasPrevious()) {
            AndroidMegaChatMessage messageToCheck = itr.previous();

            if(!messageToCheck.isUploading()){
                if(messageToCheck.getMessage().getStatus()!=MegaChatMessage.STATUS_SENDING){

                    indexToChange = itr.nextIndex();
                    logDebug("Found index of last sent and confirmed message: " + indexToChange);
                    break;
                }
            }
        }

//        indexToChange = 2;
        if(indexToChange != messages.size()-1){
            logDebug("Clear history of confirmed messages: " + indexToChange);

            List<AndroidMegaChatMessage> messagesCopy = new ArrayList<>(messages);
            messages.clear();
            messages.add(androidMsg);

            for(int i = indexToChange+1; i<messagesCopy.size();i++){
                messages.add(messagesCopy.get(i));
            }
        }
        else{
            logDebug("Clear all messages");
            messages.clear();
            messages.add(androidMsg);
        }

        removedMessages.clear();

        if(messages.size()==1){
            androidMsg.setInfoToShow(AndroidMegaChatMessage.CHAT_ADAPTER_SHOW_ALL);
        }
        else{
            for(int i=0; i<messages.size();i++){
                adjustInfoToShow(i);
            }
        }

        adapter.setMessages(messages);
    }

    public void loadPendingMessages(){
        logDebug("loadPendingMessages");
        ArrayList<AndroidMegaChatMessage> pendMsgs = dbH.findPendingMessagesNotSent(idChat);
//        dbH.findPendingMessagesBySent(1);
        logDebug("Number of pending: " + pendMsgs.size());

        for(int i=0;i<pendMsgs.size();i++){
            AndroidMegaChatMessage pMsg = pendMsgs.get(i);
            if(pMsg!=null && pMsg.getPendingMessage()!=null){
                if(pMsg.getPendingMessage().getState()==PendingMessageSingle.STATE_PREPARING){
                    if(pMsg.getPendingMessage().getTransferTag()!=-1){
                        logDebug("STATE_PREPARING: Transfer tag: " + pMsg.getPendingMessage().getTransferTag());
                        if(megaApi!=null) {
                            MegaTransfer t = megaApi.getTransferByTag(pMsg.getPendingMessage().getTransferTag());
                            if(t!=null){
                                if(t.getState()==MegaTransfer.STATE_COMPLETED){
                                    dbH.updatePendingMessageOnTransferFinish(pMsg.getPendingMessage().getId(), "-1", PendingMessageSingle.STATE_SENT);
                                }
                                else if(t.getState()==MegaTransfer.STATE_CANCELLED){
                                    dbH.updatePendingMessageOnTransferFinish(pMsg.getPendingMessage().getId(), "-1", PendingMessageSingle.STATE_SENT);
                                }
                                else if(t.getState()==MegaTransfer.STATE_FAILED){
                                    dbH.updatePendingMessageOnTransferFinish(pMsg.getPendingMessage().getId(), "-1", PendingMessageSingle.STATE_ERROR_UPLOADING);
                                    pMsg.getPendingMessage().setState(PendingMessageSingle.STATE_ERROR_UPLOADING);
                                    appendMessagePosition(pMsg);
                                }
                                else{
                                    logDebug("STATE_PREPARING: Found transfer in progress for the message");
                                    appendMessagePosition(pMsg);
                                }
                            }
                            else{
                                logDebug("STATE_PREPARING: Mark message as error uploading - no transfer in progress");
                                dbH.updatePendingMessageOnTransferFinish(pMsg.getPendingMessage().getId(), "-1", PendingMessageSingle.STATE_ERROR_UPLOADING);
                                pMsg.getPendingMessage().setState(PendingMessageSingle.STATE_ERROR_UPLOADING);
                                appendMessagePosition(pMsg);
                            }
                        }
                    }
                }
                else if(pMsg.getPendingMessage().getState()==PendingMessageSingle.STATE_PREPARING_FROM_EXPLORER){
                    logDebug("STATE_PREPARING_FROM_EXPLORER: Convert to STATE_PREPARING");
                    dbH.updatePendingMessageOnTransferFinish(pMsg.getPendingMessage().getId(), "-1", PendingMessageSingle.STATE_PREPARING);
                    pMsg.getPendingMessage().setState(PendingMessageSingle.STATE_PREPARING);
                    appendMessagePosition(pMsg);
                }
                else if(pMsg.getPendingMessage().getState()==PendingMessageSingle.STATE_UPLOADING){
                    if(pMsg.getPendingMessage().getTransferTag()!=-1){
                        logDebug("STATE_UPLOADING: Transfer tag: " + pMsg.getPendingMessage().getTransferTag());
                        if(megaApi!=null){
                            MegaTransfer t = megaApi.getTransferByTag(pMsg.getPendingMessage().getTransferTag());
                            if(t!=null){
                                if(t.getState()==MegaTransfer.STATE_COMPLETED){
                                    dbH.updatePendingMessageOnTransferFinish(pMsg.getPendingMessage().getId(), "-1", PendingMessageSingle.STATE_SENT);
                                }
                                else if(t.getState()==MegaTransfer.STATE_CANCELLED){
                                    dbH.updatePendingMessageOnTransferFinish(pMsg.getPendingMessage().getId(), "-1", PendingMessageSingle.STATE_SENT);
                                }
                                else if(t.getState()==MegaTransfer.STATE_FAILED){
                                    dbH.updatePendingMessageOnTransferFinish(pMsg.getPendingMessage().getId(), "-1", PendingMessageSingle.STATE_ERROR_UPLOADING);
                                    pMsg.getPendingMessage().setState(PendingMessageSingle.STATE_ERROR_UPLOADING);
                                    appendMessagePosition(pMsg);
                                }
                                else{
                                    logDebug("STATE_UPLOADING: Found transfer in progress for the message");
                                    appendMessagePosition(pMsg);
                                }
                            }
                            else{
                                logDebug("STATE_UPLOADING: Mark message as error uploading - no transfer in progress");
                                dbH.updatePendingMessageOnTransferFinish(pMsg.getPendingMessage().getId(), "-1", PendingMessageSingle.STATE_ERROR_UPLOADING);
                                pMsg.getPendingMessage().setState(PendingMessageSingle.STATE_ERROR_UPLOADING);
                                appendMessagePosition(pMsg);
                            }
                        }
                    }
                }
                else{
                    appendMessagePosition(pMsg);
                }
            }
            else{
                logWarning("Null pending messages");
            }
        }
    }

    public void loadMessage(AndroidMegaChatMessage messageToShow, int currentIndex){
        messageToShow.setInfoToShow(AndroidMegaChatMessage.CHAT_ADAPTER_SHOW_ALL);
        messages.add(0,messageToShow);

        if(messages.size()>1) {
            adjustInfoToShow(1);
        }

        setShowAvatar(0);

    }

    public void appendMessageAnotherMS(AndroidMegaChatMessage msg){
        logDebug("appendMessageAnotherMS");

        messages.add(msg);
        int lastIndex = messages.size()-1;

        if(lastIndex==0){
            messages.get(lastIndex).setInfoToShow(AndroidMegaChatMessage.CHAT_ADAPTER_SHOW_ALL);
        }
        else{
            adjustInfoToShow(lastIndex);
        }

        //Create adapter
        if(adapter==null){
            logDebug("Create adapter");
            createAdapter();
        }else{

            if(lastIndex==0){
                logDebug("Arrives the first message of the chat");
                adapter.setMessages(messages);
            }
            else{
                adapter.addMessage(messages, lastIndex+1);
            }
        }
    }

    public int reinsertNodeAttachmentNoRevoked(AndroidMegaChatMessage msg){
        logDebug("reinsertNodeAttachmentNoRevoked");
        int lastIndex = messages.size()-1;
        logDebug("Last index: " + lastIndex);
        if(messages.size()==-1){
            msg.setInfoToShow(AndroidMegaChatMessage.CHAT_ADAPTER_SHOW_ALL);
            messages.add(msg);
        }
        else {
            logDebug("Finding where to append the message");
            while(messages.get(lastIndex).getMessage().getMsgIndex()>msg.getMessage().getMsgIndex()){
                logDebug("Last index: " + lastIndex);
                lastIndex--;
                if (lastIndex == -1) {
                    break;
                }
            }
            logDebug("Last index: " + lastIndex);
            lastIndex++;
            logDebug("Append in position: " + lastIndex);
            messages.add(lastIndex, msg);
            adjustInfoToShow(lastIndex);
            int nextIndex = lastIndex+1;
            if(nextIndex<=messages.size()-1){
                adjustInfoToShow(nextIndex);
            }
            int previousIndex = lastIndex-1;
            if(previousIndex>=0){
                adjustInfoToShow(previousIndex);
            }
        }

        //Create adapter
        if(adapter==null){
            logDebug("Create adapter");
            createAdapter();
        }else{
            if(lastIndex<0){
                logDebug("Arrives the first message of the chat");
                adapter.setMessages(messages);
            }
            else{
                adapter.addMessage(messages, lastIndex+1);
            }
        }
        return lastIndex;
    }

    public int appendMessagePosition(AndroidMegaChatMessage msg){
        logDebug("appendMessagePosition: " + messages.size() + " messages");

        int lastIndex = messages.size()-1;
        if(messages.size()==0){
            msg.setInfoToShow(AndroidMegaChatMessage.CHAT_ADAPTER_SHOW_ALL);
            msg.setShowAvatar(true);
            messages.add(msg);
        }else{
            logDebug("Finding where to append the message");

            if(msg.isUploading()){
                lastIndex++;
                logDebug("The message is uploading add to index: " + lastIndex + "with state: " + msg.getPendingMessage().getState());
            }else{
                logDebug("Status of message: " + msg.getMessage().getStatus());
                if(lastIndex>=0) {
                    while (messages.get(lastIndex).isUploading()) {
                        logDebug("One less index is uploading");
                        lastIndex--;
                        if(lastIndex==-1){
                            break;
                        }
                    }
                }
                if(lastIndex>=0) {
                    while (messages.get(lastIndex).getMessage().getStatus() == MegaChatMessage.STATUS_SENDING_MANUAL) {
                        logDebug("One less index is MANUAL SENDING");
                        lastIndex--;
                        if(lastIndex==-1){
                            break;
                        }
                    }
                }
                if(lastIndex>=0) {
                    if (msg.getMessage().getStatus() == MegaChatMessage.STATUS_SERVER_RECEIVED || msg.getMessage().getStatus() == MegaChatMessage.STATUS_NOT_SEEN) {
                        while (messages.get(lastIndex).getMessage().getStatus() == MegaChatMessage.STATUS_SENDING) {
                            logDebug("One less index");
                            lastIndex--;
                            if(lastIndex==-1){
                                break;
                            }
                        }
                    }
                }

                lastIndex++;
                logDebug("Append in position: " + lastIndex);
            }
            if(lastIndex>=0){
                messages.add(lastIndex, msg);
                adjustInfoToShow(lastIndex);
                msg.setShowAvatar(true);
                if(!messages.get(lastIndex).isUploading()){
                    int nextIndex = lastIndex+1;
                    if(nextIndex<messages.size()){
                        if(messages.get(nextIndex)!=null) {
                            if(messages.get(nextIndex).isUploading()){
                                adjustInfoToShow(nextIndex);
                            }
                        }
                    }
                }
                if(lastIndex>0){
                    setShowAvatar(lastIndex-1);
                }
            }
        }

        //Create adapter
        if(adapter==null){
            logDebug("Create adapter");
            createAdapter();
        }else{
            logDebug("Update adapter with last index: " + lastIndex);
            if(lastIndex<0){
                logDebug("Arrives the first message of the chat");
                adapter.setMessages(messages);
            }else{
                adapter.addMessage(messages, lastIndex+1);
                adapter.notifyItemChanged(lastIndex);
            }
        }
        return lastIndex;
    }

    public int adjustInfoToShow(int index) {
        logDebug("Index: " + index);

        AndroidMegaChatMessage msg = messages.get(index);

        long userHandleToCompare = -1;
        long previousUserHandleToCompare = -1;

        if(msg.isUploading()){
            userHandleToCompare = myUserHandle;
        }
        else{

            if ((msg.getMessage().getType() == MegaChatMessage.TYPE_PRIV_CHANGE) || (msg.getMessage().getType() == MegaChatMessage.TYPE_ALTER_PARTICIPANTS)) {
                userHandleToCompare = msg.getMessage().getHandleOfAction();
            } else {
                userHandleToCompare = msg.getMessage().getUserHandle();
            }
        }

        if(index==0){
            msg.setInfoToShow(AndroidMegaChatMessage.CHAT_ADAPTER_SHOW_ALL);
        }
        else{
            AndroidMegaChatMessage previousMessage = messages.get(index-1);

            if(previousMessage.isUploading()){

                logDebug("The previous message is uploading");
                if(msg.isUploading()){
                    logDebug("The message is also uploading");
                    if (compareDate(msg.getPendingMessage().getUploadTimestamp(), previousMessage.getPendingMessage().getUploadTimestamp()) == 0) {
                        //Same date
                        if (compareTime(msg.getPendingMessage().getUploadTimestamp(), previousMessage.getPendingMessage().getUploadTimestamp()) == 0) {
                            msg.setInfoToShow(AndroidMegaChatMessage.CHAT_ADAPTER_SHOW_NOTHING);
                        } else {
                            //Different minute
                            msg.setInfoToShow(AndroidMegaChatMessage.CHAT_ADAPTER_SHOW_TIME);
                        }
                    } else {
                        //Different date
                        msg.setInfoToShow(AndroidMegaChatMessage.CHAT_ADAPTER_SHOW_ALL);
                    }
                }
                else{
                    if (compareDate(msg.getMessage().getTimestamp(), previousMessage.getPendingMessage().getUploadTimestamp()) == 0) {
                        //Same date
                        if (compareTime(msg.getMessage().getTimestamp(), previousMessage.getPendingMessage().getUploadTimestamp()) == 0) {
                            msg.setInfoToShow(AndroidMegaChatMessage.CHAT_ADAPTER_SHOW_NOTHING);
                        } else {
                            //Different minute
                            msg.setInfoToShow(AndroidMegaChatMessage.CHAT_ADAPTER_SHOW_TIME);
                        }
                    } else {
                        //Different date
                        msg.setInfoToShow(AndroidMegaChatMessage.CHAT_ADAPTER_SHOW_ALL);
                    }
                }
            }
            else{
                logDebug("The previous message is NOT uploading");

                if (userHandleToCompare == myUserHandle) {
                    logDebug("MY message!!");
//                log("MY message!!: "+messageToShow.getContent());
                    if ((previousMessage.getMessage().getType() == MegaChatMessage.TYPE_PRIV_CHANGE) || (previousMessage.getMessage().getType() == MegaChatMessage.TYPE_ALTER_PARTICIPANTS)) {
                        previousUserHandleToCompare = previousMessage.getMessage().getHandleOfAction();
                    } else {
                        previousUserHandleToCompare = previousMessage.getMessage().getUserHandle();
                    }

//                    log("previous message: "+previousMessage.getContent());
                    if (previousUserHandleToCompare == myUserHandle) {
                        logDebug("Last message and previous is mine");
                        //The last two messages are mine
                        if(msg.isUploading()){
                            logDebug("The msg to append is uploading");
                            if (compareDate(msg.getPendingMessage().getUploadTimestamp(), previousMessage) == 0) {
                                //Same date
                                if (compareTime(msg.getPendingMessage().getUploadTimestamp(), previousMessage) == 0) {
                                    msg.setInfoToShow(AndroidMegaChatMessage.CHAT_ADAPTER_SHOW_NOTHING);
                                } else {
                                    //Different minute
                                    msg.setInfoToShow(AndroidMegaChatMessage.CHAT_ADAPTER_SHOW_TIME);
                                }
                            } else {
                                //Different date
                                msg.setInfoToShow(AndroidMegaChatMessage.CHAT_ADAPTER_SHOW_ALL);
                            }
                        }
                        else{
                            if (compareDate(msg, previousMessage) == 0) {
                                //Same date
                                if (compareTime(msg, previousMessage) == 0) {
                                    if ((msg.getMessage().isManagementMessage())) {
                                        msg.setInfoToShow(AndroidMegaChatMessage.CHAT_ADAPTER_SHOW_TIME);
                                    }
                                    else{
                                        msg.setInfoToShow(AndroidMegaChatMessage.CHAT_ADAPTER_SHOW_NOTHING);
                                    }
                                } else {
                                    //Different minute
                                    msg.setInfoToShow(AndroidMegaChatMessage.CHAT_ADAPTER_SHOW_TIME);
                                }
                            } else {
                                //Different date
                                msg.setInfoToShow(AndroidMegaChatMessage.CHAT_ADAPTER_SHOW_ALL);
                            }
                        }

                    } else {
                        //The last message is mine, the previous not
                        logDebug("Last message is mine, NOT previous");
                        if(msg.isUploading()) {
                            logDebug("The msg to append is uploading");
                            if (compareDate(msg.getPendingMessage().getUploadTimestamp(), previousMessage) == 0) {
                                msg.setInfoToShow(AndroidMegaChatMessage.CHAT_ADAPTER_SHOW_TIME);
                            } else {
                                //Different date
                                msg.setInfoToShow(AndroidMegaChatMessage.CHAT_ADAPTER_SHOW_ALL);
                            }
                        }
                        else{
                            if (compareDate(msg, previousMessage) == 0) {
                                msg.setInfoToShow(AndroidMegaChatMessage.CHAT_ADAPTER_SHOW_TIME);
                            } else {
                                //Different date
                                msg.setInfoToShow(AndroidMegaChatMessage.CHAT_ADAPTER_SHOW_ALL);
                            }
                        }
                    }

                } else {
                    logDebug("NOT MY message!! - CONTACT");
//                    log("previous message: "+previousMessage.getContent());

                    if ((previousMessage.getMessage().getType() == MegaChatMessage.TYPE_PRIV_CHANGE) || (previousMessage.getMessage().getType() == MegaChatMessage.TYPE_ALTER_PARTICIPANTS)) {
                        previousUserHandleToCompare = previousMessage.getMessage().getHandleOfAction();
                    } else {
                        previousUserHandleToCompare = previousMessage.getMessage().getUserHandle();
                    }

                    if (previousUserHandleToCompare == userHandleToCompare) {
                        //The last message is also a contact's message
                        if(msg.isUploading()) {
                            if (compareDate(msg.getPendingMessage().getUploadTimestamp(), previousMessage) == 0) {
                                //Same date
                                if (compareTime(msg.getPendingMessage().getUploadTimestamp(), previousMessage) == 0) {
                                    logDebug("Add with show nothing - same userHandle");
                                    msg.setInfoToShow(AndroidMegaChatMessage.CHAT_ADAPTER_SHOW_NOTHING);

                                } else {
                                    //Different minute
                                    msg.setInfoToShow(AndroidMegaChatMessage.CHAT_ADAPTER_SHOW_TIME);
                                }
                            } else {
                                //Different date
                                msg.setInfoToShow(AndroidMegaChatMessage.CHAT_ADAPTER_SHOW_ALL);
                            }
                        }
                        else{

                            if (compareDate(msg, previousMessage) == 0) {
                                //Same date
                                if (compareTime(msg, previousMessage) == 0) {
                                    if ((msg.getMessage().isManagementMessage())) {
                                        msg.setInfoToShow(AndroidMegaChatMessage.CHAT_ADAPTER_SHOW_TIME);
                                    }
                                    else{
                                        msg.setInfoToShow(AndroidMegaChatMessage.CHAT_ADAPTER_SHOW_NOTHING);
                                    }
                                } else {
                                    //Different minute
                                    msg.setInfoToShow(AndroidMegaChatMessage.CHAT_ADAPTER_SHOW_TIME);
                                }
                            } else {
                                //Different date
                                msg.setInfoToShow(AndroidMegaChatMessage.CHAT_ADAPTER_SHOW_ALL);
                            }
                        }

                    } else {
                        //The last message is from contact, the previous not
                        logDebug("Different user handle");
                        if(msg.isUploading()) {
                            if (compareDate(msg.getPendingMessage().getUploadTimestamp(), previousMessage) == 0) {
                                //Same date
                                if (compareTime(msg.getPendingMessage().getUploadTimestamp(), previousMessage) == 0) {
                                    if(previousUserHandleToCompare==myUserHandle){
                                        msg.setInfoToShow(AndroidMegaChatMessage.CHAT_ADAPTER_SHOW_TIME);
                                    }
                                    else{
                                        msg.setInfoToShow(AndroidMegaChatMessage.CHAT_ADAPTER_SHOW_NOTHING);
                                    }

                                } else {
                                    //Different minute
                                    msg.setInfoToShow(AndroidMegaChatMessage.CHAT_ADAPTER_SHOW_TIME);
                                }

                            } else {
                                //Different date
                                msg.setInfoToShow(AndroidMegaChatMessage.CHAT_ADAPTER_SHOW_ALL);
                            }
                        }
                        else{
                            if (compareDate(msg, previousMessage) == 0) {
                                if (compareTime(msg, previousMessage) == 0) {
                                    if(previousUserHandleToCompare==myUserHandle){
                                        msg.setInfoToShow(AndroidMegaChatMessage.CHAT_ADAPTER_SHOW_TIME);
                                    }
                                    else{
                                        if ((msg.getMessage().isManagementMessage())) {
                                            msg.setInfoToShow(AndroidMegaChatMessage.CHAT_ADAPTER_SHOW_TIME);
                                        }
                                        else{
                                            msg.setInfoToShow(AndroidMegaChatMessage.CHAT_ADAPTER_SHOW_TIME);
                                        }
                                    }

                                } else {
                                    //Different minute
                                    msg.setInfoToShow(AndroidMegaChatMessage.CHAT_ADAPTER_SHOW_TIME);
                                }

                            } else {
                                //Different date
                                msg.setInfoToShow(AndroidMegaChatMessage.CHAT_ADAPTER_SHOW_ALL);
                            }
                        }
                    }
                }

            }
        }
        return msg.getInfoToShow();
    }

    public void setShowAvatar(int index){
        logDebug("Index: " + index);

        AndroidMegaChatMessage msg = messages.get(index);

        long userHandleToCompare = -1;
        long previousUserHandleToCompare = -1;

        if(msg.isUploading()){
            msg.setShowAvatar(false);
            return;
        }

        if (userHandleToCompare == myUserHandle) {
            logDebug("MY message!!");
        }else{
            logDebug("Contact message");
            if ((msg.getMessage().getType() == MegaChatMessage.TYPE_PRIV_CHANGE) || (msg.getMessage().getType() == MegaChatMessage.TYPE_ALTER_PARTICIPANTS)) {
                userHandleToCompare = msg.getMessage().getHandleOfAction();
            } else {
                userHandleToCompare = msg.getMessage().getUserHandle();
            }
            logDebug("userHandleTocompare: " + userHandleToCompare);
            AndroidMegaChatMessage previousMessage = null;
            if(messages.size()-1 > index){
                previousMessage = messages.get(index + 1);
                if(previousMessage==null){
                    msg.setShowAvatar(true);
                    logWarning("Previous message is null");
                    return;
                }
                if(previousMessage.isUploading()){
                    msg.setShowAvatar(true);
                    logDebug("Previous is uploading");
                    return;
                }

                if((previousMessage.getMessage().getType() == MegaChatMessage.TYPE_PRIV_CHANGE) || (previousMessage.getMessage().getType() == MegaChatMessage.TYPE_ALTER_PARTICIPANTS)) {
                    previousUserHandleToCompare = previousMessage.getMessage().getHandleOfAction();
                }else{
                    previousUserHandleToCompare = previousMessage.getMessage().getUserHandle();
                }

                logDebug("previousUserHandleToCompare: " + previousUserHandleToCompare);

                if ((previousMessage.getMessage().getType() == MegaChatMessage.TYPE_CALL_ENDED) || (previousMessage.getMessage().getType() == MegaChatMessage.TYPE_CALL_STARTED) || (previousMessage.getMessage().getType() == MegaChatMessage.TYPE_PRIV_CHANGE) || (previousMessage.getMessage().getType() == MegaChatMessage.TYPE_ALTER_PARTICIPANTS) || (previousMessage.getMessage().getType() == MegaChatMessage.TYPE_CHAT_TITLE)) {
                    msg.setShowAvatar(true);
                    logDebug("Set: " + true);
                } else {
                    if (previousUserHandleToCompare == userHandleToCompare) {
                        msg.setShowAvatar(false);
                        logDebug("Set: " + false);
                    }else{
                        msg.setShowAvatar(true);
                        logDebug("Set: " + true);
                    }
                }
            }
            else{
                logWarning("No previous message");
                msg.setShowAvatar(true);
            }
        }
    }

    public boolean isGroup(){
        return chatRoom.isGroup();
    }

    public void showMsgNotSentPanel(AndroidMegaChatMessage message, int position){
        logDebug("Position: " + position);

        selectedPosition = position;

        if (message == null || isBottomSheetDialogShown(bottomSheetDialogFragment)) return;

        selectedMessageId = message.getMessage().getRowId();
        logDebug("Temporal id of MS message: "+message.getMessage().getTempId());
        bottomSheetDialogFragment = new MessageNotSentBottomSheetDialogFragment();
        bottomSheetDialogFragment.show(getSupportFragmentManager(), bottomSheetDialogFragment.getTag());
    }

    public void showNodeAttachmentBottomSheet(AndroidMegaChatMessage message, int position){
        logDebug("showNodeAttachmentBottomSheet: "+position);
        selectedPosition = position;

        if (message == null || isBottomSheetDialogShown(bottomSheetDialogFragment)) return;

        selectedMessageId = message.getMessage().getMsgId();

        bottomSheetDialogFragment = new NodeAttachmentBottomSheetDialogFragment();
        bottomSheetDialogFragment.show(getSupportFragmentManager(), bottomSheetDialogFragment.getTag());
    }

    public void showSendAttachmentBottomSheet(){
        logDebug("showSendAttachmentBottomSheet");

        if (isBottomSheetDialogShown(bottomSheetDialogFragment)) return;

        bottomSheetDialogFragment = new SendAttachmentChatBottomSheetDialogFragment();
        bottomSheetDialogFragment.show(getSupportFragmentManager(), bottomSheetDialogFragment.getTag());
    }

    public void showUploadingAttachmentBottomSheet(AndroidMegaChatMessage message, int position){
        logDebug("showUploadingAttachmentBottomSheet: "+position);
        selectedPosition = position;

        if (message == null || isBottomSheetDialogShown(bottomSheetDialogFragment)) return;

        selectedMessageId = message.getPendingMessage().getId();

        bottomSheetDialogFragment = new PendingMessageBottomSheetDialogFragment();
        bottomSheetDialogFragment.show(getSupportFragmentManager(), bottomSheetDialogFragment.getTag());
    }

    public void showContactAttachmentBottomSheet(AndroidMegaChatMessage message, int position){
        logDebug("showContactAttachmentBottomSheet: "+position);
        selectedPosition = position;

        if (message == null || isBottomSheetDialogShown(bottomSheetDialogFragment)) return;

        selectedMessageId = message.getMessage().getMsgId();
        bottomSheetDialogFragment = new ContactAttachmentBottomSheetDialogFragment();
        bottomSheetDialogFragment.show(getSupportFragmentManager(), bottomSheetDialogFragment.getTag());
    }

    public void showGeneralChatMessageBottomSheet(AndroidMegaChatMessage message, int position) {
        selectedPosition = position;

        if (message == null || isBottomSheetDialogShown(bottomSheetDialogFragment)) return;

        selectedMessageId = message.getMessage().getMsgId();
        bottomSheetDialogFragment = new GeneralChatMessageBottomSheet();
        bottomSheetDialogFragment.show(getSupportFragmentManager(), bottomSheetDialogFragment.getTag());
    }

    public void removeMsgNotSent(){
        logDebug("Selected position: " + selectedPosition);
        messages.remove(selectedPosition);
        adapter.removeMessage(selectedPosition, messages);
    }

    public void updatingRemovedMessage(MegaChatMessage message) {
        for (int i = 0; i < messages.size(); i++) {
            MegaChatMessage messageToCompare = messages.get(i).getMessage();
            if (messageToCompare != null && messageToCompare.getTempId() == message.getTempId() && messageToCompare.getMsgId() == message.getMsgId()) {
                RemovedMessage msg = new RemovedMessage(messageToCompare.getTempId(), messageToCompare.getMsgId());
                removedMessages.add(msg);
                adapter.notifyItemChanged(i + 1);
            }
        }
    }

    public void removePendingMsg(long id){
        logDebug("Selected message ID: " + selectedMessageId);

        PendingMessageSingle pMsg = dbH.findPendingMessageById(id);
        if(pMsg!=null && pMsg.getState()==PendingMessageSingle.STATE_UPLOADING) {
            if (pMsg.getTransferTag() != -1) {
                logDebug("Transfer tag: " + pMsg.getTransferTag());
                if (megaApi != null) {
                    megaApi.cancelTransferByTag(pMsg.getTransferTag(), this);
                }
            }
        }

        if(pMsg!=null && pMsg.getState()!=PendingMessageSingle.STATE_SENT){
            try{
                dbH.removePendingMessageById(id);
                messages.remove(selectedPosition);
                adapter.removeMessage(selectedPosition, messages);
            }
            catch (IndexOutOfBoundsException e){
                logError("EXCEPTION", e);
            }
        }
        else{
            showSnackbar(SNACKBAR_TYPE, getString(R.string.error_message_already_sent), -1);
        }
    }

    public void showSnackbar(int type, String s, long idChat){
        showSnackbar(type, fragmentContainer, s, idChat);
    }

    public void removeProgressDialog(){
        if (statusDialog != null) {
            try {
                statusDialog.dismiss();
            } catch (Exception ex) {}
        }
    }

    public void startConversation(long handle){
        logDebug("Handle: " + handle);
        MegaChatRoom chat = megaChatApi.getChatRoomByUser(handle);
        MegaChatPeerList peers = MegaChatPeerList.createInstance();
        if(chat==null){
            logDebug("No chat, create it!");
            peers.addPeer(handle, MegaChatPeerList.PRIV_STANDARD);
            megaChatApi.createChat(false, peers, this);
        }
        else{
            logDebug("There is already a chat, open it!");
            Intent intentOpenChat = new Intent(this, ChatActivityLollipop.class);
            intentOpenChat.setAction(ACTION_CHAT_SHOW_MESSAGES);
            intentOpenChat.putExtra("CHAT_ID", chat.getChatId());
            this.startActivity(intentOpenChat);
        }
    }

    public void startGroupConversation(ArrayList<Long> userHandles){
        logDebug("startGroupConversation");

        MegaChatPeerList peers = MegaChatPeerList.createInstance();

        for(int i=0;i<userHandles.size();i++){
            long handle = userHandles.get(i);
            peers.addPeer(handle, MegaChatPeerList.PRIV_STANDARD);
        }
        megaChatApi.createChat(true, peers, this);
    }

    public void setMessages(ArrayList<AndroidMegaChatMessage> messages){
        if(dialog!=null){
            dialog.dismiss();
        }

        this.messages = messages;
        //Create adapter
        if (adapter == null) {
            createAdapter();
        } else {
            adapter.setMessages(messages);
        }
    }


    private void createAdapter() {
        //Create adapter
        adapter = new MegaChatLollipopAdapter(this, chatRoom, messages, messagesPlaying, removedMessages, listView);
        adapter.setHasStableIds(true);
        listView.setLayoutManager(mLayoutManager);
        listView.setAdapter(adapter);
        adapter.setMessages(messages);
    }

    @Override
    public void onRequestStart(MegaChatApiJava api, MegaChatRequest request) {

    }

    @Override
    public void onRequestUpdate(MegaChatApiJava api, MegaChatRequest request) {

    }

    @Override
    public void onRequestFinish(MegaChatApiJava api, MegaChatRequest request, MegaChatError e) {
        logDebug("onRequestFinish: " + request.getRequestString() + " " + request.getType());

        if(request.getType() == MegaChatRequest.TYPE_TRUNCATE_HISTORY){
            logDebug("Truncate history request finish!!!");
            if(e.getErrorCode()==MegaChatError.ERROR_OK){
                logDebug("Ok. Clear history done");
                showSnackbar(SNACKBAR_TYPE, getString(R.string.clear_history_success), -1);
                hideMessageJump();
            }else{
                logError("Error clearing history: " + e.getErrorString());
                showSnackbar(SNACKBAR_TYPE, getString(R.string.clear_history_error), -1);
            }
        } else if (request.getType() == MegaChatRequest.TYPE_HANG_CHAT_CALL) {
            if (e.getErrorCode() == MegaChatError.ERROR_OK) {
                logDebug("TYPE_HANG_CHAT_CALL finished with success  ---> answerChatCall chatid = " + idChat);
                if (megaChatApi == null) return;
                MegaChatCall call = megaChatApi.getChatCall(idChat);
                if (call == null) return;
                if (call.getStatus() == MegaChatCall.CALL_STATUS_RING_IN) {
                    MegaApplication.setSpeakerStatus(chatRoom.getChatId(), false);
                    megaChatApi.answerChatCall(idChat, false, this);

                } else if (call.getStatus() == MegaChatCall.CALL_STATUS_USER_NO_PRESENT) {
                    megaChatApi.startChatCall(idChat, false, this);
                }
            } else {
                logError("ERROR WHEN TYPE_HANG_CHAT_CALL e.getErrorCode(): " + e.getErrorString());
            }

        } else if (request.getType() == MegaChatRequest.TYPE_START_CHAT_CALL) {
            if (e.getErrorCode() == MegaChatError.ERROR_OK) {
                logDebug("TYPE_START_CHAT_CALL finished with success");
                //getFlag - Returns true if it is a video-audio call or false for audio call
            } else {
                logError("ERROR WHEN TYPE_START_CHAT_CALL e.getErrorCode(): " + e.getErrorString());
                showSnackbar(SNACKBAR_TYPE, getString(R.string.call_error), MEGACHAT_INVALID_HANDLE);
            }
        } else if (request.getType() == MegaChatRequest.TYPE_ANSWER_CHAT_CALL) {
            if (e.getErrorCode() == MegaChatError.ERROR_OK) {
                logDebug("TYPE_ANSWER_CHAT_CALL finished with success");
                //getFlag - Returns true if it is a video-audio call or false for audio call
            } else {
                logError("ERROR WHEN TYPE_ANSWER_CHAT_CALL e.getErrorCode(): " + e.getErrorString());
                if (e.getErrorCode() == MegaChatError.ERROR_TOOMANY) {
                    showSnackbar(SNACKBAR_TYPE, getString(R.string.call_error_too_many_participants), -1);
                } else {
                    showSnackbar(SNACKBAR_TYPE, getString(R.string.call_error), -1);
                }
            }

        }else if(request.getType() == MegaChatRequest.TYPE_REMOVE_FROM_CHATROOM){
            logDebug("Remove participant: " + request.getUserHandle() + " my user: " + megaChatApi.getMyUserHandle());

            if (request.getUserHandle() == INVALID_HANDLE) {
                joiningOrLeaving = false;
            }

            if(e.getErrorCode()==MegaChatError.ERROR_OK){
                logDebug("Participant removed OK");
                invalidateOptionsMenu();

            }
            else{
                logError("ERROR WHEN TYPE_REMOVE_FROM_CHATROOM " + e.getErrorString());
                showSnackbar(SNACKBAR_TYPE, getString(R.string.remove_participant_error), -1);
            }

        }else if(request.getType() == MegaChatRequest.TYPE_INVITE_TO_CHATROOM){
            logDebug("Request type: " + MegaChatRequest.TYPE_INVITE_TO_CHATROOM);
            if(e.getErrorCode()==MegaChatError.ERROR_OK){
                showSnackbar(SNACKBAR_TYPE, getString(R.string.add_participant_success), -1);
            }
            else{
                if(e.getErrorCode() == MegaChatError.ERROR_EXIST){
                    showSnackbar(SNACKBAR_TYPE, getString(R.string.add_participant_error_already_exists), -1);
                }
                else{
                    showSnackbar(SNACKBAR_TYPE, getString(R.string.add_participant_error), -1);
                }
            }

        }
        else if(request.getType() == MegaChatRequest.TYPE_ATTACH_NODE_MESSAGE){
            removeProgressDialog();

            disableMultiselection();

            if(e.getErrorCode()==MegaChatError.ERROR_OK){
                logDebug("File sent correctly");
                MegaNodeList nodeList = request.getMegaNodeList();

                for(int i = 0; i<nodeList.size();i++){
                    logDebug("Node handle: " + nodeList.get(i).getHandle());
                }
                AndroidMegaChatMessage androidMsgSent = new AndroidMegaChatMessage(request.getMegaChatMessage());
                sendMessageToUI(androidMsgSent);

            }else{
                logError("File NOT sent: " + e.getErrorCode() + "___" + e.getErrorString());
                showSnackbar(SNACKBAR_TYPE, getString(R.string.error_attaching_node_from_cloud), -1);
            }

        }else if(request.getType() == MegaChatRequest.TYPE_REVOKE_NODE_MESSAGE){
            if(e.getErrorCode()==MegaChatError.ERROR_OK){
                logDebug("Node revoked correctly, msg id: " + request.getMegaChatMessage().getMsgId());
            }
            else{
                logError("NOT revoked correctly");
                showSnackbar(SNACKBAR_TYPE, getString(R.string.error_revoking_node), -1);
            }

        }else if(request.getType() == MegaChatRequest.TYPE_CREATE_CHATROOM){
            logDebug("Create chat request finish!!!");
            if(e.getErrorCode()==MegaChatError.ERROR_OK){

                logDebug("Open new chat");
                Intent intent = new Intent(this, ChatActivityLollipop.class);
                intent.setAction(ACTION_CHAT_SHOW_MESSAGES);
                intent.putExtra("CHAT_ID", request.getChatHandle());
                this.startActivity(intent);
                finish();
            }
            else{
                logError("ERROR WHEN CREATING CHAT " + e.getErrorString());
                showSnackbar(SNACKBAR_TYPE, getString(R.string.create_chat_error), -1);
            }
        } else if (request.getType() == MegaChatRequest.TYPE_LOAD_PREVIEW) {
            if (e.getErrorCode() == MegaChatError.ERROR_OK || e.getErrorCode() == MegaChatError.ERROR_EXIST) {
                if (idChat != MEGACHAT_INVALID_HANDLE && megaChatApi.getChatRoom(idChat) != null) {
                    logDebug("Close previous chat");
                    megaChatApi.closeChatRoom(idChat, this);
                }

                idChat = request.getChatHandle();
                megaChatApi.addChatListener(this);
                
                if (idChat != MEGACHAT_INVALID_HANDLE) {
                    dbH.setLastPublicHandle(idChat);
                    dbH.setLastPublicHandleTimeStamp();
                    dbH.setLastPublicHandleType(MegaApiJava.AFFILIATE_TYPE_CHAT);
                }

                MegaApplication.setOpenChatId(idChat);

                if (e.getErrorCode() == MegaChatError.ERROR_EXIST && !megaChatApi.getChatRoom(idChat).isActive()) {
                    if (initChat()) {
                        //Chat successfully initialized, now can rejoin
                        setJoiningOrLeaving(getString(R.string.joining_label));
                        titleToolbar.setText(chatRoom.getTitle());
                        groupalSubtitleToolbar.setText(null);
                        setGroupalSubtitleToolbarVisibility(false);
                        if (adapter == null) {
                            createAdapter();
                        } else {
                            adapter.updateChatRoom(chatRoom);
                            adapter.notifyDataSetChanged();
                        }
                        megaChatApi.autorejoinPublicChat(idChat, request.getUserHandle(), this);
                    } else {
                        logWarning("Error opening chat before rejoin");
                    }
                    return;
                }

                initAndShowChat(null);
                supportInvalidateOptionsMenu();
            } else {
                String text;
                if (e.getErrorCode() == MegaChatError.ERROR_NOENT) {
                    text = getString(R.string.invalid_chat_link);
                } else {
                    showSnackbar(MESSAGE_SNACKBAR_TYPE, getString(R.string.error_general_nodes), -1);
                    text = getString(R.string.error_chat_link);
                }

                emptyScreen(text);
            }
        } else if (request.getType() == MegaChatRequest.TYPE_AUTOJOIN_PUBLIC_CHAT) {
            joiningOrLeaving = false;

            if (e.getErrorCode() == MegaChatError.ERROR_OK) {
                if (request.getUserHandle() != MEGACHAT_INVALID_HANDLE) {
                    //Rejoin option
                    initializeInputText();
                    isOpeningChat = true;
                    loadHistory();
                } else {
                    //Join
                    setChatSubtitle();
                    setPreviewersView();
                }

                supportInvalidateOptionsMenu();
            } else {
                logError("ERROR WHEN JOINING CHAT " + e.getErrorCode() + " " + e.getErrorString());
                showSnackbar(MESSAGE_SNACKBAR_TYPE, getString(R.string.error_general_nodes), MEGACHAT_INVALID_HANDLE);
            }
        } else if(request.getType() == MegaChatRequest.TYPE_LAST_GREEN){
            logDebug("TYPE_LAST_GREEN requested");

        }else if(request.getType() == MegaChatRequest.TYPE_ARCHIVE_CHATROOM){

            long chatHandle = request.getChatHandle();
            chatRoom = megaChatApi.getChatRoom(chatHandle);
            String chatTitle = getTitleChat(chatRoom);

            if(chatTitle==null){
                chatTitle = "";
            }
            else if(!chatTitle.isEmpty() && chatTitle.length()>60){
                chatTitle = chatTitle.substring(0,59)+"...";
            }

            if(!chatTitle.isEmpty() && chatRoom.isGroup() && !chatRoom.hasCustomTitle()){
                chatTitle = "\""+chatTitle+"\"";
            }

            if(e.getErrorCode()==MegaChatError.ERROR_OK){

                if(request.getFlag()){
                    logDebug("Chat archived");
                    sendBroadcastChatArchived(chatTitle);
                }
                else{
                    logDebug("Chat unarchived");
                    showSnackbar(SNACKBAR_TYPE, getString(R.string.success_unarchive_chat, chatTitle), -1);
                }

            }else{
                if(request.getFlag()){
                    logError("ERROR WHEN ARCHIVING CHAT " + e.getErrorString());
                    showSnackbar(SNACKBAR_TYPE, getString(R.string.error_archive_chat, chatTitle), -1);
                }else{
                    logError("ERROR WHEN UNARCHIVING CHAT " + e.getErrorString());
                    showSnackbar(SNACKBAR_TYPE, getString(R.string.error_unarchive_chat, chatTitle), -1);
                }
            }
            supportInvalidateOptionsMenu();
            setChatSubtitle();

            if(!chatRoom.isArchived()){
                requestLastGreen(INITIAL_PRESENCE_STATUS);
            }
        }
        else if (request.getType() == MegaChatRequest.TYPE_CHAT_LINK_HANDLE) {
            if(request.getFlag() && request.getNumRetry()==0){
                logDebug("Removing chat link");
                if(e.getErrorCode()==MegaChatError.ERROR_OK){
                    showSnackbar(SNACKBAR_TYPE, getString(R.string.chat_link_deleted), -1);
                }
                else{
                    if (e.getErrorCode() == MegaChatError.ERROR_ARGS) {
                        logError("The chatroom isn't grupal or public");
                    }
                    else if (e.getErrorCode()==MegaChatError.ERROR_NOENT){
                        logError("The chatroom doesn't exist or the chatid is invalid");
                    }
                    else if(e.getErrorCode()==MegaChatError.ERROR_ACCESS){
                        logError("The chatroom doesn't have a topic or the caller isn't an operator");
                    }
                    else{
                        logError("Error TYPE_CHAT_LINK_HANDLE " + e.getErrorCode());
                    }
                    showSnackbar(SNACKBAR_TYPE, getString(R.string.general_error) + ": " + e.getErrorString(), -1);
                }
            }
        }
    }

    @Override
    public void onRequestTemporaryError(MegaChatApiJava api, MegaChatRequest request, MegaChatError e) {
        logWarning("onRequestTemporaryError");
    }

    @Override
    protected void onStop() {
        logDebug("onStop()");
        try{
            if(textChat!=null){
                String written = textChat.getText().toString();
                if(written!=null){
                    dbH.setWrittenTextItem(Long.toString(idChat), textChat.getText().toString());
                }
            }
            else{
                logWarning("textChat is NULL");
            }
        }catch (Exception e){
            logError("Written message not stored on DB", e);
        }
        super.onStop();
    }

    private void cleanBuffers(){
        if(!bufferMessages.isEmpty()){
            bufferMessages.clear();
        }
        if(!messages.isEmpty()){
            messages.clear();
        }
        if(!removedMessages.isEmpty()){
            removedMessages.clear();
        }
    }

    @Override
    protected void onDestroy() {
        logDebug("onDestroy()");
        destroySpeakerAudioManger();
        cleanBuffers();
        if (handlerEmojiKeyboard != null){
            handlerEmojiKeyboard.removeCallbacksAndMessages(null);
        }
        if (handlerKeyboard != null) {
            handlerKeyboard.removeCallbacksAndMessages(null);
        }

        if (megaChatApi != null && idChat != -1) {
            megaChatApi.closeChatRoom(idChat, this);
            MegaApplication.setClosedChat(true);
            megaChatApi.removeChatListener(this);

            if (chatRoom != null && chatRoom.isPreview()) {
                megaChatApi.closeChatPreview(idChat);
            }
        }

        if (handler != null) {
            handler.removeCallbacksAndMessages(null);
        }

        if (handlerReceive != null) {
            handlerReceive.removeCallbacksAndMessages(null);
        }
        if (handlerSend != null) {
            handlerSend.removeCallbacksAndMessages(null);
        }

        hideCallInProgressLayout(null);

        destroyAudioRecorderElements();
        if(adapter!=null) {
            adapter.stopAllReproductionsInProgress();
            adapter.destroyVoiceElemnts();
        }

        LocalBroadcastManager.getInstance(this).unregisterReceiver(dialogConnectReceiver);
        LocalBroadcastManager.getInstance(this).unregisterReceiver(voiceclipDownloadedReceiver);
        LocalBroadcastManager.getInstance(this).unregisterReceiver(userNameReceiver);
        LocalBroadcastManager.getInstance(this).unregisterReceiver(chatArchivedReceiver);
        LocalBroadcastManager.getInstance(this).unregisterReceiver(chatCallUpdateReceiver);
        LocalBroadcastManager.getInstance(this).unregisterReceiver(chatSessionUpdateReceiver);
<<<<<<< HEAD
        unregisterReceiver(chatRoomMuteUpdateReceiver);
=======
        unregisterReceiver(leftChatReceiver);
>>>>>>> 3446a3c1

        if(megaApi != null) {
            megaApi.removeRequestListener(this);
        }


        super.onDestroy();
    }

    public void closeChat(boolean shouldLogout) {
        logDebug("closeChat");
        if (megaChatApi == null || chatRoom == null || idChat == MEGACHAT_INVALID_HANDLE) {
            return;
        }
        if (chatRoom.isPreview() && chatC.isInAnonymousMode() && shouldLogout) {
            megaChatApi.logout();
        } else {
            megaChatApi.closeChatRoom(idChat, this);
        }
        MegaApplication.setClosedChat(true);
        megaChatApi.removeChatListener(this);
        chatRoom = null;
        idChat = MEGACHAT_INVALID_HANDLE;
    }

    @Override
    protected void onNewIntent(Intent intent){
        logDebug("onNewIntent");
        hideKeyboard();
        if (intent != null){
            if (intent.getAction() != null){
                if (intent.getAction().equals(ACTION_CLEAR_CHAT)){
                    logDebug("Intent to Clear history");
                    showConfirmationClearChat(chatRoom);
                }
                else if(intent.getAction().equals(ACTION_UPDATE_ATTACHMENT)){
                    logDebug("Intent to update an attachment with error");

                    long idPendMsg = intent.getLongExtra("ID_MSG", -1);
                    if(idPendMsg!=-1){
                        int indexToChange = -1;
                        ListIterator<AndroidMegaChatMessage> itr = messages.listIterator(messages.size());

                        // Iterate in reverse.
                        while(itr.hasPrevious()) {
                            AndroidMegaChatMessage messageToCheck = itr.previous();

                            if(messageToCheck.isUploading()){
                                if(messageToCheck.getPendingMessage().getId()==idPendMsg){
                                    indexToChange = itr.nextIndex();
                                    logDebug("Found index to change: " + indexToChange);
                                    break;
                                }
                            }
                        }

                        if(indexToChange!=-1){
                            logDebug("Index modified: " + indexToChange);

                            PendingMessageSingle pendingMsg = null;
                            if(idPendMsg!=-1){
                                pendingMsg = dbH.findPendingMessageById(idPendMsg);

                                if(pendingMsg!=null){
                                    messages.get(indexToChange).setPendingMessage(pendingMsg);
                                    adapter.modifyMessage(messages, indexToChange+1);
                                }
                            }
                        }
                        else{
                            logError("Error, id pending message message not found!!");
                        }
                    }
                    else{
                        logError("Error. The idPendMsg is -1");
                    }

                    int isOverquota = intent.getIntExtra("IS_OVERQUOTA", 0);
                    if(isOverquota==1){
                        showOverquotaAlert(false);
                    }
                    else if (isOverquota==2){
                        showOverquotaAlert(true);
                    }

                    return;
                }else{
                    long newidChat = intent.getLongExtra("CHAT_ID", -1);
                    if(intent.getAction().equals(ACTION_CHAT_SHOW_MESSAGES) || intent.getAction().equals(ACTION_OPEN_CHAT_LINK) || idChat != newidChat) {
                        cleanBuffers();
                    }
                    if (messagesPlaying != null && !messagesPlaying.isEmpty()) {
                        for (MessageVoiceClip m : messagesPlaying) {
                            m.getMediaPlayer().release();
                            m.setMediaPlayer(null);
                        }
                        messagesPlaying.clear();
                    }

                    closeChat(false);
                    MegaApplication.setOpenChatId(-1);
                    initAfterIntent(intent, null);
                }

            }
        }
        super.onNewIntent(intent);
        setIntent(intent);
    }

    public MegaChatRoom getChatRoom() {
        return chatRoom;
    }

    public void setChatRoom(MegaChatRoom chatRoom) {
        this.chatRoom = chatRoom;
    }

    public void revoke(){
        logDebug("revoke");
        megaChatApi.revokeAttachmentMessage(idChat, selectedMessageId);
    }

    @Override
    public void onRequestStart(MegaApiJava api, MegaRequest request) {

    }

    @Override
    public void onRequestUpdate(MegaApiJava api, MegaRequest request) {

    }

    @Override
    public void onRequestFinish(MegaApiJava api, MegaRequest request, MegaError e) {
        removeProgressDialog();
        if (request.getType() == MegaRequest.TYPE_INVITE_CONTACT){
            logDebug("MegaRequest.TYPE_INVITE_CONTACT finished: " + request.getNumber());

            if(request.getNumber()== MegaContactRequest.INVITE_ACTION_REMIND){
                showSnackbar(SNACKBAR_TYPE, getString(R.string.context_contact_invitation_resent), -1);
            }
            else{
                if (e.getErrorCode() == MegaError.API_OK){
                    logDebug("OK INVITE CONTACT: " + request.getEmail());
                    if(request.getNumber()==MegaContactRequest.INVITE_ACTION_ADD)
                    {
                        showSnackbar(SNACKBAR_TYPE, getString(R.string.context_contact_request_sent, request.getEmail()), -1);
                    }
                }
                else{
                    logError("Code: " + e.getErrorString());
                    if(e.getErrorCode()==MegaError.API_EEXIST)
                    {
                        showSnackbar(SNACKBAR_TYPE, getString(R.string.context_contact_already_invited, request.getEmail()), -1);
                    }
                    else if(request.getNumber()==MegaContactRequest.INVITE_ACTION_ADD && e.getErrorCode()==MegaError.API_EARGS)
                    {
                        showSnackbar(SNACKBAR_TYPE, getString(R.string.error_own_email_as_contact), -1);
                    }
                    else{
                        showSnackbar(SNACKBAR_TYPE, getString(R.string.general_error), -1);
                    }
                    logError("ERROR: " + e.getErrorCode() + "___" + e.getErrorString());
                }
            }
        }
        else if(request.getType() == MegaRequest.TYPE_COPY){
            if (e.getErrorCode() != MegaError.API_OK) {

                logDebug("e.getErrorCode() != MegaError.API_OK");

                if(e.getErrorCode()==MegaError.API_EOVERQUOTA){
                    logWarning("OVERQUOTA ERROR: " + e.getErrorCode());
                    Intent intent = new Intent(this, ManagerActivityLollipop.class);
                    intent.setAction(ACTION_OVERQUOTA_STORAGE);
                    startActivity(intent);
                    finish();
                }
                else if(e.getErrorCode()==MegaError.API_EGOINGOVERQUOTA){
                    logWarning("OVERQUOTA ERROR: " + e.getErrorCode());
                    Intent intent = new Intent(this, ManagerActivityLollipop.class);
                    intent.setAction(ACTION_PRE_OVERQUOTA_STORAGE);
                    startActivity(intent);
                    finish();
                }
                else
                {
                    showSnackbar(SNACKBAR_TYPE, getString(R.string.import_success_error), -1);
                }

            }else{
                showSnackbar(SNACKBAR_TYPE, getString(R.string.import_success_message), -1);
            }
        }
        else if (request.getType() == MegaRequest.TYPE_CANCEL_TRANSFER){
            if (e.getErrorCode() != MegaError.API_OK) {
                logError("Error TYPE_CANCEL_TRANSFER: " + e.getErrorCode());
            }
            else{
                logDebug("Chat upload cancelled");
            }
        }
        else if (request.getType() == MegaRequest.TYPE_SET_ATTR_USER){
            if(request.getParamType()==MegaApiJava.USER_ATTR_GEOLOCATION){
                if(e.getErrorCode() == MegaError.API_OK){
                    logDebug("Attribute USER_ATTR_GEOLOCATION enabled");
                    MegaApplication.setEnabledGeoLocation(true);
                    getLocationPermission();
                }
                else{
                    logDebug("Attribute USER_ATTR_GEOLOCATION disabled");
                    MegaApplication.setEnabledGeoLocation(false);
                }
            }
        }
    }

    @Override
    public void onRequestTemporaryError(MegaApiJava api, MegaRequest request, MegaError e) {

    }

    protected MegaChatLollipopAdapter getAdapter() {
        return adapter;
    }

    @Override
    public void onSaveInstanceState(Bundle outState){
        super.onSaveInstanceState(outState);
        outState.putLong("idChat", idChat);
        outState.putLong("selectedMessageId", selectedMessageId);
        outState.putInt("selectedPosition", selectedPosition);
        outState.putInt("typeMessageJump",typeMessageJump);

        if(messageJumpLayout.getVisibility() == View.VISIBLE){
            visibilityMessageJump = true;
        }else{
            visibilityMessageJump = false;
        }
        outState.putBoolean("visibilityMessageJump",visibilityMessageJump);
        outState.putLong(LAST_MESSAGE_SEEN, lastIdMsgSeen);
        outState.putLong(GENERAL_UNREAD_COUNT, generalUnreadCount);
        outState.putBoolean("isHideJump",isHideJump);
        outState.putString("mOutputFilePath",mOutputFilePath);
        outState.putBoolean("isShareLinkDialogDismissed", isShareLinkDialogDismissed);

        if(adapter == null)
            return;


        RotatableAdapter currentAdapter = getAdapter();
        if(currentAdapter != null & adapter.isMultipleSelect()){
            ArrayList<Integer> selectedPositions= (ArrayList<Integer>) (currentAdapter.getSelectedItems());
            outState.putIntegerArrayList(SELECTED_ITEMS, selectedPositions);
        }

        MessageVoiceClip messageVoiceClip = adapter.getVoiceClipPlaying();
        if (messageVoiceClip != null) {
            outState.putBoolean(PLAYING, true);
            outState.putLong(ID_VOICE_CLIP_PLAYING, messageVoiceClip.getIdMessage());
            outState.putLong(MESSAGE_HANDLE_PLAYING, messageVoiceClip.getMessageHandle());
            outState.putLong(USER_HANDLE_PLAYING, messageVoiceClip.getUserHandle());
            outState.putInt(PROGRESS_PLAYING, messageVoiceClip.getProgress());
        } else {
            outState.putBoolean(PLAYING, false);

        }
        outState.putBoolean("isLocationDialogShown", isLocationDialogShown);
        outState.putBoolean(JOINING_OR_LEAVING, joiningOrLeaving);
        outState.putString(JOINING_OR_LEAVING_ACTION, joiningOrLeavingAction);
    }

    public void askSizeConfirmationBeforeChatDownload(String parentPath, ArrayList<MegaNode> nodeList, long size){
        logDebug("askSizeConfirmationBeforeChatDownload");

        final String parentPathC = parentPath;
        final ArrayList<MegaNode> nodeListC = nodeList;
        final long sizeC = size;
        final ChatController chatC = new ChatController(this);

        androidx.appcompat.app.AlertDialog.Builder builder;
        if (Build.VERSION.SDK_INT >= Build.VERSION_CODES.HONEYCOMB) {
            builder = new AlertDialog.Builder(this, R.style.AppCompatAlertDialogStyle);
        }
        else{
            builder = new AlertDialog.Builder(this);
        }
        LinearLayout confirmationLayout = new LinearLayout(this);
        confirmationLayout.setOrientation(LinearLayout.VERTICAL);
        LinearLayout.LayoutParams params = new LinearLayout.LayoutParams(LinearLayout.LayoutParams.MATCH_PARENT, LinearLayout.LayoutParams.WRAP_CONTENT);
        params.setMargins(scaleWidthPx(20, getOutMetrics()), scaleHeightPx(10, getOutMetrics()), scaleWidthPx(17, getOutMetrics()), 0);

        final CheckBox dontShowAgain =new CheckBox(this);
        dontShowAgain.setText(getString(R.string.checkbox_not_show_again));
        dontShowAgain.setTextColor(ContextCompat.getColor(this, R.color.text_secondary));

        confirmationLayout.addView(dontShowAgain, params);

        builder.setView(confirmationLayout);

//				builder.setTitle(getString(R.string.confirmation_required));

        builder.setMessage(getString(R.string.alert_larger_file, getSizeString(sizeC)));
        builder.setPositiveButton(getString(R.string.general_save_to_device),
                new DialogInterface.OnClickListener() {
                    public void onClick(DialogInterface dialog, int whichButton) {
                        if(dontShowAgain.isChecked()){
                            dbH.setAttrAskSizeDownload("false");
                        }
                        chatC.download(parentPathC, nodeListC);
                    }
                });
        builder.setNegativeButton(getString(android.R.string.cancel), new DialogInterface.OnClickListener() {
            public void onClick(DialogInterface dialog, int whichButton) {
                if(dontShowAgain.isChecked()){
                    dbH.setAttrAskSizeDownload("false");
                }
            }
        });

        downloadConfirmationDialog = builder.create();
        downloadConfirmationDialog.show();
    }

    public boolean hasMessagesRemoved(MegaChatMessage messageSelected) {
        if (removedMessages != null && !removedMessages.isEmpty()) {
            for (int i = 0; i < removedMessages.size(); i++) {
                if (messageSelected.getMsgId() == removedMessages.get(i).msgId) {
                    return true;
                }
            }
        }
        return false;
    }

    /*
	 * Handle processed upload intent
	 */
    public void onIntentProcessed(List<ShareInfo> infos) {
        logDebug("onIntentProcessedLollipop");

        if (infos == null) {
            showSnackbar(SNACKBAR_TYPE, getString(R.string.upload_can_not_open), -1);
        }
        else {
            logDebug("Launch chat upload with files " + infos.size());
            for (ShareInfo info : infos) {
                Intent intent = new Intent(this, ChatUploadService.class);

                PendingMessageSingle pMsgSingle = new PendingMessageSingle();
                pMsgSingle.setChatId(idChat);
                long timestamp = System.currentTimeMillis()/1000;
                pMsgSingle.setUploadTimestamp(timestamp);

                String fingerprint = megaApi.getFingerprint(info.getFileAbsolutePath());

                pMsgSingle.setFilePath(info.getFileAbsolutePath());
                pMsgSingle.setName(info.getTitle());
                pMsgSingle.setFingerprint(fingerprint);

                long idMessage = dbH.addPendingMessage(pMsgSingle);
                pMsgSingle.setId(idMessage);

                if(idMessage!=-1){
                    intent.putExtra(ChatUploadService.EXTRA_ID_PEND_MSG, idMessage);

                    logDebug("Size of the file: " + info.getSize());

                    AndroidMegaChatMessage newNodeAttachmentMsg = new AndroidMegaChatMessage(pMsgSingle, true);
                    sendMessageToUI(newNodeAttachmentMsg);

                    intent.putExtra(ChatUploadService.EXTRA_CHAT_ID, idChat);

                    checkIfServiceCanStart(intent);
                }
                else{
                    logError("Error when adding pending msg to the database");
                }

                removeProgressDialog();
            }
        }
    }

    public void openChatAfterForward(long chatHandle, String text){
        logDebug("openChatAfterForward");

        removeProgressDialog();

        if(chatHandle==idChat){
            logDebug("Chat already opened");

            disableMultiselection();

            if(text!=null){
                showSnackbar(SNACKBAR_TYPE, text, -1);
            }
        }
        else{
            if(chatHandle!=-1){
                logDebug("Open chat to forward messages");

                Intent intentOpenChat = new Intent(this, ManagerActivityLollipop.class);
                intentOpenChat.addFlags(Intent.FLAG_ACTIVITY_CLEAR_TOP);
                intentOpenChat.setAction(ACTION_CHAT_NOTIFICATION_MESSAGE);
                intentOpenChat.putExtra("CHAT_ID", chatHandle);
                if(text!=null){
                    intentOpenChat.putExtra("showSnackbar", text);
                }
                startActivity(intentOpenChat);
                closeChat(true);
                finish();
            }
            else{
                disableMultiselection();
                if(text!=null){
                    showSnackbar(SNACKBAR_TYPE, text, -1);
                }
            }
        }
    }

    public void markAsSeen(MegaChatMessage msg) {
        logDebug("markAsSeen");
        if (activityVisible) {
            if (msg.getStatus() != MegaChatMessage.STATUS_SEEN) {
                logDebug("Mark message: " + msg.getMsgId() + " as seen");
                megaChatApi.setMessageSeen(chatRoom.getChatId(), msg.getMsgId());
            }
        }
    }


   @Override
    public void onResume(){
        logDebug("onResume");
        super.onResume();
       stopService(new Intent(this, KeepAliveService.class));
        if(idChat!=-1 && chatRoom!=null) {

            setNodeAttachmentVisible();

            MegaApplication.setShowPinScreen(true);
            MegaApplication.setOpenChatId(idChat);
            supportInvalidateOptionsMenu();

            int chatConnection = megaChatApi.getChatConnectionState(idChat);
            logDebug("Chat connection (" + idChat+ ") is: " + chatConnection);
            if(chatConnection==MegaChatApi.CHAT_CONNECTION_ONLINE) {
                setAsRead = true;
                if(!chatRoom.isGroup()) {
                    requestLastGreen(INITIAL_PRESENCE_STATUS);
                }
            }
            else{
                setAsRead=false;
            }
            setChatSubtitle();
            if(emojiKeyboard!=null){
                emojiKeyboard.hideBothKeyboard(this);
            }
            //Update last seen position if different and there is unread messages
            //If the chat is being opened do not update, onLoad will do that

            //!isLoadingMessages
            if(!isOpeningChat) {
                logDebug("Chat is NOT loading history");
                if(lastSeenReceived == true && messages != null){

                    long unreadCount = chatRoom.getUnreadCount();
                    if (unreadCount != 0) {
                        lastIdMsgSeen = megaChatApi.getLastMessageSeenId(idChat);

                        //Find last message
                        int positionLastMessage = -1;
                        for(int i=messages.size()-1; i>=0;i--) {
                            AndroidMegaChatMessage androidMessage = messages.get(i);

                            if (!androidMessage.isUploading()) {
                                MegaChatMessage msg = androidMessage.getMessage();
                                if (msg.getMsgId() == lastIdMsgSeen) {
                                    positionLastMessage = i;
                                    break;
                                }
                            }
                        }

                        if(positionLastMessage==-1){
                            scrollToMessage(-1);

                        }
                        else{
                            //Check if it has no my messages after

                            if(positionLastMessage >= messages.size()-1){
                                logDebug("Nothing after, do not increment position");
                            }
                            else{
                                positionLastMessage = positionLastMessage + 1;
                            }

                            AndroidMegaChatMessage message = messages.get(positionLastMessage);
                            logDebug("Position lastMessage found: " + positionLastMessage + " messages.size: " + messages.size());

                            while(message.getMessage().getUserHandle()==megaChatApi.getMyUserHandle()){
                                lastIdMsgSeen = message.getMessage().getMsgId();
                                positionLastMessage = positionLastMessage + 1;
                                message = messages.get(positionLastMessage);
                            }

                            generalUnreadCount = unreadCount;

                            scrollToMessage(lastIdMsgSeen);
                        }
                    }
                    else{
                        if(generalUnreadCount!=0){
                            scrollToMessage(-1);
                        }
                    }
                }
                setLastMessageSeen();
            }
            else{
                logDebug("openingChat:doNotUpdateLastMessageSeen");
            }

            activityVisible = true;
            showCallLayout();
            if(aB != null && aB.getTitle() != null){
                titleToolbar.setText(adjustForLargeFont(titleToolbar.getText().toString()));
            }
            updateActionModeTitle();
        }
    }

    public void scrollToMessage(long lastId){
        for(int i=messages.size()-1; i>=0;i--) {
            AndroidMegaChatMessage androidMessage = messages.get(i);

            if (!androidMessage.isUploading()) {
                MegaChatMessage msg = androidMessage.getMessage();
                if (msg.getMsgId() == lastId) {
                    logDebug("Scroll to position: " + i);
                    mLayoutManager.scrollToPositionWithOffset(i+1,scaleHeightPx(30, getOutMetrics()));
                    break;
                }
            }
        }

    }

    public void setLastMessageSeen(){
        logDebug("setLastMessageSeen");

        if(messages!=null){
            if(!messages.isEmpty()){
                AndroidMegaChatMessage lastMessage = messages.get(messages.size()-1);
                int index = messages.size()-1;
                if((lastMessage!=null)&&(lastMessage.getMessage()!=null)){
                    if (!lastMessage.isUploading()) {
                        while (lastMessage.getMessage().getUserHandle() == megaChatApi.getMyUserHandle()) {
                            index--;
                            if (index == -1) {
                                break;
                            }
                            lastMessage = messages.get(index);
                        }

                        if (lastMessage.getMessage() != null && MegaApplication.isActivityVisible()) {
                            boolean resultMarkAsSeen = megaChatApi.setMessageSeen(idChat, lastMessage.getMessage().getMsgId());
                            logDebug("Result setMessageSeen: " + resultMarkAsSeen);
                        }

                    } else {
                        while (lastMessage.isUploading() == true) {
                            index--;
                            if (index == -1) {
                                break;
                            }
                            lastMessage = messages.get(index);
                        }
                        if((lastMessage!=null)&&(lastMessage.getMessage()!=null)){

                            while (lastMessage.getMessage().getUserHandle() == megaChatApi.getMyUserHandle()) {
                                index--;
                                if (index == -1) {
                                    break;
                                }
                                lastMessage = messages.get(index);
                            }

                            if (lastMessage.getMessage() != null && MegaApplication.isActivityVisible()) {
                                boolean resultMarkAsSeen = megaChatApi.setMessageSeen(idChat, lastMessage.getMessage().getMsgId());
                                logDebug("Result setMessageSeen: " + resultMarkAsSeen);
                            }
                        }
                    }
                }
                else{
                    logError("lastMessageNUll");
                }
            }
        }
    }

    @Override
    protected void onPause(){
        super.onPause();
        if (rtcAudioManager != null)
            rtcAudioManager.unregisterProximitySensor();

        destroyAudioRecorderElements();
        if(adapter!=null) {
            adapter.pausePlaybackInProgress();
        }
        hideKeyboard();
        activityVisible = false;
        MegaApplication.setOpenChatId(-1);
    }

    @Override
    public void onChatListItemUpdate(MegaChatApiJava api, MegaChatListItem item) {
        if(item.hasChanged(MegaChatListItem.CHANGE_TYPE_UNREAD_COUNT)) {
            updateNavigationToolbarIcon();
        }
    }

    public void updateNavigationToolbarIcon(){

        if (Build.VERSION.SDK_INT >= Build.VERSION_CODES.KITKAT) {

            if(!chatC.isInAnonymousMode()){
                int numberUnread = megaChatApi.getUnreadChats();

                if(numberUnread==0){
                    aB.setHomeAsUpIndicator(R.drawable.ic_arrow_back_white);
                }
                else{

                    badgeDrawable.setProgress(1.0f);

                    if(numberUnread>9){
                        badgeDrawable.setText("9+");
                    }
                    else{
                        badgeDrawable.setText(numberUnread+"");
                    }

                    aB.setHomeAsUpIndicator(badgeDrawable);
                }
            }
            else{
                aB.setHomeAsUpIndicator(R.drawable.ic_arrow_back_white);
            }
        }
        else{
            aB.setHomeAsUpIndicator(R.drawable.ic_arrow_back_white);
        }
    }

    @Override
    public void onChatInitStateUpdate(MegaChatApiJava api, int newState) {

    }

    @Override
    public void onChatPresenceConfigUpdate(MegaChatApiJava api, MegaChatPresenceConfig config) {

    }

    @Override
    public void onChatOnlineStatusUpdate(MegaChatApiJava api, long userHandle, int status, boolean inProgress) {
        logDebug("status: " + status + ", inProgress: " + inProgress);
        setChatSubtitle();
        requestLastGreen(status);
    }

    @Override
    public void onChatConnectionStateUpdate(MegaChatApiJava api, long chatid, int newState) {
        logDebug("Chat ID: "+ chatid + ". New State: " + newState);

        if (idChat == chatid) {
            if (newState == MegaChatApi.CHAT_CONNECTION_ONLINE) {
                logDebug("Chat is now ONLINE");
                setAsRead = true;
                setLastMessageSeen();

                if (stateHistory == MegaChatApi.SOURCE_ERROR && retryHistory) {
                    logWarning("SOURCE_ERROR:call to load history again");
                    retryHistory = false;
                    loadHistory();
                }

            } else {
                setAsRead = false;
            }
            setChatSubtitle();
            supportInvalidateOptionsMenu();
        }
    }

    @Override
    public void onChatPresenceLastGreen(MegaChatApiJava api, long userhandle, int lastGreen) {
        logDebug("userhandle: " + userhandle + ", lastGreen: " + lastGreen);
        if(!chatRoom.isGroup() && userhandle == chatRoom.getPeerHandle(0)){
            logDebug("Update last green");
            minutesLastGreen = lastGreen;

            int state = megaChatApi.getUserOnlineStatus(chatRoom.getPeerHandle(0));

            if(state != MegaChatApi.STATUS_ONLINE && state != MegaChatApi.STATUS_BUSY && state != MegaChatApi.STATUS_INVALID){
                String formattedDate = lastGreenDate(this, lastGreen);

                setLastGreen(formattedDate);

                logDebug("Date last green: " + formattedDate);
            }
        }
    }

    public void takePicture(){
        logDebug("takePicture");
        Intent intent = new Intent(MediaStore.ACTION_IMAGE_CAPTURE);
        if (intent.resolveActivity(getPackageManager()) != null) {
            File photoFile = createImageFile();
            Uri photoURI;
            if(photoFile != null){
                if (Build.VERSION.SDK_INT >= Build.VERSION_CODES.N) {
                    photoURI = FileProvider.getUriForFile(this, "mega.privacy.android.app.providers.fileprovider", photoFile);
                }
                else{
                    photoURI = Uri.fromFile(photoFile);
                }
                mOutputFilePath = photoFile.getAbsolutePath();
                if(mOutputFilePath!=null){
                    intent.setFlags(Intent.FLAG_GRANT_READ_URI_PERMISSION);
                    intent.setFlags(Intent.FLAG_GRANT_WRITE_URI_PERMISSION);
                    intent.putExtra(MediaStore.EXTRA_OUTPUT, photoURI);
                    startActivityForResult(intent, TAKE_PHOTO_CODE);
                }
            }
        }
    }

    public void uploadPictureOrVoiceClip(String path){
        if(path == null) return;

        File selfie;
        if(isVoiceClip(path)) {
            selfie = buildVoiceClipFile(this, outputFileName);
            if (!isFileAvailable(selfie)) return;
        }else{
            selfie = new File(path);
            if (!MimeTypeList.typeForName(selfie.getAbsolutePath()).isImage()) return;
        }

        Intent intent = new Intent(this, ChatUploadService.class);
        PendingMessageSingle pMsgSingle = new PendingMessageSingle();
        pMsgSingle.setChatId(idChat);
        if(isVoiceClip(selfie.getAbsolutePath())){
            pMsgSingle.setType(TYPE_VOICE_CLIP);
            intent.putExtra(EXTRA_TRANSFER_TYPE, EXTRA_VOICE_CLIP);
        }

        long timestamp = System.currentTimeMillis()/1000;
        pMsgSingle.setUploadTimestamp(timestamp);

        String fingerprint = megaApi.getFingerprint(selfie.getAbsolutePath());
        pMsgSingle.setFilePath(selfie.getAbsolutePath());
        pMsgSingle.setName(selfie.getName());
        pMsgSingle.setFingerprint(fingerprint);
        long idMessage = dbH.addPendingMessage(pMsgSingle);
        pMsgSingle.setId(idMessage);

        if(idMessage == -1) return;

        logDebug("idMessage = " + idMessage);
        intent.putExtra(ChatUploadService.EXTRA_ID_PEND_MSG, idMessage);
        if(!isLoadingHistory){
            logDebug("sendMessageToUI");
            AndroidMegaChatMessage newNodeAttachmentMsg = new AndroidMegaChatMessage(pMsgSingle, true);
            sendMessageToUI(newNodeAttachmentMsg);
        }
        intent.putExtra(ChatUploadService.EXTRA_CHAT_ID, idChat);

        checkIfServiceCanStart(intent);
    }


    private void showOverquotaAlert(boolean prewarning){
        logDebug("prewarning: " + prewarning);

        AlertDialog.Builder builder = new AlertDialog.Builder(this);
        builder.setTitle(getString(R.string.overquota_alert_title));

        if(prewarning){
            builder.setMessage(getString(R.string.pre_overquota_alert_text));
        }
        else{
            builder.setMessage(getString(R.string.overquota_alert_text));
        }

        if(chatAlertDialog ==null){

            builder.setPositiveButton(getString(R.string.my_account_upgrade_pro), new android.content.DialogInterface.OnClickListener() {

                @Override
                public void onClick(DialogInterface dialog, int which) {
                    showUpgradeAccount();
                }
            });
            builder.setNegativeButton(getString(R.string.general_cancel), new android.content.DialogInterface.OnClickListener() {

                @Override
                public void onClick(DialogInterface dialog, int which) {
                    dialog.dismiss();
                    chatAlertDialog =null;
                }
            });

            chatAlertDialog = builder.create();
            chatAlertDialog.setCanceledOnTouchOutside(false);
        }

        chatAlertDialog.show();
    }

    public void showUpgradeAccount(){
        logDebug("showUpgradeAccount");
        Intent upgradeIntent = new Intent(this, ManagerActivityLollipop.class);
        upgradeIntent.setAction(ACTION_SHOW_UPGRADE_ACCOUNT);
        startActivity(upgradeIntent);
    }

    public void showJumpMessage(){
        if((!isHideJump)&&(typeMessageJump!=TYPE_MESSAGE_NEW_MESSAGE)){
            typeMessageJump = TYPE_MESSAGE_JUMP_TO_LEAST;
            messageJumpText.setText(getResources().getString(R.string.message_jump_latest));
            messageJumpLayout.setVisibility(View.VISIBLE);
        }
    }

    private void showCallInProgressLayout(String text, boolean chrono, MegaChatCall call) {
        if (callInProgressText != null) {
            callInProgressText.setText(text);
        }
        activateChrono(chrono, callInProgressChrono, call);

        if (callInProgressLayout != null && callInProgressLayout.getVisibility() != View.VISIBLE) {
            callInProgressLayout.setAlpha(1);
            callInProgressLayout.setVisibility(View.VISIBLE);
            callInProgressLayout.setOnClickListener(this);
        }
    }

    private void hideCallInProgressLayout(MegaChatCall call) {
        invalidateOptionsMenu();
        activateChrono(false, callInProgressChrono, call);
        activateChrono(false, subtitleChronoCall, call);

        if (callInProgressLayout != null && callInProgressLayout.getVisibility() != View.GONE) {
            callInProgressLayout.setVisibility(View.GONE);
            callInProgressLayout.setOnClickListener(null);
            setSubtitleVisibility();
        }
    }

    private void updateLayout(int callStatus) {
        if (callStatus == MegaChatCall.CALL_STATUS_DESTROYED) {
            setSubtitleVisibility();
            MegaChatCall call = megaChatApi.getChatCall(idChat);
            hideCallInProgressLayout(call);
            return;
        }

        if (callStatus == MegaChatCall.CALL_STATUS_USER_NO_PRESENT && isAfterReconnecting(this, callInProgressLayout, callInProgressText)) {
            return;
        }

        if (callStatus == MegaChatCall.CALL_STATUS_RING_IN || callStatus == MegaChatCall.CALL_STATUS_RECONNECTING) {
            MegaApplication.setCallLayoutStatus(idChat, false);
        }

        showCallLayout();
    }

    private void showCallLayout() {
        if (megaChatApi == null)
            return;

        MegaChatCall call = megaChatApi.getChatCall(idChat);
        if (call == null || (call.getStatus() != MegaChatCall.CALL_STATUS_RECONNECTING && !isStatusConnected(this, idChat)))
            return;

        logDebug("Call status "+callStatusToString(call.getStatus())+". Group chat: "+isGroup());
        switch (call.getStatus()){
            case MegaChatCall.CALL_STATUS_USER_NO_PRESENT:
            case MegaChatCall.CALL_STATUS_RING_IN:
                if (isGroup()) {
                    usersWithVideo();

                    long callerHandle = call.getCaller();
                    String textLayout;
                    String callerFullName = chatC.getParticipantFullName(callerHandle);
                    if (callerHandle != MEGACHAT_INVALID_HANDLE && !isTextEmpty(callerFullName)) {
                        textLayout = getString(R.string.join_call_layout_in_group_call, callerFullName);
                    } else {
                        textLayout = getString(R.string.join_call_layout);
                    }
                    tapToReturnLayout(call, textLayout);
                    break;
                }

                if (call.getStatus() == MegaChatCall.CALL_STATUS_RING_IN && app.getCallLayoutStatus(idChat)) {
                    tapToReturnLayout(call, getString(R.string.call_in_progress_layout));
                    break;
                }

                if(isAfterReconnecting(this, callInProgressLayout, callInProgressText))
                    break;

                hideCallInProgressLayout(call);
                break;

            case MegaChatCall.CALL_STATUS_REQUEST_SENT:
                if (MegaApplication.getCallLayoutStatus(idChat)) {
                    tapToReturnLayout(call, getString(R.string.call_in_progress_layout));
                    break;
                }

                hideCallInProgressLayout(call);
                break;

            case MegaChatCall.CALL_STATUS_RECONNECTING:
                activateChrono(false, subtitleChronoCall, call);
                callInProgressLayout.setBackgroundColor(ContextCompat.getColor(this, R.color.reconnecting_bar));
                showCallInProgressLayout(getString(R.string.reconnecting_message), false, call);
                callInProgressLayout.setOnClickListener(this);
                break;

            case MegaChatCall.CALL_STATUS_IN_PROGRESS:
                callInProgressLayout.setBackgroundColor(ContextCompat.getColor(this, R.color.accentColor));
                if(!isAfterReconnecting(this, callInProgressLayout, callInProgressText)){
                    updateCallInProgressLayout();
                    break;
                }

                callInProgressLayout.setOnClickListener(null);
                showCallInProgressLayout(getString(R.string.connected_message), false, call);
                callInProgressLayout.setAlpha(1);
                callInProgressLayout.setVisibility(View.VISIBLE);
                callInProgressLayout.animate()
                        .alpha(0f)
                        .setDuration(QUICK_INFO_ANIMATION)
                        .setListener(new AnimatorListenerAdapter() {
                            @Override
                            public void onAnimationEnd(Animator animation) {
                                callInProgressLayout.setVisibility(View.GONE);
                                updateCallInProgressLayout();
                            }
                        });
                break;

        }
    }

    private void tapToReturnLayout(MegaChatCall call, String text){
        activateChrono(false, subtitleChronoCall, call);
        callInProgressLayout.setBackgroundColor(ContextCompat.getColor(this, R.color.accentColor));
        showCallInProgressLayout(text, false, call);
        callInProgressLayout.setOnClickListener(this);
    }

    private void updateCallInProgressLayout(){
        MegaChatCall call = megaChatApi.getChatCall(idChat);
        if (call == null) return;
        showCallInProgressLayout(getString(R.string.call_in_progress_layout), true, call);
        callInProgressLayout.setOnClickListener(this);
        if (isGroup()) {
            subtitleCall.setVisibility(View.VISIBLE);
            individualSubtitleToobar.setVisibility(View.GONE);
            setGroupalSubtitleToolbarVisibility(false);
        }

        usersWithVideo();
        activateChrono(true, subtitleChronoCall, call);
        invalidateOptionsMenu();
    }

    public void usersWithVideo() {
        if (megaChatApi == null || !isGroup() || subtitleCall.getVisibility() != View.VISIBLE)
            return;

        MegaChatCall call = megaChatApi.getChatCall(idChat);
        if(call == null)
            return;

        int usersWithVideo = call.getNumParticipants(MegaChatCall.VIDEO);
        int totalVideosAllowed = megaChatApi.getMaxVideoCallParticipants();
        if (usersWithVideo <= 0 || totalVideosAllowed == 0) {
            participantsLayout.setVisibility(View.GONE);
            return;
        }
        participantsText.setText(usersWithVideo + "/" + totalVideosAllowed);
        participantsLayout.setVisibility(View.VISIBLE);
    }

    public void goToEnd(){
        logDebug("goToEnd()");
        int infoToShow = -1;
        if(!messages.isEmpty()){
            int index = messages.size()-1;

            AndroidMegaChatMessage msg = messages.get(index);

            while (!msg.isUploading() && msg.getMessage().getStatus() == MegaChatMessage.STATUS_SENDING_MANUAL) {
                index--;
                if (index == -1) {
                    break;
                }
                msg = messages.get(index);
            }

            if(index == (messages.size()-1)){
                //Scroll to end
                mLayoutManager.scrollToPositionWithOffset(index+1,scaleHeightPx(20, getOutMetrics()));
            }else{
                index++;
                infoToShow = adjustInfoToShow(index);
                if(infoToShow== AndroidMegaChatMessage.CHAT_ADAPTER_SHOW_ALL){
                    mLayoutManager.scrollToPositionWithOffset(index, scaleHeightPx(50, getOutMetrics()));
                }else{
                    mLayoutManager.scrollToPositionWithOffset(index, scaleHeightPx(20, getOutMetrics()));
                }
            }
        }
        hideMessageJump();
    }

    public void setNewVisibility(boolean vis){
        newVisibility = vis;
    }

    public void hideMessageJump(){
        isHideJump = true;
        visibilityMessageJump=false;
        if(messageJumpLayout.getVisibility() == View.VISIBLE){
            messageJumpLayout.animate()
                        .alpha(0.0f)
                        .setDuration(1000)
                        .withEndAction(new Runnable() {
                            @Override public void run() {
                                messageJumpLayout.setVisibility(View.GONE);
                                messageJumpLayout.setAlpha(1.0f);
                            }
                        })
                        .start();
        }
    }

    public MegaApiAndroid getLocalMegaApiFolder() {

        PackageManager m = getPackageManager();
        String s = getPackageName();
        PackageInfo p;
        String path = null;
        try {
            p = m.getPackageInfo(s, 0);
            path = p.applicationInfo.dataDir + "/";
        } catch (PackageManager.NameNotFoundException e) {
            e.printStackTrace();
        }

        MegaApiAndroid megaApiFolder = new MegaApiAndroid(MegaApplication.APP_KEY, MegaApplication.USER_AGENT, path);

        megaApiFolder.setDownloadMethod(MegaApiJava.TRANSFER_METHOD_AUTO_ALTERNATIVE);
        megaApiFolder.setUploadMethod(MegaApiJava.TRANSFER_METHOD_AUTO_ALTERNATIVE);

        return megaApiFolder;
    }

    public File createImageFile() {
        logDebug("createImageFile");
        String timeStamp = new SimpleDateFormat("yyyyMMdd_HHmmss").format(new Date());
        String imageFileName = "picture" + timeStamp + "_";
        File storageDir = getExternalFilesDir(null);
        if (!storageDir.exists()) {
            storageDir.mkdir();
        }
        return new File(storageDir, imageFileName + ".jpg");
    }

    private void onCaptureImageResult() {
        logDebug("onCaptureImageResult");
        if (mOutputFilePath != null) {
            File f = new File(mOutputFilePath);
            if(f!=null){
                try {
                    File publicFile = copyImageFile(f);
                    //Remove mOutputFilePath
                    if (f.exists()) {
                        if (f.isDirectory()) {
                            if(f.list().length <= 0){
                                f.delete();
                            }
                        }else{
                            f.delete();
                        }
                    }
                    if(publicFile!=null){
                        Uri finalUri = Uri.fromFile(publicFile);
                        galleryAddPic(finalUri);
                        uploadPictureOrVoiceClip(publicFile.getPath());
                    }

                } catch (IOException e) {
                    e.printStackTrace();
                }
            }

        }
    }

    public File copyImageFile(File fileToCopy) throws IOException {
        logDebug("copyImageFile");
        File storageDir = new File(Environment.getExternalStoragePublicDirectory(Environment.DIRECTORY_DCIM), "Camera");
        if (!storageDir.exists()) {
            storageDir.mkdir();
        }
        File copyFile = new File(storageDir, fileToCopy.getName());
        copyFile.createNewFile();
        copy(fileToCopy, copyFile);
        return copyFile;
    }

    public static void copy(File src, File dst) throws IOException {
        logDebug("copy");
        InputStream in = new FileInputStream(src);
        OutputStream out = new FileOutputStream(dst);
        byte[] buf = new byte[1024];
        int len;
        while ((len = in.read(buf)) > 0) {
            out.write(buf, 0, len);
        }
        in.close();
        out.close();
    }

    private void galleryAddPic(Uri contentUri) {
        logDebug("galleryAddPic");
        if(contentUri!=null){
            Intent mediaScanIntent = new Intent(Intent.ACTION_MEDIA_SCANNER_SCAN_FILE, contentUri);
            sendBroadcast(mediaScanIntent);
        }
    }

    public void hideKeyboard() {
        logDebug("hideKeyboard");
        hideFileStorage();
        if (emojiKeyboard == null) return;
        emojiKeyboard.hideBothKeyboard(this);
    }

    public void showConfirmationConnect(){
        logDebug("showConfirmationConnect");

        DialogInterface.OnClickListener dialogClickListener = new DialogInterface.OnClickListener() {
            @Override
            public void onClick(DialogInterface dialog, int which) {
                switch (which){
                    case DialogInterface.BUTTON_POSITIVE:
                        startConnection();
                        finish();
                        break;

                    case DialogInterface.BUTTON_NEGATIVE:
                        logDebug("BUTTON_NEGATIVE");
                        break;
                }
            }
        };

        AlertDialog.Builder builder = new AlertDialog.Builder(this);
        try {
            builder.setMessage(R.string.confirmation_to_reconnect).setPositiveButton(R.string.general_ok, dialogClickListener)
                    .setNegativeButton(R.string.general_cancel, dialogClickListener).show().setCanceledOnTouchOutside(false);
        }
        catch (Exception e){}
    }

    public void startConnection() {
        logDebug("Broadcast to ManagerActivity");
        Intent intent = new Intent(BROADCAST_ACTION_INTENT_CONNECTIVITY_CHANGE);
        intent.putExtra("actionType", START_RECONNECTION);
        LocalBroadcastManager.getInstance(getApplicationContext()).sendBroadcast(intent);
    }

    public int getDeviceDensity(){
        int screen = 0;
        switch (getResources().getDisplayMetrics().densityDpi) {
            case DisplayMetrics.DENSITY_LOW:
                screen = 1;
                break;
            case DisplayMetrics.DENSITY_MEDIUM:
                screen = 1;
                break;
            case DisplayMetrics.DENSITY_HIGH:
                screen = 1;
                break;
            case DisplayMetrics.DENSITY_XHIGH:
                screen = 0;
                break;
            case DisplayMetrics.DENSITY_XXHIGH:
                screen = 0;
                break;
            case DisplayMetrics.DENSITY_XXXHIGH:
                screen = 0;
                break;
            default:
                screen = 0;
        }
        return screen;
    }

    public void setNodeAttachmentVisible() {
        logDebug("setNodeAttachmentVisible");
        if (adapter != null && holder_imageDrag != null && position_imageDrag != -1) {
            adapter.setNodeAttachmentVisibility(true, holder_imageDrag, position_imageDrag);
            holder_imageDrag = null;
            position_imageDrag = -1;
        }
    }

    private void addInBufferSending(AndroidMegaChatMessage androidMsg){
        if(bufferSending.isEmpty()){
            bufferSending.add(0,androidMsg);
        }else{
            boolean isContained = false;
            for(int i=0; i<bufferSending.size(); i++){
                if((bufferSending.get(i).getMessage().getMsgId() == androidMsg.getMessage().getMsgId())&&(bufferSending.get(i).getMessage().getTempId() == androidMsg.getMessage().getTempId())){
                    isContained = true;
                    break;
                }
            }
            if(!isContained){
                bufferSending.add(0,androidMsg);
            }
        }
    }

    private void createSpeakerAudioManger(){
        if(rtcAudioManager != null) return;
        speakerWasActivated = true;
        rtcAudioManager = AppRTCAudioManager.create(this, speakerWasActivated);
        rtcAudioManager.setOnProximitySensorListener(new OnProximitySensorListener() {
            @Override
            public void needToUpdate(boolean isNear) {
                if(!speakerWasActivated && !isNear){
                    adapter.pausePlaybackInProgress();
                }else if(speakerWasActivated && isNear){
                    speakerWasActivated = false;
                }
            }
        });
    }

    public void startProximitySensor(){
        logDebug("Starting proximity sensor");
        createSpeakerAudioManger();
        rtcAudioManager.startProximitySensor();
    }
    private void activateSpeaker(){
        if(!speakerWasActivated){
            speakerWasActivated = true;
        }
        if(rtcAudioManager != null){
            rtcAudioManager.updateSpeakerStatus(true);
        }
    }

    public void stopProximitySensor(){
        if(rtcAudioManager == null) return;
        activateSpeaker();
        rtcAudioManager.unregisterProximitySensor();
        destroySpeakerAudioManger();
    }

    private void destroySpeakerAudioManger(){
        if (rtcAudioManager == null) return;
        try {
            rtcAudioManager.stop();
            rtcAudioManager = null;
        } catch (Exception e) {
            logError("Exception stopping speaker audio manager", e);
        }
    }


    public void setShareLinkDialogDismissed (boolean dismissed) {
        isShareLinkDialogDismissed = dismissed;
    }

    private void checkIfServiceCanStart(Intent intent) {
        preservedIntents.add(intent);
        if (!isAskingForMyChatFiles) {
            checkIfIsNeededToAskForMyChatFilesFolder();
        }
    }

    private void checkIfIsNeededToAskForMyChatFilesFolder() {
        if (existsMyChatFilesFolder()) {
            setMyChatFilesFolder(getMyChatFilesFolder());

            if (isForwardingFromNC()) {
                handleStoredData();
            } else {
                proceedWithAction();
            }
        } else {
            isAskingForMyChatFiles = true;
            megaApi.getMyChatFilesFolder(new GetAttrUserListener(this));
        }
    }

    public void startUploadService() {
        if (!isWaitingForMoreFiles && !preservedIntents.isEmpty()) {
            for (Intent intent : preservedIntents) {
                intent.putExtra(ChatUploadService.EXTRA_PARENT_NODE, myChatFilesFolder.serialize());
                startService(intent);
            }
            preservedIntents.clear();
        }
    }

    public void setMyChatFilesFolder(MegaNode myChatFilesFolder) {
        isAskingForMyChatFiles = false;
        this.myChatFilesFolder = myChatFilesFolder;
    }

    public boolean isForwardingFromNC() {
        return isForwardingFromNC;
    }

    private void sendBroadcastChatArchived(String chatTitle) {
        Intent intent = new Intent(BROADCAST_ACTION_INTENT_CHAT_ARCHIVED);
        intent.putExtra(CHAT_TITLE, chatTitle);
        LocalBroadcastManager.getInstance(this).sendBroadcast(intent);
        closeChat(true);
        finish();
    }

    public void setIsWaitingForMoreFiles (boolean isWaitingForMoreFiles) {
        this.isWaitingForMoreFiles = isWaitingForMoreFiles;
    }

    public long getCurrentChatid() {
        return idChat;
    }

    Runnable updateVisualizer = new Runnable() {
        @Override
        public void run() {
            if (recordView.isRecordingNow() && recordingLayout.getVisibility() == View.VISIBLE) {
                updateAmplitudeVisualizer(myAudioRecorder.getMaxAmplitude());
                handlerVisualizer.postDelayed(this, REPEAT_INTERVAL);
            }
        }
    };

    private void updateAmplitudeVisualizer(int newAmplitude) {
        if (currentAmplitude != -1 && getRangeAmplitude(currentAmplitude) == getRangeAmplitude(newAmplitude))
            return;
        currentAmplitude = newAmplitude;
        needToUpdateVisualizer(currentAmplitude);
    }

    private int getRangeAmplitude(int value) {
        if(value < MIN_FIRST_AMPLITUDE) return NOT_SOUND;
        if(value >= MIN_FIRST_AMPLITUDE && value < MIN_SECOND_AMPLITUDE) return FIRST_RANGE;
        if(value >= MIN_SECOND_AMPLITUDE && value < MIN_THIRD_AMPLITUDE) return SECOND_RANGE;
        if(value >= MIN_THIRD_AMPLITUDE && value < MIN_FOURTH_AMPLITUDE) return THIRD_RANGE;
        if(value >= MIN_FOURTH_AMPLITUDE && value < MIN_FIFTH_AMPLITUDE) return FOURTH_RANGE;
        if(value >= MIN_FIFTH_AMPLITUDE && value < MIN_SIXTH_AMPLITUDE) return FIFTH_RANGE;
        return SIXTH_RANGE;
    }

    private void changeColor(RelativeLayout bar, boolean isLow) {
        Drawable background;
        if(isLow){
            background = ContextCompat.getDrawable(this, R.drawable.recording_low);
        }else{
            background = ContextCompat.getDrawable(this, R.drawable.recording_high);
        }
        if (bar.getBackground() == background) return;
        bar.setBackground(background);
    }
    private void needToUpdateVisualizer(int currentAmplitude) {
        int resultRange = getRangeAmplitude(currentAmplitude);

        if (resultRange == NOT_SOUND) {
            initRecordingItems(IS_LOW);
            return;
        }
        if (resultRange == SIXTH_RANGE) {
            initRecordingItems(IS_HIGH);
            return;
        }
        changeColor(firstBar, IS_HIGH);
        changeColor(sixthBar, IS_LOW);

        if (resultRange > FIRST_RANGE) {
            changeColor(secondBar, IS_HIGH);
            if (resultRange > SECOND_RANGE) {
                changeColor(thirdBar, IS_HIGH);
                if (resultRange > THIRD_RANGE) {
                    changeColor(fourthBar, IS_HIGH);
                    if (resultRange > FOURTH_RANGE) {
                        changeColor(fifthBar, IS_HIGH);
                    } else {
                        changeColor(fifthBar, IS_LOW);
                    }
                } else {
                    changeColor(fourthBar, IS_LOW);
                    changeColor(fifthBar, IS_LOW);
                }
            } else {
                changeColor(thirdBar, IS_LOW);
                changeColor(fourthBar, IS_LOW);
                changeColor(fifthBar, IS_LOW);
            }
        } else {
            changeColor(secondBar, IS_LOW);
            changeColor(thirdBar, IS_LOW);
            changeColor(fourthBar, IS_LOW);
            changeColor(fifthBar, IS_LOW);
        }
    }

    public long getLastIdMsgSeen() {
        return lastIdMsgSeen;
    }

    public long getGeneralUnreadCount() {
        return generalUnreadCount;
    }

    public void setPositionNewMessagesLayout(int positionNewMessagesLayout) {
        this.positionNewMessagesLayout = positionNewMessagesLayout;
    }

    /**
     * Initializes the joining or leaving UI depending on the action received.
     *
     * @param action    String which indicates if the UI to set is the joining or leaving state.
     */
    private void setJoiningOrLeaving(String action) {
        joiningOrLeaving = true;
        joiningOrLeavingAction = action;
        joiningLeavingText.setText(action);
        setBottomLayout(SHOW_JOINING_OR_LEFTING_LAYOUT);
        invalidateOptionsMenu();
    }

    public void setLastIdMsgSeen(long lastIdMsgSeen) {
        this.lastIdMsgSeen = lastIdMsgSeen;
    }
}<|MERGE_RESOLUTION|>--- conflicted
+++ resolved
@@ -620,20 +620,24 @@
         }
     };
 
-<<<<<<< HEAD
     private BroadcastReceiver chatRoomMuteUpdateReceiver = new BroadcastReceiver() {
-=======
-    private BroadcastReceiver leftChatReceiver = new BroadcastReceiver() {
->>>>>>> 3446a3c1
         @Override
         public void onReceive(Context context, Intent intent) {
             if (intent == null || intent.getAction() == null)
                 return;
 
-<<<<<<< HEAD
             if(intent.getAction().equals(ACTION_UPDATE_PUSH_NOTIFICATION_SETTING)){
                 muteIconToolbar.setVisibility(isEnableChatNotifications(chatRoom.getChatId()) ? View.GONE : View.VISIBLE);
-=======
+            }
+        }
+    };
+
+    private BroadcastReceiver leftChatReceiver = new BroadcastReceiver() {
+        @Override
+        public void onReceive(Context context, Intent intent) {
+            if (intent == null || intent.getAction() == null)
+                return;
+
             if (intent.getAction().equals(ACTION_LEFT_CHAT)) {
                 long extraIdChat = intent.getLongExtra(CHAT_ID, MEGACHAT_INVALID_HANDLE);
                 if (extraIdChat != MEGACHAT_INVALID_HANDLE) {
@@ -642,7 +646,6 @@
                         setJoiningOrLeaving(getString(R.string.leaving_label));
                     }
                 }
->>>>>>> 3446a3c1
             }
         }
     };
@@ -759,18 +762,14 @@
         filterSession.addAction(ACTION_CHANGE_REMOTE_AVFLAGS);
         LocalBroadcastManager.getInstance(this).registerReceiver(chatSessionUpdateReceiver, filterSession);
 
-<<<<<<< HEAD
         registerReceiver(chatRoomMuteUpdateReceiver, new IntentFilter(ACTION_UPDATE_PUSH_NOTIFICATION_SETTING));
 
-        getWindow().setStatusBarColor(ContextCompat.getColor(this, R.color.lollipop_dark_primary_color));
-=======
         IntentFilter leftChatFilter = new IntentFilter(BROADCAST_ACTION_INTENT_LEFT_CHAT);
         leftChatFilter.addAction(ACTION_LEFT_CHAT);
         registerReceiver(leftChatReceiver, leftChatFilter);
 
         changeStatusBarColor(this, getWindow(), R.color.lollipop_dark_primary_color);
 
->>>>>>> 3446a3c1
         mAudioManager = (AudioManager) getSystemService(Context.AUDIO_SERVICE);
 
         setContentView(R.layout.activity_chat);
@@ -2120,8 +2119,7 @@
     public boolean onPrepareOptionsMenu(Menu menu){
         logDebug("onPrepareOptionsMenu");
 
-<<<<<<< HEAD
-        if(chatRoom!=null){
+        if (chatRoom != null && !joiningOrLeaving) {
             if (isEnableChatNotifications(chatRoom.getChatId())) {
                 unMuteMenuItem.setVisible(false);
                 muteMenuItem.setVisible(true);
@@ -2130,9 +2128,6 @@
                 unMuteMenuItem.setVisible(true);
             }
 
-=======
-        if (chatRoom != null && !joiningOrLeaving) {
->>>>>>> 3446a3c1
             selectMenuItem.setVisible(true);
             callMenuItem.setEnabled(false);
             callMenuItem.setIcon(mutateIcon(this, R.drawable.ic_phone_white, R.color.white_50_opacity));
@@ -7482,11 +7477,8 @@
         LocalBroadcastManager.getInstance(this).unregisterReceiver(chatArchivedReceiver);
         LocalBroadcastManager.getInstance(this).unregisterReceiver(chatCallUpdateReceiver);
         LocalBroadcastManager.getInstance(this).unregisterReceiver(chatSessionUpdateReceiver);
-<<<<<<< HEAD
         unregisterReceiver(chatRoomMuteUpdateReceiver);
-=======
         unregisterReceiver(leftChatReceiver);
->>>>>>> 3446a3c1
 
         if(megaApi != null) {
             megaApi.removeRequestListener(this);
