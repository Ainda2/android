--- conflicted
+++ resolved
@@ -3398,12 +3398,7 @@
     }
 
     public void sendMessage(String text){
-<<<<<<< HEAD
-        log("sendMessage: "+text);
-=======
         log("sendMessage: ");
-
->>>>>>> bb6e1dce
         MegaChatMessage msgSent = megaChatApi.sendMessage(idChat, text);
         AndroidMegaChatMessage androidMsgSent = new AndroidMegaChatMessage(msgSent);
         sendMessageToUI(androidMsgSent);
