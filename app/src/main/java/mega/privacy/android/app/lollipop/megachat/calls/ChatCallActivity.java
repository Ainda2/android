package mega.privacy.android.app.lollipop.megachat.calls;

import android.Manifest;
import android.animation.Animator;
import android.animation.AnimatorListenerAdapter;
import android.annotation.SuppressLint;
import android.content.BroadcastReceiver;
import android.content.Context;
import android.content.Intent;
import android.content.IntentFilter;
import android.content.pm.PackageManager;
import android.content.res.ColorStateList;
import android.graphics.Bitmap;
import android.graphics.BitmapFactory;
import android.os.Build;
import android.os.Bundle;
import android.os.Handler;
import com.google.android.material.floatingactionbutton.FloatingActionButton;
import androidx.core.app.ActivityCompat;
import androidx.fragment.app.FragmentTransaction;
import androidx.core.content.ContextCompat;
import androidx.appcompat.app.ActionBar;
import androidx.localbroadcastmanager.content.LocalBroadcastManager;
import androidx.recyclerview.widget.DefaultItemAnimator;
import androidx.recyclerview.widget.LinearLayoutManager;
import androidx.recyclerview.widget.RecyclerView;
import androidx.appcompat.widget.Toolbar;
import android.text.TextUtils;
import android.util.DisplayMetrics;
import android.view.Display;
import android.view.KeyEvent;
import android.view.Menu;
import android.view.MenuItem;
import android.view.MenuInflater;
import android.view.View;
import android.view.ViewGroup;
import android.view.Window;
import android.view.WindowManager;
import android.view.animation.AlphaAnimation;
import android.view.animation.Animation;
import android.view.animation.AnimationSet;
import android.view.animation.AnimationUtils;
import android.view.animation.TranslateAnimation;
import android.widget.Chronometer;
import android.widget.FrameLayout;
import android.widget.ImageView;
import android.widget.LinearLayout;
import android.widget.RelativeLayout;
import android.widget.TextView;
import java.io.File;
import java.util.ArrayList;
import mega.privacy.android.app.BaseActivity;
import mega.privacy.android.app.MegaApplication;
import mega.privacy.android.app.R;
import mega.privacy.android.app.components.CustomizedGridCallRecyclerView;
import mega.privacy.android.app.components.OnSwipeTouchListener;
import mega.privacy.android.app.components.RoundedImageView;
import mega.privacy.android.app.components.twemoji.EmojiTextView;
import mega.privacy.android.app.fcm.IncomingCallService;
import mega.privacy.android.app.listeners.ChatChangeVideoStreamListener;
import mega.privacy.android.app.lollipop.LoginActivityLollipop;
import mega.privacy.android.app.lollipop.listeners.CallNonContactNameListener;
import mega.privacy.android.app.lollipop.megachat.chatAdapters.GroupCallAdapter;
import nz.mega.sdk.MegaApiAndroid;
import nz.mega.sdk.MegaApiJava;
import nz.mega.sdk.MegaChatApi;
import nz.mega.sdk.MegaChatApiAndroid;
import nz.mega.sdk.MegaChatApiJava;
import nz.mega.sdk.MegaChatCall;
import nz.mega.sdk.MegaChatError;
import nz.mega.sdk.MegaChatRequest;
import nz.mega.sdk.MegaChatRequestListenerInterface;
import nz.mega.sdk.MegaChatRoom;
import nz.mega.sdk.MegaChatSession;
import nz.mega.sdk.MegaError;
import nz.mega.sdk.MegaHandleList;
import nz.mega.sdk.MegaRequest;
import nz.mega.sdk.MegaRequestListenerInterface;
import static mega.privacy.android.app.utils.AvatarUtil.*;
import static mega.privacy.android.app.utils.CacheFolderManager.*;
import static mega.privacy.android.app.utils.CallUtil.*;
import static mega.privacy.android.app.utils.ChatUtil.*;
import static mega.privacy.android.app.utils.Constants.*;
import static mega.privacy.android.app.utils.ContactUtil.*;
import static mega.privacy.android.app.utils.FileUtils.*;
import static mega.privacy.android.app.utils.IncomingCallNotification.*;
import static mega.privacy.android.app.utils.LogUtil.*;
import static mega.privacy.android.app.utils.TextUtil.*;
import static mega.privacy.android.app.utils.Util.*;
import static mega.privacy.android.app.utils.VideoCaptureUtils.*;
import static mega.privacy.android.app.constants.BroadcastConstants.*;

public class ChatCallActivity extends BaseActivity implements MegaChatRequestListenerInterface, MegaRequestListenerInterface, View.OnClickListener, KeyEvent.Callback {

    final private static int REMOTE_VIDEO_NOT_INIT = -1;
    final private static int REMOTE_VIDEO_ENABLED = 1;
    final private static int REMOTE_VIDEO_DISABLED = 0;
    final private static int BIG_LETTER_SIZE = 120;
    final private static int MIN_PEERS_LIST = 7;
    final private static int MAX_PEERS_GRID = 6;
    final private static int ARROW_ANIMATION = 250;
    final private static int INFO_ANIMATION = 4000;
    final private static int MOVE_ANIMATION = 500;
    final private static int ALPHA_ANIMATION = 600;
    final private static int ALPHA_ARROW_ANIMATION = 1000;
    final private static int DURATION_TOOLBAR_ANIMATION = 500;
    final private static int NECESSARY_CHANGE_OF_SIZES = 4;
    final private static int TYPE_JOIN = 1;
    final private static int TYPE_LEFT = -1;
    private final static int TITLE_TOOLBAR = 250;
    private float widthScreenPX, heightScreenPX;
    private long chatId;
    private MegaChatRoom chat;
    private MegaChatCall callChat;
    private MegaChatApiAndroid megaChatApi = null;
    private Display display;
    private DisplayMetrics outMetrics;
    private Toolbar tB;
    private EmojiTextView titleToolbar;
    private TextView subtitleToobar;
    private Chronometer callInProgressChrono;
    private RelativeLayout mutateContactCallLayout;
    private EmojiTextView mutateCallText;
    private RelativeLayout mutateOwnCallLayout;
    private LinearLayout linearParticipants;
    private TextView participantText;
    private EmojiTextView infoUsersBar;
    private RelativeLayout reconnectingLayout;
    private TextView reconnectingText;
    private ActionBar aB;
    private boolean avatarRequested = false;
    private ArrayList<InfoPeerGroupCall> peersOnCall = new ArrayList<>();
    private RelativeLayout smallElementsIndividualCallLayout;
    private RelativeLayout bigElementsIndividualCallLayout;
    private RelativeLayout bigElementsGroupCallLayout;
    private RelativeLayout recyclerViewLayout;
    private CustomizedGridCallRecyclerView recyclerView;
    private RelativeLayout bigRecyclerViewLayout;
    private LinearLayoutManager layoutManager;
    private RecyclerView bigRecyclerView;
    private GroupCallAdapter adapterGrid;
    private GroupCallAdapter adapterList;
    private int isRemoteVideo = REMOTE_VIDEO_NOT_INIT;
    private RelativeLayout myAvatarLayout;
    private RoundedImageView myImage;
    private RelativeLayout contactAvatarLayout;
    private RoundedImageView contactImage;
    private RelativeLayout fragmentContainer;
    private int totalVideosAllowed = 0;
    private FloatingActionButton videoFAB;
    private FloatingActionButton microFAB;
    private FloatingActionButton rejectFAB;
    private FloatingActionButton hangFAB;
    private FloatingActionButton speakerFAB;
    private FloatingActionButton answerCallFAB;
    private FrameLayout fragmentContainerLocalCamera;
    private FrameLayout fragmentContainerLocalCameraFS;
    private FrameLayout fragmentContainerRemoteCameraFS;
    private ViewGroup parentLocal;
    private ViewGroup parentLocalFS;
    private ViewGroup parentRemoteFS;
    private FrameLayout fragmentBigCameraGroupCall;
    private ImageView microFragmentBigCameraGroupCall;
    private ViewGroup parentBigCameraGroupCall;
    private RelativeLayout avatarBigCameraGroupCallLayout;
    private ImageView avatarBigCameraGroupCallMicro;
    private RoundedImageView avatarBigCameraGroupCallImage;
    private EmojiTextView avatarBigCameraGroupCallInitialLetter;
    private Animation shake;
    private LinearLayout linearFAB;
    private RelativeLayout relativeCall;
    private LinearLayout linearArrowCall;
    private ImageView firstArrowCall;
    private ImageView secondArrowCall;
    private ImageView thirdArrowCall;
    private ImageView fourArrowCall;
    private RelativeLayout relativeVideo;
    private LinearLayout linearArrowVideo;
    private ImageView firstArrowVideo;
    private ImageView secondArrowVideo;
    private ImageView thirdArrowVideo;
    private ImageView fourArrowVideo;
    private InfoPeerGroupCall peerSelected = null;
    private boolean isManualMode = false;
    private int statusBarHeight = 0;
    private MegaApiAndroid megaApi = null;
    private Handler handlerArrow1, handlerArrow2, handlerArrow3, handlerArrow4, handlerArrow5, handlerArrow6;
    private LocalCameraCallFragment localCameraFragment = null;
    private LocalCameraCallFullScreenFragment localCameraFragmentFS = null;
    private RemoteCameraCallFullScreenFragment remoteCameraFragmentFS = null;
    private BigCameraGroupCallFragment bigCameraGroupCallFragment = null;
    private MenuItem cameraSwapMenuItem;
    private MegaApplication application =  MegaApplication.getInstance();
    private boolean inTemporaryState = false;

    @Override
    public boolean onCreateOptionsMenu(Menu menu) {
        logDebug("onCreateOptionsMenu");
        MenuInflater inflater = getMenuInflater();
        inflater.inflate(R.menu.call_action, menu);
        cameraSwapMenuItem = menu.findItem(R.id.cab_menu_camera_swap);
        cameraSwapMenuItem.setEnabled(true);
        cameraSwapMenuItem.setIcon(mutateIcon(this, R.drawable.ic_camera_swap, R.color.background_chat));
        return super.onCreateOptionsMenu(menu);
    }

    @Override
    public boolean onPrepareOptionsMenu(Menu menu) {
        if (isNecessaryToShowSwapCameraOption() && callChat.hasLocalVideo()) {
            cameraSwapMenuItem.setVisible(true);
        } else {
            cameraSwapMenuItem.setVisible(false);
        }

        return super.onPrepareOptionsMenu(menu);
    }

    private boolean isNecessaryToShowSwapCameraOption(){
        if(callChat == null) return false;
        int callStatus = callChat.getStatus();
        if(callChat.getStatus() == MegaChatCall.CALL_STATUS_RING_IN || callStatus < MegaChatCall.CALL_STATUS_HAS_LOCAL_STREAM || (callStatus > MegaChatCall.CALL_STATUS_IN_PROGRESS && callStatus != MegaChatCall.CALL_STATUS_RECONNECTING)) return false;
        return true;
    }

    @Override
    public boolean onOptionsItemSelected(MenuItem item) {
        logDebug("onOptionsItemSelected");
        application.sendSignalPresenceActivity();
        int id = item.getItemId();
        switch (id) {
            case android.R.id.home: {
                onBackPressed();
                break;
            }
            case R.id.cab_menu_camera_swap:{
                swapCamera(new ChatChangeVideoStreamListener(getApplicationContext()));
                break;
            }
        }
        return super.onOptionsItemSelected(item);
    }

    /**
     * Check the audio and video values in local and remote.
     *
     * @param session The session set up with a specific user.
     */
    public void updateAVFlags(MegaChatSession session) {
        if (!chat.isGroup()) {
            updateLocalAV();
            updateRemoteAV(session);
        }

        updateSubTitle();
    }

    private void initialUI(long chatId) {
        logDebug("Initializing call UI");
        //Contact's avatar
        if (chatId == -1 || megaChatApi == null) return;

        chat = megaChatApi.getChatRoom(chatId);
        callChat = megaChatApi.getChatCall(chatId);
        if (callChat == null) {
            finishActivity();
            return;
        }

        logDebug("Start call Service");
        Intent intentService = new Intent(this, CallService.class);
        intentService.putExtra(CHAT_ID, callChat.getChatid());
        if (Build.VERSION.SDK_INT >= Build.VERSION_CODES.O) {
            this.startForegroundService(intentService);
        } else {
            this.startService(intentService);
        }
<<<<<<< HEAD

        titleToolbar.setText(chat.getTitle());
=======
        application.createChatAudioManager();
        titleToolbar.setText(getTitleChat(chat));
>>>>>>> 61f57a84
        updateSubTitle();

        if (chat.isGroup()) {
            smallElementsIndividualCallLayout.setVisibility(View.GONE);
            bigElementsIndividualCallLayout.setVisibility(View.GONE);
            bigElementsGroupCallLayout.setVisibility(View.VISIBLE);
        } else {
            smallElementsIndividualCallLayout.setVisibility(View.VISIBLE);
            bigElementsIndividualCallLayout.setVisibility(View.VISIBLE);
            bigElementsGroupCallLayout.setVisibility(View.GONE);
            bigRecyclerView.setVisibility(View.GONE);
            bigRecyclerViewLayout.setVisibility(View.GONE);
        }
        checkInitialCallStatus();
        if (checkPermissions()) {
            showInitialFABConfiguration();
        }
    }

    /**
     * Check the initial state of the call and update UI.
     */
    private void checkInitialCallStatus() {
        if (chatId == -1 || megaChatApi == null || getCall() == null) return;

        chat = megaChatApi.getChatRoom(chatId);
        int callStatus = callChat.getStatus();
        logDebug("Checking the call status, it is " + callStatusToString(callStatus));

        if (callStatus == MegaChatCall.CALL_STATUS_RING_IN) {
            displayLinearFAB(true);
            checkIncomingCall();

            return;
        }

        displayLinearFAB(false);
        if (callStatus == MegaChatCall.CALL_STATUS_REQUEST_SENT) {
            checkOutgoingCall();
        } else if (callStatus == MegaChatCall.CALL_STATUS_IN_PROGRESS || callStatus == MegaChatCall.CALL_STATUS_RECONNECTING || callStatus == MegaChatCall.CALL_STATUS_JOINING) {
            checkCurrentParticipants();
            updateSubTitle();
            updateSubtitleNumberOfVideos();
        }
        if ((callStatus >= MegaChatCall.CALL_STATUS_REQUEST_SENT && callStatus <= MegaChatCall.CALL_STATUS_IN_PROGRESS) || callStatus == MegaChatCall.CALL_STATUS_RECONNECTING) {
            setAvatarLayout();
            if (callStatus == MegaChatCall.CALL_STATUS_RECONNECTING) {
                showReconnecting();
            }
        }
        updateAVFlags(getSesionIndividualCall());
        updateLocalSpeakerStatus();
    }

    protected void onNewIntent(Intent intent) {
        super.onNewIntent(intent);
        Bundle extras = intent.getExtras();
        logDebug("Action: " + getIntent().getAction());
        if (extras == null) return;

        long newChatId = extras.getLong(CHAT_ID, -1);
        if (megaChatApi == null) return;

        if (chatId != -1 && chatId == newChatId) {
            logDebug("Same calls");
            chat = megaChatApi.getChatRoom(chatId);
            checkInitialCallStatus();

        } else if (newChatId != -1) {
            logDebug("Different call");
            chatId = newChatId;
            initialUI(chatId);
        }
    }

    private BroadcastReceiver chatCallUpdateReceiver = new BroadcastReceiver() {
        @Override
        public void onReceive(Context context, Intent intent) {
            if (intent == null || intent.getAction() == null)
                return;

            long chatIdReceived = intent.getLongExtra(UPDATE_CHAT_CALL_ID, -1);
            if (chatIdReceived != getCurrentChatid()) {
                logWarning("Call in different chat");
                return;
            }

            long callId = intent.getLongExtra(UPDATE_CALL_ID, -1);
            if (callId == -1) {
                logWarning("Call recovered is incorrect");
                return;
            }

            updateCall(callId);

            if (intent.getAction().equals(ACTION_CALL_STATUS_UPDATE)) {
                int callStatus = intent.getIntExtra(UPDATE_CALL_STATUS, -1);
                logDebug("The call status is "+callStatusToString(callStatus));
                if (callStatus != -1) {
                    switch (callStatus) {
                        case MegaChatCall.CALL_STATUS_HAS_LOCAL_STREAM:
                            updateLocalAV();
                            break;
                        case MegaChatCall.CALL_STATUS_IN_PROGRESS:
                            checkInProgressCall();
                            break;
                        case MegaChatCall.CALL_STATUS_TERMINATING_USER_PARTICIPATION:
                        case MegaChatCall.CALL_STATUS_DESTROYED:
                            checkTerminatingCall();
                            break;
                        case MegaChatCall.CALL_STATUS_USER_NO_PRESENT:
                            checkUserNoPresentInCall();
                            break;
                        case MegaChatCall.CALL_STATUS_RECONNECTING:
                            checkReconnectingCall();
                            break;
                    }
                }
            }

            if (intent.getAction().equals(ACTION_CHANGE_LOCAL_AVFLAGS)) {
                updateLocalAV();
            }

            if (intent.getAction().equals(ACTION_CHANGE_COMPOSITION)) {
                int typeChange = intent.getIntExtra(TYPE_CHANGE_COMPOSITION, 0);
                long peerIdReceived = intent.getLongExtra(UPDATE_PEER_ID, -1);
                long clientIdReceived = intent.getLongExtra(UPDATE_CLIENT_ID, -1);
                checkCompositionChanges(typeChange, peerIdReceived, clientIdReceived);
            }
        }
    };

    private BroadcastReceiver chatSessionUpdateReceiver = new BroadcastReceiver() {
        @Override
        public void onReceive(Context context, Intent intent) {
            if (intent == null || intent.getAction() == null)
                return;

            long chatIdReceived = intent.getLongExtra(UPDATE_CHAT_CALL_ID, -1);
            if (chatIdReceived != getCurrentChatid()) {
                logWarning("Call in different chat");
                return;
            }

            long callId = intent.getLongExtra(UPDATE_CALL_ID, -1);
            if (callId == -1) {
                logWarning("Call recovered is incorrect");
                return;
            }

            updateCall(callId);
            if(!intent.getAction().equals(ACTION_UPDATE_CALL)){

                long peerId = intent.getLongExtra(UPDATE_PEER_ID, -1);
                long clientId = intent.getLongExtra(UPDATE_CLIENT_ID, -1);
                MegaChatSession session = getSessionCall(peerId, clientId);

                if (intent.getAction().equals(ACTION_CHANGE_REMOTE_AVFLAGS)) {
                    updateRemoteAV(session);
                }

                if (intent.getAction().equals(ACTION_CHANGE_AUDIO_LEVEL)) {
                    checkAudioLevel(session);
                }

                if (intent.getAction().equals(ACTION_CHANGE_NETWORK_QUALITY)) {
                    checkNetworkQuality(session);
                }

                if (intent.getAction().equals(ACTION_SESSION_STATUS_UPDATE)) {

                    int sessionStatus = intent.getIntExtra(UPDATE_SESSION_STATUS, -1);
                    logDebug("The session status changed to "+sessionStatusToString(sessionStatus));

                    if (sessionStatus == MegaChatSession.SESSION_STATUS_DESTROYED) {
                        int termCode = intent.getIntExtra(UPDATE_SESSION_TERM_CODE, -1);
                        if (termCode == MegaChatCall.TERM_CODE_ERROR) {
                            checkReconnectingCall();
                            return;
                        }

                        if (termCode == MegaChatCall.TERM_CODE_USER_HANGUP) {
                            checkHangCall(callId);
                        }
                    }

                    if (sessionStatus == MegaChatSession.SESSION_STATUS_IN_PROGRESS) {
                        hideReconnecting();
                        updateAVFlags(session);
                        updateSubtitleNumberOfVideos();
                    }
                }
            }
        }
    };

    private BroadcastReceiver proximitySensorReceiver = new BroadcastReceiver() {
        @Override
        public void onReceive(Context context, Intent intent) {
            if (intent == null)
                return;

            boolean isNear = intent.getBooleanExtra(UPDATE_PROXIMITY_SENSOR_STATUS, false);
            boolean realStatus = MegaApplication.getVideoStatus(chatId);
            if (!realStatus) {
                inTemporaryState = false;
            } else if (isNear) {
                inTemporaryState = true;
                megaChatApi.disableVideo(chatId, ChatCallActivity.this);
            } else {
                inTemporaryState = false;
                megaChatApi.enableVideo(chatId, ChatCallActivity.this);
            }
        }
    };

    @Override
    protected void onCreate(Bundle savedInstanceState) {
        logDebug("onCreate");
        super.onCreate(savedInstanceState);
        cancelIncomingCallNotification(this);
        setContentView(R.layout.activity_calls_chat);
        application.setShowPinScreen(true);

        display = getWindowManager().getDefaultDisplay();
        outMetrics = new DisplayMetrics();
        display.getMetrics(outMetrics);

        int resourceId = getResources().getIdentifier("status_bar_height", "dimen", "android");
        if (resourceId > 0) {
            statusBarHeight = getResources().getDimensionPixelSize(resourceId);
        }

        widthScreenPX = outMetrics.widthPixels;
        heightScreenPX = outMetrics.heightPixels - statusBarHeight;

        if (megaApi == null) {
            megaApi = application.getMegaApi();
        }
        if (megaApi != null) {
            megaApi.retryPendingConnections();
        }
        if (megaChatApi == null) {
            megaChatApi = application.getMegaChatApi();
        }
        if (megaChatApi != null) {
            megaChatApi.retryPendingConnections(false, null);
        }

        if (megaApi == null || megaApi.getRootNode() == null || megaChatApi == null || megaChatApi.getInitState() == MegaChatApi.INIT_ERROR) {
            logWarning("Refresh session - sdk || karere");
            Intent intent = new Intent(this, LoginActivityLollipop.class);
            intent.putExtra(VISIBLE_FRAGMENT, LOGIN_FRAGMENT);
            intent.setFlags(Intent.FLAG_ACTIVITY_CLEAR_TOP);
            startActivity(intent);
            finish();
            return;
        }

        getWindow().addFlags(WindowManager.LayoutParams.FLAG_KEEP_SCREEN_ON);
        fragmentContainer = findViewById(R.id.file_info_fragment_container);

        tB = findViewById(R.id.call_toolbar);
        if (tB == null) {
            logWarning("Toolbar is Null");
            return;
        }
        tB.setVisibility(View.VISIBLE);
        setSupportActionBar(tB);
        aB = getSupportActionBar();
        aB.setHomeAsUpIndicator(R.drawable.ic_arrow_back_white);
        aB.setHomeButtonEnabled(true);
        aB.setDisplayHomeAsUpEnabled(true);
        aB.setDisplayShowHomeEnabled(true);
        aB.setTitle(null);
        aB.setSubtitle(null);

        titleToolbar = tB.findViewById(R.id.title_toolbar);
        titleToolbar.setText(" ");
        titleToolbar.setMaxWidthEmojis(px2dp(TITLE_TOOLBAR, outMetrics));

        subtitleToobar = tB.findViewById(R.id.subtitle_toolbar);
        callInProgressChrono = tB.findViewById(R.id.simple_chronometer);
        linearParticipants = tB.findViewById(R.id.ll_participants);
        participantText = tB.findViewById(R.id.participants_text);
        linearParticipants.setVisibility(View.GONE);
        totalVideosAllowed = megaChatApi.getMaxVideoCallParticipants();
        mutateOwnCallLayout = findViewById(R.id.mutate_own_call);
        mutateOwnCallLayout.setVisibility(View.GONE);
        mutateContactCallLayout = findViewById(R.id.mutate_contact_call);
        mutateContactCallLayout.setVisibility(View.GONE);
        mutateCallText = findViewById(R.id.text_mutate_contact_call);
        smallElementsIndividualCallLayout = findViewById(R.id.small_elements_individual_call);
        smallElementsIndividualCallLayout.setVisibility(View.GONE);
        bigElementsIndividualCallLayout = findViewById(R.id.big_elements_individual_call);
        bigElementsIndividualCallLayout.setVisibility(View.GONE);
        linearFAB = findViewById(R.id.linear_buttons);
        displayLinearFAB(false);
        infoUsersBar = findViewById(R.id.info_users_bar);
        infoUsersBar.setVisibility(View.GONE);
        reconnectingLayout = findViewById(R.id.reconnecting_layout);
        reconnectingLayout.setVisibility(View.GONE);
        reconnectingText = findViewById(R.id.reconnecting_text);

        isManualMode = false;

        relativeCall = findViewById(R.id.relative_answer_call_fab);
        relativeCall.requestLayout();
        relativeCall.setVisibility(View.GONE);

        linearArrowCall = findViewById(R.id.linear_arrow_call);
        linearArrowCall.setVisibility(View.GONE);
        firstArrowCall = findViewById(R.id.first_arrow_call);
        secondArrowCall = findViewById(R.id.second_arrow_call);
        thirdArrowCall = findViewById(R.id.third_arrow_call);
        fourArrowCall = findViewById(R.id.four_arrow_call);

        relativeVideo = findViewById(R.id.relative_video_fab);
        relativeVideo.requestLayout();
        relativeVideo.setVisibility(View.GONE);

        linearArrowVideo = findViewById(R.id.linear_arrow_video);
        linearArrowVideo.setVisibility(View.GONE);
        firstArrowVideo = findViewById(R.id.first_arrow_video);
        secondArrowVideo = findViewById(R.id.second_arrow_video);
        thirdArrowVideo = findViewById(R.id.third_arrow_video);
        fourArrowVideo = findViewById(R.id.four_arrow_video);

        answerCallFAB = findViewById(R.id.answer_call_fab);
        answerCallFAB.hide();
        videoFAB = findViewById(R.id.video_fab);
        videoFAB.setOnClickListener(this);
        videoFAB.hide();
        rejectFAB = findViewById(R.id.reject_fab);
        rejectFAB.setOnClickListener(this);
        rejectFAB.hide();
        speakerFAB = findViewById(R.id.speaker_fab);
        speakerFAB.setOnClickListener(this);
        speakerFAB.hide();
        microFAB = findViewById(R.id.micro_fab);
        microFAB.setOnClickListener(this);
        microFAB.hide();
        hangFAB = findViewById(R.id.hang_fab);
        hangFAB.setOnClickListener(this);
        hangFAB.hide();
        shake = AnimationUtils.loadAnimation(this, R.anim.shake);

        //Cameras in Group call
        bigElementsGroupCallLayout = findViewById(R.id.big_elements_group_call);
        bigElementsGroupCallLayout.setVisibility(View.GONE);

        //Recycler View for 1-6 peers
        recyclerViewLayout = findViewById(R.id.rl_recycler_view);
        recyclerViewLayout.setVisibility(View.GONE);
        recyclerView = findViewById(R.id.recycler_view_cameras);
        recyclerView.setPadding(0, 0, 0, 0);
        recyclerView.setColumnWidth((int) widthScreenPX);
        recyclerView.setItemAnimator(new DefaultItemAnimator());
        recyclerView.setVisibility(View.GONE);

        //Big elements group calls
        parentBigCameraGroupCall = findViewById(R.id.parent_layout_big_camera_group_call);
        ViewGroup.LayoutParams paramsBigCameraGroupCall = parentBigCameraGroupCall.getLayoutParams();
        if (widthScreenPX < heightScreenPX) {
            paramsBigCameraGroupCall.width = (int) widthScreenPX;
            paramsBigCameraGroupCall.height = (int) widthScreenPX;
        } else {
            paramsBigCameraGroupCall.width = (int) heightScreenPX;
            paramsBigCameraGroupCall.height = (int) heightScreenPX;
        }

        parentBigCameraGroupCall.setLayoutParams(paramsBigCameraGroupCall);
        parentBigCameraGroupCall.setOnClickListener(this);

        fragmentBigCameraGroupCall = findViewById(R.id.fragment_big_camera_group_call);
        fragmentBigCameraGroupCall.setVisibility(View.GONE);
        microFragmentBigCameraGroupCall = findViewById(R.id.micro_fragment_big_camera_group_call);
        microFragmentBigCameraGroupCall.setVisibility(View.GONE);

        avatarBigCameraGroupCallLayout = findViewById(R.id.rl_avatar_big_camera_group_call);
        avatarBigCameraGroupCallMicro = findViewById(R.id.micro_avatar_big_camera_group_call);
        avatarBigCameraGroupCallImage = findViewById(R.id.image_big_camera_group_call);
        avatarBigCameraGroupCallInitialLetter = findViewById(R.id.initial_letter_big_camera_group_call);

        avatarBigCameraGroupCallMicro.setVisibility(View.GONE);
        avatarBigCameraGroupCallLayout.setVisibility(View.GONE);
        parentBigCameraGroupCall.setVisibility(View.GONE);

        //Recycler View for 7-8 peers (because 9-10 without video)
        bigRecyclerViewLayout = findViewById(R.id.rl_big_recycler_view);
        layoutManager = new LinearLayoutManager(this, LinearLayoutManager.HORIZONTAL, false);
        bigRecyclerView = findViewById(R.id.big_recycler_view_cameras);
        bigRecyclerView.setLayoutManager(layoutManager);
        displayedBigRecyclerViewLayout(true);
        bigRecyclerView.setVisibility(View.GONE);
        bigRecyclerViewLayout.setVisibility(View.GONE);

        //Local camera small
        parentLocal = findViewById(R.id.parent_layout_local_camera);
        fragmentContainerLocalCamera = findViewById(R.id.fragment_container_local_camera);
        RelativeLayout.LayoutParams params = (RelativeLayout.LayoutParams) fragmentContainerLocalCamera.getLayoutParams();
        params.addRule(RelativeLayout.ALIGN_PARENT_RIGHT, RelativeLayout.TRUE);
        params.addRule(RelativeLayout.ALIGN_PARENT_BOTTOM, RelativeLayout.TRUE);
        fragmentContainerLocalCamera.setLayoutParams(params);
        fragmentContainerLocalCamera.setOnTouchListener(new OnDragTouchListener(fragmentContainerLocalCamera, parentLocal));
        parentLocal.setVisibility(View.GONE);
        fragmentContainerLocalCamera.setVisibility(View.GONE);

        //Local camera Full Screen
        parentLocalFS = findViewById(R.id.parent_layout_local_camera_FS);
        fragmentContainerLocalCameraFS = findViewById(R.id.fragment_container_local_cameraFS);
        RelativeLayout.LayoutParams paramsFS = (RelativeLayout.LayoutParams) fragmentContainerLocalCameraFS.getLayoutParams();
        paramsFS.addRule(RelativeLayout.ALIGN_PARENT_RIGHT, RelativeLayout.TRUE);
        paramsFS.addRule(RelativeLayout.ALIGN_PARENT_BOTTOM, RelativeLayout.TRUE);
        fragmentContainerLocalCameraFS.setLayoutParams(paramsFS);
        parentLocalFS.setVisibility(View.GONE);
        fragmentContainerLocalCameraFS.setVisibility(View.GONE);

        //Remote camera Full Screen
        parentRemoteFS = findViewById(R.id.parent_layout_remote_camera_FS);
        fragmentContainerRemoteCameraFS = findViewById(R.id.fragment_container_remote_cameraFS);
        RelativeLayout.LayoutParams paramsRemoteFS = (RelativeLayout.LayoutParams) fragmentContainerRemoteCameraFS.getLayoutParams();
        paramsRemoteFS.addRule(RelativeLayout.ALIGN_PARENT_RIGHT, RelativeLayout.TRUE);
        paramsRemoteFS.addRule(RelativeLayout.ALIGN_PARENT_BOTTOM, RelativeLayout.TRUE);
        fragmentContainerRemoteCameraFS.setLayoutParams(paramsRemoteFS);
        fragmentContainerRemoteCameraFS.setOnTouchListener(new OnDragTouchListener(fragmentContainerRemoteCameraFS, parentRemoteFS));
        parentRemoteFS.setVisibility(View.GONE);
        fragmentContainerRemoteCameraFS.setVisibility(View.GONE);

        Bundle extras = getIntent().getExtras();
        if (extras != null) {
            chatId = extras.getLong(CHAT_ID, -1);
            if (Build.VERSION.SDK_INT >= Build.VERSION_CODES.LOLLIPOP) {
                Window window = this.getWindow();
                window.addFlags(WindowManager.LayoutParams.FLAG_DRAWS_SYSTEM_BAR_BACKGROUNDS);
                window.clearFlags(WindowManager.LayoutParams.FLAG_TRANSLUCENT_STATUS);
                window.setStatusBarColor(ContextCompat.getColor(this, R.color.black));
            }

            if (Build.VERSION.SDK_INT <= Build.VERSION_CODES.GINGERBREAD) {
                requestWindowFeature(Window.FEATURE_NO_TITLE);
                this.getWindow().setFlags(WindowManager.LayoutParams.FLAG_FULLSCREEN, WindowManager.LayoutParams.FLAG_FULLSCREEN);
            }

            myAvatarLayout = findViewById(R.id.call_chat_my_image_rl);
            myAvatarLayout.setVisibility(View.GONE);
            myImage = findViewById(R.id.call_chat_my_image);
            contactAvatarLayout = findViewById(R.id.call_chat_contact_image_rl);
            contactAvatarLayout.setOnClickListener(this);
            contactAvatarLayout.setVisibility(View.GONE);
            contactImage = findViewById(R.id.call_chat_contact_image);
            videoFAB.setBackgroundTintList(ColorStateList.valueOf(ContextCompat.getColor(this, R.color.disable_fab_chat_call)));
            videoFAB.setImageDrawable(ContextCompat.getDrawable(this, R.drawable.ic_video_off));
            speakerFAB.setBackgroundTintList(ColorStateList.valueOf(ContextCompat.getColor(this, R.color.disable_fab_chat_call)));
            speakerFAB.setImageDrawable(ContextCompat.getDrawable(this, R.drawable.ic_speaker_off));
            microFAB.setBackgroundTintList(ColorStateList.valueOf(ContextCompat.getColor(this, R.color.disable_fab_chat_call)));
            microFAB.setImageDrawable(ContextCompat.getDrawable(this, R.drawable.ic_mic_off));
            initialUI(chatId);
        }

        IntentFilter filterCall = new IntentFilter(BROADCAST_ACTION_INTENT_CALL_UPDATE);
        filterCall.addAction(ACTION_UPDATE_CALL);
        filterCall.addAction(ACTION_CALL_STATUS_UPDATE);
        filterCall.addAction(ACTION_CHANGE_LOCAL_AVFLAGS);
        filterCall.addAction(ACTION_CHANGE_COMPOSITION);
        LocalBroadcastManager.getInstance(this).registerReceiver(chatCallUpdateReceiver, filterCall);

        IntentFilter filterSession = new IntentFilter(BROADCAST_ACTION_INTENT_SESSION_UPDATE);
        filterSession.addAction(ACTION_UPDATE_CALL);
        filterSession.addAction(ACTION_SESSION_STATUS_UPDATE);
        filterSession.addAction(ACTION_CHANGE_REMOTE_AVFLAGS);
        filterSession.addAction(ACTION_CHANGE_AUDIO_LEVEL);
        filterSession.addAction(ACTION_CHANGE_NETWORK_QUALITY);
        LocalBroadcastManager.getInstance(this).registerReceiver(chatSessionUpdateReceiver, filterSession);

        IntentFilter filterProximitySensor = new IntentFilter(BROADCAST_ACTION_INTENT_PROXIMITY_SENSOR);
        LocalBroadcastManager.getInstance(this).registerReceiver(proximitySensorReceiver, filterProximitySensor);
    }

    private void setAvatarLayout() {
        if (chat.isGroup())
            return;

        setProfileAvatar(megaChatApi.getMyUserHandle());
        setProfileAvatar(chat.getPeerHandle(0));
    }

    @Override
    public void onRequestStart(MegaApiJava api, MegaRequest request) {
        logDebug("Type: " + request.getType());
    }

    @Override
    public void onRequestUpdate(MegaApiJava api, MegaRequest request) {
        logDebug("onRequestUpdate");
    }

    @SuppressLint("NewApi")
    @Override
    public void onRequestFinish(MegaApiJava api, MegaRequest request, MegaError e) {
        logDebug("Type: " + request.getType());
        if (request.getType() == MegaRequest.TYPE_GET_ATTR_USER && e.getErrorCode() != MegaError.API_OK) {
            logDebug("TYPE_GET_ATTR_USER: OK");

            File avatar = buildAvatarFile(this, request.getEmail() + ".jpg");
            if (!isFileAvailable(avatar) || avatar.length() <= 0) return;

            BitmapFactory.Options bOpts = new BitmapFactory.Options();
            bOpts.inPurgeable = true;
            bOpts.inInputShareable = true;
            Bitmap bitmap = BitmapFactory.decodeFile(avatar.getAbsolutePath(), bOpts);
            if (bitmap == null) {
                avatar.delete();
                return;
            }

            logDebug("Avatar found it");
            if (chat.isGroup()) {
                avatarBigCameraGroupCallInitialLetter.setVisibility(View.GONE);
                avatarBigCameraGroupCallImage.setVisibility(View.VISIBLE);
                avatarBigCameraGroupCallImage.setImageBitmap(bitmap);
                return;
            }

            if (getCall() == null) return;

            if (callChat.getStatus() == MegaChatCall.CALL_STATUS_REQUEST_SENT) {
                myImage.setImageBitmap(bitmap);
                return;
            }
            contactImage.setImageBitmap(bitmap);
        }
    }

    @Override
    public void onRequestTemporaryError(MegaApiJava api, MegaRequest request, MegaError e) {
    }

    private Bitmap profileAvatar(long peerId, String peerEmail) {
        logDebug("peerId: " + peerId);
        File avatar = null;
        Bitmap bitmap;

        if (!TextUtils.isEmpty(peerEmail)) {
            avatar = buildAvatarFile(this, peerEmail + ".jpg");
        }
        if (!isFileAvailable(avatar) || avatar.length() <= 0) {
            if (peerId != megaChatApi.getMyUserHandle() && !avatarRequested) {
                avatarRequested = true;
                megaApi.getUserAvatar(peerEmail, buildAvatarFile(this, peerEmail + ".jpg").getAbsolutePath(), this);
            }
            return null;
        }

        BitmapFactory.Options bOpts = new BitmapFactory.Options();
        bOpts.inPurgeable = true;
        bOpts.inInputShareable = true;
        bitmap = BitmapFactory.decodeFile(avatar.getAbsolutePath(), bOpts);
        if (bitmap == null && peerId != megaChatApi.getMyUserHandle()) {
            avatar.delete();
            if (!avatarRequested) {
                avatarRequested = true;
                megaApi.getUserAvatar(peerEmail, buildAvatarFile(this, peerEmail + ".jpg").getAbsolutePath(), this);
            }
        }
        return bitmap;
    }

    private void setBitmap(Bitmap bitmap, long peerId){
        if (getCall() == null) return;
        if (callChat.getStatus() == MegaChatCall.CALL_STATUS_REQUEST_SENT) {
            if (peerId == megaChatApi.getMyUserHandle()) {
                contactImage.setImageBitmap(bitmap);
                contactImage.setVisibility(View.VISIBLE);
            } else {
                myImage.setImageBitmap(bitmap);
                myImage.setVisibility(View.VISIBLE);
            }
            return;
        }

        if (peerId == megaChatApi.getMyUserHandle()) {
            myImage.setImageBitmap(bitmap);
            myImage.setVisibility(View.VISIBLE);
        } else {
            contactImage.setImageBitmap(bitmap);
            contactImage.setVisibility(View.VISIBLE);
        }
    }

    private void setProfileAvatar(long peerId) {
        logDebug("peerId: " + peerId);

        String email;
        String name;
        if (peerId == megaChatApi.getMyUserHandle()) {
            email = megaChatApi.getMyEmail();
            name = megaChatApi.getMyFullname();
        } else {
            email = chat.getPeerEmail(0);
            name = chat.getPeerFullname(0);
            String nickname = getNicknameContact(chat.getPeerHandle(0));
            if(nickname != null){
                name = nickname;
            }
        }
        /*Default Avatar*/
        Bitmap defaultBitmapAvatar = getDefaultAvatar(getColorAvatar(peerId), name, AVATAR_SIZE, true);
        setBitmap(defaultBitmapAvatar, peerId);

        /*Avatar*/
        Bitmap bitmap = profileAvatar(peerId, email);
        if (bitmap == null) return;
        setBitmap(bitmap, peerId);
    }

    public void setProfilePeerSelected(long peerId, String fullName, String peerEmail) {
        logDebug("peerId: " + peerId);

        if (peerId == megaChatApi.getMyUserHandle()) {
            //My peer, other client
            peerEmail = megaChatApi.getMyEmail();
        } else if (peerEmail == null || peerId != peerSelected.getPeerId()) {
            //Contact
            peerEmail = megaChatApi.getContactEmail(peerId);
            if (peerEmail == null) {
                CallNonContactNameListener listener = new CallNonContactNameListener(this, peerId, true, fullName);
                megaChatApi.getUserEmail(peerId, listener);
            }
        }
        String avatarLetter = null;
        if(fullName != null){
            avatarLetter = fullName;
        }else if(peerEmail != null){
            avatarLetter = peerEmail;
        }

        /*Default Avatar*/
        avatarBigCameraGroupCallImage.setImageBitmap(getDefaultAvatar(getColorAvatar(peerId), avatarLetter, BIG_LETTER_SIZE, true));
        /*Avatar*/
        Bitmap bitmap = profileAvatar(peerId, peerEmail);
        if (bitmap == null) return;
        avatarBigCameraGroupCallImage.setVisibility(View.VISIBLE);
        avatarBigCameraGroupCallImage.setImageBitmap(bitmap);
    }

    public boolean isActionBarShowing() {
        return aB.isShowing();
    }

    private void hideActionBar() {
        if (aB == null || !isActionBarShowing()) return;
        if (tB == null) {
            aB.hide();
            return;
        }
        tB.animate().translationY(-220).setDuration(DURATION_TOOLBAR_ANIMATION).withEndAction(() -> {
            aB.hide();
            if (checkIfNecessaryUpdateMuteIcon()) {
                adapterGrid.updateMuteIcon();
            }
        }).start();
    }

    private void showActionBar() {
        if (aB == null || isActionBarShowing()) return;
        if (tB == null) {
            aB.show();
            return;
        }

        tB.animate().translationY(0).setDuration(DURATION_TOOLBAR_ANIMATION).withEndAction(() -> {
            aB.show();
            if (checkIfNecessaryUpdateMuteIcon()) {
                adapterGrid.updateMuteIcon();
            }
        }).start();
    }

    private boolean checkIfNecessaryUpdateMuteIcon() {
        return chat.isGroup() && adapterGrid != null && (peersOnCall.size() == 2 || peersOnCall.size() == 5 || peersOnCall.size() == 6);
    }

    private void hideFABs() {
        videoFAB.hide();
        linearArrowVideo.setVisibility(View.GONE);
        relativeVideo.setVisibility(View.GONE);
        microFAB.hide();
        speakerFAB.hide();
        rejectFAB.hide();
        answerCallFAB.hide();
        hangFAB.hide();

        linearArrowCall.setVisibility(View.GONE);
        relativeCall.setVisibility(View.GONE);
        displayedBigRecyclerViewLayout(false);
    }

    private void restoreHeightAndWidth() {
        if (peersOnCall == null || peersOnCall.isEmpty()) return;
        logDebug("restoreHeightAndWidth");
        for (InfoPeerGroupCall peer : peersOnCall) {
            if (peer.getListener() == null) break;
            if (peer.getListener().getHeight() != 0) {
                peer.getListener().setHeight(0);
            }
            if (peer.getListener().getWidth() != 0) {
                peer.getListener().setWidth(0);
            }
        }
    }

    @Override
    public void onPause() {
        super.onPause();
        application.unregisterProximitySensor();
    }

    @Override
    protected void onResume() {
        logDebug("onResume");
        super.onResume();
        stopService(new Intent(this, IncomingCallService.class));
        restoreHeightAndWidth();
        application.startProximitySensor();

        this.getWindow().addFlags(WindowManager.LayoutParams.FLAG_DISMISS_KEYGUARD);
        this.getWindow().addFlags(WindowManager.LayoutParams.FLAG_SHOW_WHEN_LOCKED);
        this.getWindow().addFlags(WindowManager.LayoutParams.FLAG_TURN_SCREEN_ON);

        sendSignalPresence();
    }

    private void destroyAdapter(boolean isList) {
        if (isList && adapterList != null) {
            adapterList.onDestroy();
            adapterList = null;
            return;
        }

        if (!isList && adapterGrid != null) {
            adapterGrid.onDestroy();
            adapterGrid = null;
        }
    }

    private void destroyAdapters() {
        destroyAdapter(true);
        destroyAdapter(false);
    }

    @Override
    public void onDestroy() {
        application.unregisterProximitySensor();
        clearHandlers();
        activateChrono(false, callInProgressChrono, callChat);
        restoreHeightAndWidth();

        clearSurfacesViews();
        peerSelected = null;
        if (adapterList != null) {
            adapterList.updateMode(false);
        }
        isManualMode = false;
        destroyAdapters();

        peersOnCall.clear();
        if (recyclerView != null) {
            recyclerView.setAdapter(null);
        }
        if (bigRecyclerView != null) {
            bigRecyclerView.setAdapter(null);
        }

        LocalBroadcastManager.getInstance(this).unregisterReceiver(chatCallUpdateReceiver);
        LocalBroadcastManager.getInstance(this).unregisterReceiver(chatSessionUpdateReceiver);
        LocalBroadcastManager.getInstance(this).unregisterReceiver(proximitySensorReceiver);

        super.onDestroy();
    }

    private void finishActivity() {
        if (Build.VERSION.SDK_INT >= Build.VERSION_CODES.LOLLIPOP) {
            super.finishAndRemoveTask();
        } else {
            super.finish();
        }
    }

    @Override
    public void onBackPressed() {
        logDebug("onBackPressed");
        super.onBackPressed();
        finishActivity();
    }

    @Override
    public void onRequestStart(MegaChatApiJava api, MegaChatRequest request) {
        logDebug("Type: " + request.getType());
    }

    @Override
    public void onRequestUpdate(MegaChatApiJava api, MegaChatRequest request) {
        logDebug("Type: " + request.getType());
    }

    @Override
    public void onRequestFinish(MegaChatApiJava api, MegaChatRequest request, MegaChatError e) {
        logDebug("Type: " + request.getType());

        if (request.getType() == MegaChatRequest.TYPE_HANG_CHAT_CALL) {
            logDebug("TYPE_HANG_CHAT_CALL");
            if (getCall() == null) return;
            application.setSpeakerStatus(callChat.getChatid(), false);
            finishActivity();

        } else if (request.getType() == MegaChatRequest.TYPE_ANSWER_CHAT_CALL) {

            if (e.getErrorCode() == MegaChatError.ERROR_OK) {
                showInitialFABConfiguration();

                if (request.getFlag() == true) {
                    logDebug("Ok answer with video");
                } else {
                    logDebug("Ok answer with NO video - ");
                }
                updateLocalAV();
            } else {
                logWarning("Error call: " + e.getErrorString());

                if (e.getErrorCode() == MegaChatError.ERROR_TOOMANY) {
                    showErrorAlertDialogGroupCall(getString(R.string.call_error_too_many_participants), true, this);
                } else {
                    if (getCall() == null) return;
                    application.setSpeakerStatus(callChat.getChatid(), false);
                    finishActivity();
                }
            }
        } else if (request.getType() == MegaChatRequest.TYPE_DISABLE_AUDIO_VIDEO_CALL) {

            if (e.getErrorCode() != MegaChatError.ERROR_OK) {
                logWarning("Error changing audio or video: " + e.getErrorString());
                if (e.getErrorCode() == MegaChatError.ERROR_TOOMANY) {
                    showSnackbar(getString(R.string.call_error_too_many_video));
                }
            }
        }
    }

    @Override
    public void onRequestTemporaryError(MegaChatApiJava api, MegaChatRequest request, MegaChatError e) {
    }

    public void hideReconnecting() {
        if (!reconnectingLayout.isShown()) return;
        logDebug("Hidding Reconnecting bar and showing You are back bar");
        reconnectingLayout.setBackgroundColor(ContextCompat.getColor(this, R.color.accentColor));
        reconnectingText.setText(getString(R.string.connected_message));
        reconnectingLayout.setAlpha(1);
        reconnectingLayout.setVisibility(View.VISIBLE);
        reconnectingLayout.animate()
                .alpha(0f)
                .setDuration(INFO_ANIMATION)
                .setListener(new AnimatorListenerAdapter() {
                    @Override
                    public void onAnimationEnd(Animator animation) {
                        reconnectingLayout.setVisibility(View.GONE);
                    }
                });
        updateSubTitle();
    }

    private void showReconnecting() {
        reconnectingLayout.clearAnimation();
        if (reconnectingLayout.isShown() && !reconnectingText.getText().equals(getString(R.string.connected_message)))
            return;

        reconnectingLayout.setBackgroundColor(ContextCompat.getColor(this, R.color.reconnecting_bar));
        reconnectingText.setText(getString(R.string.reconnecting_message));
        reconnectingLayout.setVisibility(View.VISIBLE);
        reconnectingLayout.setAlpha(1);
    }

    private void connectingCall() {
        subtitleToobar.setVisibility(View.VISIBLE);
        activateChrono(false, callInProgressChrono, callChat);
        subtitleToobar.setText(getString(R.string.chat_connecting));
    }

    private void updateInfoUsersBar(String text) {
        logDebug("updateInfoUsersBar");
        infoUsersBar.setText(text);
        infoUsersBar.setBackgroundColor(ContextCompat.getColor(this, R.color.accentColor));
        infoUsersBar.setAlpha(1);
        infoUsersBar.setVisibility(View.VISIBLE);
        infoUsersBar.animate().alpha(0).setDuration(INFO_ANIMATION);
    }

    private void sendSignalPresence() {
        if (getCall() == null) return;
        if (callChat.getStatus() != MegaChatCall.CALL_STATUS_IN_PROGRESS && callChat.getStatus() != MegaChatCall.CALL_STATUS_REQUEST_SENT)
            return;
        application.sendSignalPresenceActivity();
    }

    private void displayLinearFAB(boolean isMatchParent) {
        logDebug("displayLinearFAB");
        RelativeLayout.LayoutParams layoutParams;
        if (isMatchParent) {
            layoutParams = new RelativeLayout.LayoutParams(RelativeLayout.LayoutParams.WRAP_CONTENT, RelativeLayout.LayoutParams.MATCH_PARENT);
        } else {
            layoutParams = new RelativeLayout.LayoutParams(RelativeLayout.LayoutParams.WRAP_CONTENT, RelativeLayout.LayoutParams.WRAP_CONTENT);
        }
        layoutParams.addRule(RelativeLayout.ALIGN_PARENT_BOTTOM, RelativeLayout.TRUE);
        layoutParams.addRule(RelativeLayout.CENTER_HORIZONTAL, RelativeLayout.TRUE);
        linearFAB.setLayoutParams(layoutParams);
        linearFAB.requestLayout();
        linearFAB.setOrientation(LinearLayout.HORIZONTAL);
    }

    @Override
    public void onClick(View v) {
        logDebug("onClick");
        if (getCall() == null) return;

        switch (v.getId()) {
            case R.id.call_chat_contact_image_rl:
            case R.id.parent_layout_big_camera_group_call: {
                remoteCameraClick();
                break;
            }
            case R.id.video_fab: {
                logDebug("Video FAB");
                if (callChat.getStatus() == MegaChatCall.CALL_STATUS_RING_IN) {
                    displayLinearFAB(false);
                    megaChatApi.answerChatCall(chatId, true, this);
                    clearHandlers();
                    answerCallFAB.clearAnimation();
                    videoFAB.clearAnimation();

                } else if (callChat.hasLocalVideo()) {
                    megaChatApi.disableVideo(chatId, this);
                } else {
                    logDebug("Enable Video");
                    megaChatApi.enableVideo(chatId, this);
                }
                sendSignalPresence();
                break;
            }
            case R.id.micro_fab: {
                logDebug("Click on micro fab");
                if (callChat.hasLocalAudio()) {
                    megaChatApi.disableAudio(chatId, this);
                } else {
                    megaChatApi.enableAudio(chatId, this);
                }
                sendSignalPresence();
                break;
            }
            case R.id.speaker_fab: {
                logDebug("Click on speaker fab");
                if (application.getSpeakerStatus(callChat.getChatid())) {
                    application.setSpeakerStatus(callChat.getChatid(), false);
                } else {
                    application.setSpeakerStatus(callChat.getChatid(), true);
                }
                updateLocalSpeakerStatus();
                sendSignalPresence();

                break;
            }
            case R.id.reject_fab:
            case R.id.hang_fab: {
                logDebug("Click on reject fab or hang fab");
                megaChatApi.hangChatCall(chatId, this);
                sendSignalPresence();
                break;
            }
            case R.id.answer_call_fab: {
                logDebug("Click on answer fab");
                if (callChat.getStatus() == MegaChatCall.CALL_STATUS_RING_IN) {
                    displayLinearFAB(false);
                    megaChatApi.answerChatCall(chatId, false, this);
                    clearHandlers();
                    answerCallFAB.clearAnimation();
                    videoFAB.clearAnimation();
                }
                sendSignalPresence();
                break;
            }
        }
    }

    private boolean checkPermissions() {
        logDebug("Camera && Audio");
        if (Build.VERSION.SDK_INT >= Build.VERSION_CODES.M) {
            boolean hasCameraPermission = (ContextCompat.checkSelfPermission(this, Manifest.permission.CAMERA) == PackageManager.PERMISSION_GRANTED);
            if (!hasCameraPermission) {
                ActivityCompat.requestPermissions(this, new String[]{Manifest.permission.CAMERA}, REQUEST_CAMERA);
                return false;
            }
            boolean hasRecordAudioPermission = (ContextCompat.checkSelfPermission(this, Manifest.permission.RECORD_AUDIO) == PackageManager.PERMISSION_GRANTED);
            if (!hasRecordAudioPermission) {
                ActivityCompat.requestPermissions(this, new String[]{Manifest.permission.RECORD_AUDIO}, RECORD_AUDIO);
                return false;
            }
            return true;
        }
        return true;
    }

    private void showInitialFABConfiguration() {
        if (getCall() == null) return;
        logDebug("Call Status "+callStatusToString(callChat.getStatus()));
        if (callChat.getStatus() == MegaChatCall.CALL_STATUS_RING_IN) {
            relativeCall.setVisibility(View.VISIBLE);
            answerCallFAB.show();
            linearArrowCall.setVisibility(View.GONE);
            relativeVideo.setVisibility(View.VISIBLE);

            videoFAB.setBackgroundTintList(ColorStateList.valueOf(ContextCompat.getColor(this, R.color.accentColor)));
            videoFAB.setImageDrawable(ContextCompat.getDrawable(this, R.drawable.ic_videocam_white));
            if(!videoFAB.isShown()) videoFAB.show();

            linearArrowVideo.setVisibility(View.GONE);
            rejectFAB.show();
            speakerFAB.hide();
            microFAB.hide();
            hangFAB.hide();

            if (callChat.hasVideoInitialCall()) {
                displayLinearFAB(true);

                answerCallFAB.setOnClickListener(this);
                videoFAB.setOnClickListener(null);
                linearArrowVideo.setVisibility(View.VISIBLE);

                videoFAB.startAnimation(shake);

                animationAlphaArrows(fourArrowVideo);
                handlerArrow1 = new Handler();
                handlerArrow1.postDelayed(new Runnable() {
                    public void run() {
                        animationAlphaArrows(thirdArrowVideo);
                        handlerArrow2 = new Handler();
                        handlerArrow2.postDelayed(new Runnable() {
                            public void run() {
                                animationAlphaArrows(secondArrowVideo);
                                handlerArrow3 = new Handler();
                                handlerArrow3.postDelayed(new Runnable() {
                                    public void run() {
                                        animationAlphaArrows(firstArrowVideo);
                                    }
                                }, ARROW_ANIMATION);
                            }
                        }, ARROW_ANIMATION);
                    }
                }, ARROW_ANIMATION);

                videoFAB.setOnTouchListener(new OnSwipeTouchListener(this) {
                    public void onSwipeTop() {
                        videoFAB.clearAnimation();
                        animationButtons(true);
                    }
                });

            } else {
                displayLinearFAB(true);

                linearArrowCall.setVisibility(View.VISIBLE);

                answerCallFAB.startAnimation(shake);

                animationAlphaArrows(fourArrowCall);
                handlerArrow4 = new Handler();
                handlerArrow4.postDelayed(new Runnable() {
                    public void run() {
                        animationAlphaArrows(thirdArrowCall);
                        handlerArrow5 = new Handler();
                        handlerArrow5.postDelayed(new Runnable() {
                            public void run() {
                                animationAlphaArrows(secondArrowCall);
                                handlerArrow6 = new Handler();
                                handlerArrow6.postDelayed(new Runnable() {
                                    public void run() {
                                        animationAlphaArrows(firstArrowCall);
                                    }
                                }, ARROW_ANIMATION);
                            }
                        }, ARROW_ANIMATION);
                    }
                }, ARROW_ANIMATION);

                answerCallFAB.setOnTouchListener(new OnSwipeTouchListener(this) {
                    public void onSwipeTop() {
                        answerCallFAB.clearAnimation();
                        animationButtons(false);
                    }
                });
            }

        } else if (callChat.getStatus() == MegaChatCall.CALL_STATUS_REQUEST_SENT || callChat.getStatus() == MegaChatCall.CALL_STATUS_IN_PROGRESS || callChat.getStatus() == MegaChatCall.CALL_STATUS_JOINING || callChat.getStatus() == MegaChatCall.CALL_STATUS_RECONNECTING) {

            if (callChat.hasLocalAudio()) {
                microFAB.setBackgroundTintList(ColorStateList.valueOf(ContextCompat.getColor(this, R.color.accentColor)));
                microFAB.setImageDrawable(ContextCompat.getDrawable(this, R.drawable.ic_record_audio_w));
            } else {
                microFAB.setBackgroundTintList(ColorStateList.valueOf(ContextCompat.getColor(this, R.color.disable_fab_chat_call)));
                microFAB.setImageDrawable(ContextCompat.getDrawable(this, R.drawable.ic_mic_off));
            }
            if(!microFAB.isShown()) microFAB.show();

            if (application.getSpeakerStatus(callChat.getChatid())) {
                speakerFAB.setBackgroundTintList(ColorStateList.valueOf(getResources().getColor(R.color.accentColor)));
                speakerFAB.setImageDrawable(getResources().getDrawable(R.drawable.ic_speaker_on));
            } else {
                speakerFAB.setBackgroundTintList(ColorStateList.valueOf(ContextCompat.getColor(this, R.color.disable_fab_chat_call)));
                speakerFAB.setImageDrawable(ContextCompat.getDrawable(this, R.drawable.ic_speaker_off));
            }
            if(!speakerFAB.isShown()) speakerFAB.show();

            if (callChat.hasLocalVideo()) {
                videoFAB.setBackgroundTintList(ColorStateList.valueOf(getResources().getColor(R.color.accentColor)));
                videoFAB.setImageDrawable(getResources().getDrawable(R.drawable.ic_videocam_white));
            } else {
                videoFAB.setBackgroundTintList(ColorStateList.valueOf(ContextCompat.getColor(this, R.color.disable_fab_chat_call)));
                videoFAB.setImageDrawable(getResources().getDrawable(R.drawable.ic_video_off));
            }
            if(!videoFAB.isShown()) videoFAB.show();

            if(!hangFAB.isShown()) hangFAB.show();

            rejectFAB.hide();
            answerCallFAB.hide();

            relativeVideo.setVisibility(View.VISIBLE);
            linearArrowVideo.setVisibility(View.GONE);
            relativeCall.setVisibility(View.INVISIBLE);
            linearArrowCall.setVisibility(View.GONE);
        }

        displayedBigRecyclerViewLayout(true);
    }

    private void animationButtons(final boolean isVideo) {
        logDebug("isVideo: " + isVideo);

        TranslateAnimation translateAnim = new TranslateAnimation(0, 0, 0, -380);
        translateAnim.setDuration(MOVE_ANIMATION);
        translateAnim.setFillAfter(true);
        translateAnim.setFillBefore(true);
        translateAnim.setRepeatCount(0);

        AlphaAnimation alphaAnim = new AlphaAnimation(1.0f, 0.0f);
        alphaAnim.setDuration(ALPHA_ANIMATION);
        alphaAnim.setFillAfter(true);
        alphaAnim.setFillBefore(true);
        alphaAnim.setRepeatCount(0);

        AnimationSet s = new AnimationSet(false);//false means don't share interpolators
        s.addAnimation(translateAnim);
        s.addAnimation(alphaAnim);

        if (!isVideo) {
            answerCallFAB.startAnimation(s);
        } else {
            videoFAB.startAnimation(s);
        }

        firstArrowVideo.clearAnimation();
        secondArrowVideo.clearAnimation();
        thirdArrowVideo.clearAnimation();
        fourArrowVideo.clearAnimation();
        linearArrowVideo.setVisibility(View.GONE);

        translateAnim.setAnimationListener(new Animation.AnimationListener() {
            @Override
            public void onAnimationStart(Animation animation) {
            }

            @Override
            public void onAnimationRepeat(Animation animation) {
            }

            @Override
            public void onAnimationEnd(Animation animation) {
                displayLinearFAB(false);
                if (!isVideo) {
                    answerCallFAB.hide();
                    answerCall(false);
                } else {
                    videoFAB.hide();
                    answerCall(true);
                }
            }
        });
    }

    private void displayedBigRecyclerViewLayout(boolean isAlignBotton) {

        if (bigRecyclerViewLayout == null || bigRecyclerView == null || parentBigCameraGroupCall == null)
            return;
        RelativeLayout.LayoutParams bigRecyclerViewParams = new RelativeLayout.LayoutParams(RelativeLayout.LayoutParams.MATCH_PARENT, RelativeLayout.LayoutParams.WRAP_CONTENT);
        bigRecyclerViewParams.addRule(RelativeLayout.ALIGN_PARENT_LEFT, RelativeLayout.TRUE);
        if (isAlignBotton) {
            bigRecyclerViewParams.addRule(RelativeLayout.ALIGN_BOTTOM, R.id.parent_layout_big_camera_group_call);
            bigRecyclerViewParams.addRule(RelativeLayout.BELOW, 0);

        } else {
            bigRecyclerViewParams.addRule(RelativeLayout.ALIGN_BOTTOM, 0);
            bigRecyclerViewParams.addRule(RelativeLayout.BELOW, R.id.parent_layout_big_camera_group_call);
        }
        bigRecyclerViewLayout.setLayoutParams(bigRecyclerViewParams);
        bigRecyclerViewLayout.requestLayout();
    }

    private void updateLocalAV() {
        updateLocalVideoStatus();
        updateLocalAudioStatus();
        updateSubtitleNumberOfVideos();
    }

    private void updateLocalVideoStatus() {
        if (getCall() == null) return;
        int callStatus = callChat.getStatus();
        logDebug("Call Status " + callStatusToString(callChat.getStatus()));
        boolean isVideoOn = callChat.hasLocalVideo();
        if (!inTemporaryState) {
            application.setVideoStatus(callChat.getChatid(), isVideoOn);
        }

        updateVideoFABStatus(isVideoOn);

        if (!chat.isGroup()) {
            //Individual call
            if (callStatus == MegaChatCall.CALL_STATUS_REQUEST_SENT) {
                optionsLocalCameraFragmentFS(isVideoOn);
            } else if (callStatus == MegaChatCall.CALL_STATUS_IN_PROGRESS) {
                optionsLocalCameraFragment(isVideoOn);
            }

        } else {
            //Group call
            if (peersOnCall.isEmpty())
                return;

            for (int i = 0; i < peersOnCall.size(); i++) {
                InfoPeerGroupCall peerInfo = peersOnCall.get(i);
                if (peerInfo.getPeerId() == megaChatApi.getMyUserHandle() && peerInfo.getClientId() == megaChatApi.getMyClientidHandle(chatId)) {
                    if (isVideoOn == peerInfo.isVideoOn())
                        break;

                    peerInfo.setVideoOn(isVideoOn);
                    updateChangesVideo(i);
                    break;
                }
            }
        }

        invalidateOptionsMenu();
        checkTypeCall();
    }

    private void updateLocalAudioStatus() {
        if (getCall() == null) return;

        logDebug("Call Status " + callStatusToString(callChat.getStatus()));
        boolean isAudioOn = callChat.hasLocalAudio();
        updateMicroFABStatus(isAudioOn);

        if (!chat.isGroup()) {
            //Individual call
            refreshOwnMicro();
        } else {
            //Group call
            if (peersOnCall.isEmpty()) return;

            int position = peersOnCall.size() - 1;
            InfoPeerGroupCall infoPeer = peersOnCall.get(position);

            if (isAudioOn == infoPeer.isAudioOn())
                return;

            infoPeer.setAudioOn(isAudioOn);
            updateChangesAudio(position);
        }
    }

    /**
     * Update video FAB status depending on the state of the local video.
     *
     * @param needToBeEnable Value is true, if it has to be activated. False in the opposite case.
     */
    private void updateVideoFABStatus(boolean needToBeEnable) {
        if (needToBeEnable) {
            //Enable video FAB
            videoFAB.setBackgroundTintList(ColorStateList.valueOf(getResources().getColor(R.color.accentColor)));
            videoFAB.setImageDrawable(getResources().getDrawable(R.drawable.ic_videocam_white));
        } else {
            //Disable video FAB
            videoFAB.setBackgroundTintList(ColorStateList.valueOf(ContextCompat.getColor(this, R.color.disable_fab_chat_call)));
            videoFAB.setImageDrawable(getResources().getDrawable(R.drawable.ic_video_off));
        }

        if(!videoFAB.isShown()) videoFAB.show();
    }

    /**
     * Update micro FAB status depending on the state of the local video.
     *
     * @param needToBeEnable  Value is true, if it has to be activated. False in the opposite case.
     */
    private void updateMicroFABStatus(boolean needToBeEnable) {
        if (!microFAB.isShown())
            return;

        if (needToBeEnable) {
            //Enable video FAB
            microFAB.setBackgroundTintList(ColorStateList.valueOf(getResources().getColor(R.color.accentColor)));
            microFAB.setImageDrawable(getResources().getDrawable(R.drawable.ic_record_audio_w));
        } else {
            //Disable video FAB
            microFAB.setBackgroundTintList(ColorStateList.valueOf(ContextCompat.getColor(this, R.color.disable_fab_chat_call)));
            microFAB.setImageDrawable(getResources().getDrawable(R.drawable.ic_mic_off));
        }
    }

    private void checkTypeCall() {
        if (isOnlyAudioCall()) {
            showActionBar();
            showInitialFABConfiguration();
        }
    }

    private void optionsLocalCameraFragment(boolean isNecessaryCreate) {
        if (isNecessaryCreate) {
            if (localCameraFragment == null) {
                localCameraFragment = LocalCameraCallFragment.newInstance(chatId);
                FragmentTransaction ft = getSupportFragmentManager().beginTransaction();
                ft.replace(R.id.fragment_container_local_camera, localCameraFragment, "localCameraFragment");
                ft.commitNowAllowingStateLoss();
            }
            myAvatarLayout.setVisibility(View.GONE);
            parentLocal.setVisibility(View.VISIBLE);
            fragmentContainerLocalCamera.setVisibility(View.VISIBLE);
            return;
        }
        removeLocalCameraFragment();
        parentLocal.setVisibility(View.GONE);
        fragmentContainerLocalCamera.setVisibility(View.GONE);
        myAvatarLayout.setVisibility(View.VISIBLE);
    }

    private void removeLocalCameraFragment() {
        if (localCameraFragment == null) return;
        localCameraFragment.removeSurfaceView();
        FragmentTransaction ft = getSupportFragmentManager().beginTransaction();
        ft.remove(localCameraFragment);
        localCameraFragment = null;
    }

    private void optionsLocalCameraFragmentFS(boolean isNecessaryCreate) {
        if (isNecessaryCreate) {
            if (localCameraFragmentFS == null) {
                localCameraFragmentFS = LocalCameraCallFullScreenFragment.newInstance(chatId);
                FragmentTransaction ftFS = getSupportFragmentManager().beginTransaction();
                ftFS.replace(R.id.fragment_container_local_cameraFS, localCameraFragmentFS, "localCameraFragmentFS");
                ftFS.commitNowAllowingStateLoss();
            }
            contactAvatarLayout.setVisibility(View.GONE);
            parentLocalFS.setVisibility(View.VISIBLE);
            fragmentContainerLocalCameraFS.setVisibility(View.VISIBLE);
            return;
        }
        removeLocalCameraFragmentFS();
        parentLocalFS.setVisibility(View.GONE);
        fragmentContainerLocalCameraFS.setVisibility(View.GONE);
        contactAvatarLayout.setVisibility(View.VISIBLE);
    }

    private void removeLocalCameraFragmentFS() {
        if (localCameraFragmentFS == null) return;
        localCameraFragmentFS.removeSurfaceView();
        FragmentTransaction ftFS = getSupportFragmentManager().beginTransaction();
        ftFS.remove(localCameraFragmentFS);
        localCameraFragmentFS = null;
    }

    /**
     * Check remote audio and video values.
     *
     * @param session of user that has changed its values.
     */
    public void updateRemoteAV(MegaChatSession session) {
        if (getCall() == null || session == null) return;
        updateRemoteAudioStatus(session);
        updateRemoteVideoStatus(session);
        updateSubtitleNumberOfVideos();
    }

    private void updateRemoteAudioStatus(MegaChatSession session) {
        if (chat.isGroup()) {
            for (int i = 0; i < peersOnCall.size(); i++) {
                if (peersOnCall.get(i).getPeerId() == session.getPeerid() && peersOnCall.get(i).getClientId() == session.getClientid()) {
                    if ((session.hasAudio() && peersOnCall.get(i).isAudioOn()) || (!session.hasAudio() && !peersOnCall.get(i).isAudioOn()))
                        break;

                    peersOnCall.get(i).setAudioOn(session.hasAudio());
                    updateChangesAudio(i);

                    if (peersOnCall.size() >= MIN_PEERS_LIST && peerSelected != null && peerSelected.getPeerId() == session.getPeerid() && peerSelected.getClientId() == session.getClientid()) {
                        if (session.hasAudio()) {
                            avatarBigCameraGroupCallMicro.setVisibility(View.GONE);
                            microFragmentBigCameraGroupCall.setVisibility(View.GONE);
                        } else if (peerSelected.isVideoOn()) {
                            avatarBigCameraGroupCallMicro.setVisibility(View.GONE);
                            microFragmentBigCameraGroupCall.setVisibility(View.VISIBLE);
                        } else {
                            avatarBigCameraGroupCallMicro.setVisibility(View.VISIBLE);
                            microFragmentBigCameraGroupCall.setVisibility(View.GONE);
                        }
                    }
                    break;

                }
            }

        } else {
            refreshContactMicro(session);
        }
    }

    private void refreshContactMicro(MegaChatSession session) {
        logDebug("Session status is " + sessionStatusToString(session.getStatus()));
        if (session.getStatus() == MegaChatSession.SESSION_STATUS_INITIAL || session.hasAudio()) {
            mutateContactCallLayout.setVisibility(View.GONE);
        } else {
            String name = chat.getPeerFirstname(0);
            if (isTextEmpty(name)) {
                if (megaChatApi != null) {
                    name = megaChatApi.getContactEmail(callChat.getSessionsPeerid().get(0));
                }
                if (name == null) {
                    name = " ";
                }
            }
            mutateCallText.setText(getString(R.string.muted_contact_micro, name));
            mutateContactCallLayout.setVisibility(View.VISIBLE);
        }
        refreshOwnMicro();
    }

    private void updateRemoteVideoStatus(MegaChatSession session) {
        if (chat.isGroup()) {
            updateRemoteVideoGroupCall(session);
        } else {
            logDebug("Updating video status in a one to one call");
            updateRemoteVideoIndividualCall(session);
        }
        checkTypeCall();
    }

    private void updateRemoteVideoIndividualCall(MegaChatSession session) {
        logDebug("Status of remote video is " + isRemoteVideo + ". User has video " + session.hasVideo());
        if ((isRemoteVideo == REMOTE_VIDEO_NOT_INIT || isRemoteVideo == REMOTE_VIDEO_DISABLED) && session.hasVideo()) {
            optionsRemoteCameraFragmentFS(true);
        } else if ((isRemoteVideo == REMOTE_VIDEO_NOT_INIT || isRemoteVideo == REMOTE_VIDEO_ENABLED) && !session.hasVideo()) {
            optionsRemoteCameraFragmentFS(false);
        }
    }

    private void updateRemoteVideoGroupCall(MegaChatSession session) {
        for (int i = 0; i < peersOnCall.size(); i++) {
            if (peersOnCall.get(i).getPeerId() == session.getPeerid() && peersOnCall.get(i).getClientId() == session.getClientid()) {
                if ((session.hasVideo() && peersOnCall.get(i).isVideoOn()) || (!session.hasVideo() && !peersOnCall.get(i).isVideoOn()))
                    break;

                peersOnCall.get(i).setVideoOn(session.hasVideo());
                updateChangesVideo(i);

                if (peersOnCall.size() >= MIN_PEERS_LIST && peerSelected != null && peerSelected.getPeerId() == session.getPeerid() && peerSelected.getClientId() == session.getClientid()) {
                    if (session.hasVideo()) {

                        createBigFragment(peerSelected.getPeerId(), peerSelected.getClientId());
                        avatarBigCameraGroupCallMicro.setVisibility(View.GONE);
                        microFragmentBigCameraGroupCall.setVisibility(peerSelected.isAudioOn() ? View.GONE : View.VISIBLE);
                    } else {

                        createBigAvatar();
                        microFragmentBigCameraGroupCall.setVisibility(View.GONE);
                        avatarBigCameraGroupCallMicro.setVisibility(peerSelected.isAudioOn() ? View.GONE : View.VISIBLE);
                    }
                }
                break;

            }
        }
    }

    private void updateChangesAudio(int position) {
        if (peersOnCall.size() <= MAX_PEERS_GRID && adapterGrid != null) {
            adapterGrid.changesInAudio(position);
            return;
        }
        if (peersOnCall.size() >= MIN_PEERS_LIST && adapterList != null) {
            adapterList.changesInAudio(position);
            return;
        }
        updateUI();
    }

    private void updateChangesVideo(int position) {
        if (peersOnCall.size() <= MAX_PEERS_GRID && adapterGrid != null) {
            adapterGrid.notifyItemChanged(position);
            return;
        }
        if (peersOnCall.size() >= MIN_PEERS_LIST && adapterList != null) {
            adapterList.notifyItemChanged(position);
            return;
        }
        updateUI();
    }

    /**
     * Method for updating speaker status, ON or OFF.
     */
    private void updateLocalSpeakerStatus() {
        if (getCall() == null || !statusCallInProgress(callChat.getStatus())) return;
        boolean isSpeakerOn = application.getSpeakerStatus(callChat.getChatid());
        application.createRTCAudioManager(isSpeakerOn);
        application.setAudioManagerValues(callChat.getStatus());

        if (isSpeakerOn) {
            speakerFAB.setBackgroundTintList(ColorStateList.valueOf(getResources().getColor(R.color.accentColor)));
            speakerFAB.setImageDrawable(getResources().getDrawable(R.drawable.ic_speaker_on));
        } else {
            speakerFAB.setBackgroundTintList(ColorStateList.valueOf(ContextCompat.getColor(this, R.color.disable_fab_chat_call)));
            speakerFAB.setImageDrawable(ContextCompat.getDrawable(this, R.drawable.ic_speaker_off));
        }
    }

    private void optionsRemoteCameraFragmentFS(boolean isNecessaryCreate) {
        if (isNecessaryCreate) {
            isRemoteVideo = REMOTE_VIDEO_ENABLED;
            if (remoteCameraFragmentFS == null) {
                remoteCameraFragmentFS = RemoteCameraCallFullScreenFragment.newInstance(chatId, callChat.getSessionsPeerid().get(0), callChat.getSessionsClientid().get(0));
                FragmentTransaction ft = getSupportFragmentManager().beginTransaction();
                ft.replace(R.id.fragment_container_remote_cameraFS, remoteCameraFragmentFS, "remoteCameraFragmentFS");
                ft.commitNowAllowingStateLoss();
            }
            contactAvatarLayout.setVisibility(View.GONE);
            parentRemoteFS.setVisibility(View.VISIBLE);
            fragmentContainerRemoteCameraFS.setVisibility(View.VISIBLE);
            return;
        }

        isRemoteVideo = REMOTE_VIDEO_DISABLED;
        removeRemoteCameraFragmentFS();
        contactAvatarLayout.setVisibility(View.VISIBLE);
        parentRemoteFS.setVisibility(View.GONE);
        fragmentContainerRemoteCameraFS.setVisibility(View.GONE);
    }

    private void removeRemoteCameraFragmentFS() {
        if (remoteCameraFragmentFS == null) return;
        remoteCameraFragmentFS.removeSurfaceView();
        FragmentTransaction ft = getSupportFragmentManager().beginTransaction();
        ft.remove(remoteCameraFragmentFS);
        remoteCameraFragmentFS = null;
    }

    @Override
    public void onRequestPermissionsResult(int requestCode, String[] permissions, int[] grantResults) {
        logDebug("onRequestPermissionsResult");

        super.onRequestPermissionsResult(requestCode, permissions, grantResults);
        switch (requestCode) {
            case REQUEST_CAMERA: {
                logDebug("REQUEST_CAMERA");
                if (grantResults.length > 0 && grantResults[0] == PackageManager.PERMISSION_GRANTED) {
                    if (checkPermissions()) {
                        showInitialFABConfiguration();
                    }
                } else {
                    rejectFAB.show();
                }
                break;
            }
            case RECORD_AUDIO: {
                logDebug("RECORD_AUDIO");
                if (grantResults.length > 0 && grantResults[0] == PackageManager.PERMISSION_GRANTED) {
                    if (checkPermissions()) {
                        showInitialFABConfiguration();
                    }
                } else {
                    rejectFAB.show();
                }
                break;
            }
        }
    }

    private boolean isOnlyAudioCall() {
        if(callChat == null || callChat.getNumParticipants(MegaChatCall.VIDEO) > 0) return false;
        return true;
    }

    public void remoteCameraClick() {
        if (getCall() == null || (callChat.getStatus() != MegaChatCall.CALL_STATUS_IN_PROGRESS && callChat.getStatus() != MegaChatCall.CALL_STATUS_JOINING && callChat.getStatus() != MegaChatCall.CALL_STATUS_RECONNECTING))
            return;

        if (aB.isShowing()) {
            if (isOnlyAudioCall()) return;
            hideActionBar();
            hideFABs();
            return;
        }

        showActionBar();
        showInitialFABConfiguration();
    }

    public void itemClicked(InfoPeerGroupCall peer) {
        logDebug("userSelected: -> (peerId = " + peer.getPeerId() + ", clientId = " + peer.getClientId() + ")");
        if (peerSelected.getPeerId() == peer.getPeerId() && peerSelected.getClientId() == peer.getClientId()) {
            //I touched the same user that is now in big fragment:
            if (isManualMode) {
                isManualMode = false;
                logDebug("Manual mode - False");
            } else {
                isManualMode = true;
                logDebug("Manual mode - True");
            }
            if (adapterList == null || peersOnCall.isEmpty()) return;
            adapterList.updateMode(isManualMode);
            for (int i = 0; i < peersOnCall.size(); i++) {
                if (peersOnCall.get(i).getPeerId() == peer.getPeerId() && peersOnCall.get(i).getClientId() == peer.getClientId()) {
                    peersOnCall.get(i).setGreenLayer(true);
                } else if (peersOnCall.get(i).hasGreenLayer()) {
                    peersOnCall.get(i).setGreenLayer(false);
                }
                adapterList.changesInGreenLayer(i, null);
            }

        } else if (peer.getPeerId() == megaChatApi.getMyUserHandle() && peer.getClientId() == megaChatApi.getMyClientidHandle(chatId)) {
            //Me
            logDebug("Click myself - do nothing");
        } else {
            //contact
            if (!isManualMode) {
                isManualMode = true;
                if (adapterList != null) {
                    adapterList.updateMode(true);
                }
                logDebug("Manual mode - True");
            }
            peerSelected = peer;
            updateUserSelected();
        }
    }

    private void answerCall(boolean isVideoCall) {
        logDebug("answerCall");
        clearHandlers();
        if (megaChatApi == null) return;

        if (megaChatApi.isSignalActivityRequired()) {
            megaChatApi.signalPresenceActivity();
        }
        application.setSpeakerStatus(callChat.getChatid(), isVideoCall);
        megaChatApi.answerChatCall(chatId, isVideoCall, this);
    }

    private void animationAlphaArrows(final ImageView arrow) {
        logDebug("animationAlphaArrows");

        AlphaAnimation alphaAnimArrows = new AlphaAnimation(1.0f, 0.0f);
        alphaAnimArrows.setDuration(ALPHA_ARROW_ANIMATION);
        alphaAnimArrows.setFillAfter(true);
        alphaAnimArrows.setFillBefore(true);
        alphaAnimArrows.setRepeatCount(Animation.INFINITE);
        arrow.startAnimation(alphaAnimArrows);
    }

    private void updateSubTitle() {

        if (getCall() == null) return;
        logDebug("Call Status: "+callStatusToString(callChat.getStatus()));

        switch (callChat.getStatus()){
            case MegaChatCall.CALL_STATUS_RECONNECTING:{
                activateChrono(false, callInProgressChrono, callChat);
                subtitleToobar.setVisibility(View.GONE);
                return;
            }

            case MegaChatCall.CALL_STATUS_REQUEST_SENT:{
                subtitleToobar.setVisibility(View.VISIBLE);
                activateChrono(false, callInProgressChrono, callChat);
                subtitleToobar.setText(getString(R.string.outgoing_call_starting));
                return;
            }

            case MegaChatCall.CALL_STATUS_RING_IN:{
                subtitleToobar.setVisibility(View.VISIBLE);
                activateChrono(false, callInProgressChrono, callChat);
                subtitleToobar.setText(getString(R.string.incoming_call_starting));
                return;
            }

            case MegaChatCall.CALL_STATUS_IN_PROGRESS:
            case MegaChatCall.CALL_STATUS_JOINING:{
                if (chat.isGroup()) {
                    boolean isInProgress = false;
                    MegaHandleList listPeerids = callChat.getSessionsPeerid();
                    MegaHandleList listClientids = callChat.getSessionsClientid();
                    for (int i = 0; i < listPeerids.size(); i++) {
                        MegaChatSession userSession = callChat.getMegaChatSession(listPeerids.get(i), listClientids.get(i));
                        if (userSession != null && userSession.getStatus() == MegaChatSession.SESSION_STATUS_IN_PROGRESS) {
                            isInProgress = true;
                            break;
                        }
                    }
                    if (isInProgress) {
                        logDebug("Session in progress");
                        subtitleToobar.setVisibility(View.GONE);
                        activateChrono(true, callInProgressChrono, callChat);
                        return;
                    }

                    logWarning("Error getting the session of the user or session not in progress");
                    connectingCall();
                    return;
                }

                logDebug("Individual call in progress");
                linearParticipants.setVisibility(View.GONE);
                MegaChatSession userSession = callChat.getMegaChatSession(callChat.getSessionsPeerid().get(0), callChat.getSessionsClientid().get(0));
                if (userSession == null) {
                    logWarning("User session is null");
                    connectingCall();
                    return;
                }

                if (userSession.getStatus() == MegaChatSession.SESSION_STATUS_IN_PROGRESS) {
                    subtitleToobar.setVisibility(View.GONE);
                    activateChrono(true, callInProgressChrono, callChat);
                    return;
                }
            }
        }

        subtitleToobar.setVisibility(View.GONE);
        activateChrono(false, callInProgressChrono, callChat);
    }

    private void updateSubtitleNumberOfVideos() {
        if (chat == null || getCall() == null)
            return;

        if (!chat.isGroup() || !statusCallInProgress(callChat.getStatus())) {
            linearParticipants.setVisibility(View.GONE);
            return;
        }

        logDebug("Updating the number of participants with video on");
        int usersWithVideo = callChat.getNumParticipants(MegaChatCall.VIDEO);
        if (usersWithVideo <= 0) {
            linearParticipants.setVisibility(View.GONE);
            return;
        }

        if (totalVideosAllowed == 0 && megaChatApi != null) {
            totalVideosAllowed = megaChatApi.getMaxVideoCallParticipants();
        }
        if (totalVideosAllowed == 0) {
            linearParticipants.setVisibility(View.GONE);
            return;
        }

        participantText.setText(usersWithVideo + "/" + totalVideosAllowed);
        linearParticipants.setVisibility(View.VISIBLE);
        return;
    }

    private void resetPeers() {
        destroyAdapters();

        recyclerView.setAdapter(null);
        recyclerView.setVisibility(View.GONE);
        recyclerViewLayout.setVisibility(View.GONE);

        bigRecyclerView.setAdapter(null);
        bigRecyclerView.setVisibility(View.GONE);
        bigRecyclerViewLayout.setVisibility(View.GONE);

        parentBigCameraGroupCall.setOnClickListener(null);
        parentBigCameraGroupCall.setVisibility(View.GONE);
    }

    private void updateGreenLayer(int position) {
        if (adapterList == null) return;
        adapterList.changesInGreenLayer(position, null);
    }

    private void updateStatusUserSelected() {
        if (peerSelected.isVideoOn()) {
            //Video ON
            createBigFragment(peerSelected.getPeerId(), peerSelected.getClientId());
            avatarBigCameraGroupCallMicro.setVisibility(View.GONE);
            if (peerSelected.isAudioOn()) {
                microFragmentBigCameraGroupCall.setVisibility(View.GONE);
            } else {
                microFragmentBigCameraGroupCall.setVisibility(View.VISIBLE);
            }
        } else {
            //Video OFF
            createBigAvatar();
            microFragmentBigCameraGroupCall.setVisibility(View.GONE);
            if (peerSelected.isAudioOn()) {
                avatarBigCameraGroupCallMicro.setVisibility(View.GONE);
            } else {
                avatarBigCameraGroupCallMicro.setVisibility(View.VISIBLE);
            }
        }
    }

    private void updateUserSelected() {
        logDebug("updateUserSelected");
        if (!statusCallInProgress(callChat.getStatus())) {
            //I'M NOT IN THE CALL
            logDebug("INCOMING");
            if (peerSelected != null) return;

            parentBigCameraGroupCall.setVisibility(View.VISIBLE);

            removeBigFragment();
            fragmentBigCameraGroupCall.setVisibility(View.GONE);

            //Create Avatar, get the last peer of peersOnCall
            if (peersOnCall.isEmpty()) {
                avatarBigCameraGroupCallLayout.setVisibility(View.GONE);
                return;
            }

            avatarBigCameraGroupCallLayout.setVisibility(View.VISIBLE);
            InfoPeerGroupCall peerTemp = peersOnCall.get((peersOnCall.size()) - 1);
            setProfilePeerSelected(peerTemp.getPeerId(), peerTemp.getName(), null);

        } else {
            //I'M IN THE CALL
            logDebug("IN PROGRESS");

            if (peersOnCall.isEmpty()) return;

            if (peerSelected == null) {
                logWarning("peerSelected == null");

                if (isManualMode) return;

                int position = 0;
                peerSelected = peersOnCall.get(position);
                logDebug("InProgress - new peerSelected (peerId = " + peerSelected.getPeerId() + ", clientId = " + peerSelected.getClientId() + ")");
                for (int i = 0; i < peersOnCall.size(); i++) {
                    if (i == position) {
                        if (!peersOnCall.get(i).hasGreenLayer()) {
                            peersOnCall.get(i).setGreenLayer(true);
                            updateGreenLayer(i);
                        }
                    } else {
                        if (peersOnCall.get(i).hasGreenLayer()) {
                            peersOnCall.get(i).setGreenLayer(false);
                            updateGreenLayer(i);
                        }
                    }
                }
            } else {
                logDebug("peerSelected != null");

                //find if peerSelected is removed:
                boolean peerContained = false;
                for (int i = 0; i < peersOnCall.size(); i++) {
                    if (peersOnCall.get(i).getPeerId() == peerSelected.getPeerId() && peersOnCall.get(i).getClientId() == peerSelected.getClientId()) {
                        peerContained = true;
                        break;
                    }
                }
                if (!peerContained) {
                    //it was removed
                    int position = 0;
                    peerSelected = peersOnCall.get(position);
                    logDebug("InProgress - new peerSelected (peerId = " + peerSelected.getPeerId() + ", clientId = " + peerSelected.getClientId() + ")");
                    for (int i = 0; i < peersOnCall.size(); i++) {
                        if (i == position) {
                            isManualMode = false;
                            if (adapterList != null) {
                                adapterList.updateMode(false);
                            }
                            if (!peersOnCall.get(i).hasGreenLayer()) {
                                peersOnCall.get(i).setGreenLayer(true);
                                updateGreenLayer(i);
                            }
                        } else {
                            if (peersOnCall.get(i).hasGreenLayer()) {
                                peersOnCall.get(i).setGreenLayer(false);
                                updateGreenLayer(i);
                            }
                        }
                    }
                } else {

                    logDebug("InProgress - peerSelected (peerId = " + peerSelected.getPeerId() + ", clientId = " + peerSelected.getClientId() + ")");
                    for (int i = 0; i < peersOnCall.size(); i++) {
                        if (peersOnCall.get(i).getPeerId() == peerSelected.getPeerId() && peersOnCall.get(i).getClientId() == peerSelected.getClientId()) {
                            peersOnCall.get(i).setGreenLayer(true);
                            updateGreenLayer(i);
                        } else {
                            if (peersOnCall.get(i).hasGreenLayer()) {
                                peersOnCall.get(i).setGreenLayer(false);
                                updateGreenLayer(i);
                            }
                        }
                    }
                }
            }
            updateStatusUserSelected();
        }
    }

    private void createBigFragment(long peerId, long clientId) {
        logDebug("createBigFragment()");
        removeBigFragment();

        bigCameraGroupCallFragment = BigCameraGroupCallFragment.newInstance(chatId, peerId, clientId);
        FragmentTransaction ftFS = getSupportFragmentManager().beginTransaction();
        ftFS.replace(R.id.fragment_big_camera_group_call, bigCameraGroupCallFragment, "bigCameraGroupCallFragment");
        ftFS.commitNowAllowingStateLoss();

        fragmentBigCameraGroupCall.setVisibility(View.VISIBLE);
        parentBigCameraGroupCall.setVisibility(View.VISIBLE);
        avatarBigCameraGroupCallLayout.setVisibility(View.GONE);
    }

    private void removeBigFragment() {
        if (bigCameraGroupCallFragment == null) return;
        bigCameraGroupCallFragment.removeSurfaceView();
        FragmentTransaction ftFS = getSupportFragmentManager().beginTransaction();
        ftFS.remove(bigCameraGroupCallFragment);
        bigCameraGroupCallFragment = null;

    }

    private void createBigAvatar() {
        logDebug("createBigAvatar()");
        removeBigFragment();

        fragmentBigCameraGroupCall.setVisibility(View.GONE);
        avatarBigCameraGroupCallImage.setImageBitmap(null);
        setProfilePeerSelected(peerSelected.getPeerId(), peerSelected.getName(), null);
        parentBigCameraGroupCall.setVisibility(View.VISIBLE);
        avatarBigCameraGroupCallLayout.setVisibility(View.VISIBLE);
    }

    private void clearSurfacesViews() {
        logDebug("clearSurfacesViews");
        removeLocalCameraFragment();
        if(parentLocal != null && fragmentContainerLocalCamera != null) {
            parentLocal.setVisibility(View.GONE);
            fragmentContainerLocalCamera.setVisibility(View.GONE);
        }

        removeLocalCameraFragmentFS();
        if(parentLocalFS != null && fragmentContainerLocalCameraFS != null) {
            parentLocalFS.setVisibility(View.GONE);
            fragmentContainerLocalCameraFS.setVisibility(View.GONE);
        }

        removeRemoteCameraFragmentFS();
        if(parentRemoteFS != null && fragmentContainerRemoteCameraFS != null) {
            parentRemoteFS.setVisibility(View.GONE);
            fragmentContainerRemoteCameraFS.setVisibility(View.GONE);
        }

        removeBigFragment();
        if(fragmentBigCameraGroupCall != null) {
            fragmentBigCameraGroupCall.setVisibility(View.GONE);
        }

    }

    private void clearHandlers() {
        logDebug("clearHandlers");
        if (handlerArrow1 != null) {
            handlerArrow1.removeCallbacksAndMessages(null);
        }
        if (handlerArrow2 != null) {
            handlerArrow2.removeCallbacksAndMessages(null);
        }
        if (handlerArrow3 != null) {
            handlerArrow3.removeCallbacksAndMessages(null);
        }
        if (handlerArrow4 != null) {
            handlerArrow4.removeCallbacksAndMessages(null);
        }
        if (handlerArrow5 != null) {
            handlerArrow5.removeCallbacksAndMessages(null);
        }
        if (handlerArrow6 != null) {
            handlerArrow6.removeCallbacksAndMessages(null);
        }
        activateChrono(false, callInProgressChrono, callChat);
    }

    private String getName(long peerid) {
        String name = " ";
        if (megaChatApi == null) return name;

        if (peerid == megaChatApi.getMyUserHandle()) {
            name = megaChatApi.getMyFullname();
            if (name == null) name = megaChatApi.getMyEmail();

        } else {
            name = getFirstNameDB(peerid);
            if (name == null) {
                CallNonContactNameListener listener = new CallNonContactNameListener(this, peerid, false, name);
                megaChatApi.getUserEmail(peerid, listener);
            }

        }
        return name;
    }

    public void updateNonContactName(long peerid, String peerEmail) {
        logDebug("Email found it");
        if (!peersOnCall.isEmpty()) {
            for (InfoPeerGroupCall peer : peersOnCall) {
                if (peerid == peer.getPeerId()) {
                    peer.setName(peerEmail);
                }
            }
        }
    }

    public void showSnackbar(String s) {
        logDebug("showSnackbar: " + s);
        showSnackbar(fragmentContainer, s);
    }

    private void localCameraFragmentShowMicro(boolean showIt) {
        if (localCameraFragment == null) return;
        localCameraFragment.showMicro(showIt);
    }

    private void checkMutateOwnCallLayout(int option) {
        if (mutateOwnCallLayout.getVisibility() == option) return;
        mutateOwnCallLayout.setVisibility(option);
    }

    public void refreshOwnMicro() {
        if (chat.isGroup() || getCall() == null) return;

        localCameraFragmentShowMicro(!callChat.hasLocalAudio() && callChat.hasLocalVideo());

        if (callChat.hasLocalAudio() || (callChat.hasLocalVideo() || mutateContactCallLayout.getVisibility() == View.VISIBLE)) {
            checkMutateOwnCallLayout(View.GONE);
            return;
        }
        checkMutateOwnCallLayout(View.VISIBLE);
    }

    public long getCurrentChatid() {
        return chatId;
    }

    private void updateCall(long callId) {
        this.callChat = megaChatApi.getChatCallByCallId(callId);
    }

    private MegaChatCall getCall() {
        if (megaChatApi == null) return null;
        return callChat = megaChatApi.getChatCall(chatId);
    }

    private MegaChatSession getSesionIndividualCall() {
        return callChat.getMegaChatSession(callChat.getSessionsPeerid().get(0), callChat.getSessionsClientid().get(0));
    }

    private MegaChatSession getSessionCall(long peerId, long clientId) {
        if(callChat == null)
            return null;

        return callChat.getMegaChatSession(peerId, clientId);
    }

    private boolean statusCallInProgress(int callStatus) {
        return callStatus != MegaChatCall.CALL_STATUS_RING_IN &&
                (callStatus < MegaChatCall.CALL_STATUS_TERMINATING_USER_PARTICIPATION ||
                        callStatus > MegaChatCall.CALL_STATUS_USER_NO_PRESENT);
    }

    /**
     * Check for changes in call composition received in CHANGE_TYPE_CALL_COMPOSITION.
     *
     * @param typeChange       Indicates if the change is TYPE_JOIN, TYPE_LEFT or no change.
     * @param peerIdReceived   Identifier of the user to whom the change is applied.
     * @param clientIdReceived Identifier of the client to whom the change is applied.
     */
    private void checkCompositionChanges(int typeChange, long peerIdReceived, long clientIdReceived) {
        if (getCall() == null || !chat.isGroup() || reconnectingLayout.isShown())
            return;

        logDebug("The type of changes in composition is " + typeChange);
        if (typeChange == TYPE_JOIN) {
            userJoined(peerIdReceived, clientIdReceived);
        } else if (typeChange == TYPE_LEFT) {
            userLeft(peerIdReceived, clientIdReceived);
        } else {
            return;
        }

        updateSubTitle();
        updateSubtitleNumberOfVideos();
    }

    /**
     * Perform the necessary actions when the status of the call is CALL_STATUS_REQUEST_SENT.
     */
    private void checkOutgoingCall() {
        if (chat.isGroup()) {
            checkCurrentParticipants();
            updateSubTitle();
        } else {
            updateLocalAV();
        }
        updateSubtitleNumberOfVideos();
    }

    /**
     * Perform the necessary actions when the status of the call is CALL_STATUS_RING_IN.
     */
    private void checkIncomingCall() {
        setAvatarLayout();
        myAvatarLayout.setVisibility(View.VISIBLE);
        contactAvatarLayout.setVisibility(View.VISIBLE);
        updateSubtitleNumberOfVideos();

        if(chat.isGroup()){
            checkCurrentParticipants();
            updateSubTitle();
        }
    }

    /**
     * Perform the necessary actions when the status of the call is CALL_STATUS_IN_PROGRESS.
     */
    private void checkInProgressCall() {
        if (getCall() == null)
            return;

        if (reconnectingLayout.isShown()) {
            hideReconnecting();
            checkCurrentParticipants();
            updateSubTitle();
            return;
        }

        if (!chat.isGroup()) {
            setProfileAvatar(megaChatApi.getMyUserHandle());
            setProfileAvatar(chat.getPeerHandle(0));
            removeLocalCameraFragmentFS();
            parentLocalFS.setVisibility(View.GONE);
            fragmentContainerLocalCameraFS.setVisibility(View.GONE);
            updateAVFlags(getSesionIndividualCall());
        }

        answerCallFAB.setOnTouchListener(null);
        videoFAB.setOnTouchListener(null);
        videoFAB.setOnClickListener(this);
        showInitialFABConfiguration();
        updateSubtitleNumberOfVideos();
        updateLocalSpeakerStatus();
    }

    /**
     * Perform the necessary actions when the status of the session is SESSION_STATUS_DESTROYED and the term code is TERM_CODE_USER_HANGUP.
     */
    private void checkHangCall(long callId){
        MegaChatCall call = megaChatApi.getChatCallByCallId(callId);
        if(call != null && statusCallInProgress(call.getStatus()) && call.getStatus() != MegaChatCall.CALL_STATUS_RECONNECTING){
            return;
        }
        checkTerminatingCall();
    }

    /**
     * Perform the necessary actions when the call is over.
     */
    private void checkTerminatingCall() {
        clearHandlers();
        application.removeChatAudioManager();
        application.removeRTCAudioManager();
        MegaApplication.setSpeakerStatus(chatId, false);
        finishActivity();
    }

    /**
     * Perform the necessary actions when the status of the call is CALL_STATUS_USER_NO_PRESENT.
     */
    private void checkUserNoPresentInCall() {
        if (getCall() == null || reconnectingLayout.isShown())
            return;

        clearHandlers();
    }

    /**
     * Perform the necessary actions when the status of the call is CALL_STATUS_RECONNECTING.
     */
    private void checkReconnectingCall() {
        if (getCall() == null || (chat.isGroup() && callChat.getStatus() != MegaChatCall.CALL_STATUS_RECONNECTING) || reconnectingLayout.isShown())
            return;

        activateChrono(false, callInProgressChrono, callChat);
        subtitleToobar.setVisibility(View.GONE);
        showReconnecting();
    }

    /**
     * Check for changes in the network quality received in CHANGE_TYPE_SESSION_NETWORK_QUALITY.
     *
     * @param session of a user in which the change has occurred.
     */
    private void checkNetworkQuality(MegaChatSession session) {
        if (!chat.isGroup() || peersOnCall.isEmpty() || session == null || session.getStatus() != MegaChatSession.SESSION_STATUS_IN_PROGRESS)
            return;

        logDebug("Network quality changed");
        int qualityLevel = session.getNetworkQuality();
        for (int i = 0; i < peersOnCall.size(); i++) {
            if (peersOnCall.get(i).getPeerId() == session.getPeerid() && peersOnCall.get(i).getClientId() == session.getClientid()) {
                if (qualityLevel < 2 && peersOnCall.get(i).isGoodQuality()) {
                    //Bad quality
                    peersOnCall.get(i).setGoodQuality(false);
                }

                if (qualityLevel >= 2 && !peersOnCall.get(i).isGoodQuality()) {
                    //Good quality
                    peersOnCall.get(i).setGoodQuality(true);
                }

                if (peersOnCall.size() <= MAX_PEERS_GRID && adapterGrid != null) {
                    adapterGrid.changesInQuality(i, null);
                } else if (peersOnCall.size() >= MIN_PEERS_LIST && adapterList != null) {
                    adapterList.changesInQuality(i, null);
                } else {
                    updateUI();
                }
            }
        }
    }

    /**
     * Check for changes in the audio level received in CHANGE_TYPE_SESSION_AUDIO_LEVEL.
     *
     * @param session of a user in which the change has occurred.
     */
    private void checkAudioLevel(MegaChatSession session) {
        if (!chat.isGroup() || peersOnCall.isEmpty() || peersOnCall.size() <= MAX_PEERS_GRID || isManualMode || session == null || !session.getAudioDetected())
            return;

        for (int i = 0; i < peersOnCall.size(); i++) {
            if (peersOnCall.get(i).getPeerId() == session.getPeerid() && peersOnCall.get(i).getClientId() == session.getClientid()) {
                peerSelected = adapterList.getNodeAt(i);
                updateUserSelected();
                break;
            }
        }
    }

    /**
     * Check the current participants in the call and update UI.
     */
    private void checkCurrentParticipants() {
        if (megaChatApi == null || getCall() == null || peersOnCall == null || callChat.getPeeridParticipants() == null)
            return;
        logDebug("Checking the current participants in the call. Call status: " + callStatusToString(callChat.getStatus()));
        boolean changes = false;

        if (!peersOnCall.isEmpty()) peersOnCall.clear();

        //Check the participants to be added
        for (int i = 0; i < callChat.getPeeridParticipants().size(); i++) {
            boolean peerContain = false;
            long userPeerid = callChat.getPeeridParticipants().get(i);
            long userClientid = callChat.getClientidParticipants().get(i);

            for (InfoPeerGroupCall peer : peersOnCall) {
                if (peer.getPeerId() == userPeerid && peer.getClientId() == userClientid) {
                    peerContain = true;
                    break;
                }
            }

            if (!peerContain) {
                addContactIntoArray(userPeerid, userClientid);
                changes = true;
            }
        }

        if (changes) updateUI();

        if (peersOnCall.isEmpty() || !statusCallInProgress(callChat.getStatus())) return;

        logDebug("Update Video&Audio local&remote");
        updateSubTitle();

        for (int i = 0; i < peersOnCall.size(); i++) {
            if (peersOnCall.get(i).getPeerId() == megaChatApi.getMyUserHandle() && peersOnCall.get(i).getClientId() == megaChatApi.getMyClientidHandle(chatId)) {
                updateLocalAV();
            } else {
                updateRemoteAV(callChat.getMegaChatSession(peersOnCall.get(i).getPeerId(), peersOnCall.get(i).getClientId()));
            }
        }
    }

    /**
     * Check when the number of participants changes in the call and update UI.
     */
    private void checkParticipantChanges(boolean isAdded, int posRemoved) {

        logDebug("Checking for changes in the number of participants");
        if ((peersOnCall.size() <= MAX_PEERS_GRID && adapterGrid == null) || (peersOnCall.size() > MAX_PEERS_GRID && (adapterList == null || (isAdded && peersOnCall.size() == MIN_PEERS_LIST) || (!isAdded && peersOnCall.size() == MAX_PEERS_GRID)))) {
            updateUI();
            return;
        }
        if (peersOnCall.size() <= MAX_PEERS_GRID) {

            if (peersOnCall.size() < NECESSARY_CHANGE_OF_SIZES) {
                recyclerViewLayout.setPadding(0, 0, 0, 0);
                recyclerView.setColumnWidth((int) widthScreenPX);
                if (isAdded) {
                    int posInserted = (peersOnCall.size() == 0 ? 0 : (peersOnCall.size() - 1));
                    adapterGrid.notifyItemInserted(posInserted);
                } else {
                    adapterGrid.notifyItemRemoved(posRemoved);
                }
                adapterGrid.notifyDataSetChanged();
            } else {
                if (peersOnCall.size() == NECESSARY_CHANGE_OF_SIZES) {
                    recyclerViewLayout.setPadding(0, scaleWidthPx(136, outMetrics), 0, 0);
                    recyclerView.setColumnWidth((int) widthScreenPX / 2);
                    if (isAdded) {
                        adapterGrid.notifyItemInserted(peersOnCall.size() == 0 ? 0 : (peersOnCall.size() - 1));
                        adapterGrid.notifyDataSetChanged();
                    }
                } else {
                    recyclerViewLayout.setPadding(0, 0, 0, 0);
                    recyclerView.setColumnWidth((int) widthScreenPX / 2);
                    int posInserted = (peersOnCall.size() == 0 ? 0 : (peersOnCall.size() - 1));
                    if (isAdded) {
                        adapterGrid.notifyItemInserted(posInserted);
                        adapterGrid.notifyItemRangeChanged((posInserted - 1), peersOnCall.size());
                    }
                }
                if (!isAdded) {
                    adapterGrid.notifyItemRemoved(posRemoved);
                    adapterGrid.notifyItemRangeChanged(posRemoved, peersOnCall.size());
                }
            }
        } else {
            int posUpdated;
            if (isAdded) {
                int posInserted = (peersOnCall.size() == 0 ? 0 : (peersOnCall.size() - 1));
                posUpdated = posInserted - 1;
                adapterList.notifyItemInserted(posUpdated);
            } else {
                posUpdated = posRemoved;
                adapterList.notifyItemRemoved(posUpdated);
            }
            adapterList.notifyItemRangeChanged(posUpdated, peersOnCall.size());
            updateUserSelected();
        }
    }

    /**
     *  Update the adapter depends of the number of participants.
     */
    private void updateUI() {
        if (getCall() == null) return;
        if (peersOnCall.isEmpty()) {
            resetPeers();
            return;
        }
        logDebug("Updating the UI, number of participants = " + peersOnCall.size());
        if (!statusCallInProgress(callChat.getStatus())) {
            linearParticipants.setVisibility(View.GONE);
        }

        if (peersOnCall.size() <= MAX_PEERS_GRID) {
            destroyAdapter(true);
            removeBigFragment();

            avatarBigCameraGroupCallLayout.setVisibility(View.GONE);
            bigRecyclerView.setAdapter(null);
            bigRecyclerView.setVisibility(View.GONE);
            bigRecyclerViewLayout.setVisibility(View.GONE);
            parentBigCameraGroupCall.setOnClickListener(null);
            parentBigCameraGroupCall.setVisibility(View.GONE);
            recyclerViewLayout.setVisibility(View.VISIBLE);
            recyclerView.setVisibility(View.VISIBLE);

            if (peersOnCall.size() < NECESSARY_CHANGE_OF_SIZES) {
                recyclerViewLayout.setPadding(0, 0, 0, 0);
                recyclerView.setColumnWidth((int) widthScreenPX);
            } else {
                if (peersOnCall.size() == NECESSARY_CHANGE_OF_SIZES) {
                    recyclerViewLayout.setPadding(0, scaleWidthPx(136, outMetrics), 0, 0);
                } else {
                    recyclerViewLayout.setPadding(0, 0, 0, 0);
                }
                recyclerView.setColumnWidth((int) widthScreenPX / 2);
            }

            if (adapterGrid == null) {
                logDebug("Need to create the adapter");
                recyclerView.setAdapter(null);
                adapterGrid = new GroupCallAdapter(this, recyclerView, peersOnCall, chatId, true);
                recyclerView.setAdapter(adapterGrid);
            } else {
                logDebug("Notify of changes");
                adapterGrid.notifyDataSetChanged();
            }

            if (statusCallInProgress(callChat.getStatus())) {
                adapterGrid.updateMuteIcon();
            }
        } else {

            destroyAdapter(false);
            recyclerView.setAdapter(null);
            recyclerView.setVisibility(View.GONE);
            recyclerViewLayout.setVisibility(View.GONE);
            parentBigCameraGroupCall.setOnClickListener(this);
            parentBigCameraGroupCall.setVisibility(View.VISIBLE);
            bigRecyclerViewLayout.setVisibility(View.VISIBLE);
            bigRecyclerView.setVisibility(View.VISIBLE);

            if (adapterList == null) {
                logDebug("Need to create the adapter");
                bigRecyclerView.setAdapter(null);
                adapterList = new GroupCallAdapter(this, bigRecyclerView, peersOnCall, chatId, false);
                bigRecyclerView.setAdapter(adapterList);
            } else {
                logDebug("Notify of changes");
                adapterList.notifyDataSetChanged();
            }

            if (statusCallInProgress(callChat.getStatus())) {
                adapterList.updateMuteIcon();
            }
            updateUserSelected();
        }
    }

    private void userJoined(long userPeerId, long userClientId) {
        logDebug("Participant joined the group call");

        if (peersOnCall.isEmpty()) {
            addContactIntoArray(userPeerId, userClientId);
            return;
        }

        boolean containsUser = false;
        for (InfoPeerGroupCall peer : peersOnCall) {
            if (peer.getPeerId() == userPeerId && peer.getClientId() == userClientId) {
                containsUser = true;
                break;
            }
        }

        if (!containsUser) {
            addContactIntoArray(userPeerId, userClientId);
            int callStatus = callChat.getStatus();
            if ((statusCallInProgress(callStatus) && callStatus != MegaChatCall.CALL_STATUS_RECONNECTING) && (userPeerId != megaChatApi.getMyUserHandle() || userClientId != megaChatApi.getMyClientidHandle(chatId))) {
                updateInfoUsersBar(getString(R.string.contact_joined_the_call, getName(userPeerId)));
            }

            checkParticipantChanges(true, -1);

            if (statusCallInProgress(callStatus)) {
                updateRemoteAV(callChat.getMegaChatSession(userPeerId, userClientId));
            }
        }
    }

    private void userLeft(long userPeerId, long userClientId) {
        logDebug("Participant left the group call");

        if (peersOnCall.isEmpty())
            return;

        for (InfoPeerGroupCall peer : peersOnCall) {
            if (peer.getPeerId() == userPeerId && peer.getClientId() == userClientId) {
                int callStatus = callChat.getStatus();

                if ((statusCallInProgress(callStatus) && callStatus != MegaChatCall.CALL_STATUS_RECONNECTING) && (userPeerId != megaChatApi.getMyUserHandle() || userClientId != megaChatApi.getMyClientidHandle(chatId))) {
                    updateInfoUsersBar(getString(R.string.contact_left_the_call, getName(userPeerId)));
                }

                removeContact(peer);
                checkParticipantChanges(false, peersOnCall.indexOf(peer));
                break;

            }
        }
    }

    private void addContactIntoArray(long userPeerid, long userClientid) {
        if (getCall() == null) return;

        if (userPeerid == megaChatApi.getMyUserHandle() && userClientid == megaChatApi.getMyClientidHandle(chatId)) {
            InfoPeerGroupCall myPeer = new InfoPeerGroupCall(megaChatApi.getMyUserHandle(), megaChatApi.getMyClientidHandle(chatId), megaChatApi.getMyFullname(), callChat.hasLocalVideo(), callChat.hasLocalAudio(), false, true, null);
            peersOnCall.add(myPeer);
            logDebug("I've been added to the array");
        } else {
            InfoPeerGroupCall userPeer = new InfoPeerGroupCall(userPeerid, userClientid, getName(userPeerid));
            peersOnCall.add((peersOnCall.size() == 0 ? 0 : (peersOnCall.size() - 1)), userPeer);
            logDebug("Participant has been added to the array");
        }
    }

    private void removeContact(InfoPeerGroupCall peer) {
        if (peer.getPeerId() == megaChatApi.getMyUserHandle() && peer.getClientId() == megaChatApi.getMyClientidHandle(chatId))
            return;

        logDebug("Participant has been removed from the array");
        peersOnCall.remove(peer);
    }
}<|MERGE_RESOLUTION|>--- conflicted
+++ resolved
@@ -274,13 +274,8 @@
         } else {
             this.startService(intentService);
         }
-<<<<<<< HEAD
-
-        titleToolbar.setText(chat.getTitle());
-=======
-        application.createChatAudioManager();
+
         titleToolbar.setText(getTitleChat(chat));
->>>>>>> 61f57a84
         updateSubTitle();
 
         if (chat.isGroup()) {
