package mega.privacy.android.app.lollipop.megachat.calls;

import android.Manifest;
import android.animation.Animator;
import android.animation.AnimatorListenerAdapter;
import android.annotation.SuppressLint;
import android.content.BroadcastReceiver;
import android.content.Context;
import android.content.Intent;
import android.content.IntentFilter;
import android.content.pm.PackageManager;
import android.content.res.ColorStateList;
import android.graphics.Bitmap;
import android.graphics.Color;
import android.os.Build;
import android.os.Bundle;
import android.os.CountDownTimer;
import android.os.Handler;
import com.google.android.material.floatingactionbutton.FloatingActionButton;
import androidx.core.app.ActivityCompat;
import androidx.fragment.app.FragmentTransaction;
import androidx.core.content.ContextCompat;
import androidx.appcompat.app.ActionBar;
import androidx.recyclerview.widget.DefaultItemAnimator;
import androidx.recyclerview.widget.LinearLayoutManager;
import androidx.recyclerview.widget.RecyclerView;
import androidx.appcompat.widget.Toolbar;
import android.view.KeyEvent;
import android.view.Menu;
import android.view.MenuItem;
import android.view.MenuInflater;
import android.view.View;
import android.view.ViewGroup;
import android.view.Window;
import android.view.WindowManager;
import android.view.animation.AlphaAnimation;
import android.view.animation.Animation;
import android.view.animation.AnimationSet;
import android.view.animation.AnimationUtils;
import android.view.animation.TranslateAnimation;
import android.widget.Chronometer;
import android.widget.FrameLayout;
import android.widget.ImageView;
import android.widget.LinearLayout;
import android.widget.RelativeLayout;
import android.widget.TextView;
import java.util.ArrayList;
import mega.privacy.android.app.BaseActivity;
import mega.privacy.android.app.MegaApplication;
import mega.privacy.android.app.R;
import mega.privacy.android.app.components.CustomizedGridCallRecyclerView;
import mega.privacy.android.app.components.OnSwipeTouchListener;
import mega.privacy.android.app.components.twemoji.EmojiTextView;
import mega.privacy.android.app.fcm.IncomingCallService;
import mega.privacy.android.app.listeners.ChatChangeVideoStreamListener;
import mega.privacy.android.app.lollipop.LoginActivityLollipop;

import mega.privacy.android.app.lollipop.controllers.ChatController;
import nz.mega.sdk.MegaApiJava;
import nz.mega.sdk.MegaChatApi;
import nz.mega.sdk.MegaChatApiJava;
import nz.mega.sdk.MegaChatCall;
import nz.mega.sdk.MegaChatError;
import nz.mega.sdk.MegaChatRequest;
import nz.mega.sdk.MegaChatRequestListenerInterface;
import nz.mega.sdk.MegaChatRoom;
import nz.mega.sdk.MegaChatSession;
import nz.mega.sdk.MegaError;
import nz.mega.sdk.MegaHandleList;
import nz.mega.sdk.MegaRequest;
import nz.mega.sdk.MegaRequestListenerInterface;

import static mega.privacy.android.app.utils.CallUtil.*;
import static mega.privacy.android.app.utils.ChatUtil.*;
import static mega.privacy.android.app.utils.Constants.*;
import static mega.privacy.android.app.utils.FileUtil.*;
import static mega.privacy.android.app.utils.IncomingCallNotification.*;
import static mega.privacy.android.app.utils.LogUtil.*;
import static mega.privacy.android.app.utils.Util.*;
import static mega.privacy.android.app.utils.VideoCaptureUtils.*;
import static mega.privacy.android.app.constants.BroadcastConstants.*;
import static nz.mega.sdk.MegaChatApiJava.MEGACHAT_INVALID_HANDLE;

public class ChatCallActivity extends BaseActivity implements MegaChatRequestListenerInterface, MegaRequestListenerInterface, View.OnClickListener, KeyEvent.Callback {

    final private static int MIN_PEERS_LIST = 7;
    final private static int ARROW_ANIMATION = 250;
    final private static int INFO_ANIMATION = 4000;
    final private static int MOVE_ANIMATION = 500;
    final private static int ALPHA_ANIMATION = 600;
    final private static int ALPHA_ARROW_ANIMATION = 1000;
    final private static int DURATION_TOOLBAR_ANIMATION = 500;
    final private static int NECESSARY_CHANGE_OF_SIZES = 3;
    final private static int TYPE_JOIN = 1;
    final private static int TYPE_LEFT = -1;
    private final static int TITLE_TOOLBAR = 250;
    private final static String SMALL_FRAGMENT = "cameraFragmentSmall";
    private final static String FULLSCREEN_FRAGMENT = "cameraFragmentFullScreen";
    private final static String PEERSELECTED_FRAGMENT = "cameraFragmentPeerSelected";
    private static final int TIMEOUT = 5000;
    private long chatId;
    private MegaChatRoom chat;
    private MegaChatCall callChat;
    private long chatIdToHang = MEGACHAT_INVALID_HANDLE;
    private boolean answerWithVideo = false;
    private float widthScreenPX;

    private InfoPeerGroupCall peerSelected;
    private ArrayList<InfoPeerGroupCall> peersOnCall = new ArrayList<>();

    private Animation shake;

    private Toolbar tB;
    private ActionBar aB;
    private MenuItem cameraSwapMenuItem;
    private EmojiTextView titleToolbar;
    private TextView subtitleToobar;
    private Chronometer callInProgressChrono;
    private RelativeLayout mutateContactCallLayout;
    private EmojiTextView mutateCallText;
    private RelativeLayout mutateOwnCallLayout;
    private RelativeLayout callOnHoldLayout;
    private EmojiTextView callOnHoldText;
    private LinearLayout linearParticipants;
    private TextView participantText;
    private EmojiTextView infoUsersBar;
    private RelativeLayout reconnectingLayout;
    private RelativeLayout anotherCallLayout;
    private RelativeLayout anotherCallLayoutLayer;
    private EmojiTextView anotherCallTitle;
    private TextView anotherCallSubtitle;
    private TextView reconnectingText;

    private RelativeLayout smallElementsIndividualCallLayout;
    private RelativeLayout bigElementsIndividualCallLayout;
    private RelativeLayout bigElementsGroupCallLayout;

    private RelativeLayout recyclerViewLayout;
    private CustomizedGridCallRecyclerView recyclerView;
    private GroupCallAdapter adapterGrid;

    private RelativeLayout bigRecyclerViewLayout;
    private RecyclerView bigRecyclerView;
    private LinearLayoutManager layoutManager;
    private GroupCallAdapter adapterList;

    private RelativeLayout fragmentContainer;

    private FloatingActionButton onHoldFAB;
    private FloatingActionButton videoFAB;
    private FloatingActionButton microFAB;
    private FloatingActionButton rejectFAB;
    private FloatingActionButton hangFAB;
    private FloatingActionButton speakerFAB;
    private FloatingActionButton answerCallFAB;

    private LinearLayout linearFAB;
    private RelativeLayout relativeCall;
    private LinearLayout linearArrowCall;
    private ImageView firstArrowCall;
    private ImageView secondArrowCall;
    private ImageView thirdArrowCall;
    private ImageView fourArrowCall;
    private RelativeLayout relativeVideo;
    private LinearLayout linearArrowVideo;
    private ImageView firstArrowVideo;
    private ImageView secondArrowVideo;
    private ImageView thirdArrowVideo;
    private ImageView fourArrowVideo;
    private Handler handlerArrow1, handlerArrow2, handlerArrow3, handlerArrow4, handlerArrow5, handlerArrow6;

    private boolean isManualMode = false;
    private int statusBarHeight = 0;
    private int totalVideosAllowed;
    private boolean inTemporaryState = false;
    private FragmentIndividualCall cameraFragmentSmall;
    private ViewGroup smallCameraLayout;
    private FrameLayout smallFragmentContainer;

    private FragmentIndividualCall cameraFragmentFullScreen;
    private ViewGroup fullScreenCameraLayout;
    private FrameLayout fullScreenFragmentContainer;

    private FragmentPeerSelected cameraFragmentPeerSelected;
    private ViewGroup peerSelectedCameraLayout;
    private FrameLayout peerSelectedFragmentContainer;
    private CountDownTimer countDownTimer;
    private ChatController chatC;

    @Override
    public boolean onCreateOptionsMenu(Menu menu) {
        logDebug("onCreateOptionsMenu");
        MenuInflater inflater = getMenuInflater();
        inflater.inflate(R.menu.call_action, menu);
        cameraSwapMenuItem = menu.findItem(R.id.cab_menu_camera_swap);
        cameraSwapMenuItem.setEnabled(true);
        cameraSwapMenuItem.setIcon(mutateIcon(this, R.drawable.ic_camera_swap, R.color.background_chat));
        return super.onCreateOptionsMenu(menu);
    }

    @Override
    public boolean onPrepareOptionsMenu(Menu menu) {
        cameraSwapMenuItem.setVisible(isNecessaryToShowSwapCameraOption());
        return super.onPrepareOptionsMenu(menu);
    }

    /**
     * Method for determining whether to display the camera switching icon.
     *
     * @return True, if it is. False, if not.
     */
    private boolean isNecessaryToShowSwapCameraOption() {
        if (callChat == null)
            return false;

        int callStatus = callChat.getStatus();
        return callChat.getStatus() != MegaChatCall.CALL_STATUS_RING_IN &&
                callStatus >= MegaChatCall.CALL_STATUS_HAS_LOCAL_STREAM &&
                (callStatus <= MegaChatCall.CALL_STATUS_IN_PROGRESS || callStatus == MegaChatCall.CALL_STATUS_RECONNECTING) &&
                callChat.hasLocalVideo() &&
                !callChat.isOnHold();
    }

    @Override
    public boolean onOptionsItemSelected(MenuItem item) {
        logDebug("onOptionsItemSelected");
        app.sendSignalPresenceActivity();
        int id = item.getItemId();
        switch (id) {
            case android.R.id.home: {
                onBackPressed();
                break;
            }
            case R.id.cab_menu_camera_swap:{
                swapCamera(new ChatChangeVideoStreamListener(getApplicationContext()));
                break;
            }
        }
        return super.onOptionsItemSelected(item);
    }

    /**
     * Check the audio and video values in local and remote.
     *
     * @param session The session set up with a specific user.
     */
    public void updateAVFlags(MegaChatSession session) {
        if (!chat.isGroup()) {
            updateLocalAV();
            updateRemoteAV(session);
        }

        updateSubTitle();
    }

    /**
     * Method for painting the initial UI.
     *
     * @param chatId Identifier of the chat room to which the call belongs.
     */
    private void initialUI(long chatId) {
        logDebug("Initializing call UI");
        //Contact's avatar
        if (chatId == MEGACHAT_INVALID_HANDLE || megaChatApi == null) return;

        chat = megaChatApi.getChatRoom(chatId);
        callChat = megaChatApi.getChatCall(chatId);
        if (callChat == null) {
            finishActivity();
            return;
        }

        titleToolbar.setText(getTitleChat(chat));
        updateSubTitle();

        if (chat.isGroup()) {
            smallElementsIndividualCallLayout.setVisibility(View.GONE);
            bigElementsIndividualCallLayout.setVisibility(View.GONE);
            bigElementsGroupCallLayout.setVisibility(View.VISIBLE);
        } else {
            smallElementsIndividualCallLayout.setVisibility(View.VISIBLE);
            bigElementsIndividualCallLayout.setVisibility(View.VISIBLE);
            bigElementsGroupCallLayout.setVisibility(View.GONE);
            bigRecyclerView.setVisibility(View.GONE);
            bigRecyclerViewLayout.setVisibility(View.GONE);
        }

        checkInitialCallStatus();
        showInitialFABConfiguration();
        checkCallOnHold();
        updateAnotherCallOnHoldBar(callChat.getChatid());
    }

    /**
     * Method for creating the small camera in individual calls.
     */
    private void createSmallFragment() {
        if (getCall() == null || callChat.getStatus() == MegaChatCall.CALL_STATUS_REQUEST_SENT || callChat.getStatus() == MegaChatCall.CALL_STATUS_RING_IN || cameraFragmentSmall != null)
            return;

        cameraFragmentSmall = FragmentIndividualCall.newInstance(chatId, megaChatApi.getMyUserHandle(), megaChatApi.getMyClientidHandle(chatId), true);

        FragmentTransaction ft = getSupportFragmentManager().beginTransaction();
        ft.replace(R.id.small_camera_fragment, cameraFragmentSmall, SMALL_FRAGMENT);
        ft.commitNowAllowingStateLoss();

        smallCameraLayout.setVisibility(View.VISIBLE);
        smallFragmentContainer.setVisibility(View.VISIBLE);
    }

    /**
     * Method for removing the small camera in individual calls
     */
    private void removeSmallFragment() {
        if (cameraFragmentSmall == null)
            return;

        cameraFragmentSmall.onDestroy();
        FragmentTransaction ft = getSupportFragmentManager().beginTransaction();
        ft.remove(cameraFragmentSmall);
        cameraFragmentSmall = null;
    }

    /**
     * Method for creating the full screen camera in individual calls.
     */
    private void createFullScreenFragment() {

        if (getCall() == null || cameraFragmentFullScreen != null)
            return;

        long peerId;
        long clientId;
        if (callChat.getStatus() == MegaChatCall.CALL_STATUS_REQUEST_SENT) {
            peerId = megaChatApi.getMyUserHandle();
            clientId = megaChatApi.getMyClientidHandle(chatId);
        } else {
            peerId = callChat.getSessionsPeerid().get(0);
            clientId = callChat.getSessionsClientid().get(0);
        }
        cameraFragmentFullScreen = FragmentIndividualCall.newInstance(chatId, peerId, clientId, false);

        FragmentTransaction ftFS = getSupportFragmentManager().beginTransaction();
        ftFS.replace(R.id.full_screen_fragment, cameraFragmentFullScreen, FULLSCREEN_FRAGMENT);
        ftFS.commitNowAllowingStateLoss();

        fullScreenCameraLayout.setVisibility(View.VISIBLE);
        fullScreenFragmentContainer.setVisibility(View.VISIBLE);
    }

    /**
     * Method for removing the full screen camera in individual calls
     */
    private void removeFullScreenFragment() {
        if (cameraFragmentFullScreen == null)
            return;

        cameraFragmentFullScreen.onDestroy();
        FragmentTransaction ft = getSupportFragmentManager().beginTransaction();
        ft.remove(cameraFragmentFullScreen);
        cameraFragmentFullScreen = null;
    }

    /**
     * Method for creating the selected participant's fragment.
     */
    private void createPeerSelectedFragment() {
        if (getCall() == null || !chat.isGroup() || cameraFragmentPeerSelected != null || peerSelected == null)
            return;

        cameraFragmentPeerSelected = FragmentPeerSelected.newInstance(chatId, peerSelected.getPeerId(), peerSelected.getClientId());
        FragmentTransaction ft = getSupportFragmentManager().beginTransaction();
        ft.replace(R.id.fragment_peer_selected, cameraFragmentPeerSelected, PEERSELECTED_FRAGMENT);
        ft.commitNowAllowingStateLoss();

        peerSelectedFragmentContainer.setVisibility(View.VISIBLE);
        peerSelectedCameraLayout.setVisibility(View.VISIBLE);
    }

    /**
     * Method for removing the selected participant's fragment.
     */
    private void removePeerSelectedFragment() {
        if (cameraFragmentPeerSelected == null)
            return;

        cameraFragmentPeerSelected.onDestroy();
        FragmentTransaction ft = getSupportFragmentManager().beginTransaction();
        ft.remove(cameraFragmentPeerSelected);
        cameraFragmentPeerSelected = null;
        peerSelectedCameraLayout.setVisibility(View.GONE);
    }

    /**
     * Check the initial state of the call and update UI.
     */
    private void checkInitialCallStatus() {
        if (chatId == MEGACHAT_INVALID_HANDLE || megaChatApi == null || getCall() == null)
            return;

        chat = megaChatApi.getChatRoom(chatId);
        int callStatus = callChat.getStatus();
        createSmallFragment();
        createFullScreenFragment();

        if ((callStatus >= MegaChatCall.CALL_STATUS_REQUEST_SENT &&
                callStatus <= MegaChatCall.CALL_STATUS_IN_PROGRESS) ||
                (callStatus >= MegaChatCall.CALL_STATUS_USER_NO_PRESENT &&
                        callStatus <= MegaChatCall.CALL_STATUS_RECONNECTING)) {

            MegaApplication.setCallLayoutStatus(chatId, true);
        }

        if (callStatus == MegaChatCall.CALL_STATUS_RING_IN) {
            displayLinearFAB(true);
            checkOutgoingOrIncomingCall();
            return;
        }

        displayLinearFAB(false);
        if (callStatus == MegaChatCall.CALL_STATUS_REQUEST_SENT) {
            checkOutgoingOrIncomingCall();
        } else if (callStatus == MegaChatCall.CALL_STATUS_IN_PROGRESS || callStatus == MegaChatCall.CALL_STATUS_RECONNECTING || callStatus == MegaChatCall.CALL_STATUS_JOINING) {
            checkCurrentParticipants();
            updateSubTitle(); }
        if ((callStatus >= MegaChatCall.CALL_STATUS_REQUEST_SENT && callStatus <= MegaChatCall.CALL_STATUS_IN_PROGRESS) || callStatus == MegaChatCall.CALL_STATUS_RECONNECTING) {
            if (callStatus == MegaChatCall.CALL_STATUS_RECONNECTING) {
                showReconnecting();
            }
        }

        updateAVFlags(getSessionIndividualCall(callChat));
        updateLocalSpeakerStatus();
    }

    @Override
    protected void onNewIntent(Intent intent){
        super.onNewIntent(intent);
        Bundle extras = intent.getExtras();
        logDebug("Action: " + getIntent().getAction());
        if (extras == null)
            return;

        long newChatId = extras.getLong(CHAT_ID, MEGACHAT_INVALID_HANDLE);
        if (megaChatApi == null) {
            return;
        }

        if (chatId != MEGACHAT_INVALID_HANDLE && chatId == newChatId) {
            logDebug("Same call");
            chat = megaChatApi.getChatRoom(chatId);
            checkInitialCallStatus();

        } else if (newChatId != MEGACHAT_INVALID_HANDLE) {
            logDebug("Different call");
            refreshUI();
            chatId = newChatId;
            initialUI(chatId);
        }
    }

    /**
     * Refresh the UI, when a different calls starts.
     */
    private void refreshUI() {
        removeSmallFragment();
        removeFullScreenFragment();
        removePeerSelectedFragment();
        anotherCallLayout.setVisibility(View.GONE);
        callOnHoldLayout.setVisibility(View.GONE);
        mutateOwnCallLayout.setVisibility(View.GONE);
        mutateContactCallLayout.setVisibility(View.GONE);
        reconnectingLayout.setVisibility(View.GONE);
        mutateContactCallLayout.setVisibility(View.GONE);
        infoUsersBar.setVisibility(View.GONE);
    }

    /**
     * Method for controlling changes in the call.
     */
    private BroadcastReceiver chatCallUpdateReceiver = new BroadcastReceiver() {
        @Override
        public void onReceive(Context context, Intent intent) {
            if (intent == null || intent.getAction() == null)
                return;

            long chatIdReceived = intent.getLongExtra(UPDATE_CHAT_CALL_ID, MEGACHAT_INVALID_HANDLE);
            if (chatIdReceived != getCurrentChatid()) {
                logWarning("Call in different chat");
                long callIdReceived = intent.getLongExtra(UPDATE_CALL_ID, MEGACHAT_INVALID_HANDLE);
                if (callChat != null && callIdReceived != callChat.getId() && (intent.getAction().equals(ACTION_CALL_STATUS_UPDATE) || intent.getAction().equals(ACTION_CHANGE_CALL_ON_HOLD))) {
                    checkAnotherCallOnHold();
                }
                return;
            }

            long callIdReceived  = intent.getLongExtra(UPDATE_CALL_ID, MEGACHAT_INVALID_HANDLE);
            if (callIdReceived == MEGACHAT_INVALID_HANDLE) {
                logWarning("Call recovered is incorrect");
                return;
            }

            updateCall(callIdReceived);
            if (intent.getAction().equals(ACTION_CALL_STATUS_UPDATE)) {
                int callStatus = intent.getIntExtra(UPDATE_CALL_STATUS, INVALID_CALL_STATUS);
                logDebug("The call status is "+callStatusToString(callStatus)+".  Call id "+callChat);
                if (callStatus != INVALID_CALL_STATUS) {
                    switch (callStatus) {
                        case MegaChatCall.CALL_STATUS_HAS_LOCAL_STREAM:
                            updateLocalAV();
                            break;
                        case MegaChatCall.CALL_STATUS_IN_PROGRESS:
                            checkInProgressCall();
                            break;
                        case MegaChatCall.CALL_STATUS_JOINING:
                            break;
                        case MegaChatCall.CALL_STATUS_TERMINATING_USER_PARTICIPATION:
                        case MegaChatCall.CALL_STATUS_DESTROYED:
                            checkTerminatingCall();
                            break;
                        case MegaChatCall.CALL_STATUS_USER_NO_PRESENT:
                            checkUserNoPresentInCall();
                            break;
                        case MegaChatCall.CALL_STATUS_RECONNECTING:
                            checkReconnectingCall();
                            break;
                    }
                }
            }

            if (intent.getAction().equals(ACTION_CHANGE_CALL_ON_HOLD)) {
                checkCallOnHold();
            }

            if (intent.getAction().equals(ACTION_CHANGE_LOCAL_AVFLAGS)) {
                updateLocalAV();
            }

            if (intent.getAction().equals(ACTION_CHANGE_COMPOSITION)) {
                int typeChange = intent.getIntExtra(TYPE_CHANGE_COMPOSITION, 0);
                long peerIdReceived = intent.getLongExtra(UPDATE_PEER_ID, MEGACHAT_INVALID_HANDLE);
                long clientIdReceived = intent.getLongExtra(UPDATE_CLIENT_ID, MEGACHAT_INVALID_HANDLE);
                checkCompositionChanges(typeChange, peerIdReceived, clientIdReceived);
            }
        }
    };

    /**
     * Method for controlling changes in sessions.
     */
    private BroadcastReceiver chatSessionUpdateReceiver = new BroadcastReceiver() {
        @Override
        public void onReceive(Context context, Intent intent) {
            if (intent == null || intent.getAction() == null)
                return;

            long chatIdReceived = intent.getLongExtra(UPDATE_CHAT_CALL_ID, MEGACHAT_INVALID_HANDLE);
            if (chatIdReceived != getCurrentChatid()) {
                logWarning("Call in different chat");
                long callIdReceived = intent.getLongExtra(UPDATE_CALL_ID, MEGACHAT_INVALID_HANDLE);
                if (callChat != null && callIdReceived != callChat.getId() && (intent.getAction().equals(ACTION_SESSION_STATUS_UPDATE) || intent.getAction().equals(ACTION_CHANGE_SESSION_ON_HOLD))) {
                    checkAnotherCallOnHold();
                }
                return;
            }

            long callId = intent.getLongExtra(UPDATE_CALL_ID, MEGACHAT_INVALID_HANDLE);
            if (callId == MEGACHAT_INVALID_HANDLE) {
                logWarning("Call recovered is incorrect");
                return;
            }

            updateCall(callId);
            if(!intent.getAction().equals(ACTION_UPDATE_CALL)){

                long peerId = intent.getLongExtra(UPDATE_PEER_ID, MEGACHAT_INVALID_HANDLE);
                long clientId = intent.getLongExtra(UPDATE_CLIENT_ID, MEGACHAT_INVALID_HANDLE);
                MegaChatSession session = getSessionCall(peerId, clientId);

                if (intent.getAction().equals(ACTION_CHANGE_REMOTE_AVFLAGS)) {
                    updateRemoteAV(session);
                }

                if (intent.getAction().equals(ACTION_CHANGE_AUDIO_LEVEL)) {
                    checkAudioLevel(session);
                }

                if (intent.getAction().equals(ACTION_CHANGE_NETWORK_QUALITY)) {
                    checkNetworkQuality(session);
                }

                if (intent.getAction().equals(ACTION_CHANGE_SESSION_ON_HOLD)) {
                    logDebug("The session on hold change");
                    if(chat.isGroup()){
                        checkSessionOnHold(peerId, clientId);
                    }else{
                        checkCallOnHold();
                    }
                }

                if (intent.getAction().equals(ACTION_SESSION_STATUS_UPDATE)) {

                    int sessionStatus = intent.getIntExtra(UPDATE_SESSION_STATUS, INVALID_CALL_STATUS);
                    logDebug("The session status changed to "+sessionStatusToString(sessionStatus));

                    if (sessionStatus == MegaChatSession.SESSION_STATUS_DESTROYED) {
                        int termCode = intent.getIntExtra(UPDATE_SESSION_TERM_CODE, -1);
                        if (termCode == MegaChatCall.TERM_CODE_ERROR) {
                            checkReconnectingCall();
                            return;
                        }

                        if (termCode == MegaChatCall.TERM_CODE_USER_HANGUP) {
                            checkHangCall(callId);
                        }
                    }

                    if (sessionStatus == MegaChatSession.SESSION_STATUS_IN_PROGRESS) {
                        if(cameraFragmentFullScreen != null){
                            cameraFragmentFullScreen.changeUser(chatId, callChat.getId(), peerId, clientId);
                        }
                        hideReconnecting();
                        updateAVFlags(session);
                        updateSubtitleNumberOfVideos();
                    }
                }
            }
        }
    };

    private BroadcastReceiver proximitySensorReceiver = new BroadcastReceiver() {
        @Override
        public void onReceive(Context context, Intent intent) {
            if (intent == null)
                return;

            boolean isNear = intent.getBooleanExtra(UPDATE_PROXIMITY_SENSOR_STATUS, false);
            boolean realStatus = MegaApplication.getVideoStatus(chatId);
            if (!realStatus) {
                inTemporaryState = false;
            } else if (isNear) {
                inTemporaryState = true;
                megaChatApi.disableVideo(chatId, ChatCallActivity.this);
            } else {
                inTemporaryState = false;
                megaChatApi.enableVideo(chatId, ChatCallActivity.this);
            }
        }
    };

    @Override
    protected void onCreate(Bundle savedInstanceState) {
        super.onCreate(savedInstanceState);
        cancelIncomingCallNotification(this);
        setContentView(R.layout.activity_calls_chat);
        app.setShowPinScreen(true);
        chatC = new ChatController(this);
        statusBarHeight = getStatusBarHeight();

        widthScreenPX = getOutMetrics().widthPixels;

        if (megaChatApi != null) {
            megaChatApi.retryPendingConnections(false, null);
        }

        if (megaApi == null || megaApi.getRootNode() == null || megaChatApi == null || megaChatApi.getInitState() == MegaChatApi.INIT_ERROR) {
            logWarning("Refresh session - sdk || karere");
            Intent intent = new Intent(this, LoginActivityLollipop.class);
            intent.putExtra(VISIBLE_FRAGMENT, LOGIN_FRAGMENT);
            intent.setFlags(Intent.FLAG_ACTIVITY_CLEAR_TOP);
            startActivity(intent);
            finish();
            return;
        }
        getWindow().addFlags(WindowManager.LayoutParams.FLAG_KEEP_SCREEN_ON);
        fragmentContainer = findViewById(R.id.file_info_fragment_container);

        tB = findViewById(R.id.call_toolbar);
        if (tB == null) {
            logWarning("Toolbar is Null");
            return;
        }
        tB.setVisibility(View.VISIBLE);
        setSupportActionBar(tB);
        aB = getSupportActionBar();
        aB.setHomeAsUpIndicator(R.drawable.ic_arrow_back_white);
        aB.setHomeButtonEnabled(true);
        aB.setDisplayHomeAsUpEnabled(true);
        aB.setDisplayShowHomeEnabled(true);
        aB.setTitle(null);
        aB.setSubtitle(null);

        titleToolbar = tB.findViewById(R.id.title_toolbar);
        titleToolbar.setText(" ");
<<<<<<< HEAD
        titleToolbar.setMaxWidthEmojis(dp2px(TITLE_TOOLBAR, outMetrics));
=======
        titleToolbar.setMaxWidthEmojis(px2dp(TITLE_TOOLBAR, getOutMetrics()));
>>>>>>> e862c470

        subtitleToobar = tB.findViewById(R.id.subtitle_toolbar);
        callInProgressChrono = tB.findViewById(R.id.simple_chronometer);
        linearParticipants = tB.findViewById(R.id.ll_participants);
        participantText = tB.findViewById(R.id.participants_text);
        linearParticipants.setVisibility(View.GONE);
        totalVideosAllowed = megaChatApi.getMaxVideoCallParticipants();
        callOnHoldLayout = findViewById(R.id.call_on_hold_layout);
        callOnHoldText = findViewById(R.id.call_on_hold_text);
        callOnHoldLayout.setVisibility(View.GONE);
        mutateOwnCallLayout = findViewById(R.id.mutate_own_call);
        mutateOwnCallLayout.setVisibility(View.GONE);
        mutateContactCallLayout = findViewById(R.id.mutate_contact_call);
        mutateContactCallLayout.setVisibility(View.GONE);
        mutateCallText = findViewById(R.id.text_mutate_contact_call);
        smallElementsIndividualCallLayout = findViewById(R.id.small_elements_individual_call);
        smallElementsIndividualCallLayout.setVisibility(View.GONE);
        bigElementsIndividualCallLayout = findViewById(R.id.big_elements_individual_call);
        bigElementsIndividualCallLayout.setVisibility(View.GONE);
        bigElementsIndividualCallLayout.setOnClickListener(this);
        linearFAB = findViewById(R.id.linear_buttons);
        displayLinearFAB(false);
        infoUsersBar = findViewById(R.id.info_users_bar);
        infoUsersBar.setVisibility(View.GONE);
        reconnectingLayout = findViewById(R.id.reconnecting_layout);
        reconnectingLayout.setVisibility(View.GONE);
        reconnectingText = findViewById(R.id.reconnecting_text);

        anotherCallLayout = findViewById(R.id.another_call_layout);
        anotherCallLayout.setOnClickListener(this);
        anotherCallLayoutLayer = findViewById(R.id.another_call_layout_layer);
        anotherCallTitle = findViewById(R.id.another_call_title);
        anotherCallSubtitle = findViewById(R.id.another_call_subtitle);
        anotherCallLayout.setVisibility(View.GONE);

        isManualMode = false;

        relativeCall = findViewById(R.id.relative_answer_call_fab);
        relativeCall.requestLayout();
        relativeCall.setVisibility(View.GONE);

        linearArrowCall = findViewById(R.id.linear_arrow_call);
        linearArrowCall.setVisibility(View.GONE);
        firstArrowCall = findViewById(R.id.first_arrow_call);
        secondArrowCall = findViewById(R.id.second_arrow_call);
        thirdArrowCall = findViewById(R.id.third_arrow_call);
        fourArrowCall = findViewById(R.id.four_arrow_call);

        relativeVideo = findViewById(R.id.relative_video_fab);
        relativeVideo.requestLayout();
        relativeVideo.setVisibility(View.GONE);

        linearArrowVideo = findViewById(R.id.linear_arrow_video);
        linearArrowVideo.setVisibility(View.GONE);
        firstArrowVideo = findViewById(R.id.first_arrow_video);
        secondArrowVideo = findViewById(R.id.second_arrow_video);
        thirdArrowVideo = findViewById(R.id.third_arrow_video);
        fourArrowVideo = findViewById(R.id.four_arrow_video);

        answerCallFAB = findViewById(R.id.answer_call_fab);
        enableFab(answerCallFAB);
        answerCallFAB.hide();

        onHoldFAB = findViewById(R.id.on_hold_fab);
        onHoldFAB.setOnClickListener(this);
        enableFab(onHoldFAB);
        onHoldFAB.hide();

        videoFAB = findViewById(R.id.video_fab);
        videoFAB.setOnClickListener(this);
        enableFab(videoFAB);
        videoFAB.hide();

        rejectFAB = findViewById(R.id.reject_fab);
        rejectFAB.setOnClickListener(this);
        enableFab(rejectFAB);
        rejectFAB.hide();

        speakerFAB = findViewById(R.id.speaker_fab);
        speakerFAB.setOnClickListener(this);
        enableFab(speakerFAB);
        speakerFAB.hide();

        microFAB = findViewById(R.id.micro_fab);
        microFAB.setOnClickListener(this);
        enableFab(microFAB);
        microFAB.hide();

        hangFAB = findViewById(R.id.hang_fab);
        hangFAB.setOnClickListener(this);
        enableFab(hangFAB);
        hangFAB.hide();

        shake = AnimationUtils.loadAnimation(this, R.anim.shake);

        //Cameras in Group call
        bigElementsGroupCallLayout = findViewById(R.id.big_elements_group_call);
        bigElementsGroupCallLayout.setVisibility(View.GONE);

        //Recycler View for 1-6 peers
        recyclerViewLayout = findViewById(R.id.rl_recycler_view);
        recyclerViewLayout.setPadding(0, 0, 0, 0);
        recyclerViewLayout.setVisibility(View.GONE);
        recyclerView = findViewById(R.id.recycler_view_cameras);
        recyclerView.setPadding(0, 0, 0, 0);
        recyclerView.setColumnWidth((int) widthScreenPX);
        recyclerView.setItemAnimator(new DefaultItemAnimator());
        recyclerView.setVisibility(View.GONE);

        //Big elements group calls
        peerSelectedCameraLayout = findViewById(R.id.peer_selected_layout);
        RelativeLayout.LayoutParams params = (RelativeLayout.LayoutParams) peerSelectedCameraLayout.getLayoutParams();
        params.setMargins(0, getActionBarHeight(this), 0, 0);
        peerSelectedCameraLayout.setLayoutParams(params);
        peerSelectedFragmentContainer = findViewById(R.id.fragment_peer_selected);
        peerSelectedFragmentContainer.setVisibility(View.GONE);
        peerSelectedCameraLayout.setVisibility(View.GONE);

        //Recycler View for 7-8 peers (because 9-10 without video)
        bigRecyclerViewLayout = findViewById(R.id.rl_big_recycler_view);
        layoutManager = new LinearLayoutManager(this, LinearLayoutManager.HORIZONTAL, false);
        bigRecyclerView = findViewById(R.id.big_recycler_view_cameras);
        bigRecyclerView.setLayoutManager(layoutManager);
        placeCarouselParticipants(true);
        bigRecyclerView.setVisibility(View.GONE);
        bigRecyclerViewLayout.setVisibility(View.GONE);

        /*Small*/
        smallCameraLayout = findViewById(R.id.small_camera_parent);
        smallFragmentContainer = findViewById(R.id.small_camera_fragment);
        RelativeLayout.LayoutParams paramsSmall = (RelativeLayout.LayoutParams) smallFragmentContainer.getLayoutParams();
        paramsSmall.addRule(RelativeLayout.ALIGN_PARENT_RIGHT, RelativeLayout.TRUE);
        paramsSmall.addRule(RelativeLayout.ALIGN_PARENT_BOTTOM, RelativeLayout.TRUE);
        smallFragmentContainer.setLayoutParams(paramsSmall);
        smallFragmentContainer.setOnTouchListener(new OnDragTouchListener(smallFragmentContainer, smallCameraLayout));
        smallCameraLayout.setVisibility(View.GONE);
        smallFragmentContainer.setVisibility(View.GONE);

        /*FullScreen*/
        fullScreenCameraLayout = findViewById(R.id.full_screen_parent);
        fullScreenFragmentContainer = findViewById(R.id.full_screen_fragment);
        RelativeLayout.LayoutParams paramsFS = (RelativeLayout.LayoutParams) fullScreenFragmentContainer.getLayoutParams();
        paramsFS.addRule(RelativeLayout.ALIGN_PARENT_RIGHT, RelativeLayout.TRUE);
        paramsFS.addRule(RelativeLayout.ALIGN_PARENT_BOTTOM, RelativeLayout.TRUE);
        fullScreenFragmentContainer.setLayoutParams(paramsFS);
        fullScreenCameraLayout.setVisibility(View.GONE);
        fullScreenFragmentContainer.setVisibility(View.GONE);

        Bundle extras = getIntent().getExtras();
        if (extras != null) {
            chatId = extras.getLong(CHAT_ID, MEGACHAT_INVALID_HANDLE);
            if (Build.VERSION.SDK_INT >= Build.VERSION_CODES.LOLLIPOP) {
                Window window = this.getWindow();
                window.addFlags(WindowManager.LayoutParams.FLAG_DRAWS_SYSTEM_BAR_BACKGROUNDS);
                window.clearFlags(WindowManager.LayoutParams.FLAG_TRANSLUCENT_STATUS);
                window.setStatusBarColor(ContextCompat.getColor(this, R.color.black));
            }

            if (Build.VERSION.SDK_INT <= Build.VERSION_CODES.GINGERBREAD) {
                requestWindowFeature(Window.FEATURE_NO_TITLE);
                this.getWindow().setFlags(WindowManager.LayoutParams.FLAG_FULLSCREEN, WindowManager.LayoutParams.FLAG_FULLSCREEN);
            }

            videoFAB.setBackgroundTintList(ColorStateList.valueOf(ContextCompat.getColor(this, R.color.disable_fab_chat_call)));
            videoFAB.setImageDrawable(ContextCompat.getDrawable(this, R.drawable.ic_video_off));
            speakerFAB.setBackgroundTintList(ColorStateList.valueOf(ContextCompat.getColor(this, R.color.disable_fab_chat_call)));
            speakerFAB.setImageDrawable(ContextCompat.getDrawable(this, R.drawable.ic_speaker_off));
            onHoldFAB.setBackgroundTintList(ColorStateList.valueOf(ContextCompat.getColor(this, R.color.disable_fab_chat_call)));
            onHoldFAB.setImageDrawable(ContextCompat.getDrawable(this, R.drawable.ic_call_hold_fab));
            microFAB.setBackgroundTintList(ColorStateList.valueOf(ContextCompat.getColor(this, R.color.accentColor)));
            microFAB.setImageDrawable(ContextCompat.getDrawable(this, R.drawable.ic_record_audio_w));

            initialUI(chatId);
        }

        IntentFilter filterCall = new IntentFilter(ACTION_UPDATE_CALL);
        filterCall.addAction(ACTION_CALL_STATUS_UPDATE);
        filterCall.addAction(ACTION_CHANGE_LOCAL_AVFLAGS);
        filterCall.addAction(ACTION_CHANGE_COMPOSITION);
        filterCall.addAction(ACTION_CHANGE_CALL_ON_HOLD);
        registerReceiver(chatCallUpdateReceiver, filterCall);

        IntentFilter filterSession = new IntentFilter(ACTION_UPDATE_CALL);
        filterSession.addAction(ACTION_SESSION_STATUS_UPDATE);
        filterSession.addAction(ACTION_CHANGE_REMOTE_AVFLAGS);
        filterSession.addAction(ACTION_CHANGE_AUDIO_LEVEL);
        filterSession.addAction(ACTION_CHANGE_NETWORK_QUALITY);
        filterSession.addAction(ACTION_CHANGE_SESSION_ON_HOLD);
        registerReceiver(chatSessionUpdateReceiver, filterSession);

        IntentFilter filterProximitySensor = new IntentFilter(BROADCAST_ACTION_INTENT_PROXIMITY_SENSOR);
        registerReceiver(proximitySensorReceiver, filterProximitySensor);
    }

    @Override
    public void onRequestStart(MegaApiJava api, MegaRequest request) {
        logDebug("Type: " + request.getType());
    }

    @Override
    public void onRequestUpdate(MegaApiJava api, MegaRequest request) {
        logDebug("onRequestUpdate");
    }

    @SuppressLint("NewApi")
    @Override
    public void onRequestFinish(MegaApiJava api, MegaRequest request, MegaError e) {
        logDebug("Type: " + request.getType());
        if (request.getType() == MegaRequest.TYPE_GET_ATTR_USER && e.getErrorCode() != MegaError.API_OK) {

            Bitmap avatar = getImageAvatarCall(chat, chat.getPeerHandle(0));
            if (avatar == null) {
                logWarning("No avatar found, no change needed");
                return;
            }

            if (!chat.isGroup()) {
                if (chat.getPeerEmail(0).compareTo(request.getEmail()) == 0) {
                    if (cameraFragmentFullScreen != null) {
                        cameraFragmentFullScreen.setAvatar(chat.getPeerHandle(0), avatar);
                    }
                }
            } else if (lessThanSevenParticipants() && adapterGrid != null) {
                adapterGrid.updateAvatarImage(request.getEmail());

            } else if (!lessThanSevenParticipants() && adapterList != null) {
                adapterList.updateAvatarImage(request.getEmail());
                if (chat != null && peerSelected != null && chat.getPeerEmailByHandle(peerSelected.getPeerId()) != null && chat.getPeerEmailByHandle(peerSelected.getPeerId()).compareTo(request.getEmail()) == 0) {
                    if (cameraFragmentPeerSelected != null) {
                        cameraFragmentPeerSelected.setAvatar(peerSelected.getPeerId(), avatar);
                    }
                }
            }
        }
    }

    @Override
    public void onRequestTemporaryError(MegaApiJava api, MegaRequest request, MegaError e) {
    }

    /**
     * Method to know if the action bar is being displayed.
     *
     * @return True if it's visible. False if it's hidden.
     */
    public boolean isActionBarShowing() {
        return aB.isShowing();
    }

    /**
     * Method to hide the action bar.
     */
    private void hideActionBar() {
        if (aB == null || !isActionBarShowing()) return;
        if (tB == null) {
            aB.hide();
            return;
        }
        tB.animate().translationY(-220).setDuration(DURATION_TOOLBAR_ANIMATION).withEndAction(() -> {
            aB.hide();
            if (checkIfNecessaryUpdateMuteIcon()) {
                adapterGrid.updateMuteIcon();
            }
        }).start();
    }

    /**
     * Method to show the action bar.
     */
    private void showActionBar() {
        if (aB == null || isActionBarShowing()) return;
        if (tB == null) {
            aB.show();
            return;
        }

        tB.animate().translationY(0).setDuration(DURATION_TOOLBAR_ANIMATION).withEndAction(() -> {
            aB.show();
            if (checkIfNecessaryUpdateMuteIcon()) {
                adapterGrid.updateMuteIcon();
            }
        }).start();
    }

    /**
     * Method for finding out if the muted icon needs to be updated.
     *
     * @return True, if it needs to be updated. False, if not.
     */
    private boolean checkIfNecessaryUpdateMuteIcon() {
        return chat.isGroup() && adapterGrid != null && (peersOnCall.size() == 2 || peersOnCall.size() == 5 || peersOnCall.size() == MAX_PARTICIPANTS_GRID);
    }

    /**
     * Method to hide the FAB buttons.
     */
    private void hideFABs() {
        videoFAB.hide();
        linearArrowVideo.setVisibility(View.GONE);
        relativeVideo.setVisibility(View.GONE);
        microFAB.hide();
        speakerFAB.hide();
        onHoldFAB.hide();
        rejectFAB.hide();
        answerCallFAB.hide();
        hangFAB.hide();

        linearArrowCall.setVisibility(View.GONE);
        relativeCall.setVisibility(View.GONE);
        placeCarouselParticipants(false);
    }

    /**
     * Method for resetting the height and width of videos in group calls.
     */
    private void restoreHeightAndWidth() {
        if (peersOnCall == null || peersOnCall.isEmpty()) return;
        logDebug("restoreHeightAndWidth");
        for (InfoPeerGroupCall peer : peersOnCall) {
            if (peer.getListener() == null) break;
            if (peer.getListener().getHeight() != 0) {
                peer.getListener().setHeight(0);
            }
            if (peer.getListener().getWidth() != 0) {
                peer.getListener().setWidth(0);
            }
        }
    }

    @Override
    public void onPause() {
        super.onPause();
        app.unregisterProximitySensor();
    }

    @Override
    protected void onResume() {
        super.onResume();
        stopService(new Intent(this, IncomingCallService.class));
        restoreHeightAndWidth();
        app.startProximitySensor();
        this.getWindow().addFlags(WindowManager.LayoutParams.FLAG_DISMISS_KEYGUARD);
        this.getWindow().addFlags(WindowManager.LayoutParams.FLAG_SHOW_WHEN_LOCKED);
        this.getWindow().addFlags(WindowManager.LayoutParams.FLAG_TURN_SCREEN_ON);

        sendSignalPresence();
    }

    private void destroyAdapter() {
        if (lessThanSevenParticipants() && adapterGrid != null) {
            adapterGrid.onDestroy();
            adapterGrid = null;
        }
        if (!lessThanSevenParticipants() && adapterList != null) {
            adapterList.onDestroy();
            adapterList = null;
        }
    }

    @Override
    public void onDestroy() {
        app.unregisterProximitySensor();

        removeFullScreenFragment();
        removeSmallFragment();
        removePeerSelectedFragment();

        clearHandlers();
        activateChrono(false, callInProgressChrono, callChat);
        restoreHeightAndWidth();

        peerSelected = null;
        if (adapterList != null) {
            adapterList.updateMode(false);
        }
        isManualMode = false;
        destroyAdapter();

        peersOnCall.clear();
        if (recyclerView != null) {
            recyclerView.setAdapter(null);
        }
        if (bigRecyclerView != null) {
            bigRecyclerView.setAdapter(null);
        }

        unregisterReceiver(chatCallUpdateReceiver);
        unregisterReceiver(chatSessionUpdateReceiver);
        unregisterReceiver(proximitySensorReceiver);

        super.onDestroy();
    }

    private void finishActivity() {
        if (Build.VERSION.SDK_INT >= Build.VERSION_CODES.LOLLIPOP) {
            super.finishAndRemoveTask();
        } else {
            super.finish();
        }
    }

    @Override
    public void onBackPressed() {
        logDebug("onBackPressed");
        super.onBackPressed();
        finishActivity();
    }

    @Override
    public void onRequestStart(MegaChatApiJava api, MegaChatRequest request) {
        logDebug("Type: " + request.getType());
    }

    @Override
    public void onRequestUpdate(MegaChatApiJava api, MegaChatRequest request) {
        logDebug("Type: " + request.getType());
    }

    @Override
    public void onRequestFinish(MegaChatApiJava api, MegaChatRequest request, MegaChatError e) {
        logDebug("Type: " + request.getType());

        if (request.getType() == MegaChatRequest.TYPE_HANG_CHAT_CALL) {
            logDebug("TYPE_HANG_CHAT_CALL");
            if (getCall() == null) return;

            if(chatIdToHang == chatId){
                app.setSpeakerStatus(callChat.getChatid(), false);
                finishActivity();
            }else{
                app.setSpeakerStatus(callChat.getChatid(), answerWithVideo);
                megaChatApi.answerChatCall(chatId, answerWithVideo, ChatCallActivity.this);
                clearAnimations();
            }
        } else if (request.getType() == MegaChatRequest.TYPE_ANSWER_CHAT_CALL) {

            if (e.getErrorCode() == MegaChatError.ERROR_OK) {
                if (request.getFlag() == true) {
                    logDebug("Ok answer with video");
                } else {
                    logDebug("Ok answer with NO video - ");
                }

                updateLocalAV();
            } else {
                logWarning("Error call: " + e.getErrorString());

                if (e.getErrorCode() == MegaChatError.ERROR_TOOMANY) {
                    showErrorAlertDialogGroupCall(getString(R.string.call_error_too_many_participants), true, this);
                } else {
                    if (getCall() == null) return;
                    app.setSpeakerStatus(callChat.getChatid(), false);
                    finishActivity();
                }
            }
        } else if (request.getType() == MegaChatRequest.TYPE_DISABLE_AUDIO_VIDEO_CALL) {

            if (e.getErrorCode() != MegaChatError.ERROR_OK) {
                logWarning("Error changing audio or video: " + e.getErrorString());
                if (e.getErrorCode() == MegaChatError.ERROR_TOOMANY) {
                    showSnackbar(getString(R.string.call_error_too_many_video));
                }
            }
        } else if (request.getType() == MegaChatRequest.TYPE_SET_CALL_ON_HOLD) {
            if (e.getErrorCode() == MegaChatError.ERROR_NOENT) {
                logWarning("Error. No calls in this chat " + e.getErrorString());
            } else if (e.getErrorCode() == MegaChatError.ERROR_ACCESS) {
                logWarning("Error. The call is not in progress " + e.getErrorString());
                showSnackbar(getString(R.string.call_error_call_on_hold));
            } else if (e.getErrorCode() == MegaChatError.ERROR_ARGS) {
                logWarning("Error. The call was already in that state " + e.getErrorString());
            }
        }
    }

    @Override
    public void onRequestTemporaryError(MegaChatApiJava api, MegaChatRequest request, MegaChatError e) {
    }

    /**
     * Method for hidding the reconnect call bar.
     */
    public void hideReconnecting() {
        if (!reconnectingLayout.isShown()) return;
        logDebug("Hidding Reconnecting bar and showing You are back bar");
        reconnectingLayout.setBackgroundColor(ContextCompat.getColor(this, R.color.accentColor));
        reconnectingText.setText(getString(R.string.connected_message));
        reconnectingLayout.setAlpha(1);
        reconnectingLayout.setVisibility(View.VISIBLE);
        reconnectingLayout.animate()
                .alpha(0f)
                .setDuration(INFO_ANIMATION)
                .setListener(new AnimatorListenerAdapter() {
                    @Override
                    public void onAnimationEnd(Animator animation) {
                        reconnectingLayout.setVisibility(View.GONE);
                    }
                });
        updateSubTitle();
    }

    /**
     * Method for displaying the reconnect call bar.
     */
    private void showReconnecting() {
        reconnectingLayout.clearAnimation();
        if (reconnectingLayout.isShown() && !reconnectingText.getText().equals(getString(R.string.connected_message)))
            return;

        reconnectingLayout.setBackgroundColor(ContextCompat.getColor(this, R.color.reconnecting_bar));
        reconnectingText.setText(getString(R.string.reconnecting_message));
        reconnectingLayout.setVisibility(View.VISIBLE);
        reconnectingLayout.setAlpha(1);
    }

    private void connectingCall() {
        subtitleToobar.setVisibility(View.VISIBLE);
        activateChrono(false, callInProgressChrono, callChat);
        subtitleToobar.setText(getString(R.string.chat_connecting));
    }

    private void updateInfoUsersBar(String text) {
        logDebug("updateInfoUsersBar");
        infoUsersBar.setText(text);
        infoUsersBar.setBackgroundColor(ContextCompat.getColor(this, R.color.accentColor));
        infoUsersBar.setAlpha(1);
        infoUsersBar.setVisibility(View.VISIBLE);
        infoUsersBar.animate().alpha(0).setDuration(INFO_ANIMATION);
    }

    private void sendSignalPresence() {
        if (getCall() == null) return;
        if (callChat.getStatus() != MegaChatCall.CALL_STATUS_IN_PROGRESS && callChat.getStatus() != MegaChatCall.CALL_STATUS_REQUEST_SENT)
            return;

        app.sendSignalPresenceActivity();
    }

    /**
     * Method for positioning the fab buttons.
     *
     * @param isIncomingCall True, if the call is incoming and the arrows should be displayed. False, if not.
     */
    private void displayLinearFAB(boolean isIncomingCall) {
        logDebug("displayLinearFAB");
        RelativeLayout.LayoutParams layoutParams;
        if (isIncomingCall) {
            layoutParams = new RelativeLayout.LayoutParams(RelativeLayout.LayoutParams.WRAP_CONTENT, RelativeLayout.LayoutParams.MATCH_PARENT);
        } else {
            layoutParams = new RelativeLayout.LayoutParams(RelativeLayout.LayoutParams.WRAP_CONTENT, RelativeLayout.LayoutParams.WRAP_CONTENT);

        }
        layoutParams.addRule(RelativeLayout.ALIGN_PARENT_BOTTOM, RelativeLayout.TRUE);
        layoutParams.addRule(RelativeLayout.CENTER_HORIZONTAL, RelativeLayout.TRUE);
        linearFAB.setLayoutParams(layoutParams);
        linearFAB.requestLayout();
        linearFAB.setOrientation(LinearLayout.HORIZONTAL);
    }

    @Override
    public void onClick(View v) {
        logDebug("onClick");
        if (getCall() == null) return;

        switch (v.getId()) {
            case R.id.another_call_layout:
                returnToAnotherCall();
                break;

            case R.id.big_elements_individual_call:
                remoteCameraClick();
                break;

            case R.id.video_fab:
                logDebug("Video FAB");
                if (callChat.getStatus() == MegaChatCall.CALL_STATUS_RING_IN) {
                    if (canNotJoinCall(this, callChat, chat)) break;

                    displayLinearFAB(false);
                    checkAnswerCall(true);

                } else if (callChat.hasLocalVideo()) {
                    megaChatApi.disableVideo(chatId, this);
                } else {
                    logDebug("Enable Video");
                    megaChatApi.enableVideo(chatId, this);
                }
                sendSignalPresence();
                break;

            case R.id.micro_fab:
                logDebug("Click on micro fab");
                if (callChat.hasLocalAudio()) {
                    megaChatApi.disableAudio(chatId, this);
                } else {
                    megaChatApi.enableAudio(chatId, this);
                }
                sendSignalPresence();
                break;

            case R.id.speaker_fab:
                logDebug("Click on speaker fab");
                if (app.getSpeakerStatus(callChat.getChatid())) {
                    app.setSpeakerStatus(callChat.getChatid(), false);
                } else {
                    app.setSpeakerStatus(callChat.getChatid(), true);
                }
                updateLocalSpeakerStatus();
                sendSignalPresence();
                break;

            case R.id.on_hold_fab:
                logDebug("Click on call on hold fab");
                MegaChatCall callOnHold = getAnotherCallOnHold(callChat.getId());
                if (callOnHold == null) {
                    if (getCall() == null)
                        break;

                    if (callChat.isOnHold()) {
                        checkAnotherCallActive();
                    } else {
                        megaChatApi.setCallOnHold(chatId, true, this);
                        sendSignalPresence();
                    }
                } else {
                    returnToAnotherCallOnHold(callOnHold);
                }
                break;

            case R.id.reject_fab:
            case R.id.hang_fab:
                logDebug("Click on reject fab or hang fab");
                chatIdToHang = chatId;
                megaChatApi.hangChatCall(chatId, this);
                sendSignalPresence();
                break;

            case R.id.answer_call_fab:
                logDebug("Click on answer fab");
                if (callChat.getStatus() == MegaChatCall.CALL_STATUS_RING_IN) {
                    if (canNotJoinCall(this, callChat, chat)) break;

                    displayLinearFAB(false);
                    checkAnswerCall(false);
                }
                sendSignalPresence();
                break;

        }
    }

    private boolean checkPermissions() {
        if (Build.VERSION.SDK_INT >= Build.VERSION_CODES.M) {
            boolean hasCameraPermission = (ContextCompat.checkSelfPermission(this, Manifest.permission.CAMERA) == PackageManager.PERMISSION_GRANTED);
            if (!hasCameraPermission) {
                ActivityCompat.requestPermissions(this, new String[]{Manifest.permission.CAMERA}, REQUEST_CAMERA);
                return false;
            }
            boolean hasRecordAudioPermission = (ContextCompat.checkSelfPermission(this, Manifest.permission.RECORD_AUDIO) == PackageManager.PERMISSION_GRANTED);
            if (!hasRecordAudioPermission) {
                ActivityCompat.requestPermissions(this, new String[]{Manifest.permission.RECORD_AUDIO}, RECORD_AUDIO);
                return false;
            }
        }
        return true;
    }

    /**
     * Method for updating FAB buttons.
     */
    private void showInitialFABConfiguration() {
        if (getCall() == null)
            return;

        if(!checkPermissions()){
            rejectFAB.hide();
            answerCallFAB.hide();
            microFAB.hide();
            videoFAB.hide();
            hangFAB.show();
            onHoldFAB.hide();
            return;
        }
        logDebug("Call Status "+callStatusToString(callChat.getStatus()));

        if (callChat.getStatus() == MegaChatCall.CALL_STATUS_RING_IN) {
            relativeCall.setVisibility(View.VISIBLE);
            answerCallFAB.show();
            linearArrowCall.setVisibility(View.GONE);
            relativeVideo.setVisibility(View.VISIBLE);
            videoFAB.setBackgroundTintList(ColorStateList.valueOf(ContextCompat.getColor(this, R.color.accentColor)));
            videoFAB.setImageDrawable(ContextCompat.getDrawable(this, R.drawable.ic_videocam_white));
            if(!videoFAB.isShown()) videoFAB.show();

            linearArrowVideo.setVisibility(View.GONE);
            rejectFAB.show();
            speakerFAB.hide();
            onHoldFAB.hide();
            microFAB.hide();
            hangFAB.hide();

            if (callChat.hasVideoInitialCall()) {
                displayLinearFAB(true);

                answerCallFAB.setOnClickListener(this);
                videoFAB.setOnClickListener(null);
                linearArrowVideo.setVisibility(View.VISIBLE);

                videoFAB.startAnimation(shake);

                animationAlphaArrows(fourArrowVideo);
                handlerArrow1 = new Handler();
                handlerArrow1.postDelayed(new Runnable() {
                    public void run() {
                        animationAlphaArrows(thirdArrowVideo);
                        handlerArrow2 = new Handler();
                        handlerArrow2.postDelayed(new Runnable() {
                            public void run() {
                                animationAlphaArrows(secondArrowVideo);
                                handlerArrow3 = new Handler();
                                handlerArrow3.postDelayed(new Runnable() {
                                    public void run() {
                                        animationAlphaArrows(firstArrowVideo);
                                    }
                                }, ARROW_ANIMATION);
                            }
                        }, ARROW_ANIMATION);
                    }
                }, ARROW_ANIMATION);

                videoFAB.setOnTouchListener(new OnSwipeTouchListener(this) {
                    public void onSwipeTop() {
                        videoFAB.clearAnimation();
                        animationButtons(true);
                    }
                });

            } else {
                displayLinearFAB(true);

                linearArrowCall.setVisibility(View.VISIBLE);

                answerCallFAB.startAnimation(shake);

                animationAlphaArrows(fourArrowCall);
                handlerArrow4 = new Handler();
                handlerArrow4.postDelayed(new Runnable() {
                    public void run() {
                        animationAlphaArrows(thirdArrowCall);
                        handlerArrow5 = new Handler();
                        handlerArrow5.postDelayed(new Runnable() {
                            public void run() {
                                animationAlphaArrows(secondArrowCall);
                                handlerArrow6 = new Handler();
                                handlerArrow6.postDelayed(new Runnable() {
                                    public void run() {
                                        animationAlphaArrows(firstArrowCall);
                                    }
                                }, ARROW_ANIMATION);
                            }
                        }, ARROW_ANIMATION);
                    }
                }, ARROW_ANIMATION);

                answerCallFAB.setOnTouchListener(new OnSwipeTouchListener(this) {
                    public void onSwipeTop() {
                        answerCallFAB.clearAnimation();
                        animationButtons(false);
                    }
                });
            }

        } else if (callChat.getStatus() == MegaChatCall.CALL_STATUS_REQUEST_SENT || callChat.getStatus() == MegaChatCall.CALL_STATUS_IN_PROGRESS || callChat.getStatus() == MegaChatCall.CALL_STATUS_JOINING || callChat.getStatus() == MegaChatCall.CALL_STATUS_RECONNECTING) {

            if (!microFAB.isShown()) microFAB.show();
            updateMicroFABStatus();

            if (!speakerFAB.isShown()) speakerFAB.show();
            updateLocalSpeakerStatus();

            if (!onHoldFAB.isShown()) onHoldFAB.show();
            updateOnHoldFABStatus();

            if (!videoFAB.isShown()) videoFAB.show();
            updateVideoFABStatus();

            if(!hangFAB.isShown()) hangFAB.show();

            rejectFAB.hide();
            answerCallFAB.hide();

            relativeVideo.setVisibility(View.VISIBLE);
            linearArrowVideo.setVisibility(View.GONE);
            relativeCall.setVisibility(View.INVISIBLE);
            linearArrowCall.setVisibility(View.GONE);
        }

        placeCarouselParticipants(true);
    }

    private void animationButtons(final boolean isVideo) {
        logDebug("isVideo: " + isVideo);

        TranslateAnimation translateAnim = new TranslateAnimation(0, 0, 0, -380);
        translateAnim.setDuration(MOVE_ANIMATION);
        translateAnim.setFillAfter(true);
        translateAnim.setFillBefore(true);
        translateAnim.setRepeatCount(0);

        AlphaAnimation alphaAnim = new AlphaAnimation(1.0f, 0.0f);
        alphaAnim.setDuration(ALPHA_ANIMATION);
        alphaAnim.setFillAfter(true);
        alphaAnim.setFillBefore(true);
        alphaAnim.setRepeatCount(0);

        AnimationSet s = new AnimationSet(false);//false means don't share interpolators
        s.addAnimation(translateAnim);
        s.addAnimation(alphaAnim);

        if (!isVideo) {
            answerCallFAB.startAnimation(s);
        } else {
            videoFAB.startAnimation(s);
        }

        firstArrowVideo.clearAnimation();
        secondArrowVideo.clearAnimation();
        thirdArrowVideo.clearAnimation();
        fourArrowVideo.clearAnimation();
        linearArrowVideo.setVisibility(View.GONE);

        translateAnim.setAnimationListener(new Animation.AnimationListener() {
            @Override
            public void onAnimationStart(Animation animation) {
            }

            @Override
            public void onAnimationRepeat(Animation animation) {
            }

            @Override
            public void onAnimationEnd(Animation animation) {
                displayLinearFAB(false);
                if (!isVideo) {
                    answerCallFAB.hide();
                    answerCall(false);
                } else {
                    videoFAB.hide();
                    answerCall(true);
                }
            }
        });
    }

    /**
     * Method for positioning the carousel of participants.
     *
     * @param isAlignBotton True, if it must be placed below the selected video. False, if it must be placed above.
     */
    private void placeCarouselParticipants(boolean isAlignBotton) {

        if (bigRecyclerViewLayout == null || bigRecyclerView == null || peerSelectedCameraLayout == null)
            return;

        RelativeLayout.LayoutParams bigRecyclerViewParams = new RelativeLayout.LayoutParams(RelativeLayout.LayoutParams.MATCH_PARENT, RelativeLayout.LayoutParams.WRAP_CONTENT);
        bigRecyclerViewParams.addRule(RelativeLayout.ALIGN_PARENT_LEFT, RelativeLayout.TRUE);

        if (isAlignBotton) {
            bigRecyclerViewParams.addRule(RelativeLayout.ALIGN_BOTTOM, peerSelectedCameraLayout.getId());
            bigRecyclerViewParams.addRule(RelativeLayout.BELOW, 0);

        } else {
            bigRecyclerViewParams.addRule(RelativeLayout.ALIGN_BOTTOM, 0);
            bigRecyclerViewParams.addRule(RelativeLayout.BELOW, peerSelectedCameraLayout.getId());
        }

        bigRecyclerViewLayout.setLayoutParams(bigRecyclerViewParams);
        bigRecyclerViewLayout.requestLayout();
    }

    /**
     * Check local audio and video values.
     */
    private void updateLocalAV() {
        if (getCall() != null && callChat.getStatus() != MegaChatCall.CALL_STATUS_RING_IN) {
            updateLocalVideoStatus();
            updateLocalAudioStatus();
            updateSubtitleNumberOfVideos();
        }
    }

    /**
     * Update the local video.
     */
    private void updateLocalVideoStatus() {
        if (getCall() == null)
            return;

        boolean isVideoOn = callChat.hasLocalVideo();
        if (!inTemporaryState) {
            app.setVideoStatus(callChat.getChatid(), isVideoOn);
        }

        if(!videoFAB.isShown()) videoFAB.show();
        updateVideoFABStatus();

        if (!chat.isGroup()) {
            if (cameraFragmentFullScreen != null) {
                cameraFragmentFullScreen.checkValues(megaChatApi.getMyUserHandle(), megaChatApi.getMyClientidHandle(chatId));
            }

            if (cameraFragmentSmall != null) {
                cameraFragmentSmall.checkValues(megaChatApi.getMyUserHandle(), megaChatApi.getMyClientidHandle(chatId));
            }

        } else {

            if (peersOnCall.isEmpty())
                return;

            for (int i = 0; i < peersOnCall.size(); i++) {
                InfoPeerGroupCall peerInfo = peersOnCall.get(i);
                if (isItMe(chatId, peerInfo.getPeerId(), peerInfo.getClientId())) {
                    if (isVideoOn == peerInfo.isVideoOn())
                        break;

                    peerInfo.setVideoOn(isVideoOn);
                    updateChangesVideo(i);
                    break;
                }
            }
        }

        invalidateOptionsMenu();
        checkTypeCall();
    }

    /**
     * Update the local audio.
     */
    private void updateLocalAudioStatus() {
        if (getCall() == null) return;

        logDebug("Call Status " + callStatusToString(callChat.getStatus()));
        boolean isAudioOn = callChat.hasLocalAudio();
        updateMicroFABStatus();

        if (!chat.isGroup()) {
            //Individual call
            refreshOwnMicro();
            if (cameraFragmentSmall != null) {
                cameraFragmentSmall.showMuteIcon(megaChatApi.getMyUserHandle(), megaChatApi.getMyClientidHandle(chatId));
            }

        } else {
            //Group call
            if (peersOnCall.isEmpty()) return;

            int position = peersOnCall.size() - 1;
            InfoPeerGroupCall infoPeer = peersOnCall.get(position);

            if (isAudioOn == infoPeer.isAudioOn())
                return;

            infoPeer.setAudioOn(isAudioOn);
            updateChangesAudio(position);
        }
    }

    /**
     * Update video FAB status depending on the state of the local video.
     */
    private void updateVideoFABStatus() {
        if (!videoFAB.isShown())
            return;

        if (callChat.hasLocalVideo()) {
            //Enable video FAB
            videoFAB.setBackgroundTintList(ColorStateList.valueOf(getResources().getColor(R.color.accentColor)));
            videoFAB.setImageDrawable(getResources().getDrawable(R.drawable.ic_videocam_white));
        } else {
            //Disable video FAB
            videoFAB.setBackgroundTintList(ColorStateList.valueOf(ContextCompat.getColor(this, R.color.disable_fab_chat_call)));
            videoFAB.setImageDrawable(getResources().getDrawable(R.drawable.ic_video_off));
        }
    }

    /**
     * Method for updating speaker status, ON or OFF..
     */
    private void updateLocalSpeakerStatus() {
        if (getCall() == null || (!statusCallInProgress(callChat.getStatus()) && callChat.getStatus() != MegaChatCall.CALL_STATUS_RING_IN))
            return;

        boolean isSpeakerOn = MegaApplication.getSpeakerStatus(callChat.getChatid());
        app.updateSpeakerStatus(isSpeakerOn, callChat.getStatus(), callChat.getChatid());


        if (isSpeakerOn) {
            speakerFAB.setBackgroundTintList(ColorStateList.valueOf(getResources().getColor(R.color.accentColor)));
            speakerFAB.setImageDrawable(getResources().getDrawable(R.drawable.ic_speaker_on));
        } else {
            speakerFAB.setBackgroundTintList(ColorStateList.valueOf(ContextCompat.getColor(this, R.color.disable_fab_chat_call)));
            speakerFAB.setImageDrawable(ContextCompat.getDrawable(this, R.drawable.ic_speaker_off));
        }
    }

    /**
     * Update micro FAB status depending on the state of the local audio.
     */
    private void updateMicroFABStatus() {
        if (callChat.hasLocalAudio()) {
            //Enable video FAB
            microFAB.setBackgroundTintList(ColorStateList.valueOf(getResources().getColor(R.color.accentColor)));
            microFAB.setImageDrawable(getResources().getDrawable(R.drawable.ic_record_audio_w));
        } else {
            //Disable video FAB
            microFAB.setBackgroundTintList(ColorStateList.valueOf(ContextCompat.getColor(this, R.color.disable_fab_chat_call)));
            microFAB.setImageDrawable(getResources().getDrawable(R.drawable.ic_mic_off));
        }
    }

    /**
     * Method to control when a call waiting is switched to active.
     */
    private void checkAnotherCallActive() {
        ArrayList<Long> chatsIDsWithCallActive = getCallsParticipating();

        if (chatsIDsWithCallActive != null || !chatsIDsWithCallActive.isEmpty()) {
            for (Long anotherChatId : chatsIDsWithCallActive) {
                if (callChat.getChatid() != anotherChatId && megaChatApi.getChatCall(anotherChatId) != null && !megaChatApi.getChatCall(anotherChatId).isOnHold()) {
                    megaChatApi.setCallOnHold(anotherChatId, true, this);
                    break;
                }
            }
        }

        megaChatApi.setCallOnHold(chatId, false, this);
        sendSignalPresence();
    }

    /**
     * Method for returning to a call on hold and activating it. The call will be put on hold.
     */
    private void returnToAnotherCallOnHold(MegaChatCall callOnHold) {
        if (callOnHold == null) {
            logWarning("There is no other call on hold");
            return;
        }

        MegaChatRoom chatCallOnHold = megaChatApi.getChatRoom(callOnHold.getChatid());
        if(chatCallOnHold == null){
            logWarning("The chats does not exist");
            return;
        }

        megaChatApi.setCallOnHold(chatId, true, this);
        megaChatApi.setCallOnHold(chatCallOnHold.getChatId(), false, this);

        sendSignalPresence();

        MegaApplication.setSpeakerStatus(chatCallOnHold.getChatId(), false);
        MegaApplication.setShowPinScreen(false);
        Intent intentOpenCall = new Intent(this, ChatCallActivity.class);
        intentOpenCall.addFlags(Intent.FLAG_ACTIVITY_CLEAR_TOP);
        intentOpenCall.putExtra(CHAT_ID, chatCallOnHold.getChatId());
        startActivity(intentOpenCall);
    }

    /**
     * Method for returning to a call on hold or call active.
     */
    private void returnToAnotherCall() {
        if (getCall() == null)
            return;

        ArrayList<Long> chatsIDsWithCallActive = getCallsParticipating();
        if (chatsIDsWithCallActive == null || chatsIDsWithCallActive.isEmpty())
            return;

        for (Long anotherChatId : chatsIDsWithCallActive) {
            if (callChat.getChatid() != anotherChatId) {
                logDebug("Returning to another call");
                MegaApplication.setSpeakerStatus(anotherChatId, false);
                MegaApplication.setShowPinScreen(false);
                Intent intentOpenCall = new Intent(this, ChatCallActivity.class);
                intentOpenCall.addFlags(Intent.FLAG_ACTIVITY_CLEAR_TOP);
                intentOpenCall.putExtra(CHAT_ID, anotherChatId);
                startActivity(intentOpenCall);
                return;
            }
        }
    }

    /**
     * Update the bar if there are calls on hold in other chats or not.
     *
     * @param currentChatId The current chat ID.
     */
    private void updateAnotherCallOnHoldBar(long currentChatId) {
        ArrayList<Long> chatsIDsWithCallActive = getCallsParticipating();
        if (chatsIDsWithCallActive == null || chatsIDsWithCallActive.isEmpty()) {
            anotherCallLayout.setVisibility(View.GONE);
            return;
        }

        if (getCall() != null && callChat.isOnHold()) {
            for (Long anotherChatId : chatsIDsWithCallActive) {
                if (anotherChatId != currentChatId) {
                    MegaChatCall call = megaChatApi.getChatCall(anotherChatId);
                    if (!call.isOnHold()) {
                        anotherCallLayout(call.isOnHold(), anotherChatId);
                        return;
                    }
                }
            }
        } else {
            for (Long anotherChatId : chatsIDsWithCallActive) {
                if (anotherChatId != currentChatId) {
                    MegaChatCall call = megaChatApi.getChatCall(anotherChatId);
                    if (call.isOnHold()) {
                        anotherCallLayout(call.isOnHold(), anotherChatId);
                        return;
                    }
                }
            }
        }
        anotherCallLayout.setVisibility(View.GONE);
    }

    private void anotherCallLayout(boolean isOnHold, long anotherChatId) {
        MegaChatRoom anotherChat = megaChatApi.getChatRoom(anotherChatId);
        if (!anotherChat.isGroup()) {
            MegaChatCall anotherCall = megaChatApi.getChatCall(anotherChatId);
            if (anotherCall != null) {
                MegaChatSession sessionAnotherChat = anotherCall.getMegaChatSession(anotherCall.getSessionsPeerid().get(0), anotherCall.getSessionsClientid().get(0));
                if (sessionAnotherChat != null && sessionAnotherChat.isOnHold()) {
                    isOnHold = true;
                }
            }
        }
        anotherCallTitle.setText(anotherChat.getTitle());
        anotherCallSubtitle.setText(getString(isOnHold ? R.string.call_on_hold : R.string.call_in_progress_layout));
        anotherCallSubtitle.setAlpha(1f);
        if (isOnHold) {
            anotherCallLayout.setAlpha(0.9f);
            anotherCallLayoutLayer.setBackgroundColor(ContextCompat.getColor(this, R.color.transparent_black2));
        } else {
            anotherCallLayout.setAlpha(1f);
            anotherCallLayoutLayer.setBackgroundColor(Color.TRANSPARENT);
        }
        anotherCallLayout.setVisibility(View.VISIBLE);
    }

    /**
     * Update the button if there are calls on hold in other chats or not.
     *
     * @param callOnHold The call on hold.
     */
    private void updateOnHoldFabButton(MegaChatCall callOnHold) {
        if (callOnHold != null) {
            onHoldFAB.setBackgroundTintList(ColorStateList.valueOf(getResources().getColor(R.color.disable_fab_chat_call)));
            onHoldFAB.setImageDrawable(getResources().getDrawable(R.drawable.ic_call_swap));
        } else {
            onHoldFAB.setImageDrawable(getResources().getDrawable(R.drawable.ic_call_hold_fab));
            onHoldFAB.setBackgroundTintList(ColorStateList.valueOf(getResources().getColor(callChat.isOnHold() ||
                    isSessionOnHold(chat.getChatId()) ? R.color.accentColor : R.color.disable_fab_chat_call)));
        }
    }

    /**
     * Update pause FAB status depending on the state of the call.
     */
    private void updateOnHoldFABStatus() {

        if (getCall() == null) {
            return;
        }

        if (callChat.getStatus() == MegaChatCall.CALL_STATUS_REQUEST_SENT ||
                callChat.getStatus() == MegaChatCall.CALL_STATUS_RECONNECTING ||
                (!callChat.isOnHold() && isSessionOnHold(chat.getChatId()) && !chat.isGroup())) {
            disableFab(onHoldFAB);
        } else {
            enableFab(onHoldFAB);
        }

        updateOnHoldFabButton(getAnotherCallOnHold(callChat.getId()));
        updateFABwithCallOnHold();
    }

    private void disableFab(final FloatingActionButton fab) {
        fab.setEnabled(false);
        fab.setAlpha(0.5f);
    }

    private void enableFab(final FloatingActionButton fab) {
        fab.setEnabled(true);
        fab.setAlpha(1f);
    }

    /**
     * Method to enable or disable the buttons depending on the call on hold.
     */
    private void updateFABwithCallOnHold() {
        if (callChat.isOnHold()) {
            disableFab(speakerFAB);
            disableFab(videoFAB);
            disableFab(microFAB);
        } else {
            enableFab(microFAB);
            enableFab(speakerFAB);
            if (!chat.isGroup() && isSessionOnHold(chat.getChatId())) {
                disableFab(videoFAB);
            } else {
                enableFab(videoFAB);
            }
        }
    }

    /**
     * Check if is an audio call.
     */
    private void checkTypeCall() {
        if (isOnlyAudioCall()) {
            showActionBar();
            showInitialFABConfiguration();
        }
    }

    /**
     * Check remote audio and video values.
     *
     * @param session of user that has changed its values.
     */
    public void updateRemoteAV(MegaChatSession session) {
        if (getCall() == null || session == null)
            return;

        updateRemoteAudioStatus(session);
        updateRemoteVideoStatus(session);
        updateSubtitleNumberOfVideos();
    }

    /**
     * Update the remote audio.
     *
     * @param session The session.
     */
    private void updateRemoteAudioStatus(MegaChatSession session) {
        if (chat.isGroup()) {
            for (int i = 0; i < peersOnCall.size(); i++) {
                if (peersOnCall.get(i).getPeerId() == session.getPeerid() && peersOnCall.get(i).getClientId() == session.getClientid()) {
                    if ((session.hasAudio() && peersOnCall.get(i).isAudioOn()) || (!session.hasAudio() && !peersOnCall.get(i).isAudioOn()))
                        break;

                    peersOnCall.get(i).setAudioOn(session.hasAudio());
                    updateChangesAudio(i);
                    if (cameraFragmentPeerSelected != null && !lessThanSevenParticipants() && peerSelected != null && peerSelected.getPeerId() == session.getPeerid() && peerSelected.getClientId() == session.getClientid()) {
                        cameraFragmentPeerSelected.showMuteIcon(peerSelected.getPeerId(), peerSelected.getClientId());
                    }
                    break;
                }
            }
        } else {
            refreshContactMicro(session);
        }
    }

    /**
     * Method for updating the contact muted call bar.
     */
    private void refreshContactMicro(MegaChatSession session) {
        if (session == null || chat.isGroup()) {
            mutateContactCallLayout.setVisibility(View.GONE);
            return;
        }

        logDebug("Session status is " + sessionStatusToString(session.getStatus()));
        if (session.isOnHold() || callChat.isOnHold() || session.getStatus() == MegaChatSession.SESSION_STATUS_INITIAL || session.hasAudio()) {
            mutateContactCallLayout.setVisibility(View.GONE);
        }else{
            String name = chatC.getParticipantFirstName(chat.getPeerHandle(0));
            if (isTextEmpty(name)) {
                if (megaChatApi != null) {
                    name = megaChatApi.getContactEmail(callChat.getSessionsPeerid().get(0));
                }
                if (name == null) {
                    name = " ";
                }
            }
            mutateCallText.setText(getString(R.string.muted_contact_micro, name));
            mutateContactCallLayout.setVisibility(View.VISIBLE);
        }
        refreshOwnMicro();
    }

    /**
     * Update the remote video.
     *
     * @param session The session.
     */
    private void updateRemoteVideoStatus(MegaChatSession session) {
        if (chat.isGroup()) {
            updateRemoteVideoGroupCall(session);
        } else {
            updateRemoteVideoIndividualCall(session);
        }
        checkTypeCall();
    }

    /**
     * Update the remote video in a individual call.
     *
     * @param session The session.
     */
    private void updateRemoteVideoIndividualCall(MegaChatSession session) {
        if (cameraFragmentFullScreen != null) {
            cameraFragmentFullScreen.checkValues(session.getPeerid(), session.getClientid());
        }
        if (!callChat.hasLocalVideo() && cameraFragmentSmall != null) {
            cameraFragmentSmall.checkIndividualAudioCall();
        }
    }

    /**
     * Update the remote video of a participant in a group call.
     *
     * @param session The session of participant.
     */
    private void updateRemoteVideoGroupCall(MegaChatSession session) {
        for (int i = 0; i < peersOnCall.size(); i++) {
            if (peersOnCall.get(i).getPeerId() == session.getPeerid() && peersOnCall.get(i).getClientId() == session.getClientid()) {
                if ((session.hasVideo() && peersOnCall.get(i).isVideoOn()) || (!session.hasVideo() && !peersOnCall.get(i).isVideoOn()))
                    break;

                peersOnCall.get(i).setVideoOn(session.hasVideo());
                updateChangesVideo(i);

                if (!lessThanSevenParticipants() && peerSelected != null && peerSelected.getPeerId() == session.getPeerid() && peerSelected.getClientId() == session.getClientid()) {
                    updateParticipantSelectedStatus();
                }
                break;
            }
        }
    }

    /**
     * Method for finding out if there are less than 7 participants in the group call.
     *
     * @return True, if there's less. False, if there's more.
     */
    private boolean lessThanSevenParticipants() {
        return chat.isGroup() && peersOnCall != null && peersOnCall.size() <= MAX_PARTICIPANTS_GRID;
    }

    private void updateChangesAudio(int position) {
        if (lessThanSevenParticipants() && adapterGrid != null) {
            adapterGrid.updateParticipantAudio(position);
            return;
        }
        if (!lessThanSevenParticipants() && adapterList != null) {
            adapterList.updateParticipantAudio(position);
            return;
        }
        updateUI();
    }

    /**
     * Method to update the group call UI if there are changes in a participant's video.
     *
     * @param position The position of the participant in the array.
     */
    private void updateChangesVideo(int position) {
        if (lessThanSevenParticipants() && adapterGrid != null) {
            adapterGrid.notifyItemChanged(position);
            adapterGrid.updateAvatarsPosition();
            return;
        }
        if (!lessThanSevenParticipants() && adapterList != null) {
            adapterList.notifyItemChanged(position);
            adapterList.updateAvatarsPosition();
            return;
        }
        updateUI();
    }

    @Override
    public void onRequestPermissionsResult(int requestCode, String[] permissions, int[] grantResults) {
        super.onRequestPermissionsResult(requestCode, permissions, grantResults);
        switch (requestCode) {
            case REQUEST_CAMERA:
            case RECORD_AUDIO:
                if (grantResults.length > 0 && grantResults[0] == PackageManager.PERMISSION_GRANTED) {
                    showInitialFABConfiguration();
                } else {
                    hangFAB.show();
                }
                break;
        }
    }

    /**
     * Method for finding out if a group call is audio-only.
     *
     * @return True if it's audio only. False if it's video.
     */
    private boolean isOnlyAudioCall() {
        return getCall() != null && callChat.getNumParticipants(MegaChatCall.VIDEO) <= 0;
    }

    /**
     * Method to hide or show the buttons when clicked on the screen.
     */
    public void remoteCameraClick() {
        stopCountDownTimer();

        if (getCall() == null || (callChat.getStatus() != MegaChatCall.CALL_STATUS_IN_PROGRESS && callChat.getStatus() != MegaChatCall.CALL_STATUS_JOINING && callChat.getStatus() != MegaChatCall.CALL_STATUS_RECONNECTING))
            return;

        if (callChat.getStatus() != MegaChatCall.CALL_STATUS_IN_PROGRESS && callChat.getStatus() != MegaChatCall.CALL_STATUS_JOINING && callChat.getStatus() != MegaChatCall.CALL_STATUS_RECONNECTING) {
            if (!aB.isShowing()) {
                showActionBar();
                showInitialFABConfiguration();
            }
            return;
        }

        if (aB.isShowing()) {
            if (isOnlyAudioCall())
                return;

            hideActionBar();
            hideFABs();
            return;
        }

        showActionBar();
        showInitialFABConfiguration();
    }

    /**
     * Method to control when a participant is touched to select him..
     *
     * @param peer The participant touched.
     */
    public void itemClicked(InfoPeerGroupCall peer) {
        logDebug("userSelected: -> (peerId = " + peer.getPeerId() + ", clientId = " + peer.getClientId() + ")");
        if (peerSelected.getPeerId() == peer.getPeerId() && peerSelected.getClientId() == peer.getClientId()) {

            //I touched the same user that is now in big fragment:
            if (isManualMode) {
                isManualMode = false;
                logDebug("Manual mode - False");
            } else {
                isManualMode = true;
                logDebug("Manual mode - True");
            }
            if (adapterList == null || peersOnCall.isEmpty())
                return;

            adapterList.updateMode(isManualMode);
            for (int i = 0; i < peersOnCall.size(); i++) {
                if (peersOnCall.get(i).getPeerId() == peer.getPeerId() && peersOnCall.get(i).getClientId() == peer.getClientId()) {
                    peersOnCall.get(i).setGreenLayer(true);
                } else if (peersOnCall.get(i).hasGreenLayer()) {
                    peersOnCall.get(i).setGreenLayer(false);
                }
                adapterList.updatePeerSelected(i);
            }

        } else if (isItMe(chatId, peer.getPeerId(), peer.getClientId())) {
            //Me
            logDebug("Click myself - do nothing");
        } else {
            //contact
            if (!isManualMode) {
                isManualMode = true;
                if (adapterList != null) {
                    adapterList.updateMode(true);
                }
                logDebug("Manual mode - True");
            }
            peerSelected = peer;
            updateParticipantSelected();
        }
    }

    /**
     * Method for answering a call.
     *
     * @param isVideoCall True, if it's a video call. False, if it's an audio call.
     */
    private void answerCall(boolean isVideoCall) {
        logDebug("answerCall");
        if(getCall() == null)
            return;

        checkAnswerCall(isVideoCall);
        if (megaChatApi.isSignalActivityRequired()) {
            megaChatApi.signalPresenceActivity();
        }
    }

    private void checkAnswerCall(boolean isVideoCall){
        long chatIdOfCallActive = existsAnotherCall(chatId);
        if(chatIdOfCallActive == chatId) {
            app.setSpeakerStatus(callChat.getChatid(), isVideoCall);
            megaChatApi.answerChatCall(chatId, isVideoCall, this);
            clearAnimations();
        }else{
            chatIdToHang = chatIdOfCallActive;
            answerWithVideo = isVideoCall;
            megaChatApi.hangChatCall(chatIdOfCallActive, this);
        }
    }

    private void clearAnimations(){
        clearHandlers();
        answerCallFAB.clearAnimation();
        videoFAB.clearAnimation();
    }

    /**
     * Show the arrow animations.
     * @param arrow The ImageView.
     */
    private void animationAlphaArrows(final ImageView arrow) {
        logDebug("animationAlphaArrows");

        AlphaAnimation alphaAnimArrows = new AlphaAnimation(1.0f, 0.0f);
        alphaAnimArrows.setDuration(ALPHA_ARROW_ANIMATION);
        alphaAnimArrows.setFillAfter(true);
        alphaAnimArrows.setFillBefore(true);
        alphaAnimArrows.setRepeatCount(Animation.INFINITE);
        arrow.startAnimation(alphaAnimArrows);
    }

    /**
     * Method for updating the subtitle.
     */
    private void updateSubTitle() {

        if (getCall() == null) return;
        logDebug("Call Status: "+callStatusToString(callChat.getStatus()));

        switch (callChat.getStatus()){
            case MegaChatCall.CALL_STATUS_RECONNECTING:{
                activateChrono(false, callInProgressChrono, callChat);
                subtitleToobar.setVisibility(View.GONE);
                return;
            }

            case MegaChatCall.CALL_STATUS_REQUEST_SENT:{
                subtitleToobar.setVisibility(View.VISIBLE);
                activateChrono(false, callInProgressChrono, callChat);
                subtitleToobar.setText(getString(R.string.outgoing_call_starting));
                return;
            }

            case MegaChatCall.CALL_STATUS_RING_IN:{
                subtitleToobar.setVisibility(View.VISIBLE);
                activateChrono(false, callInProgressChrono, callChat);
                subtitleToobar.setText(getString(R.string.incoming_call_starting));
                return;
            }

            case MegaChatCall.CALL_STATUS_IN_PROGRESS:
            case MegaChatCall.CALL_STATUS_JOINING:{
                if (chat.isGroup()) {
                    boolean isInProgress = false;
                    MegaHandleList listPeerids = callChat.getSessionsPeerid();
                    MegaHandleList listClientids = callChat.getSessionsClientid();
                    for (int i = 0; i < listPeerids.size(); i++) {
                        MegaChatSession userSession = callChat.getMegaChatSession(listPeerids.get(i), listClientids.get(i));
                        if (userSession != null && userSession.getStatus() == MegaChatSession.SESSION_STATUS_IN_PROGRESS) {
                            isInProgress = true;
                            break;
                        }
                    }
                    if (isInProgress) {
                        logDebug("Session in progress");
                        subtitleToobar.setVisibility(View.GONE);
                        activateChrono(true, callInProgressChrono, callChat);
                        return;
                    }

                    logWarning("Error getting the session of the user or session not in progress");
                    connectingCall();
                    return;
                }

                logDebug("Individual call in progress");
                linearParticipants.setVisibility(View.GONE);
                MegaChatSession userSession = callChat.getMegaChatSession(callChat.getSessionsPeerid().get(0), callChat.getSessionsClientid().get(0));
                if (userSession == null) {
                    logWarning("User session is null");
                    connectingCall();
                    return;
                }

                if (userSession.getStatus() == MegaChatSession.SESSION_STATUS_IN_PROGRESS) {
                    subtitleToobar.setVisibility(View.GONE);
                    activateChrono(true, callInProgressChrono, callChat);
                    return;
                }
            }
        }

        subtitleToobar.setVisibility(View.GONE);
        activateChrono(false, callInProgressChrono, callChat);
    }

    /**
     * Method for updating the subtitle of the group call.
     */
    private void updateSubtitleNumberOfVideos() {
        if (chat == null || getCall() == null)
            return;

        if (!chat.isGroup() || !statusCallInProgress(callChat.getStatus())) {
            linearParticipants.setVisibility(View.GONE);
            return;
        }

        logDebug("Updating the number of participants with video on");
        int usersWithVideo = callChat.getNumParticipants(MegaChatCall.VIDEO);
        if (usersWithVideo <= 0) {
            linearParticipants.setVisibility(View.GONE);
            return;
        }

        if (totalVideosAllowed == 0 && megaChatApi != null) {
            totalVideosAllowed = megaChatApi.getMaxVideoCallParticipants();
        }
        if (totalVideosAllowed == 0) {
            linearParticipants.setVisibility(View.GONE);
            return;
        }

        participantText.setText(usersWithVideo + "/" + totalVideosAllowed);
        linearParticipants.setVisibility(View.VISIBLE);
        return;
    }

    /**
     * Method for cleaning several views.
     */
    private void clearViews() {
        destroyAdapter();

        recyclerView.setAdapter(null);
        recyclerView.setVisibility(View.GONE);
        recyclerViewLayout.setVisibility(View.GONE);

        bigRecyclerView.setAdapter(null);
        bigRecyclerView.setVisibility(View.GONE);
        bigRecyclerViewLayout.setVisibility(View.GONE);

        removePeerSelectedFragment();
    }

    /**
     * Method for updating the layer of the selected participant.
     *
     * @param position Participant's position in adapter.
     */
    private void updateGreenLayer(int position) {
        if (lessThanSevenParticipants() || adapterList == null)
            return;

        adapterList.updatePeerSelected(position);
    }

    /**
     * Method for updating the status of the selected participant.
     */
    private void updateParticipantSelectedStatus() {
        if (cameraFragmentPeerSelected != null && peerSelected != null) {
            cameraFragmentPeerSelected.checkValues(peerSelected.getPeerId(), peerSelected.getClientId());
        }
    }

    /**
     * Method for updating the selected participant.
     */
    private void updateParticipantSelected() {
        logDebug("Call status: "+callStatusToString(callChat.getStatus()));

        if (!statusCallInProgress(callChat.getStatus())) {
            if (peerSelected != null)
                return;

            if (peersOnCall.isEmpty()) {
                removePeerSelectedFragment();
                return;
            }
            peerSelected = peersOnCall.get((peersOnCall.size()) - 1);

        } else {

            if (peersOnCall.isEmpty() || (peerSelected == null && isManualMode))
                return;

            if (peerSelected == null) {
                peerSelected = peersOnCall.get(0);
                updateParticipantSelectedLayer(peerSelected, false);
            } else if (peersOnCall.contains(peerSelected)) {
                updateParticipantSelectedLayer(peerSelected, false);
            } else {
                peerSelected = peersOnCall.get(0);
                updateParticipantSelectedLayer(peerSelected, true);
            }
        }

        if (cameraFragmentPeerSelected != null) {
            cameraFragmentPeerSelected.changePeerSelected(chatId, callChat.getId(), peerSelected.getPeerId(), peerSelected.getClientId());
        } else {
            createPeerSelectedFragment();
        }
    }

    /**
     * Method for updating the layer of the participant selected.
     *
     * @param peerSelected     Peer ID of participant selected.
     * @param updateManualMode Participant selection mode.
     */
    private void updateParticipantSelectedLayer(InfoPeerGroupCall peerSelected, boolean updateManualMode){
        for(InfoPeerGroupCall peer:peersOnCall) {
            if (peerSelected.getPeerId() == peer.getPeerId() && peerSelected.getClientId() == peer.getClientId()) {
                if(updateManualMode){
                    isManualMode = false;
                    if (adapterList != null) {
                        adapterList.updateMode(false);
                    }
                }
                if (!peer.hasGreenLayer()) {
                    peer.setGreenLayer(true);
                    updateGreenLayer(peersOnCall.indexOf(peer));
                }
            } else if (peer.hasGreenLayer()) {
                peer.setGreenLayer(false);
                updateGreenLayer(peersOnCall.indexOf(peer));
            }
        }
    }

    /**
     * Method to update the selected participant's interface when the call is on hold.
     */
    private void updateParticipantSelectedInCallOnHold(){
        if(peerSelected == null)
            return;

        MegaChatSession session = getSessionCall(peerSelected.getPeerId(), peerSelected.getClientId());
        if (callChat.isOnHold() || session != null && session.isOnHold()) {
            if (callChat.isOnHold()) {
                callOnHoldText.setText(getString(R.string.call_on_hold));
            } else if (session.isOnHold()) {
                callOnHoldText.setText(getString(R.string.session_on_hold, peerSelected.getName()));
            }
            callOnHoldLayout.setVisibility(View.VISIBLE);
        } else {
            callOnHoldLayout.setVisibility(View.GONE);
        }

        if (cameraFragmentPeerSelected != null) {
            cameraFragmentPeerSelected.showOnHoldImage(peerSelected.getPeerId(), peerSelected.getClientId());
            cameraFragmentPeerSelected.showMuteIcon(peerSelected.getPeerId(), peerSelected.getClientId());
        }
    }
    private void clearHandlers() {
        logDebug("clearHandlers");
        if (handlerArrow1 != null) {
            handlerArrow1.removeCallbacksAndMessages(null);
        }
        if (handlerArrow2 != null) {
            handlerArrow2.removeCallbacksAndMessages(null);
        }
        if (handlerArrow3 != null) {
            handlerArrow3.removeCallbacksAndMessages(null);
        }
        if (handlerArrow4 != null) {
            handlerArrow4.removeCallbacksAndMessages(null);
        }
        if (handlerArrow5 != null) {
            handlerArrow5.removeCallbacksAndMessages(null);
        }
        if (handlerArrow6 != null) {
            handlerArrow6.removeCallbacksAndMessages(null);
        }
        activateChrono(false, callInProgressChrono, callChat);
    }

    /**
     * Method for obtaining the name of a participant.
     *
     * @param peerid Peer ID.
     * @return The name of this participant.
     */
    private String getName(long peerid) {
        if (peerid == megaChatApi.getMyUserHandle()) {
            return megaChatApi.getMyFullname();
        }

        return chatC.getParticipantFirstName(peerid);
    }

    /**
     * Method for obtaining the mail of a participant.
     *
     * @param peerid Peer ID.
     * @return The mail of this participant.
     */
    private String getEmail(long peerid) {
        return getUserMailCall(chat, peerid);
    }

    public void showSnackbar(String s) {
        logDebug("showSnackbar: " + s);
        showSnackbar(fragmentContainer, s);
    }

    /**
     * Hide or show the muted call bar.
     *
     * @param option True, if it must be shown. False, if it must be hidden.
     */
    private void checkMutateOwnCallLayout(int option) {
        if ( mutateOwnCallLayout == null || mutateOwnCallLayout.getVisibility() == option)
            return;

        mutateOwnCallLayout.setVisibility(option);
    }

    /**
     * Method for updating the own muted call bar.
     */
    public void refreshOwnMicro() {
        if (chat.isGroup() || getCall() == null){
            checkMutateOwnCallLayout(View.GONE);
            return;
        }

        boolean shoudShown = !callChat.isOnHold() && !isSessionOnHold(chat.getChatId()) && !callChat.hasLocalAudio();

        if (!shoudShown || mutateContactCallLayout.getVisibility() == View.VISIBLE) {
            checkMutateOwnCallLayout(View.GONE);
            return;
        }
        checkMutateOwnCallLayout(View.VISIBLE);
    }

    /**
     * Method to get the chat ID of this call.
     *
     * @return The chat ID.
     */
    public long getCurrentChatid() {
        return chatId;
    }

    /**
     * Method for updating the call.
     *
     * @param callId Call ID.
     */
    private void updateCall(long callId) {
        this.callChat = megaChatApi.getChatCallByCallId(callId);
    }

    /**
     * Method to get the call.
     *
     * @return The current call.
     */
    public MegaChatCall getCall() {
        if (megaChatApi == null) return null;
        return callChat = megaChatApi.getChatCall(chatId);
    }

    /**
     * Method to get number of participants.
     *
     * @return number of paticipants.
     */
    public int getNumParticipants() {
        if(peersOnCall == null)
            return (int) MEGACHAT_INVALID_HANDLE;

        return peersOnCall.size();
    }

    /**
     * Method to get the session with a participant in a group call.
     *
     * @param peerid   Peer ID of this session.
     * @param clientid Client ID of this session.
     * @return The session with this participant.
     */
    public MegaChatSession getSessionCall(long peerid, long clientid) {
        if(callChat == null)
            return null;

        return callChat.getMegaChatSession(peerid, clientid);
    }

    /**
     * Method to know if the call is in progress.
     *
     * @param callStatus The current call status.
     * @return True if it is. False if it is not.
     */
    private boolean statusCallInProgress(int callStatus) {
        return callStatus != MegaChatCall.CALL_STATUS_RING_IN &&
                (callStatus < MegaChatCall.CALL_STATUS_TERMINATING_USER_PARTICIPATION ||
                        callStatus > MegaChatCall.CALL_STATUS_USER_NO_PRESENT);
    }

    /**
     * Check whether or not there are calls on hold in other chats.
     */
    private void checkAnotherCallOnHold() {
        MegaChatCall callOnHold = getAnotherCallOnHold(callChat.getId());

        updateOnHoldFabButton(callOnHold);
        updateAnotherCallOnHoldBar(callChat.getChatid());
    }

    /**
     * Check for changes in call composition received in CHANGE_TYPE_CALL_COMPOSITION.
     *
     * @param typeChange       Indicates if the change is TYPE_JOIN, TYPE_LEFT or no change.
     * @param peerIdReceived   Identifier of the user to whom the change is applied.
     * @param clientIdReceived Identifier of the client to whom the change is applied.
     */
    private void checkCompositionChanges(int typeChange, long peerIdReceived, long clientIdReceived) {
        if (getCall() == null || !chat.isGroup() || reconnectingLayout.isShown())
            return;

        logDebug("The type of changes in composition is " + typeChange);
        if (typeChange == TYPE_JOIN) {
            userJoined(peerIdReceived, clientIdReceived);
        } else if (typeChange == TYPE_LEFT) {
            userLeft(peerIdReceived, clientIdReceived);
        } else {
            return;
        }

        updateSubTitle();
        updateSubtitleNumberOfVideos();
        checkTypeCall();
    }

    /**
     * Perform the necessary actions when the status of the call is CALL_STATUS_REQUEST_SENT or CALL_STATUS_RING_IN.
     */
    private void checkOutgoingOrIncomingCall() {
        if (chat.isGroup()) {
            checkCurrentParticipants();
            updateSubTitle();
        } else {
            updateSubtitleNumberOfVideos();
        }
    }

    /**
     * Perform the necessary actions when the status of the call is CALL_STATUS_IN_PROGRESS.
     */
    private void checkInProgressCall() {
        if (getCall() == null)
            return;

        if (reconnectingLayout.isShown()) {
            hideReconnecting();
            checkCurrentParticipants();
            updateSubTitle();
            return;
        }

        if (!chat.isGroup()) {
            createSmallFragment();
            createFullScreenFragment();
            updateAVFlags(getSessionIndividualCall(callChat));
        }

        answerCallFAB.setOnTouchListener(null);
        videoFAB.setOnTouchListener(null);
        videoFAB.setOnClickListener(this);

        showInitialFABConfiguration();
        updateSubtitleNumberOfVideos();

        updateLocalSpeakerStatus();
        stopCountDownTimer();

        countDownTimer = new CountDownTimer(TIMEOUT, 1000) {
            public void onTick(long millisUntilFinished) {
            }

            public void onFinish() {
                remoteCameraClick();
            }
        }.start();
    }

    /**
     * Perform the necessary actions when the status of the session is SESSION_STATUS_DESTROYED and the term code is TERM_CODE_USER_HANGUP.
     */
    private void checkHangCall(long callId){
        MegaChatCall call = megaChatApi.getChatCallByCallId(callId);
        if(call != null && statusCallInProgress(call.getStatus()) && call.getStatus() != MegaChatCall.CALL_STATUS_RECONNECTING){
            return;
        }

        checkTerminatingCall();
    }

    /**
     * Perform the necessary actions when the call is over.
     */
    private void checkTerminatingCall() {
        ArrayList<Long> calls = getCallsParticipating();
        MegaApplication.setCallLayoutStatus(chatId, false);

        if(calls == null || calls.isEmpty()){
            clearHandlers();
            MegaApplication.setSpeakerStatus(chatId, false);
            finishActivity();
        }else{
            for(Long chatId:calls) {
                MegaApplication.setSpeakerStatus(chatId, false);
                MegaApplication.setShowPinScreen(false);
                Intent intentOpenCall = new Intent(this, ChatCallActivity.class);
                intentOpenCall.addFlags(Intent.FLAG_ACTIVITY_CLEAR_TOP);
                intentOpenCall.putExtra(CHAT_ID, chatId);
                startActivity(intentOpenCall);
                break;
            }
        }
    }

    /**
     * Perform the necessary actions when the status of the call is CALL_STATUS_USER_NO_PRESENT.
     */
    private void checkUserNoPresentInCall() {
        if (getCall() == null || reconnectingLayout.isShown())
            return;

        clearHandlers();
    }

    /**
     * Perform the necessary actions when the status of the call is CALL_STATUS_RECONNECTING.
     */
    private void checkReconnectingCall() {
        if (getCall() == null || (chat.isGroup() && callChat.getStatus() != MegaChatCall.CALL_STATUS_RECONNECTING) || reconnectingLayout.isShown())
            return;

        activateChrono(false, callInProgressChrono, callChat);
        subtitleToobar.setVisibility(View.GONE);
        showReconnecting();
    }

    /**
     * Method to know if the call is audio only.
     *
     * @return True if it is an audio call. False if it is a video call.
     */
    public boolean isIndividualAudioCall() {
        if (chat.isGroup())
            return true;

        MegaChatSession session = getSessionIndividualCall(callChat);
        if (session != null && session.isOnHold() && MegaApplication.wasLocalVideoEnable())
            return false;

        return session == null || (!callChat.hasLocalVideo() && !session.hasVideo());
    }

    /**
     * Make the necessary actions when the session is on hold in group calls.
     *
     * @param peerid   Peer ID.
     * @param clientid Client ID.
     */
    private void checkSessionOnHold(long peerid, long clientid) {
        if (getCall() == null)
            return;

        if (lessThanSevenParticipants() && adapterGrid != null) {
            adapterGrid.updateSessionOnHold(peerid, clientid);
        } else if (!lessThanSevenParticipants() && adapterList != null) {
            adapterList.updateSessionOnHold(peerid, clientid);
            if (peerSelected != null && peerid == peerSelected.getPeerId() && clientid == peerSelected.getClientId()) {
                updateParticipantSelectedInCallOnHold();
            }
        }
    }

    /**
     * Perform the necessary actions when the call is on hold.
     */
    private void checkCallOnHold() {
        if (getCall() == null)
            return;

        updateLocalVideoStatus();

        if (chat.isGroup()) {
            if (callChat.isOnHold()) {
                callOnHoldText.setText(getString(R.string.call_on_hold));
                callOnHoldLayout.setVisibility(View.VISIBLE);
            } else {
                callOnHoldLayout.setVisibility(View.GONE);
            }

            if (lessThanSevenParticipants() && adapterGrid != null) {
                adapterGrid.updateCallOnHold();
            } else if (!lessThanSevenParticipants() && adapterList != null) {
                adapterList.updateCallOnHold();
                if (peerSelected != null) {
                    updateParticipantSelectedStatus();
                }
            }
        } else {
            MegaChatSession session = getSessionIndividualCall(callChat);
            if (session != null) {
                updateRemoteVideoStatus(session);
            }

            if (callChat.isOnHold() || isSessionOnHold(chat.getChatId())) {
                callOnHoldText.setText(getString(R.string.call_on_hold));
                callOnHoldLayout.setVisibility(View.VISIBLE);
                checkMutateOwnCallLayout(View.GONE);

                if (mutateContactCallLayout.getVisibility() == View.VISIBLE) {
                    mutateContactCallLayout.setVisibility(View.GONE);
                }
            } else {
                callOnHoldLayout.setVisibility(View.GONE);
                refreshContactMicro(session);
            }
        }

        updateOnHoldFABStatus();
        invalidateOptionsMenu();
    }

    /**
     * Check for changes in the network quality received in CHANGE_TYPE_SESSION_NETWORK_QUALITY.
     *
     * @param session of a user in which the change has occurred.
     */
    private void checkNetworkQuality(MegaChatSession session) {
        if (!chat.isGroup() || peersOnCall.isEmpty() || session == null || session.getStatus() != MegaChatSession.SESSION_STATUS_IN_PROGRESS)
            return;

        logDebug("Network quality changed");
        int qualityLevel = session.getNetworkQuality();
        for (int i = 0; i < peersOnCall.size(); i++) {
            if (peersOnCall.get(i).getPeerId() == session.getPeerid() && peersOnCall.get(i).getClientId() == session.getClientid()) {
                if (qualityLevel == 0 && peersOnCall.get(i).isGoodQuality()) {
                    //Bad quality
                    peersOnCall.get(i).setGoodQuality(false);
                }

                if (qualityLevel > 0 && !peersOnCall.get(i).isGoodQuality()) {
                    //Good quality
                    peersOnCall.get(i).setGoodQuality(true);
                }

                if (lessThanSevenParticipants() && adapterGrid != null) {
                    adapterGrid.updateParticipantQuality(i);
                } else if (!lessThanSevenParticipants() && adapterList != null) {
                    adapterList.updateParticipantQuality(i);
                } else {
                    updateUI();
                }
                break;
            }
        }

        int participantsWithPoorConnection = 1;
        int totalParticipants = peersOnCall.size();
        for (InfoPeerGroupCall participant : peersOnCall) {
            if ((participant.getPeerId() != megaChatApi.getMyUserHandle() || participant.getClientId() != megaChatApi.getMyClientidHandle(chatId)) && !participant.isGoodQuality()) {
                participantsWithPoorConnection++;
            }
        }

        if (participantsWithPoorConnection == totalParticipants) {
            if (reconnectingLayout.getVisibility() != View.VISIBLE) {
                reconnectingLayout.setBackgroundColor(ContextCompat.getColor(this, R.color.reconnecting_bar));
                reconnectingText.setText(getString(R.string.poor_internet_connection_message));
                reconnectingLayout.setVisibility(View.VISIBLE);
                reconnectingLayout.setAlpha(1);
            }
        } else if (reconnectingLayout.getVisibility() == View.VISIBLE && reconnectingText.getText().equals(getString(R.string.poor_internet_connection_message))) {
            reconnectingLayout.setVisibility(View.GONE);
        }
    }

    /**
     * Check for changes in the audio level received in CHANGE_TYPE_SESSION_AUDIO_LEVEL.
     *
     * @param session of a user in which the change has occurred.
     */
    private void checkAudioLevel(MegaChatSession session) {
        if (!chat.isGroup() || peersOnCall.isEmpty() || lessThanSevenParticipants() || isManualMode || session == null || !session.getAudioDetected())
            return;

        for (InfoPeerGroupCall peer: peersOnCall) {
            int position = peersOnCall.indexOf(peer);
            if (peersOnCall.get(position).getPeerId() == session.getPeerid() && peersOnCall.get(position).getClientId() == session.getClientid()) {
                peerSelected = peer;
                updateParticipantSelected();
                break;
            }
        }
    }

    /**
     * Check the current participants in the call and update UI.
     */
    private void checkCurrentParticipants() {
        if (megaChatApi == null || getCall() == null || peersOnCall == null || callChat.getPeeridParticipants() == null)
            return;
        logDebug("Checking the current participants in the call. Call status: " + callStatusToString(callChat.getStatus()));
        boolean changes = false;

        if (!peersOnCall.isEmpty()) peersOnCall.clear();

        //Check the participants to be added
        for (int i = 0; i < callChat.getPeeridParticipants().size(); i++) {
            boolean peerContain = false;
            long userPeerid = callChat.getPeeridParticipants().get(i);
            long userClientid = callChat.getClientidParticipants().get(i);

            for (InfoPeerGroupCall peer : peersOnCall) {
                if (peer.getPeerId() == userPeerid && peer.getClientId() == userClientid) {
                    peerContain = true;
                    break;
                }
            }

            if (!peerContain) {
                addContactIntoArray(userPeerid, userClientid);
                changes = true;
            }
        }

        if (changes) updateUI();

        if (peersOnCall.isEmpty() || !statusCallInProgress(callChat.getStatus())) return;

        logDebug("Update Video&Audio local&remote");
        updateSubTitle();

        for (int i = 0; i < peersOnCall.size(); i++) {
            if (isItMe(chatId, peersOnCall.get(i).getPeerId(), peersOnCall.get(i).getClientId())) {
                updateLocalAV();
            } else {
                updateRemoteAV(callChat.getMegaChatSession(peersOnCall.get(i).getPeerId(), peersOnCall.get(i).getClientId()));
            }
        }
    }


    /**
     * Check when the number of participants changes in the call and update UI.
     */
    private void checkParticipantChanges(boolean isAdded, int posRemoved, int posInserted) {
        logDebug("Checking for changes in the number of participants");
        if ((lessThanSevenParticipants() && adapterGrid == null) ||
                (lessThanSevenParticipants() && !isAdded && peersOnCall.size() == MAX_PARTICIPANTS_GRID) ||
                (!lessThanSevenParticipants() && adapterList == null) ||
                (!lessThanSevenParticipants() && isAdded && peersOnCall.size() == MIN_PEERS_LIST)) {
            updateUI();
            return;
        }

        if (lessThanSevenParticipants()) {
            recyclerView.getRecycledViewPool().clear();
            if (peersOnCall.size() < NECESSARY_CHANGE_OF_SIZES) {
                if (isAdded) {
                    adapterGrid.notifyItemInserted(posInserted);
                } else {
                    adapterGrid.notifyItemRemoved(posRemoved);
                }
                adapterGrid.notifyDataSetChanged();

            } else if (peersOnCall.size() == NECESSARY_CHANGE_OF_SIZES) {
                if (isAdded) {
                    adapterGrid.notifyItemInserted(posInserted);
                    adapterGrid.notifyDataSetChanged();

                } else {
                    adapterGrid.notifyItemRemoved(posRemoved);
                    adapterGrid.notifyItemRangeChanged(posRemoved, peersOnCall.size());
                }
            } else {
                int rangeToUpdate;
                if (isAdded) {
                    adapterGrid.notifyItemInserted(posInserted);
                    rangeToUpdate = posInserted - 1;
                } else {
                    adapterGrid.notifyItemRemoved(posRemoved);
                    rangeToUpdate = posRemoved;
                }
                adapterGrid.notifyItemRangeChanged(rangeToUpdate, peersOnCall.size());
            }

            updateRecyclerView();
            adapterGrid.updateAvatarsPosition();
        } else {
            int posUpdated;
            bigRecyclerView.getRecycledViewPool().clear();
            if (isAdded) {
                posUpdated = posInserted - 1;
                adapterList.notifyItemInserted(posUpdated);
            } else {
                posUpdated = posRemoved;
                adapterList.notifyItemRemoved(posUpdated);
            }
            adapterList.notifyItemRangeChanged(posUpdated, peersOnCall.size());
            adapterList.updateAvatarsPosition();
            updateParticipantSelected();
        }
    }

    /**
     * Method for updating the margins and number of columns of the recycler view.
     */
    private void updateRecyclerView() {
        int height = getActionBarHeight(this);
        int marginTop = height;
        if (peersOnCall.size() < NECESSARY_CHANGE_OF_SIZES) {
            marginTop = 0;
        } else if (peersOnCall.size() == NECESSARY_CHANGE_OF_SIZES || peersOnCall.size() == 4) {
            marginTop = height + px2dp(60, getOutMetrics());
        }

        recyclerViewLayout.setPadding(0, marginTop, 0, 0);
        if (peersOnCall.size() < NECESSARY_CHANGE_OF_SIZES) {
            recyclerView.setColumnWidth((int) widthScreenPX);
        } else {
            recyclerView.setColumnWidth((int) widthScreenPX / 2);
        }
    }

    /**
     *  Update the adapter depends of the number of participants.
     */
    private void updateUI() {
        if (getCall() == null) return;
        if (peersOnCall.isEmpty()) {
            clearViews();
            return;
        }
        logDebug("Updating the UI, number of participants = " + peersOnCall.size());
        if (!statusCallInProgress(callChat.getStatus())) {
            linearParticipants.setVisibility(View.GONE);
        }

        if (lessThanSevenParticipants()) {
            destroyAdapter();
            removePeerSelectedFragment();

            peerSelectedCameraLayout.setVisibility(View.GONE);
            bigRecyclerView.setAdapter(null);
            bigRecyclerView.setVisibility(View.GONE);
            bigRecyclerViewLayout.setVisibility(View.GONE);
            recyclerViewLayout.setVisibility(View.VISIBLE);
            recyclerView.setVisibility(View.VISIBLE);

            updateRecyclerView();

            if (adapterGrid == null) {
                logDebug("Need to create the adapter");
                recyclerView.setAdapter(null);
                adapterGrid = new GroupCallAdapter(this, recyclerView, peersOnCall, chatId);
                recyclerView.setAdapter(adapterGrid);
            } else {
                logDebug("Notify of changes");
                recyclerView.getRecycledViewPool().clear();
                adapterGrid.notifyDataSetChanged();
                adapterGrid.updateAvatarsPosition();
            }

            if (statusCallInProgress(callChat.getStatus())) {
                adapterGrid.updateMuteIcon();
            }
        } else {

            destroyAdapter();
            recyclerView.setAdapter(null);
            recyclerView.setVisibility(View.GONE);
            recyclerViewLayout.setVisibility(View.GONE);
            bigRecyclerViewLayout.setVisibility(View.VISIBLE);
            bigRecyclerView.setVisibility(View.VISIBLE);

            if (adapterList == null) {
                logDebug("Need to create the adapter");
                bigRecyclerView.setAdapter(null);
                adapterList = new GroupCallAdapter(this, bigRecyclerView, peersOnCall, chatId);
                bigRecyclerView.setAdapter(adapterList);
            } else {
                logDebug("Notify of changes");
                bigRecyclerView.getRecycledViewPool().clear();
                adapterList.notifyDataSetChanged();
                adapterList.updateAvatarsPosition();
            }

            if (statusCallInProgress(callChat.getStatus())) {
                adapterList.updateMuteIcon();
            }

            updateParticipantSelected();
        }
    }

    /**
     * Method for updating the UI when a user joined in the group call.
     *
     * @param userPeerId   Peer ID.
     * @param userClientId Client ID.
     */
    private void userJoined(long userPeerId, long userClientId) {
        logDebug("Participant joined the group call");

        if (peersOnCall.isEmpty()) {
            addContactIntoArray(userPeerId, userClientId);
            return;
        }

        boolean containsUser = false;
        for (InfoPeerGroupCall peer : peersOnCall) {
            if (peer.getPeerId() == userPeerId && peer.getClientId() == userClientId) {
                containsUser = true;
                break;
            }
        }

        if (!containsUser) {
            addContactIntoArray(userPeerId, userClientId);
            int callStatus = callChat.getStatus();
            if ((statusCallInProgress(callStatus) && callStatus != MegaChatCall.CALL_STATUS_RECONNECTING) && (userPeerId != megaChatApi.getMyUserHandle() || userClientId != megaChatApi.getMyClientidHandle(chatId))) {
                updateInfoUsersBar(getString(R.string.contact_joined_the_call, getName(userPeerId)));
            }

            checkParticipantChanges(true, -1, (peersOnCall.size() == 0 ? 0 : (peersOnCall.size() - 1)));

            if (statusCallInProgress(callStatus)) {
                updateRemoteAV(callChat.getMegaChatSession(userPeerId, userClientId));
            }
        }
    }

    /**
     * Method for updating the UI when a user leaves the group call.
     *
     * @param userPeerId   Peer ID.
     * @param userClientId Client ID.
     */
    private void userLeft(long userPeerId, long userClientId) {
        logDebug("Participant left the group call");

        if (peersOnCall.isEmpty())
            return;

        for (InfoPeerGroupCall peer : peersOnCall) {
            if (peer.getPeerId() == userPeerId && peer.getClientId() == userClientId) {
                int callStatus = callChat.getStatus();

                if ((statusCallInProgress(callStatus) && callStatus != MegaChatCall.CALL_STATUS_RECONNECTING) && (userPeerId != megaChatApi.getMyUserHandle() || userClientId != megaChatApi.getMyClientidHandle(chatId))) {
                    updateInfoUsersBar(getString(R.string.contact_left_the_call, getName(userPeerId)));
                }

                int position = peersOnCall.indexOf(peer);
                removeContact(peer);
                checkParticipantChanges(false, position, -1);
                break;

            }
        }
    }

    /**
     * Method for adding a participant to the array.
     *
     * @param userPeerid   Peer ID.
     * @param userClientid Client ID.
     */
    private void addContactIntoArray(long userPeerid, long userClientid) {
        if (getCall() == null) return;

        if (isItMe(chatId, userPeerid, userClientid)) {
            InfoPeerGroupCall myPeer = new InfoPeerGroupCall(userPeerid, userClientid, getName(userPeerid), getEmail(userPeerid), callChat.hasLocalVideo(), callChat.hasLocalAudio(), false, true, null);
            peersOnCall.add(myPeer);
            logDebug("I've been added to the array");
        } else {
            InfoPeerGroupCall userPeer = new InfoPeerGroupCall(userPeerid, userClientid, getName(userPeerid), getEmail(userPeerid));
            peersOnCall.add((peersOnCall.size() == 0 ? 0 : (peersOnCall.size() - 1)), userPeer);
            logDebug("Participant has been added to the array");
        }

        checkAudioLevelMonitor();
    }

    /**
     * Method for Removing a Participant from the Array.
     *
     * @param peer The participant.
     */
    private void removeContact(InfoPeerGroupCall peer) {
        if (isItMe(chatId, peer.getPeerId(), peer.getClientId()))
            return;

        logDebug("Participant has been removed from the array");
        peersOnCall.remove(peer);
        checkAudioLevelMonitor();
    }

    /**
     * Method to enable or disable the audio level monitor.
     */
    private void checkAudioLevelMonitor() {
        if (peersOnCall.size() >= MIN_PEERS_LIST) {
            if (!megaChatApi.isAudioLevelMonitorEnabled(chatId)) {
                megaChatApi.enableAudioLevelMonitor(true, chatId);
            }
        } else if (megaChatApi.isAudioLevelMonitorEnabled(chatId)) {
            megaChatApi.enableAudioLevelMonitor(false, chatId);
        }
    }

    @Override
    public boolean dispatchKeyEvent(KeyEvent event) {
        int keyCode = event.getKeyCode();
        switch (keyCode) {
            case KeyEvent.KEYCODE_VOLUME_UP:
                app.muteOrUnmute(false);
                return true;
            case KeyEvent.KEYCODE_VOLUME_DOWN:
                app.muteOrUnmute(true);
                return true;
            default:
                return super.dispatchKeyEvent(event);
        }
    }

    /**
     * Stop the countdown timer.
     */
    private void stopCountDownTimer() {
        if (countDownTimer != null) {
            countDownTimer.cancel();
            countDownTimer = null;
        }
    }
}<|MERGE_RESOLUTION|>--- conflicted
+++ resolved
@@ -54,6 +54,7 @@
 import mega.privacy.android.app.fcm.IncomingCallService;
 import mega.privacy.android.app.listeners.ChatChangeVideoStreamListener;
 import mega.privacy.android.app.lollipop.LoginActivityLollipop;
+import mega.privacy.android.app.utils.TextUtil;
 
 import mega.privacy.android.app.lollipop.controllers.ChatController;
 import nz.mega.sdk.MegaApiJava;
@@ -73,7 +74,6 @@
 import static mega.privacy.android.app.utils.CallUtil.*;
 import static mega.privacy.android.app.utils.ChatUtil.*;
 import static mega.privacy.android.app.utils.Constants.*;
-import static mega.privacy.android.app.utils.FileUtil.*;
 import static mega.privacy.android.app.utils.IncomingCallNotification.*;
 import static mega.privacy.android.app.utils.LogUtil.*;
 import static mega.privacy.android.app.utils.Util.*;
@@ -692,11 +692,7 @@
 
         titleToolbar = tB.findViewById(R.id.title_toolbar);
         titleToolbar.setText(" ");
-<<<<<<< HEAD
-        titleToolbar.setMaxWidthEmojis(dp2px(TITLE_TOOLBAR, outMetrics));
-=======
-        titleToolbar.setMaxWidthEmojis(px2dp(TITLE_TOOLBAR, getOutMetrics()));
->>>>>>> e862c470
+        titleToolbar.setMaxWidthEmojis(dp2px(TITLE_TOOLBAR, getOutMetrics()));
 
         subtitleToobar = tB.findViewById(R.id.subtitle_toolbar);
         callInProgressChrono = tB.findViewById(R.id.simple_chronometer);
@@ -1980,7 +1976,7 @@
             mutateContactCallLayout.setVisibility(View.GONE);
         }else{
             String name = chatC.getParticipantFirstName(chat.getPeerHandle(0));
-            if (isTextEmpty(name)) {
+            if (TextUtil.isTextEmpty(name)) {
                 if (megaChatApi != null) {
                     name = megaChatApi.getContactEmail(callChat.getSessionsPeerid().get(0));
                 }
@@ -3038,7 +3034,7 @@
         if (peersOnCall.size() < NECESSARY_CHANGE_OF_SIZES) {
             marginTop = 0;
         } else if (peersOnCall.size() == NECESSARY_CHANGE_OF_SIZES || peersOnCall.size() == 4) {
-            marginTop = height + px2dp(60, getOutMetrics());
+            marginTop = height + dp2px(60, getOutMetrics());
         }
 
         recyclerViewLayout.setPadding(0, marginTop, 0, 0);
