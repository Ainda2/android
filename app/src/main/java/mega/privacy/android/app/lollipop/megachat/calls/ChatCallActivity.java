--- conflicted
+++ resolved
@@ -1690,7 +1690,8 @@
             return;
 
         boolean isSpeakerOn = MegaApplication.getSpeakerStatus(callChat.getChatid());
-        app.updateSpeakerStatus(isSpeakerOn, callChat.getStatus());
+        app.updateSpeakerStatus(isSpeakerOn, callChat.getStatus(), callChat.getChatid());
+
 
         if (isSpeakerOn) {
             speakerFAB.setBackgroundTintList(ColorStateList.valueOf(getResources().getColor(R.color.accentColor)));
@@ -2081,56 +2082,6 @@
         updateUI();
     }
 
-<<<<<<< HEAD
-=======
-    /**
-     * Method for updating speaker status, ON or OFF.
-     */
-    private void updateLocalSpeakerStatus() {
-        if (getCall() == null || (!statusCallInProgress(callChat.getStatus()) && callChat.getStatus() != MegaChatCall.CALL_STATUS_RING_IN)) return;
-        boolean isSpeakerOn = application.getSpeakerStatus(callChat.getChatid());
-        application.updateSpeakerStatus(isSpeakerOn, callChat.getStatus(), callChat.getChatid());
-
-        if (isSpeakerOn) {
-            speakerFAB.setBackgroundTintList(ColorStateList.valueOf(getResources().getColor(R.color.accentColor)));
-            speakerFAB.setImageDrawable(getResources().getDrawable(R.drawable.ic_speaker_on));
-        } else {
-            speakerFAB.setBackgroundTintList(ColorStateList.valueOf(ContextCompat.getColor(this, R.color.disable_fab_chat_call)));
-            speakerFAB.setImageDrawable(ContextCompat.getDrawable(this, R.drawable.ic_speaker_off));
-        }
-    }
-
-    private void optionsRemoteCameraFragmentFS(boolean isNecessaryCreate) {
-        if (isNecessaryCreate) {
-            isRemoteVideo = REMOTE_VIDEO_ENABLED;
-            if (remoteCameraFragmentFS == null) {
-                remoteCameraFragmentFS = RemoteCameraCallFullScreenFragment.newInstance(chatId, callChat.getSessionsPeerid().get(0), callChat.getSessionsClientid().get(0));
-                FragmentTransaction ft = getSupportFragmentManager().beginTransaction();
-                ft.replace(R.id.fragment_container_remote_cameraFS, remoteCameraFragmentFS, "remoteCameraFragmentFS");
-                ft.commitNowAllowingStateLoss();
-            }
-            contactAvatarLayout.setVisibility(View.GONE);
-            parentRemoteFS.setVisibility(View.VISIBLE);
-            fragmentContainerRemoteCameraFS.setVisibility(View.VISIBLE);
-            return;
-        }
-
-        isRemoteVideo = REMOTE_VIDEO_DISABLED;
-        removeRemoteCameraFragmentFS();
-        contactAvatarLayout.setVisibility(View.VISIBLE);
-        parentRemoteFS.setVisibility(View.GONE);
-        fragmentContainerRemoteCameraFS.setVisibility(View.GONE);
-    }
-
-    private void removeRemoteCameraFragmentFS() {
-        if (remoteCameraFragmentFS == null) return;
-        remoteCameraFragmentFS.removeSurfaceView();
-        FragmentTransaction ft = getSupportFragmentManager().beginTransaction();
-        ft.remove(remoteCameraFragmentFS);
-        remoteCameraFragmentFS = null;
-    }
-
->>>>>>> a20ee995
     @Override
     public void onRequestPermissionsResult(int requestCode, String[] permissions, int[] grantResults) {
         super.onRequestPermissionsResult(requestCode, permissions, grantResults);
