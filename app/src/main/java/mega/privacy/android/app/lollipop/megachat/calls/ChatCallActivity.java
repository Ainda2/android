--- conflicted
+++ resolved
@@ -2197,15 +2197,6 @@
         if (megaChatApi.isSignalActivityRequired()) {
             megaChatApi.signalPresenceActivity();
         }
-<<<<<<< HEAD
-
-        if (getCall() == null)
-            return;
-
-        application.setSpeakerStatus(callChat.getChatid(), isVideoCall);
-        megaChatApi.answerChatCall(chatId, isVideoCall, this);
-=======
->>>>>>> e862c470
     }
 
     private void checkAnswerCall(boolean isVideoCall){
