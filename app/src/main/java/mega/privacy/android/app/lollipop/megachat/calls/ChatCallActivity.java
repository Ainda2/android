--- conflicted
+++ resolved
@@ -84,17 +84,12 @@
 import nz.mega.sdk.MegaRequest;
 import nz.mega.sdk.MegaRequestListenerInterface;
 
-<<<<<<< HEAD
-import static mega.privacy.android.app.utils.CacheFolderManager.buildAvatarFile;
-import static mega.privacy.android.app.utils.CacheFolderManager.isFileAvailable;
-=======
 import static android.provider.Settings.System.DEFAULT_RINGTONE_URI;
 import static android.view.View.GONE;
 import static mega.privacy.android.app.utils.CacheFolderManager.*;
 import static mega.privacy.android.app.utils.ChatUtil.showErrorAlertDialogGroupCall;
 import static mega.privacy.android.app.utils.FileUtils.*;
 import static mega.privacy.android.app.utils.Util.context;
->>>>>>> 627a3ff6
 
 public class ChatCallActivity extends BaseActivity implements MegaChatRequestListenerInterface, MegaChatCallListenerInterface, MegaRequestListenerInterface, View.OnClickListener, SensorEventListener, KeyEvent.Callback {
 
@@ -1173,12 +1168,7 @@
                 log("Error call: " + e.getErrorString());
 
                 if (e.getErrorCode() == MegaChatError.ERROR_TOOMANY) {
-<<<<<<< HEAD
-                    Util.showErrorAlertDialogGroupCall(getString(R.string.call_error_too_many_participants), true, this);
-=======
-
                     showErrorAlertDialogGroupCall(getString(R.string.call_error_too_many_participants), true, this);
->>>>>>> 627a3ff6
                 } else {
                     if (getCall() == null) return;
                     ((MegaApplication) getApplication()).setSpeakerStatus(callChat.getChatid(), false);
