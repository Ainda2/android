package mega.privacy.android.app.lollipop.megachat.calls;

import android.Manifest;
import android.annotation.SuppressLint;
import android.app.NotificationManager;
import android.content.Intent;
import android.content.pm.PackageManager;
import android.content.res.ColorStateList;
import android.graphics.Bitmap;
import android.graphics.BitmapFactory;
import android.graphics.Canvas;
import android.graphics.Color;
import android.graphics.Paint;
import android.os.Build;
import android.os.Bundle;
import android.os.Handler;
import android.support.design.widget.FloatingActionButton;
import android.support.v4.app.ActivityCompat;
import android.support.v4.app.FragmentTransaction;
import android.support.v4.content.ContextCompat;
import android.support.v7.app.ActionBar;
import android.support.v7.widget.DefaultItemAnimator;
import android.support.v7.widget.LinearLayoutManager;
import android.support.v7.widget.RecyclerView;
import android.support.v7.widget.Toolbar;
import android.text.TextUtils;
import android.util.DisplayMetrics;
import android.view.Display;
import android.view.KeyEvent;
import android.view.Menu;
import android.view.MenuItem;
import android.view.View;
import android.view.ViewGroup;
import android.view.Window;
import android.view.WindowManager;
import android.view.animation.AlphaAnimation;
import android.view.animation.Animation;
import android.view.animation.AnimationSet;
import android.view.animation.AnimationUtils;
import android.view.animation.TranslateAnimation;
import android.animation.Animator;
import android.animation.AnimatorListenerAdapter;
import android.widget.Chronometer;
import android.widget.FrameLayout;
import android.widget.ImageView;
import android.widget.LinearLayout;
import android.widget.RelativeLayout;
import android.widget.TextView;
import java.io.File;
import java.util.ArrayList;
import java.util.Locale;
import mega.privacy.android.app.BaseActivity;
import mega.privacy.android.app.MegaApplication;
import mega.privacy.android.app.R;
import mega.privacy.android.app.components.CustomizedGridCallRecyclerView;
import mega.privacy.android.app.components.OnSwipeTouchListener;
import mega.privacy.android.app.components.RoundedImageView;
import mega.privacy.android.app.components.twemoji.EmojiTextView;
import mega.privacy.android.app.fcm.IncomingCallService;
import mega.privacy.android.app.interfaces.OnProximitySensorListener;
import mega.privacy.android.app.lollipop.LoginActivityLollipop;
import mega.privacy.android.app.lollipop.listeners.CallNonContactNameListener;
import mega.privacy.android.app.lollipop.megachat.AppRTCAudioManager;
import mega.privacy.android.app.lollipop.megachat.chatAdapters.GroupCallAdapter;
import nz.mega.sdk.MegaApiAndroid;
import nz.mega.sdk.MegaApiJava;
import nz.mega.sdk.MegaChatApi;
import nz.mega.sdk.MegaChatApiAndroid;
import nz.mega.sdk.MegaChatApiJava;
import nz.mega.sdk.MegaChatCall;
import nz.mega.sdk.MegaChatCallListenerInterface;
import nz.mega.sdk.MegaChatError;
import nz.mega.sdk.MegaChatRequest;
import nz.mega.sdk.MegaChatRequestListenerInterface;
import nz.mega.sdk.MegaChatRoom;
import nz.mega.sdk.MegaChatSession;
import nz.mega.sdk.MegaError;
import nz.mega.sdk.MegaHandleList;
import nz.mega.sdk.MegaRequest;
import nz.mega.sdk.MegaRequestListenerInterface;
import static mega.privacy.android.app.utils.CacheFolderManager.*;
import static mega.privacy.android.app.utils.ChatUtil.*;
import static mega.privacy.android.app.utils.Constants.*;
import static mega.privacy.android.app.utils.FileUtils.*;
import static mega.privacy.android.app.utils.IncomingCallNotification.*;
import static mega.privacy.android.app.utils.LogUtil.*;
import static mega.privacy.android.app.utils.Util.*;
import static mega.privacy.android.app.utils.AvatarUtil.*;

public class ChatCallActivity extends BaseActivity implements MegaChatRequestListenerInterface, MegaChatCallListenerInterface, MegaRequestListenerInterface, View.OnClickListener, KeyEvent.Callback {

    final private static int REMOTE_VIDEO_NOT_INIT = -1;
    final private static int REMOTE_VIDEO_ENABLED = 1;
    final private static int REMOTE_VIDEO_DISABLED = 0;
    final private static int BIG_LETTER_SIZE = 60;
    final private static int SMALL_LETTER_SIZE = 40;
    final private static int MIN_PEERS_LIST = 7;
    final private static int MAX_PEERS_GRID = 6;
    final private static int ARROW_ANIMATION = 250;
    final private static int INFO_ANIMATION = 4000;
    final private static int MOVE_ANIMATION = 500;
    final private static int ALPHA_ANIMATION = 600;
    final private static int ALPHA_ARROW_ANIMATION = 1000;
    final private static int NECESSARY_CHANGE_OF_SIZES = 4;
    private final static int TITLE_TOOLBAR = 250;
    private float widthScreenPX, heightScreenPX;
    private long chatId;
    private MegaChatRoom chat;
    private MegaChatCall callChat;
    private MegaChatApiAndroid megaChatApi = null;
    private Display display;
    private DisplayMetrics outMetrics;
    private Toolbar tB;
    private EmojiTextView titleToolbar;
    private TextView subtitleToobar;
    private Chronometer callInProgressChrono;
    private RelativeLayout mutateContactCallLayout;
    private EmojiTextView mutateCallText;
    private RelativeLayout mutateOwnCallLayout;
    private LinearLayout linearParticipants;
    private TextView participantText;
    private EmojiTextView infoUsersBar;
    private RelativeLayout reconnectingLayout;
    private TextView reconnectingText;
    private ActionBar aB;
    private boolean avatarRequested = false;
    private ArrayList<InfoPeerGroupCall> peersOnCall = new ArrayList<>();
    private ArrayList<InfoPeerGroupCall> peersBeforeCall = new ArrayList<>();
    private RelativeLayout smallElementsIndividualCallLayout;
    private RelativeLayout bigElementsIndividualCallLayout;
    private RelativeLayout bigElementsGroupCallLayout;
    private RelativeLayout recyclerViewLayout;
    private CustomizedGridCallRecyclerView recyclerView;
    private RelativeLayout bigRecyclerViewLayout;
    private LinearLayoutManager layoutManager;
    private RecyclerView bigRecyclerView;
    private GroupCallAdapter adapterGrid;
    private GroupCallAdapter adapterList;
    private int isRemoteVideo = REMOTE_VIDEO_NOT_INIT;
    private RelativeLayout myAvatarLayout;
    private RoundedImageView myImage;
    private RelativeLayout contactAvatarLayout;
    private RoundedImageView contactImage;
    private RelativeLayout fragmentContainer;
    private int totalVideosAllowed = 0;
    private FloatingActionButton videoFAB;
    private FloatingActionButton microFAB;
    private FloatingActionButton rejectFAB;
    private FloatingActionButton hangFAB;
    private FloatingActionButton speakerFAB;
    private FloatingActionButton answerCallFAB;
    private boolean notYetJoinedTheCall = true;
    private FrameLayout fragmentContainerLocalCamera;
    private FrameLayout fragmentContainerLocalCameraFS;
    private FrameLayout fragmentContainerRemoteCameraFS;
    private ViewGroup parentLocal;
    private ViewGroup parentLocalFS;
    private ViewGroup parentRemoteFS;
    private FrameLayout fragmentBigCameraGroupCall;
    private ImageView microFragmentBigCameraGroupCall;
    private ViewGroup parentBigCameraGroupCall;
    private RelativeLayout avatarBigCameraGroupCallLayout;
    private ImageView avatarBigCameraGroupCallMicro;
    private RoundedImageView avatarBigCameraGroupCallImage;
    private EmojiTextView avatarBigCameraGroupCallInitialLetter;
    private AppRTCAudioManager rtcAudioManager = null;
    private Animation shake;

    private LinearLayout linearFAB;
    private RelativeLayout relativeCall;
    private LinearLayout linearArrowCall;
    private ImageView firstArrowCall;
    private ImageView secondArrowCall;
    private ImageView thirdArrowCall;
    private ImageView fourArrowCall;
    private RelativeLayout relativeVideo;
    private LinearLayout linearArrowVideo;
    private ImageView firstArrowVideo;
    private ImageView secondArrowVideo;
    private ImageView thirdArrowVideo;
    private ImageView fourArrowVideo;
    private InfoPeerGroupCall peerSelected = null;
    private boolean isManualMode = false;
    private int statusBarHeight = 0;
    private MegaApiAndroid megaApi = null;
    private Handler handlerArrow1, handlerArrow2, handlerArrow3, handlerArrow4, handlerArrow5, handlerArrow6;
    private LocalCameraCallFragment localCameraFragment = null;
    private LocalCameraCallFullScreenFragment localCameraFragmentFS = null;
    private RemoteCameraCallFullScreenFragment remoteCameraFragmentFS = null;
    private BigCameraGroupCallFragment bigCameraGroupCallFragment = null;
    private MegaApplication application =  MegaApplication.getInstance();
    private boolean inTemporaryState = false;

    @Override
    public boolean onCreateOptionsMenu(Menu menu) {
        logDebug("onCreateOptionsMenu");
        return super.onCreateOptionsMenu(menu);
    }

    @Override
    public boolean onPrepareOptionsMenu(Menu menu) {
        logDebug("onPrepareOptionsMenu");
        return super.onPrepareOptionsMenu(menu);
    }

    @Override
    public boolean onOptionsItemSelected(MenuItem item) {
        logDebug("onOptionsItemSelected");
        application.sendSignalPresenceActivity();
        int id = item.getItemId();
        switch (id) {
            case android.R.id.home: {
                onBackPressed();
                break;
            }
        }
        return super.onOptionsItemSelected(item);
    }

    private void clearArrayList(ArrayList<InfoPeerGroupCall> array) {
        if (array == null || array.isEmpty()) return;
        array.clear();
    }

    private void clearArrays() {
        clearArrayList(peersBeforeCall);
        clearArrayList(peersOnCall);
    }

    private void updateScreenStatus() {
        logDebug("updateScreenStatus:");
        if (chatId == -1 || megaChatApi == null || getCall() == null) return;
        chat = megaChatApi.getChatRoom(chatId);
        int callStatus = callChat.getStatus();

        if (chat.isGroup()) {
            logDebug("Group");
            clearArrayList(peersBeforeCall);

            if (callStatus == MegaChatCall.CALL_STATUS_RING_IN) {
                displayLinearFAB(true);
            } else if (callStatus == MegaChatCall.CALL_STATUS_IN_PROGRESS || callStatus == MegaChatCall.CALL_STATUS_JOINING || callStatus == MegaChatCall.CALL_STATUS_REQUEST_SENT || callStatus == MegaChatCall.CALL_STATUS_RECONNECTING) {
                displayLinearFAB(false);
                if (callStatus == MegaChatCall.CALL_STATUS_RECONNECTING && !reconnectingLayout.isShown()) {
                    showReconnecting();
                }
            }

            checkParticipants();
            updateSubtitleNumberOfVideos();

        } else {
            logDebug("Individual");

            if (callStatus == MegaChatCall.CALL_STATUS_RING_IN || callStatus == MegaChatCall.CALL_STATUS_IN_PROGRESS || callStatus == MegaChatCall.CALL_STATUS_REQUEST_SENT || callStatus == MegaChatCall.CALL_STATUS_RECONNECTING) {
                if (callStatus == MegaChatCall.CALL_STATUS_RING_IN) {
                    displayLinearFAB(true);
                } else {
                    displayLinearFAB(false);
                }
                setProfileAvatar(megaChatApi.getMyUserHandle());
                setProfileAvatar(chat.getPeerHandle(0));
                if (callStatus == MegaChatCall.CALL_STATUS_RECONNECTING && !reconnectingLayout.isShown()) {
                    showReconnecting();
                }
            }
            updateLocalAV();
            updateRemoteAV(-1, -1);
        }

        updateSubTitle();
    }

    protected void onNewIntent(Intent intent) {
        super.onNewIntent(intent);
        logDebug("onNewIntent");

        Bundle extras = intent.getExtras();
        logDebug("Action: " + getIntent().getAction());
        if (extras != null) {
            long newChatId = extras.getLong(CHAT_ID, -1);
            if (megaChatApi == null) return;

            if (chatId != -1 && chatId == newChatId) {
                logDebug("Same call");
                chat = megaChatApi.getChatRoom(chatId);
                updateScreenStatus();
                updateLocalSpeakerStatus();

            } else {
                if (newChatId == -1) return;

                logDebug("Different call");
                chatId = newChatId;
                chat = megaChatApi.getChatRoom(chatId);
                callChat = megaChatApi.getChatCall(chatId);
                titleToolbar.setText(chat.getTitle());
                updateScreenStatus();
                updateLocalSpeakerStatus();

                if (getCall() == null || callChat.getStatus() != MegaChatCall.CALL_STATUS_IN_PROGRESS)
                    return;

                logDebug("Start call Service");
                Intent intentService = new Intent(this, CallService.class);
                intentService.putExtra(CHAT_ID, callChat.getChatid());
                if (Build.VERSION.SDK_INT >= Build.VERSION_CODES.O) {
                    this.startForegroundService(intentService);
                } else {
                    this.startService(intentService);
                }
            }
        }
    }

    @Override
    protected void onCreate(Bundle savedInstanceState) {
        logDebug("onCreate");
        super.onCreate(savedInstanceState);
        cancelIncomingCallNotification(this);
        setContentView(R.layout.activity_calls_chat);
        application.setShowPinScreen(true);

        display = getWindowManager().getDefaultDisplay();
        outMetrics = new DisplayMetrics();
        display.getMetrics(outMetrics);

        int resourceId = getResources().getIdentifier("status_bar_height", "dimen", "android");
        if (resourceId > 0) {
            statusBarHeight = getResources().getDimensionPixelSize(resourceId);
        }

        widthScreenPX = outMetrics.widthPixels;
        heightScreenPX = outMetrics.heightPixels - statusBarHeight;

        if (megaApi == null) {
            megaApi = application.getMegaApi();
        }
        if (megaApi != null) {
            megaApi.retryPendingConnections();
        }
        if (megaChatApi == null) {
            megaChatApi = application.getMegaChatApi();
        }
        if (megaChatApi != null) {
            megaChatApi.retryPendingConnections(false, null);
        }

        if (megaApi == null || megaApi.getRootNode() == null || megaChatApi == null || megaChatApi.getInitState() == MegaChatApi.INIT_ERROR) {
            logWarning("Refresh session - sdk || karere");
            Intent intent = new Intent(this, LoginActivityLollipop.class);
            intent.putExtra("visibleFragment", LOGIN_FRAGMENT);
            intent.setFlags(Intent.FLAG_ACTIVITY_CLEAR_TOP);
            startActivity(intent);
            finish();
            return;
        }
        megaChatApi.addChatCallListener(this);

        getWindow().addFlags(WindowManager.LayoutParams.FLAG_KEEP_SCREEN_ON);
        fragmentContainer = findViewById(R.id.file_info_fragment_container);

        tB = findViewById(R.id.call_toolbar);
        if (tB == null) {
            logWarning("Toolbar is Null");
            return;
        }
        tB.setVisibility(View.VISIBLE);
        setSupportActionBar(tB);
        aB = getSupportActionBar();
        aB.setHomeAsUpIndicator(R.drawable.ic_arrow_back_white);
        aB.setHomeButtonEnabled(true);
        aB.setDisplayHomeAsUpEnabled(true);
        aB.setDisplayShowHomeEnabled(true);
        aB.setTitle(null);
        aB.setSubtitle(null);

        titleToolbar = tB.findViewById(R.id.title_toolbar);
        titleToolbar.setText(" ");
        titleToolbar.setMaxWidthEmojis(px2dp(TITLE_TOOLBAR, outMetrics));

        subtitleToobar = tB.findViewById(R.id.subtitle_toolbar);
        callInProgressChrono = tB.findViewById(R.id.simple_chronometer);
        linearParticipants = tB.findViewById(R.id.ll_participants);
        participantText = tB.findViewById(R.id.participants_text);
        linearParticipants.setVisibility(View.GONE);
        totalVideosAllowed = megaChatApi.getMaxVideoCallParticipants();
        mutateOwnCallLayout = findViewById(R.id.mutate_own_call);
        mutateOwnCallLayout.setVisibility(View.GONE);
        mutateContactCallLayout = findViewById(R.id.mutate_contact_call);
        mutateContactCallLayout.setVisibility(View.GONE);
        mutateCallText = findViewById(R.id.text_mutate_contact_call);
        smallElementsIndividualCallLayout = findViewById(R.id.small_elements_individual_call);
        smallElementsIndividualCallLayout.setVisibility(View.GONE);
        bigElementsIndividualCallLayout = findViewById(R.id.big_elements_individual_call);
        bigElementsIndividualCallLayout.setVisibility(View.GONE);
        linearFAB = findViewById(R.id.linear_buttons);
        displayLinearFAB(false);
        infoUsersBar = findViewById(R.id.info_users_bar);
        infoUsersBar.setVisibility(View.GONE);
        reconnectingLayout = findViewById(R.id.reconnecting_layout);
        reconnectingLayout.setVisibility(View.GONE);
        reconnectingText = findViewById(R.id.reconnecting_text);

        isManualMode = false;

        relativeCall = findViewById(R.id.relative_answer_call_fab);
        relativeCall.requestLayout();
        relativeCall.setVisibility(View.GONE);

        linearArrowCall = findViewById(R.id.linear_arrow_call);
        linearArrowCall.setVisibility(View.GONE);
        firstArrowCall = findViewById(R.id.first_arrow_call);
        secondArrowCall = findViewById(R.id.second_arrow_call);
        thirdArrowCall = findViewById(R.id.third_arrow_call);
        fourArrowCall = findViewById(R.id.four_arrow_call);

        relativeVideo = findViewById(R.id.relative_video_fab);
        relativeVideo.requestLayout();
        relativeVideo.setVisibility(View.GONE);

        linearArrowVideo = findViewById(R.id.linear_arrow_video);
        linearArrowVideo.setVisibility(View.GONE);
        firstArrowVideo = findViewById(R.id.first_arrow_video);
        secondArrowVideo = findViewById(R.id.second_arrow_video);
        thirdArrowVideo = findViewById(R.id.third_arrow_video);
        fourArrowVideo = findViewById(R.id.four_arrow_video);

        answerCallFAB = findViewById(R.id.answer_call_fab);
        answerCallFAB.hide();
        videoFAB = findViewById(R.id.video_fab);
        videoFAB.setOnClickListener(this);
        videoFAB.hide();
        rejectFAB = findViewById(R.id.reject_fab);
        rejectFAB.setOnClickListener(this);
        rejectFAB.hide();
        speakerFAB = findViewById(R.id.speaker_fab);
        speakerFAB.setOnClickListener(this);
        speakerFAB.hide();
        microFAB = findViewById(R.id.micro_fab);
        microFAB.setOnClickListener(this);
        microFAB.hide();
        hangFAB = findViewById(R.id.hang_fab);
        hangFAB.setOnClickListener(this);
        hangFAB.hide();
        shake = AnimationUtils.loadAnimation(this, R.anim.shake);

        //Cameras in Group call
        bigElementsGroupCallLayout = findViewById(R.id.big_elements_group_call);
        bigElementsGroupCallLayout.setVisibility(View.GONE);

        //Recycler View for 1-6 peers
        recyclerViewLayout = findViewById(R.id.rl_recycler_view);
        recyclerViewLayout.setVisibility(View.GONE);
        recyclerView = findViewById(R.id.recycler_view_cameras);
        recyclerView.setPadding(0, 0, 0, 0);
        recyclerView.setColumnWidth((int) widthScreenPX);
        recyclerView.setItemAnimator(new DefaultItemAnimator());
        recyclerView.setVisibility(View.GONE);

        //Big elements group calls
        parentBigCameraGroupCall = findViewById(R.id.parent_layout_big_camera_group_call);
        ViewGroup.LayoutParams paramsBigCameraGroupCall = parentBigCameraGroupCall.getLayoutParams();
        if (widthScreenPX < heightScreenPX) {
            paramsBigCameraGroupCall.width = (int) widthScreenPX;
            paramsBigCameraGroupCall.height = (int) widthScreenPX;
        } else {
            paramsBigCameraGroupCall.width = (int) heightScreenPX;
            paramsBigCameraGroupCall.height = (int) heightScreenPX;
        }

        parentBigCameraGroupCall.setLayoutParams(paramsBigCameraGroupCall);
        parentBigCameraGroupCall.setOnClickListener(this);

        fragmentBigCameraGroupCall = findViewById(R.id.fragment_big_camera_group_call);
        fragmentBigCameraGroupCall.setVisibility(View.GONE);
        microFragmentBigCameraGroupCall = findViewById(R.id.micro_fragment_big_camera_group_call);
        microFragmentBigCameraGroupCall.setVisibility(View.GONE);

        avatarBigCameraGroupCallLayout = findViewById(R.id.rl_avatar_big_camera_group_call);
        avatarBigCameraGroupCallMicro = findViewById(R.id.micro_avatar_big_camera_group_call);
        avatarBigCameraGroupCallImage = findViewById(R.id.image_big_camera_group_call);
        avatarBigCameraGroupCallInitialLetter = findViewById(R.id.initial_letter_big_camera_group_call);

        avatarBigCameraGroupCallMicro.setVisibility(View.GONE);
        avatarBigCameraGroupCallLayout.setVisibility(View.GONE);
        parentBigCameraGroupCall.setVisibility(View.GONE);

        //Recycler View for 7-8 peers (because 9-10 without video)
        bigRecyclerViewLayout = findViewById(R.id.rl_big_recycler_view);
        layoutManager = new LinearLayoutManager(this, LinearLayoutManager.HORIZONTAL, false);
        bigRecyclerView = findViewById(R.id.big_recycler_view_cameras);
        bigRecyclerView.setLayoutManager(layoutManager);
        displayedBigRecyclerViewLayout(true);
        bigRecyclerView.setVisibility(View.GONE);
        bigRecyclerViewLayout.setVisibility(View.GONE);

        //Local camera small
        parentLocal = findViewById(R.id.parent_layout_local_camera);
        fragmentContainerLocalCamera = findViewById(R.id.fragment_container_local_camera);
        RelativeLayout.LayoutParams params = (RelativeLayout.LayoutParams) fragmentContainerLocalCamera.getLayoutParams();
        params.addRule(RelativeLayout.ALIGN_PARENT_RIGHT, RelativeLayout.TRUE);
        params.addRule(RelativeLayout.ALIGN_PARENT_BOTTOM, RelativeLayout.TRUE);
        fragmentContainerLocalCamera.setLayoutParams(params);
        fragmentContainerLocalCamera.setOnTouchListener(new OnDragTouchListener(fragmentContainerLocalCamera, parentLocal));
        parentLocal.setVisibility(View.GONE);
        fragmentContainerLocalCamera.setVisibility(View.GONE);

        //Local camera Full Screen
        parentLocalFS = findViewById(R.id.parent_layout_local_camera_FS);
        fragmentContainerLocalCameraFS = findViewById(R.id.fragment_container_local_cameraFS);
        RelativeLayout.LayoutParams paramsFS = (RelativeLayout.LayoutParams) fragmentContainerLocalCameraFS.getLayoutParams();
        paramsFS.addRule(RelativeLayout.ALIGN_PARENT_RIGHT, RelativeLayout.TRUE);
        paramsFS.addRule(RelativeLayout.ALIGN_PARENT_BOTTOM, RelativeLayout.TRUE);
        fragmentContainerLocalCameraFS.setLayoutParams(paramsFS);
        parentLocalFS.setVisibility(View.GONE);
        fragmentContainerLocalCameraFS.setVisibility(View.GONE);

        //Remote camera Full Screen
        parentRemoteFS = findViewById(R.id.parent_layout_remote_camera_FS);
        fragmentContainerRemoteCameraFS = findViewById(R.id.fragment_container_remote_cameraFS);
        RelativeLayout.LayoutParams paramsRemoteFS = (RelativeLayout.LayoutParams) fragmentContainerRemoteCameraFS.getLayoutParams();
        paramsRemoteFS.addRule(RelativeLayout.ALIGN_PARENT_RIGHT, RelativeLayout.TRUE);
        paramsRemoteFS.addRule(RelativeLayout.ALIGN_PARENT_BOTTOM, RelativeLayout.TRUE);
        fragmentContainerRemoteCameraFS.setLayoutParams(paramsRemoteFS);
        fragmentContainerRemoteCameraFS.setOnTouchListener(new OnDragTouchListener(fragmentContainerRemoteCameraFS, parentRemoteFS));
        parentRemoteFS.setVisibility(View.GONE);
        fragmentContainerRemoteCameraFS.setVisibility(View.GONE);

        Bundle extras = getIntent().getExtras();
        if (extras != null) {
            if (Build.VERSION.SDK_INT >= Build.VERSION_CODES.LOLLIPOP) {
                Window window = this.getWindow();
                window.addFlags(WindowManager.LayoutParams.FLAG_DRAWS_SYSTEM_BAR_BACKGROUNDS);
                window.clearFlags(WindowManager.LayoutParams.FLAG_TRANSLUCENT_STATUS);
                window.setStatusBarColor(ContextCompat.getColor(this, R.color.black));
            }

            if (Build.VERSION.SDK_INT <= Build.VERSION_CODES.GINGERBREAD) {
                requestWindowFeature(Window.FEATURE_NO_TITLE);
                this.getWindow().setFlags(WindowManager.LayoutParams.FLAG_FULLSCREEN, WindowManager.LayoutParams.FLAG_FULLSCREEN);
            }

            myAvatarLayout = findViewById(R.id.call_chat_my_image_rl);
            myAvatarLayout.setVisibility(View.GONE);
            myImage = findViewById(R.id.call_chat_my_image);
            contactAvatarLayout = findViewById(R.id.call_chat_contact_image_rl);
            contactAvatarLayout.setOnClickListener(this);
            contactAvatarLayout.setVisibility(View.GONE);
            contactImage = findViewById(R.id.call_chat_contact_image);
            videoFAB.setBackgroundTintList(ColorStateList.valueOf(ContextCompat.getColor(this, R.color.disable_fab_chat_call)));
            videoFAB.setImageDrawable(ContextCompat.getDrawable(this, R.drawable.ic_video_off));
            speakerFAB.setBackgroundTintList(ColorStateList.valueOf(ContextCompat.getColor(this, R.color.disable_fab_chat_call)));
            speakerFAB.setImageDrawable(ContextCompat.getDrawable(this, R.drawable.ic_speaker_off));
            microFAB.setBackgroundTintList(ColorStateList.valueOf(ContextCompat.getColor(this, R.color.disable_fab_chat_call)));
            microFAB.setImageDrawable(ContextCompat.getDrawable(this, R.drawable.ic_mic_off));

            //Contact's avatar
            chatId = extras.getLong(CHAT_ID, -1);
            if (chatId == -1 || megaChatApi == null) return;

            chat = megaChatApi.getChatRoom(chatId);
            callChat = megaChatApi.getChatCall(chatId);
            if (callChat == null) {
                megaChatApi.removeChatCallListener(this);
                finishActivity();
                return;
            }

            logDebug("Start call Service");
            Intent intentService = new Intent(this, CallService.class);
            intentService.putExtra(CHAT_ID, callChat.getChatid());
            if (Build.VERSION.SDK_INT >= Build.VERSION_CODES.O) {
                this.startForegroundService(intentService);
            } else {
                this.startService(intentService);
            }

            application.createChatAudioManager();

            int callStatus = callChat.getStatus();
            logDebug("The status of the callChat is: " + callStatusToString(callStatus)+", Chat is a Group: "+chat.isGroup());
            titleToolbar.setText(chat.getTitle());
            updateSubTitle();

            if (chat.isGroup()) {
                smallElementsIndividualCallLayout.setVisibility(View.GONE);
                bigElementsIndividualCallLayout.setVisibility(View.GONE);
                bigElementsGroupCallLayout.setVisibility(View.VISIBLE);
            } else {
                smallElementsIndividualCallLayout.setVisibility(View.VISIBLE);
                bigElementsIndividualCallLayout.setVisibility(View.VISIBLE);
                bigElementsGroupCallLayout.setVisibility(View.GONE);
                bigRecyclerView.setVisibility(View.GONE);
                bigRecyclerViewLayout.setVisibility(View.GONE);
            }

            if (callStatus == MegaChatCall.CALL_STATUS_RING_IN) {
                if (chat.isGroup()) {
                    clearArrays();
                    if (callChat.getPeeridParticipants().size() > 0) {
                        for (int i = 0; i < callChat.getPeeridParticipants().size(); i++) {
                            long userPeerid = callChat.getPeeridParticipants().get(i);
                            long userClientid = callChat.getClientidParticipants().get(i);
                            addContactIntoArray(userPeerid, userClientid);
                        }
                        updatePeers();
                    }

                } else {
                    setAvatarLayout();
                }

            } else if (callStatus == MegaChatCall.CALL_STATUS_IN_PROGRESS || callStatus == MegaChatCall.CALL_STATUS_JOINING || callStatus == MegaChatCall.CALL_STATUS_RECONNECTING) {
                if (!chat.isGroup()) {
                    setAvatarLayout();
                }

                updateScreenStatus();
                updateLocalSpeakerStatus();

            } else if (callStatus == MegaChatCall.CALL_STATUS_REQUEST_SENT) {
                updateLocalSpeakerStatus();
                if (chat.isGroup()) {
                    clearArrays();
                    addMeIntoArray();
                    updatePeers();

                } else {
                    setAvatarLayout();
                }
                updateLocalAV();

            }



        }
        if (checkPermissions()) {
//            checkPermissionsWriteLog();
            showInitialFABConfiguration();
        }
    }

    private void addMeIntoArray() {
        InfoPeerGroupCall myPeer = new InfoPeerGroupCall(megaChatApi.getMyUserHandle(), megaChatApi.getMyClientidHandle(chatId), megaChatApi.getMyFullname(), callChat.hasLocalVideo(), callChat.hasLocalAudio(), false, true, null);
        peersOnCall.add(myPeer);
        logDebug("I have been added to the array of peers");

    }

    private void addContactIntoArray(long userPeerid, long userClientid) {
        if (getCall() == null) return;

        InfoPeerGroupCall userPeer = new InfoPeerGroupCall(userPeerid, userClientid, getName(userPeerid), false, false, false, true, null);

        if (callChat.getStatus() == MegaChatCall.CALL_STATUS_RING_IN || (callChat.getStatus() >= MegaChatCall.CALL_STATUS_TERMINATING_USER_PARTICIPATION && callChat.getStatus() <= MegaChatCall.CALL_STATUS_USER_NO_PRESENT)) {
            peersBeforeCall.add((peersBeforeCall.size() == 0 ? 0 : (peersBeforeCall.size() - 1)), userPeer);
            logDebug("Participant: Peer id " + userPeer.getPeerId() + "and Client id " + userPeer.getClientId() + " added in the array of peers when I'm not in the call");
        } else {
            peersOnCall.add((peersOnCall.size() == 0 ? 0 : (peersOnCall.size() - 1)), userPeer);
            logDebug("Participant: Peer id " + userPeer.getPeerId() + "and Client id " + userPeer.getClientId() + " added in the array of peers when I'm in the call");
        }
    }

    private void setAvatarLayout() {
        logDebug("setAvatarLayout");
        setProfileAvatar(megaChatApi.getMyUserHandle());
        setProfileAvatar(chat.getPeerHandle(0));
        myAvatarLayout.setVisibility(View.VISIBLE);
        contactAvatarLayout.setVisibility(View.VISIBLE);
    }

    @Override
    public void onRequestStart(MegaApiJava api, MegaRequest request) {
        logDebug("Type: " + request.getType());
    }

    @Override
    public void onRequestUpdate(MegaApiJava api, MegaRequest request) {
        logDebug("onRequestUpdate");
    }

    @SuppressLint("NewApi")
    @Override
    public void onRequestFinish(MegaApiJava api, MegaRequest request, MegaError e) {
        logDebug("Type: " + request.getType());

        if (request.getType() == MegaRequest.TYPE_GET_ATTR_USER && e.getErrorCode() != MegaError.API_OK) {
            logDebug("TYPE_GET_ATTR_USER: OK");

            File avatar = buildAvatarFile(this, request.getEmail() + ".jpg");
            if (!isFileAvailable(avatar) || avatar.length() <= 0) return;

            BitmapFactory.Options bOpts = new BitmapFactory.Options();
            bOpts.inPurgeable = true;
            bOpts.inInputShareable = true;
            Bitmap bitmap = BitmapFactory.decodeFile(avatar.getAbsolutePath(), bOpts);
            if (bitmap == null) {
                avatar.delete();
                return;
            }

            logDebug("Avatar found it");
            if (chat.isGroup()) {
                avatarBigCameraGroupCallInitialLetter.setVisibility(View.GONE);
                avatarBigCameraGroupCallImage.setVisibility(View.VISIBLE);
                avatarBigCameraGroupCallImage.setImageBitmap(bitmap);
                return;
            }

            if (getCall() == null) return;

            if (callChat.getStatus() == MegaChatCall.CALL_STATUS_REQUEST_SENT) {
                myImage.setImageBitmap(bitmap);
                return;
            }
            contactImage.setImageBitmap(bitmap);
        }
    }

    @Override
    public void onRequestTemporaryError(MegaApiJava api, MegaRequest request, MegaError e) {
    }

    private Bitmap profileAvatar(long peerId, String peerEmail) {
        logDebug("peerId: " + peerId);
        File avatar = null;
        Bitmap bitmap;

        if (!TextUtils.isEmpty(peerEmail)) {
            avatar = buildAvatarFile(this, peerEmail + ".jpg");
        }
        if (!isFileAvailable(avatar) || avatar.length() <= 0) {
            if (peerId != megaChatApi.getMyUserHandle() && !avatarRequested) {
                avatarRequested = true;
                megaApi.getUserAvatar(peerEmail, buildAvatarFile(this, peerEmail + ".jpg").getAbsolutePath(), this);
            }
            return null;
        }

        BitmapFactory.Options bOpts = new BitmapFactory.Options();
        bOpts.inPurgeable = true;
        bOpts.inInputShareable = true;
        bitmap = BitmapFactory.decodeFile(avatar.getAbsolutePath(), bOpts);
        if (bitmap == null && peerId != megaChatApi.getMyUserHandle()) {
            avatar.delete();
            if (!avatarRequested) {
                avatarRequested = true;
                megaApi.getUserAvatar(peerEmail, buildAvatarFile(this, peerEmail + ".jpg").getAbsolutePath(), this);
            }
        }
        return bitmap;
    }

    private void setBitmap(Bitmap bitmap, long peerId){
        if (getCall() == null) return;
        if (callChat.getStatus() == MegaChatCall.CALL_STATUS_REQUEST_SENT) {
            if (peerId == megaChatApi.getMyUserHandle()) {
                contactImage.setImageBitmap(bitmap);
                contactImage.setVisibility(View.VISIBLE);
            } else {
                myImage.setImageBitmap(bitmap);
                myImage.setVisibility(View.VISIBLE);
            }
            return;
        }

        if (peerId == megaChatApi.getMyUserHandle()) {
            myImage.setImageBitmap(bitmap);
            myImage.setVisibility(View.VISIBLE);
        } else {
            contactImage.setImageBitmap(bitmap);
            contactImage.setVisibility(View.VISIBLE);
        }
    }

    /*Individual Call: Profile*/
    private void setProfileAvatar(long peerId) {
        logDebug("peerId: " + peerId);

        String email;
        String name;
        if (peerId == megaChatApi.getMyUserHandle()) {
            email = megaChatApi.getMyEmail();
            name = megaChatApi.getMyFullname();
        } else {
            email = chat.getPeerEmail(0);
            name = chat.getPeerFullname(0);
        }
        /*Default Avatar*/
        Bitmap defaultBitmapAvatar = getDefaultAvatar(this, getColorAvatar(this, megaApi, peerId), name, AVATAR_SIZE, true);
        setBitmap(defaultBitmapAvatar, peerId);

        /*Avatar*/
        Bitmap bitmap = profileAvatar(peerId, email);
        if (bitmap == null) return;
        setBitmap(bitmap, peerId);
    }

    /*Group call: Profile peer selected*/
    public void setProfilePeerSelected(long peerId, String fullName, String peerEmail) {
        logDebug("peerId: " + peerId);

        if (peerId == megaChatApi.getMyUserHandle()) {
            //My peer, other client
            peerEmail = megaChatApi.getMyEmail();
        } else if (peerEmail == null || peerId != peerSelected.getPeerId()) {
            //Contact
            peerEmail = megaChatApi.getContactEmail(peerId);
            if (peerEmail == null) {
                CallNonContactNameListener listener = new CallNonContactNameListener(this, peerId, true, fullName);
                megaChatApi.getUserEmail(peerId, listener);
            }
        }
        String avatarLetter = null;
        if(fullName != null){
            avatarLetter = fullName;
        }else if(peerEmail != null){
            avatarLetter = peerEmail;
        }

        /*Default Avatar*/
        avatarBigCameraGroupCallImage.setImageBitmap(getDefaultAvatar(this, getColorAvatar(this, megaApi, peerId), avatarLetter, BIG_LETTER_SIZE, true));
        /*Avatar*/
        Bitmap bitmap = profileAvatar(peerId, peerEmail);
        if (bitmap == null) return;
        avatarBigCameraGroupCallImage.setVisibility(View.VISIBLE);
        avatarBigCameraGroupCallImage.setImageBitmap(bitmap);
    }

    private void hideActionBar() {
        if (aB == null || !aB.isShowing()) return;
        logDebug("hideActionBar");
        if (tB == null) {
            aB.hide();
            return;
        }
        tB.animate().translationY(-220).setDuration(800L).withEndAction(new Runnable() {
            @Override
            public void run() {
                aB.hide();
            }
        }).start();
    }

    private void showActionBar() {
        if (aB == null || aB.isShowing()) return;
        logDebug("showActionBar");
        aB.show();
        if (tB == null) return;
        tB.animate().translationY(0).setDuration(800L).start();
    }

    private void hideFABs() {
        logDebug("hideFABs");
        videoFAB.hide();
        linearArrowVideo.setVisibility(View.GONE);
        relativeVideo.setVisibility(View.GONE);
        microFAB.hide();
        speakerFAB.hide();
        rejectFAB.hide();
        answerCallFAB.hide();
        hangFAB.hide();

        linearArrowCall.setVisibility(View.GONE);
        relativeCall.setVisibility(View.GONE);
        displayedBigRecyclerViewLayout(false);
    }

    private void restoreHeightAndWidth() {
        if (peersOnCall == null || peersOnCall.isEmpty()) return;
        logDebug("restoreHeightAndWidth");
        for (InfoPeerGroupCall peer : peersOnCall) {
            if (peer.getListener() == null) break;
            if (peer.getListener().getHeight() != 0) {
                peer.getListener().setHeight(0);
            }
            if (peer.getListener().getWidth() != 0) {
                peer.getListener().setWidth(0);
            }
        }
    }

    @Override
    public void onPause() {
        super.onPause();
        if(rtcAudioManager!=null){
            rtcAudioManager.unregisterProximitySensor();
        }
    }

    @Override
    protected void onResume() {
        logDebug("onResume");
        super.onResume();
        stopService(new Intent(this, IncomingCallService.class));
        restoreHeightAndWidth();
        if (rtcAudioManager != null) {
            rtcAudioManager.startProximitySensor(this);
        }
        application.createChatAudioManager();
        this.getWindow().addFlags(WindowManager.LayoutParams.FLAG_DISMISS_KEYGUARD);
        this.getWindow().addFlags(WindowManager.LayoutParams.FLAG_SHOW_WHEN_LOCKED);

        sendSignalPresence();
    }

    private void destroyAdapter(boolean isList) {
        if (isList && adapterList != null) {
            adapterList.onDestroy();
            adapterList = null;
            return;
        }

        if (!isList && adapterGrid != null) {
            adapterGrid.onDestroy();
            adapterGrid = null;
        }
    }

    private void destroyAdapters() {
        destroyAdapter(true);
        destroyAdapter(false);
    }

    @Override
    public void onDestroy() {
        logDebug("onDestroy");
        if(rtcAudioManager!=null){
           rtcAudioManager.unregisterProximitySensor();
        }
        clearHandlers();
        activateChrono(false, callInProgressChrono, callChat);
        restoreHeightAndWidth();

        if (megaChatApi != null) {
            megaChatApi.removeChatCallListener(this);
        }

        clearSurfacesViews();
        peerSelected = null;
        if (adapterList != null) {
            adapterList.updateMode(false);
        }
        isManualMode = false;
        destroyAdapters();

        clearArrays();
        if (recyclerView != null) {
            recyclerView.setAdapter(null);
        }
        if (bigRecyclerView != null) {
            bigRecyclerView.setAdapter(null);
        }
        super.onDestroy();
    }

    private void finishActivity() {
        logDebug("finishActivity");

        if (Build.VERSION.SDK_INT >= Build.VERSION_CODES.LOLLIPOP) {
            super.finishAndRemoveTask();
        } else {
            super.finish();
        }
    }

    @Override
    public void onBackPressed() {
        logDebug("onBackPressed");
        super.onBackPressed();
        finishActivity();
    }

    @Override
    public void onRequestStart(MegaChatApiJava api, MegaChatRequest request) {
        logDebug("Type: " + request.getType());
    }

    @Override
    public void onRequestUpdate(MegaChatApiJava api, MegaChatRequest request) {
        logDebug("Type: " + request.getType());
    }

    @Override
    public void onRequestFinish(MegaChatApiJava api, MegaChatRequest request, MegaChatError e) {
        logDebug("Type: " + request.getType());

        if (request.getType() == MegaChatRequest.TYPE_HANG_CHAT_CALL) {
            logDebug("TYPE_HANG_CHAT_CALL");
            if (getCall() == null) return;
            application.setSpeakerStatus(callChat.getChatid(), false);
            finishActivity();

        } else if (request.getType() == MegaChatRequest.TYPE_ANSWER_CHAT_CALL) {

            if (e.getErrorCode() == MegaChatError.ERROR_OK) {
                showInitialFABConfiguration();

                if (request.getFlag() == true) {
                    logDebug("Ok answer with video");
                } else {
                    logDebug("Ok answer with NO video - ");
                }
                updateLocalAV();
            } else {
                logWarning("Error call: " + e.getErrorString());

                if (e.getErrorCode() == MegaChatError.ERROR_TOOMANY) {
                    showErrorAlertDialogGroupCall(getString(R.string.call_error_too_many_participants), true, this);
                } else {
                    if (getCall() == null) return;
                    application.setSpeakerStatus(callChat.getChatid(), false);
                    finishActivity();
                }
            }
        } else if (request.getType() == MegaChatRequest.TYPE_DISABLE_AUDIO_VIDEO_CALL) {

            if (e.getErrorCode() != MegaChatError.ERROR_OK) {
                logWarning("Error changing audio or video: " + e.getErrorString());
                if (e.getErrorCode() == MegaChatError.ERROR_TOOMANY) {
                    showSnackbar(getString(R.string.call_error_too_many_video));
                }
            }
        }
    }

    @Override
    public void onRequestTemporaryError(MegaChatApiJava api, MegaChatRequest request, MegaChatError e) {
    }

    @Override
    public void onChatCallUpdate(MegaChatApiJava api, MegaChatCall call) {

        if (call.getChatid() != chatId) return;

        this.callChat = call;
        logDebug("Chat Id: " + chatId+", Call Status: "+callStatusToString(call.getStatus()));

        if (call.hasChanged(MegaChatCall.CHANGE_TYPE_STATUS)) {
            int callStatus = call.getStatus();
            logDebug("CHANGE_TYPE_STATUS" + callStatusToString(callStatus)+", group chat "+chat.isGroup());

            switch (callStatus) {
                case MegaChatCall.CALL_STATUS_HAS_LOCAL_STREAM: {
                    updateLocalAV();
                    break;
                }
                case MegaChatCall.CALL_STATUS_JOINING:
                case MegaChatCall.CALL_STATUS_IN_PROGRESS: {
                    if (reconnectingLayout.isShown()) {
                        hideReconnecting();
                        break;
                    }

                    if (chat.isGroup()) {
                        checkParticipants();
                    } else {
                        setProfileAvatar(megaChatApi.getMyUserHandle());
                        setProfileAvatar(chat.getPeerHandle(0));
                        removeLocalCameraFragmentFS();
                        parentLocalFS.setVisibility(View.GONE);
                        fragmentContainerLocalCameraFS.setVisibility(View.GONE);

                        updateLocalAV();
                        updateRemoteAV(-1, -1);
                    }

                    answerCallFAB.setOnTouchListener(null);
                    videoFAB.setOnTouchListener(null);
                    videoFAB.setOnClickListener(this);
                    showInitialFABConfiguration();
                    updateSubTitle();
                    updateSubtitleNumberOfVideos();
                    updateLocalSpeakerStatus();
                    break;
                }
                case MegaChatCall.CALL_STATUS_TERMINATING_USER_PARTICIPATION:
                case MegaChatCall.CALL_STATUS_DESTROYED: {
                    if(callStatus == MegaChatCall.CALL_STATUS_TERMINATING_USER_PARTICIPATION && reconnectingLayout.isShown()){
                        break;
                    }

                    clearHandlers();
                    stopSpeakerAudioManger();
                    application.setSpeakerStatus(callChat.getChatid(), false);
                    finishActivity();
                    break;
                }
                case MegaChatCall.CALL_STATUS_USER_NO_PRESENT: {
                    if (reconnectingLayout.isShown()){
                        break;
                    }

                    clearHandlers();
                    break;
                }
                case MegaChatCall.CALL_STATUS_RECONNECTING: {
                    if (!reconnectingLayout.isShown()) {
                        updateSubTitle();
                        showReconnecting();
                    }
                    break;
                }
                default: {
                    break;
                }
            }

        } else if (call.hasChanged(MegaChatCall.CHANGE_TYPE_SESSION_STATUS)) {
            logDebug("CHANGE_TYPE_SESSION_STATUS. Group chat "+chat.isGroup());

            if (chat.isGroup()) {
                clearArrayList(peersBeforeCall);

                long userPeerId = call.getPeerSessionStatusChange();
                long userClientId = call.getClientidSessionStatusChange();

                MegaChatSession userSession = call.getMegaChatSession(userPeerId, userClientId);
                if (userSession == null) return;

                logDebug("User session status : " + callStatusToString(userSession.getStatus()));
                if (userSession.getStatus() == MegaChatSession.SESSION_STATUS_IN_PROGRESS) {
                    //Contact joined the group call
                    boolean peerContain = false;
                    if (peersOnCall.isEmpty()) {
                        checkParticipants();
                        return;
                    }

                    for (InfoPeerGroupCall peerOnCall : peersOnCall) {
                        if (peerOnCall.getPeerId() == userPeerId && peerOnCall.getClientId() == userClientId) {
                            peerContain = true;
                            break;
                        }
                    }

                    if (!peerContain) {
                        addContactIntoArray(userPeerId, userClientId);
                        updateInfoUsersBar(getString(R.string.contact_joined_the_call, getName(userPeerId)));

                        if (peersOnCall.size() <= MAX_PEERS_GRID) {

                            if (adapterGrid == null) {
                                updatePeers();
                            } else {
                                if (peersOnCall.size() < NECESSARY_CHANGE_OF_SIZES) {
                                    recyclerViewLayout.setPadding(0, 0, 0, 0);
                                    recyclerView.setColumnWidth((int) widthScreenPX);
                                    int posInserted = (peersOnCall.size() == 0 ? 0 : (peersOnCall.size() - 1));
                                    adapterGrid.notifyItemInserted(posInserted);
                                    adapterGrid.notifyDataSetChanged();
                                } else if (peersOnCall.size() == NECESSARY_CHANGE_OF_SIZES) {
                                    recyclerViewLayout.setPadding(0, scaleWidthPx(136, outMetrics), 0, 0);
                                    recyclerView.setColumnWidth((int) widthScreenPX / 2);
                                    adapterGrid.notifyItemInserted(peersOnCall.size() == 0 ? 0 : (peersOnCall.size() - 1));
                                    adapterGrid.notifyDataSetChanged();
                                } else {
                                    recyclerViewLayout.setPadding(0, 0, 0, 0);
                                    recyclerView.setColumnWidth((int) widthScreenPX / 2);
                                    int posInserted = (peersOnCall.size() == 0 ? 0 : (peersOnCall.size() - 1));
                                    adapterGrid.notifyItemInserted(posInserted);
                                    adapterGrid.notifyItemRangeChanged((posInserted - 1), peersOnCall.size());
                                }
                            }
                        } else {
                            if (adapterList == null) {
                                updatePeers();
                            } else {
                                if (peersOnCall.size() == MIN_PEERS_LIST) {
                                    updatePeers();
                                } else {
                                    int posInserted = (peersOnCall.size() == 0 ? 0 : (peersOnCall.size() - 1));
                                    adapterList.notifyItemInserted(posInserted);
                                    adapterList.notifyItemRangeChanged((posInserted - 1), peersOnCall.size());
                                    updateUserSelected();
                                }
                            }
                        }
                    }
                    updateSubTitle();
                    updateRemoteAV(userPeerId, userClientId);
                    updateLocalAV();

                } else if (userSession.getStatus() == MegaChatSession.SESSION_STATUS_DESTROYED) {
                    //contact left the group call
                    if (peersOnCall.isEmpty()) return;

                    for (int i = 0; i < peersOnCall.size(); i++) {
                        if (peersOnCall.get(i).getPeerId() == userPeerId && peersOnCall.get(i).getClientId() == userClientId) {
                            logDebug("Participant: Peer Id " + peersOnCall.get(i).getPeerId() + " and Client Id "+peersOnCall.get(i).getClientId()+" removed from array of peers");
                            updateInfoUsersBar(getString(R.string.contact_left_the_call, peersOnCall.get(i).getName()));
                            peersOnCall.remove(i);
                            if (peersOnCall.isEmpty()) break;
                            if (peersOnCall.size() <= MAX_PEERS_GRID) {
                                if (adapterGrid == null) {
                                    updatePeers();
                                } else {
                                    if (peersOnCall.size() == MAX_PEERS_GRID) {
                                        updatePeers();
                                    } else {
                                        if (peersOnCall.size() < NECESSARY_CHANGE_OF_SIZES) {
                                            recyclerViewLayout.setPadding(0, 0, 0, 0);
                                            recyclerView.setColumnWidth((int) widthScreenPX);
                                            adapterGrid.notifyItemRemoved(i);
                                            adapterGrid.notifyDataSetChanged();
                                        } else {
                                            if (peersOnCall.size() == NECESSARY_CHANGE_OF_SIZES) {
                                                recyclerViewLayout.setPadding(0, scaleWidthPx(136, outMetrics), 0, 0);
                                                recyclerView.setColumnWidth((int) widthScreenPX / 2);
                                            } else {
                                                recyclerViewLayout.setPadding(0, 0, 0, 0);
                                                recyclerView.setColumnWidth((int) widthScreenPX / 2);
                                            }
                                            adapterGrid.notifyItemRemoved(i);
                                            adapterGrid.notifyItemRangeChanged(i, peersOnCall.size());
                                        }
                                    }
                                }
                            } else {
                                if (adapterList == null) {
                                    updatePeers();
                                } else {
                                    adapterList.notifyItemRemoved(i);
                                    adapterList.notifyItemRangeChanged(i, peersOnCall.size());
                                    updateUserSelected();
                                }
                            }
                            break;
                        }
                    }
                    updateLocalAV();
                }
            } else {
                if (call.getPeerSessionStatusChange() == call.getSessionsPeerid().get(0) && call.getClientidSessionStatusChange() == call.getSessionsClientid().get(0)) {
                    updateSubTitle();
                }
                updateRemoteAV(-1, -1);
                updateLocalAV();
            }


        } else if (call.hasChanged(MegaChatCall.CHANGE_TYPE_REMOTE_AVFLAGS)) {
            logDebug("CHANGE_TYPE_REMOTE_AVFLAGS");

            if (chat.isGroup()) {
                updateRemoteAV(call.getPeerSessionStatusChange(), call.getClientidSessionStatusChange());
            } else if ((call.getPeerSessionStatusChange() == call.getSessionsPeerid().get(0)) && (call.getClientidSessionStatusChange() == call.getSessionsClientid().get(0))) {
                updateRemoteAV(-1, -1);
            }
            updateSubtitleNumberOfVideos();

        } else if (call.hasChanged(MegaChatCall.CHANGE_TYPE_LOCAL_AVFLAGS)) {
            logDebug("CHANGE_TYPE_LOCAL_AVFLAGS");
            updateLocalAV();
            updateSubtitleNumberOfVideos();

        } else if (call.hasChanged(MegaChatCall.CHANGE_TYPE_CALL_COMPOSITION)) {
            logDebug("CHANGE_TYPE_CALL_COMPOSITION: Call Status " + call.getStatus()+", Number of participants "+call.getPeeridParticipants().size());

            if (call.getStatus() == MegaChatCall.CALL_STATUS_RING_IN || call.getStatus() == MegaChatCall.CALL_STATUS_USER_NO_PRESENT) {
                logDebug("CHANGE_TYPE_SESSION_STATUS:COMPOSITION RING_IN || USER_NO_PRESENT -> TotalParticipants: " + call.getPeeridParticipants().size());
                checkParticipants();
            }
            updateSubTitle();
            updateSubtitleNumberOfVideos();

        } else if (call.hasChanged(MegaChatCall.CHANGE_TYPE_SESSION_AUDIO_LEVEL)) {
            logDebug("CHANGE_TYPE_SESSION_AUDIO_LEVEL");
            if (peersOnCall.isEmpty() || peersOnCall.size() <= MAX_PEERS_GRID || isManualMode)
                return;

            long userPeerid = call.getPeerSessionStatusChange();
            long userClientid = call.getClientidSessionStatusChange();
            MegaChatSession userSession = call.getMegaChatSession(userPeerid, userClientid);
            if (userSession == null) return;

            boolean userHasAudio = userSession.getAudioDetected();
            if (!userHasAudio) return;
            //The user is talking
            int position = -1;
            for (int i = 0; i < peersOnCall.size(); i++) {
                if (peersOnCall.get(i).getPeerId() == userPeerid && peersOnCall.get(i).getClientId() == userClientid) {
                    position = i;
                }
            }

            if (position == -1) return;
            peerSelected = adapterList.getNodeAt(position);
            logDebug("Audio detected: Participant " + peerSelected.getPeerId()+"");
            updateUserSelected();

        } else if (call.hasChanged(MegaChatCall.CHANGE_TYPE_SESSION_NETWORK_QUALITY)) {
            logDebug("CHANGE_TYPE_SESSION_STATUS:NETWORK_QUALITY");

            if (!chat.isGroup() || peersOnCall.isEmpty()) return;
            clearArrayList(peersBeforeCall);

            long userPeerid = call.getPeerSessionStatusChange();
            long userClientid = call.getClientidSessionStatusChange();
            MegaChatSession userSession = call.getMegaChatSession(userPeerid, userClientid);
            if (userSession == null || userSession.getStatus() != MegaChatSession.SESSION_STATUS_IN_PROGRESS)
                return;

            logDebug("CHANGE_TYPE_SESSION_STATUS:NETWORK_QUALITY:IN_PROGRESS");
            int qualityLevel = userSession.getNetworkQuality();

            for (int i = 0; i < peersOnCall.size(); i++) {
                if (peersOnCall.get(i).getPeerId() == userPeerid && peersOnCall.get(i).getClientId() == userClientid) {
                    if (qualityLevel < 2 && peersOnCall.get(i).isGoodQuality()) {
                        //Bad quality
                        peersOnCall.get(i).setGoodQuality(false);
                    }

                    if (qualityLevel >= 2 && !peersOnCall.get(i).isGoodQuality()) {
                        //Good quality
                        peersOnCall.get(i).setGoodQuality(true);
                    }

                    if (peersOnCall.size() <= MAX_PEERS_GRID && adapterGrid != null) {
                        adapterGrid.changesInQuality(i, null);
                    } else if (peersOnCall.size() >= MIN_PEERS_LIST && adapterList != null) {
                        adapterList.changesInQuality(i, null);
                    } else {
                        updatePeers();
                    }
                }
            }
        } else {
            logDebug("Other call.getChanges(): " + call.getChanges());
        }
    }

    private void hideReconnecting() {
        if (!reconnectingLayout.isShown()) return;

        logDebug("Hidden Reconnecting Layout and Shown You are back Layout");
        reconnectingLayout.setBackgroundColor(ContextCompat.getColor(this, R.color.accentColor));
        reconnectingText.setText(getString(R.string.connected_message));
        reconnectingLayout.setAlpha(1);
        reconnectingLayout.setVisibility(View.VISIBLE);
        reconnectingLayout.animate()
                .alpha(0f)
                .setDuration(INFO_ANIMATION)
                .setListener(new AnimatorListenerAdapter() {
                    @Override
                    public void onAnimationEnd(Animator animation) {
                        reconnectingLayout.setVisibility(View.GONE);
                    }
                });
        updateSubTitle();
    }

    private void showReconnecting() {
        if (reconnectingLayout.isShown()) return;

        logDebug("Shown Reconnecting Layout");
        reconnectingLayout.setBackgroundColor(ContextCompat.getColor(this, R.color.reconnecting_bar));
        reconnectingText.setText(getString(R.string.reconnecting_message));
        reconnectingLayout.setVisibility(View.VISIBLE);
        reconnectingLayout.setAlpha(1);

    }


    private void connectingCall() {
        subtitleToobar.setVisibility(View.VISIBLE);
        activateChrono(false, callInProgressChrono, callChat);
        subtitleToobar.setText(getString(R.string.chat_connecting));
    }

    private void updateInfoUsersBar(String text) {
        logDebug("updateInfoUsersBar");
        infoUsersBar.setText(text);
        infoUsersBar.setBackgroundColor(ContextCompat.getColor(this, R.color.accentColor));
        infoUsersBar.setAlpha(1);
        infoUsersBar.setVisibility(View.VISIBLE);
        infoUsersBar.animate().alpha(0).setDuration(INFO_ANIMATION);
    }

    private void stopSpeakerAudioManger() {
        if (rtcAudioManager == null) return;
        logDebug("stopSpeakerAudioManger");

        try {
            rtcAudioManager.stop();
            rtcAudioManager = null;
        } catch (Exception e) {
            logError("Exception stopping speaker audio manager", e);
        }
    }

    private void sendSignalPresence() {
        if (getCall() == null) return;
        if (callChat.getStatus() != MegaChatCall.CALL_STATUS_IN_PROGRESS && callChat.getStatus() != MegaChatCall.CALL_STATUS_REQUEST_SENT)
            return;
        application.sendSignalPresenceActivity();
    }

    private void displayLinearFAB(boolean isMatchParent) {
        logDebug("displayLinearFAB");
        RelativeLayout.LayoutParams layoutParams;
        if (isMatchParent) {
            layoutParams = new RelativeLayout.LayoutParams(RelativeLayout.LayoutParams.WRAP_CONTENT, RelativeLayout.LayoutParams.MATCH_PARENT);
        } else {
            layoutParams = new RelativeLayout.LayoutParams(RelativeLayout.LayoutParams.WRAP_CONTENT, RelativeLayout.LayoutParams.WRAP_CONTENT);
        }
        layoutParams.addRule(RelativeLayout.ALIGN_PARENT_BOTTOM, RelativeLayout.TRUE);
        layoutParams.addRule(RelativeLayout.CENTER_HORIZONTAL, RelativeLayout.TRUE);
        linearFAB.setLayoutParams(layoutParams);
        linearFAB.requestLayout();
        linearFAB.setOrientation(LinearLayout.HORIZONTAL);
    }

//    public void checkPermissionsWriteLog(){
//        log("checkPermissionsWriteLog()");
//        if (Build.VERSION.SDK_INT >= Build.VERSION_CODES.M) {
//            boolean hasWriteLogPermission = (ContextCompat.checkSelfPermission(this, Manifest.permission.WRITE_CALL_LOG) == PackageManager.PERMISSION_GRANTED);
//            if (!hasWriteLogPermission) {
//                ActivityCompat.requestPermissions(this, new String[]{Manifest.permission.WRITE_CALL_LOG}, WRITE_LOG);
//            }
//        }
//    }

    @Override
    public void onClick(View v) {
        logDebug("onClick");
        if (getCall() == null) return;

        switch (v.getId()) {
            case R.id.call_chat_contact_image_rl:
            case R.id.parent_layout_big_camera_group_call: {
                remoteCameraClick();
                break;
            }
            case R.id.video_fab: {
                logDebug("Video FAB");
                if (callChat.getStatus() == MegaChatCall.CALL_STATUS_RING_IN) {
                    displayLinearFAB(false);
                    megaChatApi.answerChatCall(chatId, true, this);
                    clearHandlers();
                    answerCallFAB.clearAnimation();
                    videoFAB.clearAnimation();

                } else if (callChat.hasLocalVideo()) {
                    logDebug("Disable Video");
                    megaChatApi.disableVideo(chatId, this);
                } else {
                    logDebug("Enable Video");
                    megaChatApi.enableVideo(chatId, this);
                }
                sendSignalPresence();
                break;
            }
            case R.id.micro_fab: {
                logDebug("Click on micro fab");
                if (callChat.hasLocalAudio()) {
                    megaChatApi.disableAudio(chatId, this);
                } else {
                    megaChatApi.enableAudio(chatId, this);
                }
                sendSignalPresence();
                break;
            }
            case R.id.speaker_fab: {
                logDebug("Click on speaker fab");
                if (application.getSpeakerStatus(callChat.getChatid())) {
                    application.setSpeakerStatus(callChat.getChatid(), false);
                } else {
                    application.setSpeakerStatus(callChat.getChatid(), true);
                }
                updateLocalSpeakerStatus();
                sendSignalPresence();

                break;
            }
            case R.id.reject_fab:
            case R.id.hang_fab: {
                logDebug("Click on reject fab or hang fab");
                megaChatApi.hangChatCall(chatId, this);
                sendSignalPresence();
                break;
            }
            case R.id.answer_call_fab: {
                logDebug("Click on answer fab");
                if (callChat.getStatus() == MegaChatCall.CALL_STATUS_RING_IN) {
                    displayLinearFAB(false);
                    megaChatApi.answerChatCall(chatId, false, this);
                    clearHandlers();
                    answerCallFAB.clearAnimation();
                    videoFAB.clearAnimation();
                }
                sendSignalPresence();
                break;
            }
        }
    }

    private boolean checkPermissions() {
        logDebug("Camera && Audio");
        if (Build.VERSION.SDK_INT >= Build.VERSION_CODES.M) {
            boolean hasCameraPermission = (ContextCompat.checkSelfPermission(this, Manifest.permission.CAMERA) == PackageManager.PERMISSION_GRANTED);
            if (!hasCameraPermission) {
                ActivityCompat.requestPermissions(this, new String[]{Manifest.permission.CAMERA}, REQUEST_CAMERA);
                return false;
            }
            boolean hasRecordAudioPermission = (ContextCompat.checkSelfPermission(this, Manifest.permission.RECORD_AUDIO) == PackageManager.PERMISSION_GRANTED);
            if (!hasRecordAudioPermission) {
                ActivityCompat.requestPermissions(this, new String[]{Manifest.permission.RECORD_AUDIO}, RECORD_AUDIO);
                return false;
            }
            return true;
        }
        return true;
    }

    private void showInitialFABConfiguration() {
        if (getCall() == null) return;

        logDebug("Call Status "+callChat.getStatus());
        if (callChat.getStatus() == MegaChatCall.CALL_STATUS_RING_IN) {
            relativeCall.setVisibility(View.VISIBLE);
            answerCallFAB.show();
            linearArrowCall.setVisibility(View.GONE);
            relativeVideo.setVisibility(View.VISIBLE);
            if(videoFAB.isShown()) videoFAB.hide();
            videoFAB.setBackgroundTintList(ColorStateList.valueOf(ContextCompat.getColor(this, R.color.accentColor)));
            videoFAB.setImageDrawable(ContextCompat.getDrawable(this, R.drawable.ic_videocam_white));
            videoFAB.show();

            linearArrowVideo.setVisibility(View.GONE);
            rejectFAB.show();
            speakerFAB.hide();
            microFAB.hide();
            hangFAB.hide();

            if (callChat.hasVideoInitialCall()) {
                displayLinearFAB(true);

                answerCallFAB.setOnClickListener(this);
                videoFAB.setOnClickListener(null);
                linearArrowVideo.setVisibility(View.VISIBLE);

                videoFAB.startAnimation(shake);

                animationAlphaArrows(fourArrowVideo);
                handlerArrow1 = new Handler();
                handlerArrow1.postDelayed(new Runnable() {
                    public void run() {
                        animationAlphaArrows(thirdArrowVideo);
                        handlerArrow2 = new Handler();
                        handlerArrow2.postDelayed(new Runnable() {
                            public void run() {
                                animationAlphaArrows(secondArrowVideo);
                                handlerArrow3 = new Handler();
                                handlerArrow3.postDelayed(new Runnable() {
                                    public void run() {
                                        animationAlphaArrows(firstArrowVideo);
                                    }
                                }, ARROW_ANIMATION);
                            }
                        }, ARROW_ANIMATION);
                    }
                }, ARROW_ANIMATION);

                videoFAB.setOnTouchListener(new OnSwipeTouchListener(this) {
                    public void onSwipeTop() {
                        videoFAB.clearAnimation();
                        animationButtons(true);
                    }
                });

            } else {
                displayLinearFAB(true);

                linearArrowCall.setVisibility(View.VISIBLE);

                answerCallFAB.startAnimation(shake);

                animationAlphaArrows(fourArrowCall);
                handlerArrow4 = new Handler();
                handlerArrow4.postDelayed(new Runnable() {
                    public void run() {
                        animationAlphaArrows(thirdArrowCall);
                        handlerArrow5 = new Handler();
                        handlerArrow5.postDelayed(new Runnable() {
                            public void run() {
                                animationAlphaArrows(secondArrowCall);
                                handlerArrow6 = new Handler();
                                handlerArrow6.postDelayed(new Runnable() {
                                    public void run() {
                                        animationAlphaArrows(firstArrowCall);
                                    }
                                }, ARROW_ANIMATION);
                            }
                        }, ARROW_ANIMATION);
                    }
                }, ARROW_ANIMATION);

                answerCallFAB.setOnTouchListener(new OnSwipeTouchListener(this) {
                    public void onSwipeTop() {
                        answerCallFAB.clearAnimation();
                        animationButtons(false);
                    }
                });
            }

        } else if (callChat.getStatus() == MegaChatCall.CALL_STATUS_REQUEST_SENT || callChat.getStatus() == MegaChatCall.CALL_STATUS_IN_PROGRESS || callChat.getStatus() == MegaChatCall.CALL_STATUS_JOINING || callChat.getStatus() == MegaChatCall.CALL_STATUS_RECONNECTING) {

            if(microFAB.isShown()) microFAB.hide();
            if (callChat.hasLocalAudio()) {
                microFAB.setBackgroundTintList(ColorStateList.valueOf(ContextCompat.getColor(this, R.color.accentColor)));
                microFAB.setImageDrawable(ContextCompat.getDrawable(this, R.drawable.ic_record_audio_w));
            } else {
                microFAB.setBackgroundTintList(ColorStateList.valueOf(ContextCompat.getColor(this, R.color.disable_fab_chat_call)));
                microFAB.setImageDrawable(ContextCompat.getDrawable(this, R.drawable.ic_mic_off));
            }
            microFAB.show();

            relativeVideo.setVisibility(View.VISIBLE);

            if(speakerFAB.isShown()) speakerFAB.hide();
            if (application.getSpeakerStatus(callChat.getChatid())) {
                speakerFAB.setBackgroundTintList(ColorStateList.valueOf(getResources().getColor(R.color.accentColor)));
                speakerFAB.setImageDrawable(getResources().getDrawable(R.drawable.ic_speaker_on));
            } else {
                speakerFAB.setBackgroundTintList(ColorStateList.valueOf(ContextCompat.getColor(this, R.color.disable_fab_chat_call)));
                speakerFAB.setImageDrawable(ContextCompat.getDrawable(this, R.drawable.ic_speaker_off));
            }
            speakerFAB.show();


            if(videoFAB.isShown()) videoFAB.hide();
            if (callChat.hasLocalVideo()) {
                videoFAB.setBackgroundTintList(ColorStateList.valueOf(getResources().getColor(R.color.accentColor)));
                videoFAB.setImageDrawable(getResources().getDrawable(R.drawable.ic_videocam_white));
            } else {
                videoFAB.setBackgroundTintList(ColorStateList.valueOf(ContextCompat.getColor(this, R.color.disable_fab_chat_call)));
                videoFAB.setImageDrawable(getResources().getDrawable(R.drawable.ic_video_off));
            }
            videoFAB.show();

            if(hangFAB.isShown()) hangFAB.hide();
            hangFAB.show();

            rejectFAB.hide();
            answerCallFAB.hide();

            linearArrowVideo.setVisibility(View.GONE);
            relativeCall.setVisibility(View.INVISIBLE);
            linearArrowCall.setVisibility(View.GONE);
        }

        displayedBigRecyclerViewLayout(true);
    }

    private void animationButtons(final boolean isVideo) {
        logDebug("isVideo: " + isVideo);

        TranslateAnimation translateAnim = new TranslateAnimation(0, 0, 0, -380);
        translateAnim.setDuration(MOVE_ANIMATION);
        translateAnim.setFillAfter(true);
        translateAnim.setFillBefore(true);
        translateAnim.setRepeatCount(0);

        AlphaAnimation alphaAnim = new AlphaAnimation(1.0f, 0.0f);
        alphaAnim.setDuration(ALPHA_ANIMATION);
        alphaAnim.setFillAfter(true);
        alphaAnim.setFillBefore(true);
        alphaAnim.setRepeatCount(0);

        AnimationSet s = new AnimationSet(false);//false means don't share interpolators
        s.addAnimation(translateAnim);
        s.addAnimation(alphaAnim);

        if (!isVideo) {
            answerCallFAB.startAnimation(s);
        } else {
            videoFAB.startAnimation(s);
        }

        firstArrowVideo.clearAnimation();
        secondArrowVideo.clearAnimation();
        thirdArrowVideo.clearAnimation();
        fourArrowVideo.clearAnimation();
        linearArrowVideo.setVisibility(View.GONE);

        translateAnim.setAnimationListener(new Animation.AnimationListener() {
            @Override
            public void onAnimationStart(Animation animation) {
            }

            @Override
            public void onAnimationRepeat(Animation animation) {
            }

            @Override
            public void onAnimationEnd(Animation animation) {
                displayLinearFAB(false);
                if (!isVideo) {
                    answerCallFAB.hide();
                    answerCall(false);
                } else {
                    videoFAB.hide();
                    answerCall(true);
                }
            }
        });
    }

    private void displayedBigRecyclerViewLayout(boolean isAlignBotton) {

        if (bigRecyclerViewLayout == null || bigRecyclerView == null || parentBigCameraGroupCall == null)
            return;
        RelativeLayout.LayoutParams bigRecyclerViewParams = new RelativeLayout.LayoutParams(RelativeLayout.LayoutParams.MATCH_PARENT, RelativeLayout.LayoutParams.WRAP_CONTENT);
        bigRecyclerViewParams.addRule(RelativeLayout.ALIGN_PARENT_LEFT, RelativeLayout.TRUE);
        if (isAlignBotton) {
            bigRecyclerViewParams.addRule(RelativeLayout.ALIGN_BOTTOM, R.id.parent_layout_big_camera_group_call);
            bigRecyclerViewParams.addRule(RelativeLayout.BELOW, 0);

        } else {
            bigRecyclerViewParams.addRule(RelativeLayout.ALIGN_BOTTOM, 0);
            bigRecyclerViewParams.addRule(RelativeLayout.BELOW, R.id.parent_layout_big_camera_group_call);
        }
        bigRecyclerViewLayout.setLayoutParams(bigRecyclerViewParams);
        bigRecyclerViewLayout.requestLayout();
    }


    private void updateLocalVideoStatus() {
        if (getCall() == null) return;
        int callStatus = callChat.getStatus();
        logDebug("Call Status "+callStatus);
        boolean isVideoOn = callChat.hasLocalVideo();
        if(!inTemporaryState){
            application.setVideoStatus(callChat.getChatid(), isVideoOn);
        }
        if (chat.isGroup()) {
            if (callChat.hasLocalVideo()) {
                logDebug("group:Video local connected");
                videoFAB.hide();
                videoFAB.setBackgroundTintList(ColorStateList.valueOf(getResources().getColor(R.color.accentColor)));
                videoFAB.setImageDrawable(getResources().getDrawable(R.drawable.ic_videocam_white));
                videoFAB.show();

                if (peersOnCall.isEmpty()) return;
                for (int i = 0; i < peersOnCall.size(); i++) {
                    if (peersOnCall.get(i).getPeerId() == megaChatApi.getMyUserHandle() && peersOnCall.get(i).getClientId() == megaChatApi.getMyClientidHandle(chatId)) {
                        if (peersOnCall.get(i).isVideoOn()) break;
                        peersOnCall.get(i).setVideoOn(true);
                        updateChangesVideo(i);
                        break;
                    }
                }
            } else {
                logDebug("group:Video local NOT connected");
                videoFAB.hide();

                videoFAB.setBackgroundTintList(ColorStateList.valueOf(ContextCompat.getColor(this, R.color.disable_fab_chat_call)));
                videoFAB.setImageDrawable(getResources().getDrawable(R.drawable.ic_video_off));
                videoFAB.show();

                if (peersOnCall.isEmpty()) return;
                for (int i = 0; i < peersOnCall.size(); i++) {
                    if (peersOnCall.get(i).getPeerId() == megaChatApi.getMyUserHandle() && peersOnCall.get(i).getClientId() == megaChatApi.getMyClientidHandle(chatId)) {
                        if (!peersOnCall.get(i).isVideoOn()) break;
                        peersOnCall.get(i).setVideoOn(false);
                        updateChangesVideo(i);
                        break;
                    }
                }
            }

        } else {
            logDebug("individual");
            if (callChat.hasLocalVideo()) {
                logDebug("Video local connected");
                videoFAB.hide();
                videoFAB.setBackgroundTintList(ColorStateList.valueOf(getResources().getColor(R.color.accentColor)));
                videoFAB.setImageDrawable(getResources().getDrawable(R.drawable.ic_videocam_white));
                videoFAB.show();

                if (callStatus == MegaChatCall.CALL_STATUS_REQUEST_SENT) {
                    logDebug("callStatus: CALL_STATUS_REQUEST_SENT");
                    optionsLocalCameraFragmentFS(true);
                } else if (callStatus == MegaChatCall.CALL_STATUS_IN_PROGRESS) {
                    logDebug("callStatus: CALL_STATUS_IN_PROGRESS");
                    optionsLocalCameraFragment(true);
                }
            } else {
                logDebug("Video local NOT connected");
                videoFAB.hide();
                videoFAB.setBackgroundTintList(ColorStateList.valueOf(ContextCompat.getColor(this, R.color.disable_fab_chat_call)));
                videoFAB.setImageDrawable(getResources().getDrawable(R.drawable.ic_video_off));
                videoFAB.show();

                if (callStatus == MegaChatCall.CALL_STATUS_REQUEST_SENT) {
                    logDebug("callStatus: CALL_STATUS_REQUEST_SENT");
                    optionsLocalCameraFragmentFS(false);
                } else if (callStatus == MegaChatCall.CALL_STATUS_IN_PROGRESS) {
                    logDebug("callStatus: CALL_STATUS_IN_PROGRESS ");
                    optionsLocalCameraFragment(false);
                }
            }
        }
        checkTypeCall();
    }

    private void checkTypeCall(){
        if(isOnlyAudioCall()){
            showActionBar();
            showInitialFABConfiguration();
        }
    }

    private void optionsLocalCameraFragment(boolean isNecessaryCreate) {
        if (isNecessaryCreate) {
            if (localCameraFragment == null) {
                localCameraFragment = LocalCameraCallFragment.newInstance(chatId);
                FragmentTransaction ft = getSupportFragmentManager().beginTransaction();
                ft.replace(R.id.fragment_container_local_camera, localCameraFragment, "localCameraFragment");
                ft.commitNowAllowingStateLoss();
            }
            myAvatarLayout.setVisibility(View.GONE);
            parentLocal.setVisibility(View.VISIBLE);
            fragmentContainerLocalCamera.setVisibility(View.VISIBLE);
            return;
        }
        removeLocalCameraFragment();
        parentLocal.setVisibility(View.GONE);
        fragmentContainerLocalCamera.setVisibility(View.GONE);
        myAvatarLayout.setVisibility(View.VISIBLE);
    }

    private void removeLocalCameraFragment() {
        if (localCameraFragment == null) return;
        localCameraFragment.removeSurfaceView();
        FragmentTransaction ft = getSupportFragmentManager().beginTransaction();
        ft.remove(localCameraFragment);
        localCameraFragment = null;
    }

    private void optionsLocalCameraFragmentFS(boolean isNecessaryCreate) {
        if (isNecessaryCreate) {
            if (localCameraFragmentFS == null) {
                localCameraFragmentFS = LocalCameraCallFullScreenFragment.newInstance(chatId);
                FragmentTransaction ftFS = getSupportFragmentManager().beginTransaction();
                ftFS.replace(R.id.fragment_container_local_cameraFS, localCameraFragmentFS, "localCameraFragmentFS");
                ftFS.commitNowAllowingStateLoss();
            }
            contactAvatarLayout.setVisibility(View.GONE);
            parentLocalFS.setVisibility(View.VISIBLE);
            fragmentContainerLocalCameraFS.setVisibility(View.VISIBLE);
            return;
        }
        removeLocalCameraFragmentFS();
        parentLocalFS.setVisibility(View.GONE);
        fragmentContainerLocalCameraFS.setVisibility(View.GONE);
        contactAvatarLayout.setVisibility(View.VISIBLE);
    }

    private void removeLocalCameraFragmentFS() {
        if (localCameraFragmentFS == null) return;
        localCameraFragmentFS.removeSurfaceView();
        FragmentTransaction ftFS = getSupportFragmentManager().beginTransaction();
        ftFS.remove(localCameraFragmentFS);
        localCameraFragmentFS = null;
    }

    private void updateLocalAV() {
        updateLocalVideoStatus();
        updateLocalAudioStatus();
    }

    private void updateRemoteAV(long peerId, long clientId) {
        updateRemoteVideoStatus(peerId, clientId);
        updateRemoteAudioStatus(peerId, clientId);
    }

    private void updateChangesAudio(int position) {
        if (peersOnCall.size() <= MAX_PEERS_GRID && adapterGrid != null) {
            adapterGrid.changesInAudio(position, null);
            return;
        }
        if (peersOnCall.size() >= MIN_PEERS_LIST && adapterList != null) {
            adapterList.changesInAudio(position, null);
            return;
        }
        updatePeers();
    }

    private void updateChangesVideo(int position) {
        if (peersOnCall.size() <= MAX_PEERS_GRID && adapterGrid != null) {
            adapterGrid.notifyItemChanged(position);
            return;
        }
        if (peersOnCall.size() >= MIN_PEERS_LIST && adapterList != null) {
            adapterList.notifyItemChanged(position);
            return;
        }
        updatePeers();
    }

    private void updateLocalAudioStatus() {
        if (getCall() == null) return;
        logDebug("Call status: "+callChat.getStatus());
        if (chat.isGroup()) {
            int position;
            if (callChat.hasLocalAudio()) {
                logDebug("group:Audio local connected");
                microFAB.hide();
                microFAB.setBackgroundTintList(ColorStateList.valueOf(ContextCompat.getColor(this, R.color.accentColor)));
                microFAB.setImageDrawable(ContextCompat.getDrawable(this, R.drawable.ic_record_audio_w));
                microFAB.show();
                if (peersOnCall.isEmpty()) return;
                position = peersOnCall.size() - 1;
                if (peersOnCall.get(position).isAudioOn()) return;
                peersOnCall.get(position).setAudioOn(true);
            } else {
                logDebug("group:Audio local NOT connected");
                microFAB.hide();
                microFAB.setBackgroundTintList(ColorStateList.valueOf(ContextCompat.getColor(this, R.color.disable_fab_chat_call)));
                microFAB.setImageDrawable(ContextCompat.getDrawable(this, R.drawable.ic_mic_off));
                microFAB.show();
                if (peersOnCall.isEmpty()) return;
                position = peersOnCall.size() - 1;
                if (!peersOnCall.get(position).isAudioOn()) return;
                peersOnCall.get(position).setAudioOn(false);
            }
            updateChangesAudio(position);
        } else {
            if (callChat.hasLocalAudio()) {
                logDebug("individual:Audio local connected");
                microFAB.hide();
                microFAB.setBackgroundTintList(ColorStateList.valueOf(ContextCompat.getColor(this, R.color.accentColor)));
                microFAB.setImageDrawable(ContextCompat.getDrawable(this, R.drawable.ic_record_audio_w));
                microFAB.show();
            } else {
                logDebug("individual:Audio local NOT connected");
                microFAB.hide();
                microFAB.setBackgroundTintList(ColorStateList.valueOf(ContextCompat.getColor(this, R.color.disable_fab_chat_call)));
                microFAB.setImageDrawable(ContextCompat.getDrawable(this, R.drawable.ic_mic_off));
                microFAB.show();
            }
            refreshOwnMicro();
        }
    }

    private void updateLocalSpeakerStatus() {
        boolean speakerStatus = application.getSpeakerStatus(callChat.getChatid());
        if (rtcAudioManager == null) {
            rtcAudioManager = AppRTCAudioManager.create(this, speakerStatus);
        }
        rtcAudioManager.setOnProximitySensorListener(new OnProximitySensorListener() {
            @Override
            public void needToUpdate(boolean isNear) {
                boolean realStatus = application.getVideoStatus(callChat.getChatid());
                if(!realStatus){
                    inTemporaryState = false;
                }else if(isNear){
                    inTemporaryState = true;
                    megaChatApi.disableVideo(chatId, ChatCallActivity.this);
                }else{
                    inTemporaryState = false;
                    megaChatApi.enableVideo(chatId, ChatCallActivity.this);
                }
            }
        });
        rtcAudioManager.updateSpeakerStatus(speakerStatus);
        speakerFAB.hide();

        if (speakerStatus) {
            speakerFAB.setBackgroundTintList(ColorStateList.valueOf(getResources().getColor(R.color.accentColor)));
            speakerFAB.setImageDrawable(getResources().getDrawable(R.drawable.ic_speaker_on));
        } else {
            speakerFAB.setBackgroundTintList(ColorStateList.valueOf(ContextCompat.getColor(this, R.color.disable_fab_chat_call)));
            speakerFAB.setImageDrawable(ContextCompat.getDrawable(this, R.drawable.ic_speaker_off));
        }

        speakerFAB.show();
        application.setAudioManagerValues(callChat);
    }

    private void updateRemoteVideoStatus(long userPeerId, long userClientId) {
        logDebug("(peerid = " + userPeerId + ", clientid = " + userClientId + ")");
        if (getCall() == null) return;

        if (chat.isGroup()) {
            MegaChatSession userSession = callChat.getMegaChatSession(userPeerId, userClientId);
            if (userSession == null || peersOnCall.isEmpty()) return;

            if (userSession.hasVideo()) {
                logDebug("Contact -> Video remote connected");
                for (int i = 0; i < peersOnCall.size(); i++) {

                    if (peersOnCall.get(i).getPeerId() == userPeerId && peersOnCall.get(i).getClientId() == userClientId) {
                        if (peersOnCall.get(i).isVideoOn()) break;
                        peersOnCall.get(i).setVideoOn(true);
                        updateChangesVideo(i);
                        if (peersOnCall.size() >= MIN_PEERS_LIST && peerSelected != null && peerSelected.getPeerId() == userPeerId && peerSelected.getClientId() == userClientId) {
                            createBigFragment(peerSelected.getPeerId(), peerSelected.getClientId());
                            avatarBigCameraGroupCallMicro.setVisibility(View.GONE);
                            if (peerSelected.isAudioOn()) {
                                microFragmentBigCameraGroupCall.setVisibility(View.GONE);
                            } else {
                                microFragmentBigCameraGroupCall.setVisibility(View.VISIBLE);
                            }
                        }
                        break;
                    }
                }

            } else {
                logDebug("Contact -> Video remote NO connected");
                for (int i = 0; i < peersOnCall.size(); i++) {
                    if (peersOnCall.get(i).getPeerId() == userPeerId && peersOnCall.get(i).getClientId() == userClientId) {
                        if (!peersOnCall.get(i).isVideoOn()) break;
                        peersOnCall.get(i).setVideoOn(false);
                        updateChangesVideo(i);
                        if (peersOnCall.size() >= MIN_PEERS_LIST && peerSelected != null && peerSelected.getPeerId() == userPeerId && peerSelected.getClientId() == userClientId) {
                            createBigAvatar();
                            microFragmentBigCameraGroupCall.setVisibility(View.GONE);
                            if (peerSelected.isAudioOn()) {
                                avatarBigCameraGroupCallMicro.setVisibility(View.GONE);
                            } else {
                                avatarBigCameraGroupCallMicro.setVisibility(View.VISIBLE);
                            }
                        }
                        break;
                    }
                }
            }

        } else {
            logDebug("Individual");
            MegaChatSession userSession = callChat.getMegaChatSession(callChat.getSessionsPeerid().get(0), callChat.getSessionsClientid().get(0));
            if (userSession == null) return;
            if (isRemoteVideo == REMOTE_VIDEO_NOT_INIT) {
                if (userSession.hasVideo()) {
                    logDebug("REMOTE_VIDEO_NOT_INIT Contact Video remote connected");
                    optionsRemoteCameraFragmentFS(true);
                } else {
                    logDebug("REMOTE_VIDEO_NOT_INIT Contact Video remote NOT connected");
                    optionsRemoteCameraFragmentFS(false);
                }
            } else {
                if (isRemoteVideo == REMOTE_VIDEO_ENABLED && !userSession.hasVideo()) {
                    logDebug("REMOTE_VIDEO_ENABLED Contact Video remote connected");
                    optionsRemoteCameraFragmentFS(false);

                } else if ((isRemoteVideo == REMOTE_VIDEO_DISABLED) && userSession.hasVideo()) {
                    logDebug("REMOTE_VIDEO_DISABLED Contact Video remote connected");
                    optionsRemoteCameraFragmentFS(true);
                }
            }
        }
        checkTypeCall();
    }

    private void optionsRemoteCameraFragmentFS(boolean isNecessaryCreate) {
        if (isNecessaryCreate) {
            isRemoteVideo = REMOTE_VIDEO_ENABLED;
            if (remoteCameraFragmentFS == null) {
                remoteCameraFragmentFS = RemoteCameraCallFullScreenFragment.newInstance(chatId, callChat.getSessionsPeerid().get(0), callChat.getSessionsClientid().get(0));
                FragmentTransaction ft = getSupportFragmentManager().beginTransaction();
                ft.replace(R.id.fragment_container_remote_cameraFS, remoteCameraFragmentFS, "remoteCameraFragmentFS");
                ft.commitNowAllowingStateLoss();
            }
            contactAvatarLayout.setVisibility(View.GONE);
            parentRemoteFS.setVisibility(View.VISIBLE);
            fragmentContainerRemoteCameraFS.setVisibility(View.VISIBLE);
            return;
        }

        isRemoteVideo = REMOTE_VIDEO_DISABLED;
        removeRemoteCameraFragmentFS();
        contactAvatarLayout.setVisibility(View.VISIBLE);
        parentRemoteFS.setVisibility(View.GONE);
        fragmentContainerRemoteCameraFS.setVisibility(View.GONE);
    }

    private void removeRemoteCameraFragmentFS() {
        if (remoteCameraFragmentFS == null) return;
        remoteCameraFragmentFS.removeSurfaceView();
        FragmentTransaction ft = getSupportFragmentManager().beginTransaction();
        ft.remove(remoteCameraFragmentFS);
        remoteCameraFragmentFS = null;
    }

    private void updateRemoteAudioStatus(long userPeerId, long userClientId) {
        logDebug("(peerid = " + userPeerId + ", clientid = " + userClientId + ")");
        if (getCall() == null) return;

        if (chat.isGroup()) {
            MegaChatSession userSession = callChat.getMegaChatSession(userPeerId, userClientId);
            if (userSession == null || peersOnCall.isEmpty()) return;

            if (userSession.hasAudio()) {
                logDebug("group Contact -> Audio remote connected");
                for (int i = 0; i < peersOnCall.size(); i++) {
                    if (peersOnCall.get(i).getPeerId() == userPeerId && peersOnCall.get(i).getClientId() == userClientId) {
                        if (peersOnCall.get(i).isAudioOn()) break;
                        peersOnCall.get(i).setAudioOn(true);
                        updateChangesAudio(i);
                        if (peersOnCall.size() >= MIN_PEERS_LIST && peerSelected != null && peerSelected.getPeerId() == userPeerId && peerSelected.getClientId() == userClientId) {
                            avatarBigCameraGroupCallMicro.setVisibility(View.GONE);
                            microFragmentBigCameraGroupCall.setVisibility(View.GONE);
                        }
                        break;
                    }
                }
            } else {
                logDebug("Contact -> Audio remote NO connected");
                for (int i = 0; i < peersOnCall.size(); i++) {
                    if (peersOnCall.get(i).getPeerId() == userPeerId && peersOnCall.get(i).getClientId() == userClientId) {
                        if (!peersOnCall.get(i).isAudioOn()) break;
                        peersOnCall.get(i).setAudioOn(false);
                        updateChangesAudio(i);
                        if (peersOnCall.size() >= MIN_PEERS_LIST && peerSelected != null && peerSelected.getPeerId() == userPeerId && peerSelected.getClientId() == userClientId) {
                            if (peerSelected.isVideoOn()) {
                                avatarBigCameraGroupCallMicro.setVisibility(View.GONE);
                                microFragmentBigCameraGroupCall.setVisibility(View.VISIBLE);
                            } else {
                                avatarBigCameraGroupCallMicro.setVisibility(View.VISIBLE);
                                microFragmentBigCameraGroupCall.setVisibility(View.GONE);
                            }
                        }
                        break;
                    }
                }
            }
        } else {
            logDebug("Individual");
            refreshContactMicro();
        }
    }


    @Override
    public void onRequestPermissionsResult(int requestCode, String[] permissions, int[] grantResults) {
        logDebug("onRequestPermissionsResult");

        super.onRequestPermissionsResult(requestCode, permissions, grantResults);
        switch (requestCode) {
            case REQUEST_CAMERA: {
                logDebug("REQUEST_CAMERA");
                if (grantResults.length > 0 && grantResults[0] == PackageManager.PERMISSION_GRANTED) {
                    if (checkPermissions()) {
//                        checkPermissionsWriteLog();
                        showInitialFABConfiguration();
                    }
                } else {
                    rejectFAB.show();
                }
                break;
            }
            case RECORD_AUDIO: {
                logDebug("RECORD_AUDIO");
                if (grantResults.length > 0 && grantResults[0] == PackageManager.PERMISSION_GRANTED) {
                    if (checkPermissions()) {
//                        checkPermissionsWriteLog();
                        showInitialFABConfiguration();
                    }
                } else {
                    rejectFAB.show();
                }
                break;
            }
            case WRITE_LOG: {
                logDebug("WRITE_LOG");
//                if (grantResults.length > 0 && grantResults[0] == PackageManager.PERMISSION_GRANTED) {
//                    checkPermissionsWriteLog();
//                }
                break;
            }
        }
    }

<<<<<<< HEAD
=======
    @Override
    public void onSensorChanged(SensorEvent event) {
        if (event.values[0] == 0 || !wakeLock.isHeld()) {
            wakeLock.acquire();
        } else if (wakeLock.isHeld()) {
            wakeLock.release();
        }
    }

    private boolean isOnlyAudioCall() {
        if(callChat == null || callChat.getNumParticipants(MegaChatCall.VIDEO) > 0) return false;
        return true;
    }

>>>>>>> 574df0be
    public void remoteCameraClick() {
        logDebug("remoteCameraClick");
        if (getCall() == null || (callChat.getStatus() != MegaChatCall.CALL_STATUS_IN_PROGRESS && callChat.getStatus() != MegaChatCall.CALL_STATUS_JOINING && callChat.getStatus() != MegaChatCall.CALL_STATUS_RECONNECTING) || isOnlyAudioCall())
            return;

        if (aB.isShowing()) {
            hideActionBar();
            hideFABs();
            return;
        }

        showActionBar();
        showInitialFABConfiguration();
    }

    public void itemClicked(InfoPeerGroupCall peer) {

        logDebug("userSelected: -> (peerId = " + peer.getPeerId() + ", clientId = " + peer.getClientId() + ")");
        if (peerSelected.getPeerId() == peer.getPeerId() && peerSelected.getClientId() == peer.getClientId()) {
            //I touched the same user that is now in big fragment:
            if (isManualMode) {
                isManualMode = false;
                logDebug("Manual mode - False");
            } else {
                isManualMode = true;
                logDebug("Manual mode - True");
            }
            if (adapterList == null || peersOnCall.isEmpty()) return;
            adapterList.updateMode(isManualMode);
            for (int i = 0; i < peersOnCall.size(); i++) {
                if (peersOnCall.get(i).getPeerId() == peer.getPeerId() && peersOnCall.get(i).getClientId() == peer.getClientId()) {
                    peersOnCall.get(i).setGreenLayer(true);
                } else if (peersOnCall.get(i).hasGreenLayer()) {
                    peersOnCall.get(i).setGreenLayer(false);
                }
                adapterList.changesInGreenLayer(i, null);
            }

        } else if (peer.getPeerId() == megaChatApi.getMyUserHandle() && peer.getClientId() == megaChatApi.getMyClientidHandle(chatId)) {
            //Me
            logDebug("Click myself - do nothing");
        } else {
            //contact
            if (!isManualMode) {
                isManualMode = true;
                if (adapterList != null) {
                    adapterList.updateMode(true);
                }
                logDebug("Manual mode - True");
            }
            peerSelected = peer;
            updateUserSelected();
        }
    }

    private void answerCall(boolean isVideoCall) {
        logDebug("answerCall");
        clearHandlers();
        if (megaChatApi == null) return;

        if (megaChatApi.isSignalActivityRequired()) {
            megaChatApi.signalPresenceActivity();
        }
        application.setSpeakerStatus(callChat.getChatid(), isVideoCall);
        megaChatApi.answerChatCall(chatId, isVideoCall, this);
    }

    private void animationAlphaArrows(final ImageView arrow) {
        logDebug("animationAlphaArrows");

        AlphaAnimation alphaAnimArrows = new AlphaAnimation(1.0f, 0.0f);
        alphaAnimArrows.setDuration(ALPHA_ARROW_ANIMATION);
        alphaAnimArrows.setFillAfter(true);
        alphaAnimArrows.setFillBefore(true);
        alphaAnimArrows.setRepeatCount(Animation.INFINITE);
        arrow.startAnimation(alphaAnimArrows);
    }

    private void updateSubTitle() {

        if (getCall() == null) return;
        logDebug("Call Status: "+callStatusToString(callChat.getStatus()));

        switch (callChat.getStatus()){
            case MegaChatCall.CALL_STATUS_RECONNECTING:{
                activateChrono(false, callInProgressChrono, callChat);
                subtitleToobar.setVisibility(View.GONE);
                return;
            }

            case MegaChatCall.CALL_STATUS_REQUEST_SENT:{
                subtitleToobar.setVisibility(View.VISIBLE);
                activateChrono(false, callInProgressChrono, callChat);
                subtitleToobar.setText(getString(R.string.outgoing_call_starting));
                return;
            }

            case MegaChatCall.CALL_STATUS_RING_IN:{
                subtitleToobar.setVisibility(View.VISIBLE);
                activateChrono(false, callInProgressChrono, callChat);
                subtitleToobar.setText(getString(R.string.incoming_call_starting));
                return;
            }

            case MegaChatCall.CALL_STATUS_IN_PROGRESS:
            case MegaChatCall.CALL_STATUS_JOINING:{
                if (chat.isGroup()) {
                    boolean isInProgress = false;
                    MegaHandleList listPeerids = callChat.getSessionsPeerid();
                    MegaHandleList listClientids = callChat.getSessionsClientid();
                    for (int i = 0; i < listPeerids.size(); i++) {
                        MegaChatSession userSession = callChat.getMegaChatSession(listPeerids.get(i), listClientids.get(i));
                        if (userSession != null && userSession.getStatus() == MegaChatSession.SESSION_STATUS_IN_PROGRESS) {
                            isInProgress = true;
                            break;
                        }
                    }
                    if (isInProgress) {
                        logDebug("Session in progress");
                        subtitleToobar.setVisibility(View.GONE);
                        activateChrono(true, callInProgressChrono, callChat);
                        return;
                    }

                    logWarning("Error getting the session of the user or session not in progress");
                    connectingCall();
                    return;
                }

                logDebug("Individual call in progress");

                linearParticipants.setVisibility(View.GONE);
                MegaChatSession userSession = callChat.getMegaChatSession(callChat.getSessionsPeerid().get(0), callChat.getSessionsClientid().get(0));
                if (userSession == null) {
                    logWarning("userSession is null");
                    connectingCall();
                    return;
                }

                if (userSession.getStatus() == MegaChatSession.SESSION_STATUS_IN_PROGRESS) {
                    logDebug("Session in progress");
                    subtitleToobar.setVisibility(View.GONE);
                    activateChrono(true, callInProgressChrono, callChat);
                    return;
                }
            }
        }

        subtitleToobar.setVisibility(View.GONE);
        activateChrono(false, callInProgressChrono, callChat);
    }

    private void updateSubtitleNumberOfVideos() {
        logDebug("updateSubtitleNumberOfVideos");
        if (chat == null) return;
        if (!chat.isGroup()) {
            linearParticipants.setVisibility(View.GONE);
            return;
        }

        if (getCall() == null) return;
        int usersWithVideo = callChat.getNumParticipants(MegaChatCall.VIDEO);
        if (usersWithVideo <= 0) {
            linearParticipants.setVisibility(View.GONE);
            return;
        }

        if (totalVideosAllowed == 0 && megaChatApi != null) {
            totalVideosAllowed = megaChatApi.getMaxVideoCallParticipants();
        }
        if (totalVideosAllowed == 0) {
            linearParticipants.setVisibility(View.GONE);
            return;
        }

        participantText.setText(usersWithVideo + "/" + totalVideosAllowed);
        linearParticipants.setVisibility(View.VISIBLE);
        return;
    }

    private void updatePeers() {
        logDebug("updatePeers");
        if (getCall() == null) return;

        if (callChat.getStatus() == MegaChatCall.CALL_STATUS_RING_IN || (callChat.getStatus() >= MegaChatCall.CALL_STATUS_TERMINATING_USER_PARTICIPATION && callChat.getStatus() <= MegaChatCall.CALL_STATUS_USER_NO_PRESENT)) {
            //I'M NOT IN THE CALL
            logDebug("incoming call: peersBeforeCall");
            clearArrayList(peersOnCall);

            linearParticipants.setVisibility(View.GONE);

            if (peersBeforeCall.isEmpty()) {
                resetPeers();
                return;
            }
            if (!notYetJoinedTheCall) {
                notYetJoinedTheCall = true;
            }

            logDebug("Incoming call: peersBeforeCall not empty");
            if (peersBeforeCall.size() <= MAX_PEERS_GRID) {
                logDebug("peersBeforeCall GRID ");
                //1-6 users

                destroyAdapter(true);

                avatarBigCameraGroupCallLayout.setVisibility(View.GONE);

                bigRecyclerView.setAdapter(null);
                bigRecyclerView.setVisibility(View.GONE);
                bigRecyclerViewLayout.setVisibility(View.GONE);

                parentBigCameraGroupCall.setOnClickListener(null);
                parentBigCameraGroupCall.setVisibility(View.GONE);

                recyclerViewLayout.setVisibility(View.VISIBLE);
                recyclerView.setVisibility(View.VISIBLE);

                if (peersBeforeCall.size() < NECESSARY_CHANGE_OF_SIZES) {
                    recyclerViewLayout.setPadding(0, 0, 0, 0);
                    recyclerView.setColumnWidth((int) widthScreenPX);
                } else {
                    if (peersBeforeCall.size() == NECESSARY_CHANGE_OF_SIZES) {
                        recyclerViewLayout.setPadding(0, scaleWidthPx(136, outMetrics), 0, 0);
                    } else {
                        recyclerViewLayout.setPadding(0, 0, 0, 0);
                    }
                    recyclerView.setColumnWidth((int) widthScreenPX / 2);
                }

                if (adapterGrid == null) {
                    logDebug("Create adapter");
                    recyclerView.setAdapter(null);
                    adapterGrid = new GroupCallAdapter(this, recyclerView, peersBeforeCall, chatId, true);
                    recyclerView.setAdapter(adapterGrid);
                } else {
                    logDebug("notifyDataSetChanged");
                    adapterGrid.notifyDataSetChanged();
                }

            } else {
                logDebug("peersBeforeCall LIST ");
                //7 + users

                destroyAdapter(false);

                recyclerView.setAdapter(null);
                recyclerView.setVisibility(View.GONE);
                recyclerViewLayout.setVisibility(View.GONE);

                parentBigCameraGroupCall.setOnClickListener(this);
                parentBigCameraGroupCall.setVisibility(View.VISIBLE);

                bigRecyclerViewLayout.setVisibility(View.VISIBLE);
                bigRecyclerView.setVisibility(View.VISIBLE);

                if (adapterList == null) {
                    logDebug("Create adapter");
                    bigRecyclerView.setAdapter(null);
                    adapterList = new GroupCallAdapter(this, bigRecyclerView, peersBeforeCall, chatId, false);
                    bigRecyclerView.setAdapter(adapterList);
                } else {
                    logDebug("notifyDataSetChanged");
                    adapterList.notifyDataSetChanged();
                }
                updateUserSelected();
            }

        } else {
            //I'M IN THE CALL.
            logDebug("In progress call");
            clearArrayList(peersBeforeCall);

            if (peersOnCall.isEmpty()) {
                resetPeers();
                return;
            }

            if (peersOnCall.size() <= MAX_PEERS_GRID) {
                logDebug("peersOnCall GRID ");
                //1-6 users
                destroyAdapter(true);

                removeBigFragment();

                avatarBigCameraGroupCallLayout.setVisibility(View.GONE);
                bigRecyclerView.setAdapter(null);
                bigRecyclerView.setVisibility(View.GONE);
                bigRecyclerViewLayout.setVisibility(View.GONE);

                parentBigCameraGroupCall.setOnClickListener(null);
                parentBigCameraGroupCall.setVisibility(View.GONE);

                recyclerViewLayout.setVisibility(View.VISIBLE);
                recyclerView.setVisibility(View.VISIBLE);

                if (peersOnCall.size() < NECESSARY_CHANGE_OF_SIZES) {
                    recyclerViewLayout.setPadding(0, 0, 0, 0);
                    recyclerView.setColumnWidth((int) widthScreenPX);
                } else {
                    if (peersOnCall.size() == NECESSARY_CHANGE_OF_SIZES) {
                        recyclerViewLayout.setPadding(0, scaleWidthPx(136, outMetrics), 0, 0);
                    } else {
                        recyclerViewLayout.setPadding(0, 0, 0, 0);
                    }
                    recyclerView.setColumnWidth((int) widthScreenPX / 2);
                }

                if (adapterGrid == null) {
                    logDebug("Create adapter");
                    recyclerView.setAdapter(null);
                    adapterGrid = new GroupCallAdapter(this, recyclerView, peersOnCall, chatId, true);
                    recyclerView.setAdapter(adapterGrid);

                } else {
                    if (notYetJoinedTheCall) {
                        logDebug("Create adapter");
                        destroyAdapter(false);
                        recyclerView.setAdapter(null);
                        adapterGrid = new GroupCallAdapter(this, recyclerView, peersOnCall, chatId, true);
                        recyclerView.setAdapter(adapterGrid);
                    } else {
                        logDebug("notifyDataSetChanged");
                        adapterGrid.notifyDataSetChanged();
                    }
                }

            } else {
                logDebug("peersOnCall LIST ");
                //7 + users
                destroyAdapter(false);

                recyclerView.setAdapter(null);
                recyclerView.setVisibility(View.GONE);
                recyclerViewLayout.setVisibility(View.GONE);

                parentBigCameraGroupCall.setOnClickListener(this);
                parentBigCameraGroupCall.setVisibility(View.VISIBLE);

                bigRecyclerViewLayout.setVisibility(View.VISIBLE);
                bigRecyclerView.setVisibility(View.VISIBLE);

                if (adapterList == null) {
                    logDebug("Create adapter");
                    bigRecyclerView.setAdapter(null);
                    adapterList = new GroupCallAdapter(this, bigRecyclerView, peersOnCall, chatId, false);
                    bigRecyclerView.setAdapter(adapterList);
                } else {
                    if (notYetJoinedTheCall) {
                        logDebug("Create adapter");
                        destroyAdapter(true);
                        bigRecyclerView.setAdapter(null);
                        adapterList = new GroupCallAdapter(this, bigRecyclerView, peersOnCall, chatId, false);
                        bigRecyclerView.setAdapter(adapterList);
                    } else {
                        logDebug("notifyDataSetChanged");
                        adapterList.notifyDataSetChanged();
                    }
                }
                updateUserSelected();
            }
            if (notYetJoinedTheCall) {
                notYetJoinedTheCall = false;
            }

        }

    }

    private void resetPeers() {
        destroyAdapters();

        recyclerView.setAdapter(null);
        recyclerView.setVisibility(View.GONE);
        recyclerViewLayout.setVisibility(View.GONE);

        bigRecyclerView.setAdapter(null);
        bigRecyclerView.setVisibility(View.GONE);
        bigRecyclerViewLayout.setVisibility(View.GONE);

        parentBigCameraGroupCall.setOnClickListener(null);
        parentBigCameraGroupCall.setVisibility(View.GONE);
    }

    private void updateGreenLayer(int position) {
        if (adapterList == null) return;
        adapterList.changesInGreenLayer(position, null);
    }

    private void updateStatusUserSelected() {
        if (peerSelected.isVideoOn()) {
            //Video ON
            createBigFragment(peerSelected.getPeerId(), peerSelected.getClientId());
            avatarBigCameraGroupCallMicro.setVisibility(View.GONE);
            if (peerSelected.isAudioOn()) {
                microFragmentBigCameraGroupCall.setVisibility(View.GONE);
            } else {
                microFragmentBigCameraGroupCall.setVisibility(View.VISIBLE);
            }
        } else {
            //Video OFF
            createBigAvatar();
            microFragmentBigCameraGroupCall.setVisibility(View.GONE);
            if (peerSelected.isAudioOn()) {
                avatarBigCameraGroupCallMicro.setVisibility(View.GONE);
            } else {
                avatarBigCameraGroupCallMicro.setVisibility(View.VISIBLE);
            }
        }
    }

    private void updateUserSelected() {
        logDebug("updateUserSelected");
        if (callChat.getStatus() == MegaChatCall.CALL_STATUS_RING_IN || (callChat.getStatus() >= MegaChatCall.CALL_STATUS_TERMINATING_USER_PARTICIPATION && callChat.getStatus() <= MegaChatCall.CALL_STATUS_USER_NO_PRESENT)) {
            //I'M NOT IN THE CALL
            logDebug("INCOMING");
            if (peerSelected != null) return;

            parentBigCameraGroupCall.setVisibility(View.VISIBLE);

            removeBigFragment();
            fragmentBigCameraGroupCall.setVisibility(View.GONE);

            //Create Avatar, get the last peer of peersBeforeCall
            if (peersBeforeCall.isEmpty()) {
                avatarBigCameraGroupCallLayout.setVisibility(View.GONE);
                return;
            }

            avatarBigCameraGroupCallLayout.setVisibility(View.VISIBLE);
            InfoPeerGroupCall peerTemp = peersBeforeCall.get((peersBeforeCall.size()) - 1);
            setProfilePeerSelected(peerTemp.getPeerId(), peerTemp.getName(), null);

        } else {
            //I'M IN THE CALL
            logDebug("IN PROGRESS");

            if (peersOnCall.isEmpty()) return;

            if (peerSelected == null) {
                logWarning("peerSelected == null");

                if (isManualMode) return;

                int position = 0;
                peerSelected = peersOnCall.get(position);
                logDebug("InProgress - new peerSelected (peerId = " + peerSelected.getPeerId() + ", clientId = " + peerSelected.getClientId() + ")");
                for (int i = 0; i < peersOnCall.size(); i++) {
                    if (i == position) {
                        if (!peersOnCall.get(i).hasGreenLayer()) {
                            peersOnCall.get(i).setGreenLayer(true);
                            updateGreenLayer(i);
                        }
                    } else {
                        if (peersOnCall.get(i).hasGreenLayer()) {
                            peersOnCall.get(i).setGreenLayer(false);
                            updateGreenLayer(i);
                        }
                    }
                }
            } else {
                logDebug("peerSelected != null");

                //find if peerSelected is removed:
                boolean peerContained = false;
                for (int i = 0; i < peersOnCall.size(); i++) {
                    if (peersOnCall.get(i).getPeerId() == peerSelected.getPeerId() && peersOnCall.get(i).getClientId() == peerSelected.getClientId()) {
                        peerContained = true;
                        break;
                    }
                }
                if (!peerContained) {
                    //it was removed
                    int position = 0;
                    peerSelected = peersOnCall.get(position);
                    logDebug("InProgress - new peerSelected (peerId = " + peerSelected.getPeerId() + ", clientId = " + peerSelected.getClientId() + ")");
                    for (int i = 0; i < peersOnCall.size(); i++) {
                        if (i == position) {
                            isManualMode = false;
                            if (adapterList != null) {
                                adapterList.updateMode(false);
                            }
                            if (!peersOnCall.get(i).hasGreenLayer()) {
                                peersOnCall.get(i).setGreenLayer(true);
                                updateGreenLayer(i);
                            }
                        } else {
                            if (peersOnCall.get(i).hasGreenLayer()) {
                                peersOnCall.get(i).setGreenLayer(false);
                                updateGreenLayer(i);
                            }
                        }
                    }
                } else {

                    logDebug("InProgress - peerSelected (peerId = " + peerSelected.getPeerId() + ", clientId = " + peerSelected.getClientId() + ")");
                    for (int i = 0; i < peersOnCall.size(); i++) {
                        if (peersOnCall.get(i).getPeerId() == peerSelected.getPeerId() && peersOnCall.get(i).getClientId() == peerSelected.getClientId()) {
                            peersOnCall.get(i).setGreenLayer(true);
                            updateGreenLayer(i);
                        } else {
                            if (peersOnCall.get(i).hasGreenLayer()) {
                                peersOnCall.get(i).setGreenLayer(false);
                                updateGreenLayer(i);
                            }
                        }
                    }
                }
            }
            updateStatusUserSelected();
        }
    }

    private void createBigFragment(long peerId, long clientId) {
        logDebug("createBigFragment()");
        removeBigFragment();

        bigCameraGroupCallFragment = BigCameraGroupCallFragment.newInstance(chatId, peerId, clientId);
        FragmentTransaction ftFS = getSupportFragmentManager().beginTransaction();
        ftFS.replace(R.id.fragment_big_camera_group_call, bigCameraGroupCallFragment, "bigCameraGroupCallFragment");
        ftFS.commitNowAllowingStateLoss();

        fragmentBigCameraGroupCall.setVisibility(View.VISIBLE);
        parentBigCameraGroupCall.setVisibility(View.VISIBLE);
        avatarBigCameraGroupCallLayout.setVisibility(View.GONE);
    }

    private void removeBigFragment() {
        if (bigCameraGroupCallFragment == null) return;
        bigCameraGroupCallFragment.removeSurfaceView();
        FragmentTransaction ftFS = getSupportFragmentManager().beginTransaction();
        ftFS.remove(bigCameraGroupCallFragment);
        bigCameraGroupCallFragment = null;

    }

    private void createBigAvatar() {
        logDebug("createBigAvatar()");
        removeBigFragment();

        fragmentBigCameraGroupCall.setVisibility(View.GONE);
        avatarBigCameraGroupCallImage.setImageBitmap(null);
        setProfilePeerSelected(peerSelected.getPeerId(), peerSelected.getName(), null);
        parentBigCameraGroupCall.setVisibility(View.VISIBLE);
        avatarBigCameraGroupCallLayout.setVisibility(View.VISIBLE);
    }

    private void clearSurfacesViews() {
        logDebug("clearSurfacesViews");
        removeLocalCameraFragment();
        if(parentLocal != null && fragmentContainerLocalCamera != null) {
            parentLocal.setVisibility(View.GONE);
            fragmentContainerLocalCamera.setVisibility(View.GONE);
        }

        removeLocalCameraFragmentFS();
        if(parentLocalFS != null && fragmentContainerLocalCameraFS != null) {
            parentLocalFS.setVisibility(View.GONE);
            fragmentContainerLocalCameraFS.setVisibility(View.GONE);
        }

        removeRemoteCameraFragmentFS();
        if(parentRemoteFS != null && fragmentContainerRemoteCameraFS != null) {
            parentRemoteFS.setVisibility(View.GONE);
            fragmentContainerRemoteCameraFS.setVisibility(View.GONE);
        }

        removeBigFragment();
        if(fragmentBigCameraGroupCall != null) {
            fragmentBigCameraGroupCall.setVisibility(View.GONE);
        }

    }

    private void clearHandlers() {
        logDebug("clearHandlers");
        if (handlerArrow1 != null) {
            handlerArrow1.removeCallbacksAndMessages(null);
        }
        if (handlerArrow2 != null) {
            handlerArrow2.removeCallbacksAndMessages(null);
        }
        if (handlerArrow3 != null) {
            handlerArrow3.removeCallbacksAndMessages(null);
        }
        if (handlerArrow4 != null) {
            handlerArrow4.removeCallbacksAndMessages(null);
        }
        if (handlerArrow5 != null) {
            handlerArrow5.removeCallbacksAndMessages(null);
        }
        if (handlerArrow6 != null) {
            handlerArrow6.removeCallbacksAndMessages(null);
        }
        activateChrono(false, callInProgressChrono, callChat);
    }

    public void showSnackbar(String s) {
        logDebug("showSnackbar: " + s);
        showSnackbar(fragmentContainer, s);
    }

    private String getName(long peerid) {
        String name = " ";
        if (megaChatApi == null || chat == null) return name;

        if (peerid == megaChatApi.getMyUserHandle()) {
            name = megaChatApi.getMyFullname();
            if (name == null) name = megaChatApi.getMyEmail();

        } else {
            name = chat.getPeerFullnameByHandle(peerid);
            if (name == null) {
                name = megaChatApi.getContactEmail(peerid);
                if (name == null) {
                    CallNonContactNameListener listener = new CallNonContactNameListener(this, peerid, false, name);
                    megaChatApi.getUserEmail(peerid, listener);
                }
            }
        }
        return name;
    }

    public void updateNonContactName(long peerid, String peerEmail) {
        logDebug("Email found it");
        if (!peersBeforeCall.isEmpty()) {
            for (InfoPeerGroupCall peer : peersBeforeCall) {
                if (peerid == peer.getPeerId()) {
                    peer.setName(peerEmail);
                }
            }
        }
        if (!peersOnCall.isEmpty()) {
            for (InfoPeerGroupCall peer : peersOnCall) {
                if (peerid == peer.getPeerId()) {
                    peer.setName(peerEmail);
                }
            }
        }
    }

    private void checkParticipants() {
        if (getCall() == null) return;
        logDebug("Call status: "+callChat.getStatus());

        if (callChat.getStatus() == MegaChatCall.CALL_STATUS_RING_IN || (callChat.getStatus() >= MegaChatCall.CALL_STATUS_TERMINATING_USER_PARTICIPATION && callChat.getStatus() <= MegaChatCall.CALL_STATUS_USER_NO_PRESENT)) {
            //peersBeforeCall
            if (megaChatApi == null || callChat.getPeeridParticipants().size() <= 0) return;
            boolean isMe = false;
            for (int i = 0; i < callChat.getPeeridParticipants().size(); i++) {
                long userPeerid = callChat.getPeeridParticipants().get(i);
                long userClientid = callChat.getClientidParticipants().get(i);
                if (userPeerid == megaChatApi.getMyUserHandle() && userClientid == megaChatApi.getMyClientidHandle(chatId)) {
                    isMe = true;
                    break;
                }
            }

            if (isMe) return;

            if (!peersBeforeCall.isEmpty()) {
                logDebug("Call status: "+callChat.getStatus()+" there are "+peersBeforeCall.size()+" participants");

                boolean changes = false;
                for (int i = 0; i < callChat.getPeeridParticipants().size(); i++) {
                    boolean peerContain = false;
                    long userPeerid = callChat.getPeeridParticipants().get(i);
                    long userClientid = callChat.getClientidParticipants().get(i);

                    for (InfoPeerGroupCall peerBeforeCall : peersBeforeCall) {
                        if ((peerBeforeCall.getPeerId() == userPeerid) && (peerBeforeCall.getClientId() == userClientid)) {
                            peerContain = true;
                            break;
                        }
                    }
                    if (!peerContain) {
                        addContactIntoArray(userPeerid, userClientid);
                        changes = true;
                    }
                }

                if ((peersBeforeCall != null) && (peersBeforeCall.size() > 0)) {
                    for (int i = 0; i < peersBeforeCall.size(); i++) {
                        boolean peerContained = false;
                        for (int j = 0; j < callChat.getPeeridParticipants().size(); j++) {
                            long userPeerid = callChat.getPeeridParticipants().get(j);
                            long userClientid = callChat.getClientidParticipants().get(j);
                            if ((peersBeforeCall.get(i).getPeerId() == userPeerid) && (peersBeforeCall.get(i).getClientId() == userClientid)) {
                                peerContained = true;
                            }
                        }
                        if (!peerContained) {
                            logDebug(peersBeforeCall.get(i).getPeerId() + " removed from peersBeforeCall");
                            peersBeforeCall.remove(i);
                            changes = true;
                        }
                    }
                }

                if (changes) {
                    updatePeers();
                }
            } else {
                logDebug("Call status: "+callChat.getStatus()+", the array of participants is empty, all participants will be added");
                for (int i = 0; i < callChat.getPeeridParticipants().size(); i++) {
                    long userPeerid = callChat.getPeeridParticipants().get(i);
                    long userClientid = callChat.getClientidParticipants().get(i);
                    addContactIntoArray(userPeerid, userClientid);
                }
                updatePeers();
            }

        } else {
            if (megaChatApi == null || callChat.getSessionsPeerid().size() <= 0) return;


            //peersOnCall
            if (!peersOnCall.isEmpty()) {
                logDebug("Call status: "+callChat.getStatus()+" there are "+peersOnCall.size()+" participants");

                boolean changes = false;
                //Get all participant and check it (some will be added and others will be removed)
                for (int i = 0; i < callChat.getSessionsPeerid().size(); i++) {
                    boolean peerContain = false;
                    long userPeerid = callChat.getSessionsPeerid().get(i);
                    long userClientid = callChat.getSessionsClientid().get(i);

                    for (InfoPeerGroupCall peerOnCall : peersOnCall) {
                        if (peerOnCall.getPeerId() == userPeerid && peerOnCall.getClientId() == userClientid) {
                            peerContain = true;
                            break;
                        }
                    }
                    if (!peerContain) {
                        if (userPeerid == megaChatApi.getMyUserHandle() && userClientid == megaChatApi.getMyClientidHandle(chatId)) {
                            //me
                            addMeIntoArray();
                            changes = true;

                        } else {
                            //contact
                            MegaChatSession sessionPeer = callChat.getMegaChatSession(userPeerid, userClientid);
                            if (sessionPeer == null) return;
                            if (sessionPeer.getStatus() <= MegaChatSession.SESSION_STATUS_IN_PROGRESS) {
                                addContactIntoArray(userPeerid, userClientid);
                                changes = true;
                            }
                        }
                    }
                }

                for (int i = 0; i < peersOnCall.size(); i++) {
                    boolean peerContained = false;
                    for (int j = 0; j < callChat.getSessionsPeerid().size(); j++) {
                        long userPeerid = callChat.getSessionsPeerid().get(j);
                        long userClientid = callChat.getSessionsClientid().get(j);
                        if (peersOnCall.get(i).getPeerId() == userPeerid && peersOnCall.get(i).getClientId() == userClientid) {
                            peerContained = true;
                            break;
                        }
                    }

                    if (!peerContained && (peersOnCall.get(i).getPeerId() != megaChatApi.getMyUserHandle() || peersOnCall.get(i).getClientId() != megaChatApi.getMyClientidHandle(chatId))) {
                        logDebug("Participant: Peer id " + peersOnCall.get(i).getPeerId() + "and Client id " + peersOnCall.get(i).getClientId() + " removed from the array of peers when I'm in the call");
                        peersOnCall.remove(i);
                        changes = true;
                    }
                }

                if (changes) updatePeers();

            } else {
                //peersOnCall empty
                logDebug("Call status: "+callChat.getStatus()+", the array of participants is empty, all sessions will be added");
                addMeIntoArray();
                for (int i = 0; i < callChat.getSessionsPeerid().size(); i++) {
                    long userPeerid = callChat.getSessionsPeerid().get(i);
                    long userClientid = callChat.getSessionsClientid().get(i);
                    MegaChatSession sessionPeer = callChat.getMegaChatSession(userPeerid, userClientid);
                    if (sessionPeer == null) continue;
                    if (sessionPeer.getStatus() <= MegaChatSession.SESSION_STATUS_IN_PROGRESS) {
                        addContactIntoArray(userPeerid, userClientid);
                    }
                }
                updatePeers();

            }
            if (peersOnCall.isEmpty()) return;

            logDebug("Update Video&Audio local&remote");
            updateSubTitle();
            for (int i = 0; i < peersOnCall.size(); i++) {
                if (peersOnCall.get(i).getPeerId() == megaChatApi.getMyUserHandle() && peersOnCall.get(i).getClientId() == megaChatApi.getMyClientidHandle(chatId)) {
                    updateLocalAV();
                } else {
                    updateRemoteAV(peersOnCall.get(i).getPeerId(), peersOnCall.get(i).getClientId());
                }
            }
        }
    }

    private MegaChatCall getCall() {
        if (callChat != null) return callChat;
        if (megaChatApi == null) return null;
        callChat = megaChatApi.getChatCall(chatId);
        return callChat;
    }

    private void localCameraFragmentShowMicro(boolean showIt) {
        if (localCameraFragment == null) return;
        localCameraFragment.showMicro(showIt);
    }

    private void checkMutateOwnCallLayout(int option) {
        if (mutateOwnCallLayout.getVisibility() == option) return;
        mutateOwnCallLayout.setVisibility(option);
    }

    public void refreshOwnMicro() {
        logDebug("refreshOwnMicro");

        if (chat.isGroup() || getCall() == null) return;

        if (callChat.hasLocalAudio() || !callChat.hasLocalVideo()) {
            localCameraFragmentShowMicro(false);
        } else {
            localCameraFragmentShowMicro(true);
        }

        if (callChat.hasLocalAudio() || (callChat.hasLocalVideo() || mutateContactCallLayout.getVisibility() == View.VISIBLE)) {
            checkMutateOwnCallLayout(View.GONE);
            return;
        }
        checkMutateOwnCallLayout(View.VISIBLE);
    }

    private void refreshContactMicro() {
        logDebug("refreshContactMicro");
        if (chat.isGroup() || getCall() == null) return;

        MegaChatSession userSession = callChat.getMegaChatSession(callChat.getSessionsPeerid().get(0), callChat.getSessionsClientid().get(0));
        if (userSession == null) return;
        if (userSession.getStatus() == MegaChatSession.SESSION_STATUS_INITIAL || userSession.hasAudio()) {
            mutateContactCallLayout.setVisibility(View.GONE);
        } else {
            String name = chat.getPeerFirstname(0);
            if ((name == null) || (name == " ")) {
                if (megaChatApi != null) {
                    name = megaChatApi.getContactEmail(callChat.getSessionsPeerid().get(0));
                }
                if (name == null) {
                    name = " ";
                }
            }
            mutateCallText.setText(getString(R.string.muted_contact_micro, name));
            mutateContactCallLayout.setVisibility(View.VISIBLE);
        }
        refreshOwnMicro();
    }
}<|MERGE_RESOLUTION|>--- conflicted
+++ resolved
@@ -2177,23 +2177,11 @@
         }
     }
 
-<<<<<<< HEAD
-=======
-    @Override
-    public void onSensorChanged(SensorEvent event) {
-        if (event.values[0] == 0 || !wakeLock.isHeld()) {
-            wakeLock.acquire();
-        } else if (wakeLock.isHeld()) {
-            wakeLock.release();
-        }
-    }
-
     private boolean isOnlyAudioCall() {
         if(callChat == null || callChat.getNumParticipants(MegaChatCall.VIDEO) > 0) return false;
         return true;
     }
 
->>>>>>> 574df0be
     public void remoteCameraClick() {
         logDebug("remoteCameraClick");
         if (getCall() == null || (callChat.getStatus() != MegaChatCall.CALL_STATUS_IN_PROGRESS && callChat.getStatus() != MegaChatCall.CALL_STATUS_JOINING && callChat.getStatus() != MegaChatCall.CALL_STATUS_RECONNECTING) || isOnlyAudioCall())
