--- conflicted
+++ resolved
@@ -286,10 +286,7 @@
     @Override
     public boolean onOptionsItemSelected(MenuItem item) {
         log("onOptionsItemSelected");
-<<<<<<< HEAD
-=======
-
->>>>>>> 1c6fedc3
+
         ((MegaApplication) getApplication()).sendSignalPresenceActivity();
 
         int id = item.getItemId();
@@ -853,22 +850,8 @@
                 }else if(callStatus==MegaChatCall.CALL_STATUS_IN_PROGRESS){
                     log("InProgress");
                     updateScreenStatusInProgress();
-<<<<<<< HEAD
-
                 }else{
-=======
-                }
-                else{
-                    log("Outgoing call");
-
-                    relativeVideo.getLayoutParams().height= RelativeLayout.LayoutParams.WRAP_CONTENT;
-                    relativeVideo.getLayoutParams().width= RelativeLayout.LayoutParams.WRAP_CONTENT;
-                    flagMyAvatar = false;
-                    setProfileMyAvatar();
-                    flagContactAvatar = true;
-                    setProfileContactAvatar();
-
->>>>>>> 1c6fedc3
+
                     int volume = audioManager.getStreamVolume(AudioManager.STREAM_MUSIC);
                     if (volume == 0) {
                         toneGenerator = new ToneGenerator(AudioManager.STREAM_VOICE_CALL, 100);
@@ -1051,12 +1034,8 @@
     }
 
     public void createMyDefaultAvatar() {
-<<<<<<< HEAD
         log("createMyDefaultAvatar");
 
-=======
-        log("createMyDefaultAvatar()");
->>>>>>> 1c6fedc3
         String myFullName = megaChatApi.getMyFullname();
         String myFirstLetter=myFullName.charAt(0) + "";
         myFirstLetter = myFirstLetter.toUpperCase(Locale.getDefault());
@@ -1180,12 +1159,7 @@
 
     @Override
     public void onPause(){
-<<<<<<< HEAD
         log("onPause");
-=======
-        log("onPause()");
->>>>>>> 1c6fedc3
-
         mSensorManager.unregisterListener(this);
         super.onPause();
     }
@@ -1193,7 +1167,6 @@
     @Override
     protected void onResume() {
         log("onResume()");
-<<<<<<< HEAD
         if(peersOnCall!=null){
             if(peersOnCall.size()!=0){
                 if(peersOnCall.size()<7){
@@ -1222,13 +1195,6 @@
 
             }
         }
-
-
-=======
-
-        this.width=0;
-        this.height=0;
->>>>>>> 1c6fedc3
         super.onResume();
 //        adapter.notifyDataSetChanged();
         mSensorManager.registerListener(this, mSensor, SensorManager.SENSOR_DELAY_NORMAL);
@@ -1244,10 +1210,7 @@
     @Override
     public void onDestroy(){
         log("onDestroy()");
-<<<<<<< HEAD
-
-=======
->>>>>>> 1c6fedc3
+
         if (megaChatApi != null) {
             megaChatApi.removeChatCallListener(this);
 //            megaChatApi.removeChatVideoListener(chatId, userHandle, this);
@@ -1300,31 +1263,17 @@
 
     @Override
     public void onRequestStart(MegaChatApiJava api, MegaChatRequest request) {
-<<<<<<< HEAD
         log("onRequestStart: "+request.getType());
-=======
-        log("onRequestStart()");
->>>>>>> 1c6fedc3
     }
 
     @Override
     public void onRequestUpdate(MegaChatApiJava api, MegaChatRequest request) {
-<<<<<<< HEAD
         log("onRequestUpdate: "+request.getType());
-
-=======
-        log("onRequestUpdate()");
->>>>>>> 1c6fedc3
-
     }
 
     @Override
     public void onRequestFinish(MegaChatApiJava api, MegaChatRequest request, MegaChatError e) {
-<<<<<<< HEAD
         log("onRequestFinish: "+request.getType());
-=======
-        log("onRequestFinish()");
->>>>>>> 1c6fedc3
 
         if(request.getType() == MegaChatRequest.TYPE_HANG_CHAT_CALL){
             MegaApplication.activityPaused();
@@ -1749,52 +1698,6 @@
     Bitmap bitmap;
 
     @Override
-<<<<<<< HEAD
-=======
-    public void onChatVideoData(MegaChatApiJava api, long chatid, int width, int height, byte[] byteBuffer)
-    {
-        if((width == 0) || (height == 0)){
-            return;
-        }
-
-        if (this.width != width || this.height != height) {
-            log("onChatVideoData");
-            this.width = width;
-            this.height = height;
-
-            SurfaceHolder holder = remoteSurfaceView.getHolder();
-            if (holder != null) {
-                int viewWidth = remoteSurfaceView.getWidth();
-                int viewHeight = remoteSurfaceView.getHeight();
-                if ((viewWidth != 0) && (viewHeight != 0)) {
-                    int holderWidth = viewWidth < width ? viewWidth : width;
-                    int holderHeight = holderWidth * viewHeight / viewWidth;
-                    if (holderHeight > viewHeight) {
-                        holderHeight = viewHeight;
-                        holderWidth = holderHeight * viewWidth / viewHeight;
-                    }
-                    this.bitmap = remoteRenderer.CreateBitmap(width, height);
-                    holder.setFixedSize(holderWidth, holderHeight);
-                }
-                else{
-                    this.width = -1;
-                    this.height = -1;
-                }
-            }
-        }
-
-        if (bitmap != null) {
-            bitmap.copyPixelsFromBuffer(ByteBuffer.wrap(byteBuffer));
-
-            // Instead of using this WebRTC renderer, we should probably draw the image by ourselves.
-            // The renderer has been modified a bit and an update of WebRTC could break our app
-            remoteRenderer.DrawBitmap(false);
-        }
-    }
-
-
-    @Override
->>>>>>> 1c6fedc3
     public void onClick(View v) {
         log("onClick");
 
@@ -1805,11 +1708,7 @@
                 break;
             }
             case R.id.video_fab:{
-<<<<<<< HEAD
                 log("onClick video FAB");
-
-=======
->>>>>>> 1c6fedc3
                 if(callChat.getStatus()==MegaChatCall.CALL_STATUS_RING_IN){
                     megaChatApi.answerChatCall(chatId, true, this);
                     answerCallFAB.clearAnimation();
@@ -2105,8 +2004,6 @@
     public void updateLocalVideoStatus(){
         log("updateLocalVideoStatus");
         int callStatus = callChat.getStatus();
-
-<<<<<<< HEAD
         if(chat.isGroup()){
             log("is group");
             if(callChat !=null){
@@ -2146,25 +2043,14 @@
                 log("Video local connected");
                 videoFAB.setBackgroundTintList(ColorStateList.valueOf(getResources().getColor(R.color.accentColor)));
                 videoFAB.setImageDrawable(getResources().getDrawable(R.drawable.ic_videocam_white));
-=======
-        if (callChat.hasLocalVideo()) {
-            log("Video local connected");
-            if (myAvatarLayout.getVisibility() == View.VISIBLE) {
-                videoFAB.setBackgroundTintList(ColorStateList.valueOf(ContextCompat.getColor(this, R.color.accentColor)));
-                videoFAB.setImageDrawable(ContextCompat.getDrawable(this, R.drawable.ic_videocam_white));
->>>>>>> 1c6fedc3
 
                 if(callStatus==MegaChatCall.CALL_STATUS_REQUEST_SENT){
                     log("callStatus: CALL_STATUS_REQUEST_SENT");
 
                     if(localCameraFragmentFS == null){
-<<<<<<< HEAD
                         log("CREATE localCameraFragmentFS");
                         localCameraFragmentFS = LocalCameraCallFullScreenFragment.newInstance(chatId);
-=======
-                        log("Create local camera fragment full screen");
-                        localCameraFragmentFS = new LocalCameraCallFullScreenFragment();
->>>>>>> 1c6fedc3
+
                         FragmentTransaction ftFS = getSupportFragmentManager().beginTransaction();
                         ftFS.replace(R.id.fragment_container_local_cameraFS, localCameraFragmentFS, "localCameraFragmentFS");
                         ftFS.commitNowAllowingStateLoss();
@@ -2173,19 +2059,12 @@
                     parentLocalFS.setVisibility(View.VISIBLE);
                     fragmentContainerLocalCameraFS.setVisibility(View.VISIBLE);
 
-<<<<<<< HEAD
                 }else if(callStatus==MegaChatCall.CALL_STATUS_IN_PROGRESS){
                     log("callStatus: CALL_STATUS_IN_PROGRESS");
 
                     if(localCameraFragment == null){
                         log("CREATE localCameraFragment");
                         localCameraFragment = LocalCameraCallFragment.newInstance(chatId);
-=======
-                }else{
-                    if(localCameraFragment == null){
-                        log("Create local camera fragment");
-                        localCameraFragment = new LocalCameraCallFragment();
->>>>>>> 1c6fedc3
                         FragmentTransaction ft = getSupportFragmentManager().beginTransaction();
                         ft.replace(R.id.fragment_container_local_camera, localCameraFragment, "localCameraFragment");
                         ft.commitNowAllowingStateLoss();
@@ -2200,7 +2079,6 @@
                 videoFAB.setBackgroundTintList(ColorStateList.valueOf(ContextCompat.getColor(this, R.color.disable_fab_chat_call)));
                 videoFAB.setImageDrawable(getResources().getDrawable(R.drawable.ic_video_off));
 
-<<<<<<< HEAD
                 if(callStatus==MegaChatCall.CALL_STATUS_REQUEST_SENT){
                     log("callStatus: CALL_STATUS_REQUEST_SENT");
 
@@ -2228,29 +2106,7 @@
                     parentLocal.setVisibility(View.GONE);
                     fragmentContainerLocalCamera.setVisibility(View.GONE);
                     myAvatarLayout.setVisibility(View.VISIBLE);
-=======
-            if(callStatus==MegaChatCall.CALL_STATUS_REQUEST_SENT){
-                parentFS.setVisibility(View.GONE);
-                fragmentContainerLocalCameraFS.setVisibility(View.GONE);
-                if (localCameraFragmentFS != null) {
-                    log("Remove local camera fragment full screen");
-                    localCameraFragmentFS.setVideoFrame(false);
-                    FragmentTransaction ftFS = getSupportFragmentManager().beginTransaction();
-                    ftFS.remove(localCameraFragmentFS);
-                    localCameraFragmentFS = null;
-                }
-                contactAvatarLayout.setVisibility(View.VISIBLE);
-
-            }else{
-                parent.setVisibility(View.GONE);
-                fragmentContainerLocalCamera.setVisibility(View.GONE);
-                if (localCameraFragment != null) {
-                    log("Create local camera fragment");
-                    localCameraFragment.setVideoFrame(false);
-                    FragmentTransaction ft = getSupportFragmentManager().beginTransaction();
-                    ft.remove(localCameraFragment);
-                    localCameraFragment = null;
->>>>>>> 1c6fedc3
+
                 }
             }
         }
