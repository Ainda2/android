/*
 *  Copyright 2014 The WebRTC Project Authors. All rights reserved.
 *
 *  Use of this source code is governed by a BSD-style license
 *  that can be found in the LICENSE file in the root of the source
 *  tree. An additional intellectual property rights grant can be found
 *  in the file PATENTS.  All contributing project authors may
 *  be found in the AUTHORS file in the root of the source tree.
 */

package mega.privacy.android.app.lollipop.megachat;

import android.content.BroadcastReceiver;
import android.content.Context;
import android.content.Intent;
import android.content.IntentFilter;
import android.content.pm.PackageManager;
import android.content.res.AssetFileDescriptor;
import android.content.res.Resources;
import android.media.AudioAttributes;
import android.media.AudioDeviceInfo;
import android.media.AudioManager;
import android.media.MediaPlayer;
import android.media.RingtoneManager;
import android.net.Uri;
import android.os.Build;
import android.os.Vibrator;
import android.util.Log;
import org.webrtc.ThreadUtils;

import java.io.IOException;
import java.util.Collections;
import java.util.HashSet;
import java.util.Set;
import mega.privacy.android.app.MegaApplication;
import mega.privacy.android.app.R;
import mega.privacy.android.app.interfaces.OnProximitySensorListener;
<<<<<<< HEAD
import nz.mega.sdk.MegaChatCall;
import nz.mega.sdk.MegaHandleList;

import static mega.privacy.android.app.utils.CallUtil.*;
import static mega.privacy.android.app.utils.Constants.*;
=======

import static mega.privacy.android.app.utils.ChatUtil.*;
>>>>>>> e194073d
import static mega.privacy.android.app.utils.LogUtil.*;

/**
 * AppRTCAudioManager manages all audio related parts of the AppRTC demo.
 */
public class AppRTCAudioManager {

    private static final String TAG = "AppRTCAudioManager";
    private final Context apprtcContext;
    // Handles all tasks related to Bluetooth headset devices.
    private AppRTCBluetoothManager bluetoothManager;
    private AudioManager audioManager;
    private AudioManagerEvents audioManagerEvents;
    private AudioManagerState amState;
    private MediaPlayer mediaPlayer;
    private Vibrator vibrator;
    private int savedAudioMode = AudioManager.MODE_INVALID;
    private boolean savedIsSpeakerPhoneOn = false;
    private boolean savedIsMicrophoneMute = false;
    private boolean hasWiredHeadset = false;
    private boolean isSpeakerOn = false;
    private OnProximitySensorListener proximitySensorListener;
    private int typeStatus;
    private boolean isTemporary;

    // Default audio device; speaker phone for video calls or earpiece for audio
    // only calls.
    private AudioDevice defaultAudioDevice;
    // Contains the currently selected audio device.
    // This device is changed automatically using a certain scheme where e.g.
    // a wired headset "wins" over speaker phone. It is also possible for a
    // user to explicitly select a device (and overrid any predefined scheme).
    // See |userSelectedAudioDevice| for details.
    private AudioDevice selectedAudioDevice;
    // Contains the user-selected audio device which overrides the predefined
    // selection scheme.
    // TODO(henrika): always set to AudioDevice.NONE today. Add support for
    // explicit selection based on choice by userSelectedAudioDevice.
    private AudioDevice userSelectedAudioDevice = AudioDevice.NONE;
    // Proximity sensor object. It measures the proximity of an object in cm
    // relative to the view screen of a device and can therefore be used to
    // assist device switching (close to ear <=> use headset earpiece if
    // available, far from ear <=> use speaker phone).
    private AppRTCProximitySensor proximitySensor = null;
    // Contains a list of available audio devices. A Set collection is used to
    // avoid duplicate elements.
    private Set<AudioDevice> audioDevices = new HashSet<>();
    // Broadcast receiver for wired headset intent broadcasts.
    private BroadcastReceiver wiredHeadsetReceiver;
    // Callback method for changes in audio focus.
    private AudioManager.OnAudioFocusChangeListener audioFocusChangeListener;

    private AppRTCAudioManager(Context context, boolean statusSpeaker, int callStatus) {
        Log.d(TAG, "ctor");
        ThreadUtils.checkIsOnMainThread();
        apprtcContext = context;
        startBluetooth();
        audioManager = ((AudioManager) context.getSystemService(Context.AUDIO_SERVICE));
        wiredHeadsetReceiver = new WiredHeadsetReceiver();
        amState = AudioManagerState.UNINITIALIZED;
        typeStatus = callStatus;
        isTemporary = false;
        start(null, statusSpeaker);
        if (apprtcContext instanceof ChatActivityLollipop) {
            registerProximitySensor();
        }
        Log.d(TAG, "defaultAudioDevice: " + defaultAudioDevice);
        AppRTCUtils.logDeviceInfo(TAG);
    }

    public void startBluetooth() {
        if (bluetoothManager == null){
            bluetoothManager = AppRTCBluetoothManager.create(apprtcContext, this);
        }
    }
    public void stopBluetooth() {
        if (bluetoothManager == null)
            return;

        bluetoothManager.stop();
        bluetoothManager = null;
    }

    public void setOnProximitySensorListener(OnProximitySensorListener proximitySensorListener) {
        this.proximitySensorListener = proximitySensorListener;
    }

    public void registerProximitySensor() {
        // Create and initialize the proximity sensor.
        // Note that, the sensor will not be active until start() has been called.
        //This method will be called each time a state change is detected.
        if (proximitySensor != null) return;
        proximitySensor = AppRTCProximitySensor.create(apprtcContext, new Runnable() {
            public void run() {
                onProximitySensorChangedState();
            }
        });
    }

    public void startProximitySensor() {
        registerProximitySensor();
        proximitySensor.start();
    }

    /**
     * This method is called when the proximity sensor reports a state change,
     * e.g. from "NEAR to FAR" or from "FAR to NEAR".
     */
    private void onProximitySensorChangedState() {
        // The proximity sensor should only be activated when there are exactly two available audio devices.
        if (audioDevices.size() >= 2 && audioDevices.contains(AudioDevice.EARPIECE) && audioDevices.contains(AudioDevice.SPEAKER_PHONE)) {
            boolean isNear = proximitySensor.sensorReportsNearState();

            if (isNear) {
                logDebug("Status of proximity sensor is: Near");
                // Sensor reports that a "handset is being held up to a person's ear", or "something is covering the light sensor".
                proximitySensor.turnOffScreen();
                if ((apprtcContext instanceof MegaApplication && isSpeakerOn && bluetoothManager.getState() != AppRTCBluetoothManager.State.SCO_CONNECTED) || apprtcContext instanceof ChatActivityLollipop) {
                    logDebug("Disabling the speakerphone:");
                    selectAudioDevice(AudioDevice.EARPIECE, true);
                }
            } else {
                logDebug("Status of proximity sensor is: Far");
                // Sensor reports that a "handset is removed from a person's ear", or "the light sensor is no longer covered".
                proximitySensor.turnOnScreen();
                if ((apprtcContext instanceof MegaApplication && isSpeakerOn && bluetoothManager.getState() != AppRTCBluetoothManager.State.SCO_CONNECTED) || apprtcContext instanceof ChatActivityLollipop) {
                    logDebug("Enabling the speakerphone: ");
                    selectAudioDevice(AudioDevice.SPEAKER_PHONE, true);
                }
            }

            if (proximitySensorListener != null) proximitySensorListener.needToUpdate(isNear);
        }
    }

    public void setTypeStatus(int typeStatus) {
        this.typeStatus = typeStatus;
    }

    private void setValues() {
        if ((typeStatus != MegaChatCall.CALL_STATUS_RING_IN && typeStatus != MegaChatCall.CALL_STATUS_REQUEST_SENT) ||
                bluetoothManager.getState() == AppRTCBluetoothManager.State.HEADSET_AVAILABLE ||
                bluetoothManager.getState() == AppRTCBluetoothManager.State.SCO_CONNECTING) {
            return;
        }

        logDebug("Updating values of Chat Audio Manager...");
        MegaHandleList listCallsRequest = MegaApplication.getInstance().getMegaChatApi().getChatCalls(MegaChatCall.CALL_STATUS_REQUEST_SENT);
        MegaHandleList listCallsRing = MegaApplication.getInstance().getMegaChatApi().getChatCalls(MegaChatCall.CALL_STATUS_RING_IN);

        setAudioManagerValues(typeStatus, listCallsRequest, listCallsRing);
    }

    private void setAudioManagerValues(int callStatus, MegaHandleList listCallsRequest, MegaHandleList listCallsRing) {
        logDebug("Call status: " + callStatusToString(callStatus));

        if (callStatus == MegaChatCall.CALL_STATUS_REQUEST_SENT) {
            if (listCallsRing != null && listCallsRing.size() > 0) {
                logDebug("There was also an incoming call (stop incoming call sound)");
                stopAudioSignals();
            }

            outgoingCallSound();
        } else if (callStatus == MegaChatCall.CALL_STATUS_RING_IN) {
            if (listCallsRequest == null || listCallsRequest.size() < 1) {
                logDebug("I'm not calling");
                if (listCallsRing != null && listCallsRing.size() > 1) {
                    logDebug("There is another incoming call (stop the sound of the previous incoming call)");
                    stopAudioSignals();
                }

                incomingCallSound();
            }

            checkVibration();
        }
    }

    private void outgoingCallSound() {
        if (audioManager == null || (mediaPlayer != null && mediaPlayer.isPlaying()))
            return;

        audioManager.setStreamVolume(AudioManager.STREAM_VOICE_CALL, audioManager.getStreamVolume(AudioManager.STREAM_VOICE_CALL), 0);
        Resources res = MegaApplication.getInstance().getBaseContext().getResources();
        AssetFileDescriptor afd = res.openRawResourceFd(R.raw.outgoing_voice_video_call);
        if (mediaPlayer != null) {
            stopSound();
        }
        mediaPlayer = new MediaPlayer();
        mediaPlayer.setAudioStreamType(AudioManager.STREAM_VOICE_CALL);
        mediaPlayer.setLooping(true);
        try {
            mediaPlayer.setDataSource(afd.getFileDescriptor(), afd.getStartOffset(), afd.getLength());
            logDebug("Preparing mediaPlayer");
            mediaPlayer.prepare();
        } catch (IOException e) {
            e.printStackTrace();
            logError("Error preparing mediaPlayer", e);
            return;
        }
        logDebug("Start outgoing call sound");
        mediaPlayer.start();
    }

    private void incomingCallSound() {
        if (audioManager == null || (mediaPlayer != null && mediaPlayer.isPlaying()))
            return;

        Uri ringtoneUri = RingtoneManager.getDefaultUri(RingtoneManager.TYPE_RINGTONE);
        if (ringtoneUri == null)
            return;

        if (mediaPlayer != null) {
            stopSound();
        }

        mediaPlayer = new MediaPlayer();
        audioManager.setStreamVolume(AudioManager.STREAM_RING, audioManager.getStreamVolume(AudioManager.STREAM_RING), 0);
        mediaPlayer.setAudioAttributes(new AudioAttributes.Builder().setUsage(AudioAttributes.USAGE_NOTIFICATION_RINGTONE).build());
        mediaPlayer.setAudioStreamType(AudioManager.STREAM_RING);
        mediaPlayer.setLooping(true);

        try {
            mediaPlayer.setDataSource(MegaApplication.getInstance().getBaseContext(), ringtoneUri);
            logDebug("Preparing mediaPlayer");
            mediaPlayer.prepare();
        } catch (IOException e) {
            e.printStackTrace();
            logError("Error preparing mediaPlayer", e);
            return;
        }
        logDebug("Start incoming call sound");
        mediaPlayer.start();
    }

    private void checkVibration() {
        if (audioManager == null)
            return;

        logDebug("Ringer mode: " + audioManager.getRingerMode() + ", Stream volume: " + audioManager.getStreamVolume(AudioManager.STREAM_RING) + ", Voice call volume: " + audioManager.getStreamVolume(AudioManager.STREAM_VOICE_CALL));

        if (audioManager.getRingerMode() == AudioManager.RINGER_MODE_SILENT) {
            if (vibrator == null || !vibrator.hasVibrator()) return;
            stopVibration();
            return;
        }

        if (audioManager.getRingerMode() == AudioManager.RINGER_MODE_VIBRATE) {
            startVibration();
            return;
        }

        if (audioManager.getStreamVolume(AudioManager.STREAM_RING) == 0) {
            return;
        }
        startVibration();
    }

    private void startVibration() {
        if (vibrator != null)
            return;

        vibrator = (Vibrator) apprtcContext.getSystemService(Context.VIBRATOR_SERVICE);
        if (vibrator == null || !vibrator.hasVibrator())
            return;

        logDebug("Vibration begins");
        long[] pattern = {0, 1000, 500, 500, 1000};
        vibrator.vibrate(pattern, 0);
    }

    public void stopAudioSignals() {
        logDebug("Stop sound and vibration");
        stopSound();
        stopVibration();
    }

    private void stopSound() {
        try {
            if (mediaPlayer != null) {
                logDebug("Stopping sound...");
                mediaPlayer.stop();
                mediaPlayer.reset();
                mediaPlayer.release();
                mediaPlayer = null;
            }
        } catch (Exception e) {
            logWarning("Exception stopping player", e);
        }
    }

    private void stopVibration() {
        try {
            if (vibrator != null && vibrator.hasVibrator()) {
                logDebug("Canceling vibration...");
                vibrator.cancel();
                vibrator = null;
            }
        } catch (Exception e) {
            logWarning("Exception canceling vibrator", e);
        }
    }

    public void unregisterProximitySensor() {
        if (proximitySensor == null) return;
        proximitySensor.stop();
        proximitySensor = null;
    }

    private void speakerElements(boolean isOn) {
        setDefaultAudioDevice(isOn ? AudioDevice.SPEAKER_PHONE : AudioDevice.EARPIECE);
        isSpeakerOn = isOn;
    }

    /**
     * Construction.
     */
   public static AppRTCAudioManager create(Context context, boolean isSpeakerOn, int callStatus) {
        return new AppRTCAudioManager(context, isSpeakerOn, callStatus);
    }

    public void updateSpeakerStatus(boolean speakerStatus, int callStatus) {
        typeStatus = callStatus;
        if (audioDevices.size() >= 2 && audioDevices.contains(AudioDevice.EARPIECE) && audioDevices.contains(AudioDevice.SPEAKER_PHONE)) {
            selectAudioDevice(speakerStatus ? AudioDevice.SPEAKER_PHONE : AudioDevice.EARPIECE, false);
        }
    }

    private void start(AudioManagerEvents audioManagerEvents, boolean statusSpeaker) {
        ThreadUtils.checkIsOnMainThread();
        if (amState == AudioManagerState.RUNNING) {
            Log.e(TAG, "AudioManager is already active");
            return;
        }

        // TODO(henrika): perhaps call new method called preInitAudio() here if UNINITIALIZED.
        Log.d(TAG, "AudioManager starts...");
        this.audioManagerEvents = audioManagerEvents;
        amState = AudioManagerState.RUNNING;

        // Store current audio state so we can restore it when stop() is called.
        savedAudioMode = audioManager.getMode();
        savedIsSpeakerPhoneOn = audioManager.isSpeakerphoneOn();
        savedIsMicrophoneMute = audioManager.isMicrophoneMute();
        hasWiredHeadset = hasWiredHeadset();

        // Create an AudioManager.OnAudioFocusChangeListener instance.
        audioFocusChangeListener = new AudioManager.OnAudioFocusChangeListener() {
            // Called on the listener to notify if the audio focus for this listener has been changed.
            // The |focusChange| value indicates whether the focus was gained, whether the focus was lost,
            // and whether that loss is transient, or whether the new focus holder will hold it for an
            // unknown amount of time.
            // logging for now.
            @Override
            public void onAudioFocusChange(int focusChange) {
                String typeOfChange = "AUDIOFOCUS_NOT_DEFINED";
                switch (focusChange) {
                    case AudioManager.AUDIOFOCUS_GAIN:
                        typeOfChange = "AUDIOFOCUS_GAIN";
                    case AudioManager.AUDIOFOCUS_GAIN_TRANSIENT:
                        typeOfChange = "AUDIOFOCUS_GAIN_TRANSIENT";
                    case AudioManager.AUDIOFOCUS_GAIN_TRANSIENT_EXCLUSIVE:
                        typeOfChange = "AUDIOFOCUS_GAIN_TRANSIENT_EXCLUSIVE";
                    case AudioManager.AUDIOFOCUS_GAIN_TRANSIENT_MAY_DUCK:
                        typeOfChange = "AUDIOFOCUS_GAIN_TRANSIENT_MAY_DUCK";
                        startBluetooth();
                        break;

                    case AudioManager.AUDIOFOCUS_LOSS:
                        typeOfChange = "AUDIOFOCUS_LOSS";
                    case AudioManager.AUDIOFOCUS_LOSS_TRANSIENT:
                        typeOfChange = "AUDIOFOCUS_LOSS_TRANSIENT";
                    case AudioManager.AUDIOFOCUS_LOSS_TRANSIENT_CAN_DUCK:
                        typeOfChange = "AUDIOFOCUS_LOSS_TRANSIENT_CAN_DUCK";
                        stopBluetooth();
                        break;

                    default:
                        typeOfChange = "AUDIOFOCUS_INVALID";
                        break;
                }
                Log.d(TAG, "onAudioFocusChange: " + typeOfChange);
            }
        };

<<<<<<< HEAD
        int resultRequestFocus = AudioManager.AUDIOFOCUS_REQUEST_FAILED;

        if (apprtcContext instanceof MegaApplication) {
            if (typeStatus == MegaChatCall.CALL_STATUS_RING_IN) {
                resultRequestFocus = audioManager.requestAudioFocus(audioFocusChangeListener, AudioManager.STREAM_RING, AudioManager.AUDIOFOCUS_GAIN_TRANSIENT_EXCLUSIVE);
            } else {
                resultRequestFocus = audioManager.requestAudioFocus(audioFocusChangeListener, AudioManager.STREAM_VOICE_CALL, AudioManager.AUDIOFOCUS_GAIN);
            }
        } else if (apprtcContext instanceof ChatActivityLollipop) {
            resultRequestFocus = audioManager.requestAudioFocus(audioFocusChangeListener, AudioManager.STREAM_MUSIC, AudioManager.AUDIOFOCUS_GAIN_TRANSIENT_EXCLUSIVE);
        }
        if (resultRequestFocus != AudioManager.AUDIOFOCUS_REQUEST_GRANTED) {
            logDebug("Audio focus request failed");
        }

        if(apprtcContext instanceof MegaApplication){
=======
        int typeStream = -1;
        int typeFocus = -1;
        if(apprtcContext instanceof MegaApplication){
            typeStream = AudioManager.STREAM_VOICE_CALL;
            typeFocus = AudioManager.AUDIOFOCUS_GAIN;
        }else if(apprtcContext instanceof ChatActivityLollipop){
            typeStream = STREAM_MUSIC_DEFAULT;
            typeFocus = AUDIOFOCUS_DEFAULT;
        }

        if (apprtcContext instanceof MegaApplication || apprtcContext instanceof ChatActivityLollipop) {
            // Request audio playout focus (without ducking) and install listener for changes in focus.
            int result = audioManager.requestAudioFocus(audioFocusChangeListener, typeStream, typeFocus);
            if (result == AudioManager.AUDIOFOCUS_REQUEST_GRANTED) {
                logDebug("Audio focus request granted for VOICE_CALL streams");
            } else {
                logError("Audio focus request failed");
            }

>>>>>>> e194073d
            // Start by setting MODE_IN_COMMUNICATION as default audio mode. It is
            // required to be in this mode when playout and/or recording starts for
            // best possible VoIP performance.
            // work around (bug13963): android 7 devices make big echo while mode set, so only apply it to other version of OS
<<<<<<< HEAD
            if(typeStatus ==  MegaChatCall.CALL_STATUS_RING_IN){
                audioManager.setMode(AudioManager.MODE_NORMAL);
            }else if(Build.VERSION.SDK_INT < Build.VERSION_CODES.N || Build.VERSION.SDK_INT >= Build.VERSION_CODES.O){
                audioManager.setMode(AudioManager.MODE_IN_COMMUNICATION);
            }
        }else if(apprtcContext instanceof ChatActivityLollipop && (Build.VERSION.SDK_INT < Build.VERSION_CODES.N || Build.VERSION.SDK_INT >= Build.VERSION_CODES.O)){
            audioManager.setMode(AudioManager.MODE_IN_COMMUNICATION);
=======
            if (apprtcContext instanceof MegaApplication && (Build.VERSION.SDK_INT < Build.VERSION_CODES.N || Build.VERSION.SDK_INT >= Build.VERSION_CODES.O)) {
                logDebug("Mode communication");
                audioManager.setMode(AudioManager.MODE_IN_COMMUNICATION);
            }else{
                logDebug("Mode normal");
                audioManager.setMode(AudioManager.MODE_NORMAL);
           }
>>>>>>> e194073d
        }

        // Always disable microphone mute during a WebRTC call.
        setMicrophoneMute(false);

        // Set initial device states.
        userSelectedAudioDevice = AudioDevice.NONE;
        selectedAudioDevice = AudioDevice.NONE;
        audioDevices.clear();

        // Do initial selection of audio device. This setting can later be changed
        // either by adding/removing a BT or wired headset or by covering/uncovering
        // the proximity sensor.
        speakerElements(statusSpeaker);

        // Register receiver for broadcast intents related to adding/removing a
        // wired headset.
        registerReceiver(wiredHeadsetReceiver, new IntentFilter(Intent.ACTION_HEADSET_PLUG));
        Log.d(TAG, "AudioManager started");
    }

    public void stop() {
        Log.d(TAG, "stop");
        ThreadUtils.checkIsOnMainThread();
        if (amState != AudioManagerState.RUNNING) {
            Log.e(TAG, "Trying to stop AudioManager in incorrect state: " + amState);
            return;
        }

        typeStatus = INVALID_STATE_CALL;
        amState = AudioManagerState.UNINITIALIZED;

        unregisterReceiver(wiredHeadsetReceiver);

        stopAudioSignals();
        stopBluetooth();

        // Restore previously stored audio states.
        setSpeakerphoneOn(savedIsSpeakerPhoneOn);
        setMicrophoneMute(savedIsMicrophoneMute);
        audioManager.setMode(savedAudioMode);

        // Abandon audio focus. Gives the previous focus owner, if any, focus.
        if(audioFocusChangeListener != null) audioManager.abandonAudioFocus(audioFocusChangeListener);
        audioFocusChangeListener = null;
        Log.d(TAG, "Abandoned audio focus for VOICE_CALL streams");
        unregisterProximitySensor();

        audioManagerEvents = null;
        Log.d(TAG, "AudioManager stopped");
    }

    /**
     * Changes selection of the currently active audio device.
     */
    private void setAudioDeviceInternal(AudioDevice device) {
        Log.d(TAG, "setAudioDeviceInternal(device=" + device + ")");
        if(audioDevices == null || !audioDevices.contains(device)){
            logDebug("Not contains the device: "+device);
            return;
        }

        AppRTCUtils.assertIsTrue(audioDevices.contains(device));
        switch (device) {
            case SPEAKER_PHONE:
                isSpeakerOn = true;
                setSpeakerphoneOn(true);
                break;
            case EARPIECE:
                if(!isTemporary) {
                    isSpeakerOn = false;
                }
                setSpeakerphoneOn(false);
                break;
            case WIRED_HEADSET:
                isSpeakerOn = false;
                setSpeakerphoneOn(false);
                break;
            case BLUETOOTH:
                isSpeakerOn = false;
                setSpeakerphoneOn(false);
                break;
            default:
                Log.e(TAG, "Invalid audio device selection");
                break;
        }
        selectedAudioDevice = device;
        setValues();
        logDebug("The currently selected device is "+selectedAudioDevice);
    }

    /**
     * Changes default audio device.
     * TODO(henrika): add usage of this method in the AppRTCMobile client.
     */
    private void setDefaultAudioDevice(AudioDevice defaultDevice) {
        ThreadUtils.checkIsOnMainThread();

        switch (defaultDevice) {
            case SPEAKER_PHONE:
                defaultAudioDevice = AudioDevice.SPEAKER_PHONE;
                break;
            case EARPIECE:
                if (hasEarpiece()) {
                    defaultAudioDevice = defaultDevice;
                } else {
                    defaultAudioDevice = AudioDevice.SPEAKER_PHONE;
                }
                break;
            default:
                Log.e(TAG, "Invalid default audio device selection");
                break;
        }

        Log.d(TAG, "setDefaultAudioDevice(device=" + defaultAudioDevice + ")");
//        updateAudioDeviceState();
    }

    /**
     * Changes selection of the currently active audio device.
     */
    public void selectAudioDevice(AudioDevice device, boolean temporary) {
        ThreadUtils.checkIsOnMainThread();
        if (!audioDevices.contains(device)) {
            Log.e(TAG, "Can not select " + device + " from available " + audioDevices);
        }

        isTemporary = temporary;
        userSelectedAudioDevice = device;
        updateAudioDeviceState();
    }

    /**
     * Returns current set of available/selectable audio devices.
     */
    public Set<AudioDevice> getAudioDevices() {
        ThreadUtils.checkIsOnMainThread();
        return Collections.unmodifiableSet(new HashSet<AudioDevice>(audioDevices));
    }

    /**
     * Returns the currently selected audio device.
     */
    public AudioDevice getSelectedAudioDevice() {
        ThreadUtils.checkIsOnMainThread();
        return selectedAudioDevice;
    }

    /**
     * Helper method for receiver registration.
     */
    private void registerReceiver(BroadcastReceiver receiver, IntentFilter filter) {
        apprtcContext.registerReceiver(receiver, filter);
    }

    /**
     * Helper method for unregistration of an existing receiver.
     */
    private void unregisterReceiver(BroadcastReceiver receiver) {
        apprtcContext.unregisterReceiver(receiver);
    }

    /**
     * Sets the speaker phone mode.
     */
    private void setSpeakerphoneOn(boolean on) {
        if(audioManager == null)
            return;

        boolean wasOn = audioManager.isSpeakerphoneOn();
        if (wasOn == on) {
            return;
        }
        audioManager.setSpeakerphoneOn(on);
    }

    /**
     * Sets the microphone mute state.
     */
    private void setMicrophoneMute(boolean on) {
        if(audioManager == null)
            return;

        boolean wasMuted = audioManager.isMicrophoneMute();
        if (wasMuted == on) {
            return;
        }
        audioManager.setMicrophoneMute(on);
    }

    /**
     * Gets the current earpiece state.
     */
    private boolean hasEarpiece() {
        return apprtcContext.getPackageManager().hasSystemFeature(PackageManager.FEATURE_TELEPHONY);
    }

    /**
     * Checks whether a wired headset is connected or not.
     * This is not a valid indication that audio playback is actually over
     * the wired headset as audio routing depends on other conditions. We
     * only use it as an early indicator (during initialization) of an attached
     * wired headset.
     */
    @Deprecated
    private boolean hasWiredHeadset() {
        if (Build.VERSION.SDK_INT < Build.VERSION_CODES.M) {
            return audioManager.isWiredHeadsetOn();
        } else {
            final AudioDeviceInfo[] devices = audioManager.getDevices(AudioManager.GET_DEVICES_ALL);
            for (AudioDeviceInfo device : devices) {
                final int type = device.getType();
                if (type == AudioDeviceInfo.TYPE_WIRED_HEADSET) {
                    Log.d(TAG, "hasWiredHeadset: found wired headset");
                    return true;
                } else if (type == AudioDeviceInfo.TYPE_USB_DEVICE) {
                    Log.d(TAG, "hasWiredHeadset: found USB audio device");
                    return true;
                }
            }
            return false;
        }
    }

    /**
     * Updates list of possible audio devices and make new device selection.
     * TODO(henrika): add unit test to verify all state transitions.
     */
    public void updateAudioDeviceState() {
        Log.d(TAG, "updateAudioDeviceState()");
        ThreadUtils.checkIsOnMainThread();
        Log.d(TAG, "--- updateAudioDeviceState: "
                + "wired headset=" + hasWiredHeadset + ", "
                + "BT state=" + bluetoothManager.getState());
        Log.d(TAG, "Device status: "
                + "available=" + audioDevices + ", "
                + "selected=" + selectedAudioDevice + ", "
                + "user selected=" + userSelectedAudioDevice);

        // Check if any Bluetooth headset is connected. The internal BT state will
        // change accordingly.
        if (bluetoothManager.getState() == AppRTCBluetoothManager.State.HEADSET_AVAILABLE
                || bluetoothManager.getState() == AppRTCBluetoothManager.State.HEADSET_UNAVAILABLE
                || bluetoothManager.getState() == AppRTCBluetoothManager.State.SCO_DISCONNECTING) {
            bluetoothManager.updateDevice();
        }

        // Update the set of available audio devices.
        Set<AudioDevice> newAudioDevices = new HashSet<>();

        if (bluetoothManager.getState() == AppRTCBluetoothManager.State.SCO_CONNECTED
                || bluetoothManager.getState() == AppRTCBluetoothManager.State.SCO_CONNECTING
                || bluetoothManager.getState() == AppRTCBluetoothManager.State.HEADSET_AVAILABLE) {
            newAudioDevices.add(AudioDevice.BLUETOOTH);
        }

        if (hasWiredHeadset) {
            // If a wired headset is connected, then it is the only possible option.
            newAudioDevices.add(AudioDevice.WIRED_HEADSET);
        } else {
            // No wired headset, hence the audio-device list can contain speaker
            // phone (on a tablet), or speaker phone and earpiece (on mobile phone).
            newAudioDevices.add(AudioDevice.SPEAKER_PHONE);
            if (hasEarpiece()) {
                newAudioDevices.add(AudioDevice.EARPIECE);
            }
        }
        boolean audioDeviceSetUpdated;
        // Store state which is set to true if the device list has changed.
        if(audioDevices.equals(newAudioDevices)){
            //Equals
            audioDeviceSetUpdated = false;
        }else{
            audioDevices.clear();
            // Update the existing audio device set.
            audioDevices = newAudioDevices;
            audioDeviceSetUpdated = true;
        }

        // Correct user selected audio devices if needed.
        if (bluetoothManager.getState() == AppRTCBluetoothManager.State.HEADSET_UNAVAILABLE && userSelectedAudioDevice == AudioDevice.BLUETOOTH) {
            // If BT is not available, it can't be the user selection.
            userSelectedAudioDevice = AudioDevice.NONE;
        }
        if (bluetoothManager.getState() == AppRTCBluetoothManager.State.HEADSET_AVAILABLE && userSelectedAudioDevice == AudioDevice.EARPIECE) {
            userSelectedAudioDevice = AudioDevice.NONE;
        }
        if (hasWiredHeadset && userSelectedAudioDevice == AudioDevice.SPEAKER_PHONE) {
            // If user selected speaker phone, but then plugged wired headset then make
            // wired headset as user selected device.
            userSelectedAudioDevice = AudioDevice.WIRED_HEADSET;
        }

        if (!hasWiredHeadset && userSelectedAudioDevice == AudioDevice.WIRED_HEADSET) {
            // If user selected wired headset, but then unplugged wired headset then make
            // speaker phone as user selected device.
            userSelectedAudioDevice = AudioDevice.SPEAKER_PHONE;
        }

        // Need to start Bluetooth if it is available and user either selected it explicitly or
        // user did not select any output device.
        boolean needBluetoothAudioStart =
                bluetoothManager.getState() == AppRTCBluetoothManager.State.HEADSET_AVAILABLE
                        && (userSelectedAudioDevice == AudioDevice.NONE
                        || userSelectedAudioDevice == AudioDevice.BLUETOOTH);

        // Need to stop Bluetooth audio if user selected different device and
        // Bluetooth SCO connection is established or in the process.
        boolean needBluetoothAudioStop =
                (bluetoothManager.getState() == AppRTCBluetoothManager.State.SCO_CONNECTED
                        || bluetoothManager.getState() == AppRTCBluetoothManager.State.SCO_CONNECTING)
                        && (userSelectedAudioDevice != AudioDevice.NONE
                        && userSelectedAudioDevice != AudioDevice.BLUETOOTH);

        if (bluetoothManager.getState() == AppRTCBluetoothManager.State.HEADSET_AVAILABLE
                || bluetoothManager.getState() == AppRTCBluetoothManager.State.SCO_CONNECTING
                || bluetoothManager.getState() == AppRTCBluetoothManager.State.SCO_CONNECTED) {
            Log.d(TAG, "Need BT audio: start=" + needBluetoothAudioStart + ", "
                    + "stop=" + needBluetoothAudioStop + ", "
                    + "BT state=" + bluetoothManager.getState());
        }

        // Start or stop Bluetooth SCO connection given states set earlier.
        if (needBluetoothAudioStop) {
            bluetoothManager.stopScoAudio();
            bluetoothManager.updateDevice();
        }

        if (needBluetoothAudioStart && !needBluetoothAudioStop) {
            // Attempt to start Bluetooth SCO audio (takes a few second to start).
            if (!bluetoothManager.startScoAudio()) {
                // Remove BLUETOOTH from list of available devices since SCO failed.
                audioDevices.remove(AudioDevice.BLUETOOTH);
                audioDeviceSetUpdated = true;
            }
        }

        updateAudioDevice(audioDeviceSetUpdated);
        Log.d(TAG, "updateAudioDeviceState done");
    }

    private void updateAudioDevice(boolean audioDeviceSetUpdated){
        // Update selected audio device.
        AudioDevice newAudioDevice;
        if (bluetoothManager.getState() == AppRTCBluetoothManager.State.SCO_CONNECTED) {
            // If a Bluetooth is connected, then it should be used as output audio
            // device. Note that it is not sufficient that a headset is available;
            // an active SCO channel must also be up and running.
            if(userSelectedAudioDevice == AudioDevice.SPEAKER_PHONE){
                newAudioDevice = AudioDevice.SPEAKER_PHONE;
            }else {
                newAudioDevice = AudioDevice.BLUETOOTH;
            }
        } else if (hasWiredHeadset) {
            // If a wired headset is connected, but Bluetooth is not, then wired headset is used as
            // audio device.
            newAudioDevice = AudioDevice.WIRED_HEADSET;
        } else if(userSelectedAudioDevice == AudioDevice.NONE){
            if(typeStatus == MegaChatCall.CALL_STATUS_RING_IN){
                newAudioDevice = AudioDevice.SPEAKER_PHONE;
            }else{
                newAudioDevice = defaultAudioDevice;
            }
        } else {
            newAudioDevice = userSelectedAudioDevice;
        }
        defaultAudioDevice = newAudioDevice;

        // Switch to new device but only if there has been any changes.
        if (newAudioDevice != selectedAudioDevice || audioDeviceSetUpdated) {
            // Do the required device switch.
            setAudioDeviceInternal(newAudioDevice);
            Log.d(TAG, "New device status: "
                    + "available=" + audioDevices + ", "
                    + "selected=" + newAudioDevice);
            if (audioManagerEvents != null) {
                // Notify a listening client that audio device has been changed.
                audioManagerEvents.onAudioDeviceChanged(selectedAudioDevice, audioDevices);
            }
        }
        Log.d(TAG, "updateAudioDeviceState done");
    }

    /**
     * AudioDevice is the names of possible audio devices that we currently
     * support.
     */
    public enum AudioDevice {
        SPEAKER_PHONE, WIRED_HEADSET, EARPIECE, BLUETOOTH, NONE
    }

    /**
     * AudioManager state.
     */
    public enum AudioManagerState {
        UNINITIALIZED,
        PREINITIALIZED,
        RUNNING,
    }

    /**
     * Selected audio device change event.
     */
    public static interface AudioManagerEvents {
        // Callback fired once audio device is changed or list of available audio devices changed.
        void onAudioDeviceChanged(
                AudioDevice selectedAudioDevice, Set<AudioDevice> availableAudioDevices);
    }

    /* Receiver which handles changes in wired headset availability. */
    private class WiredHeadsetReceiver extends BroadcastReceiver {
        private static final int STATE_UNPLUGGED = 0;
        private static final int STATE_PLUGGED = 1;
        private static final int HAS_NO_MIC = 0;
        private static final int HAS_MIC = 1;

        @Override
        public void onReceive(Context context, Intent intent) {
            int state = intent.getIntExtra("state", STATE_UNPLUGGED);
            int microphone = intent.getIntExtra("microphone", HAS_NO_MIC);
            String name = intent.getStringExtra("name");
            Log.d(TAG, "WiredHeadsetReceiver.onReceive" + AppRTCUtils.getThreadInfo() + ": "
                    + "a=" + intent.getAction() + ", s="
                    + (state == STATE_UNPLUGGED ? "unplugged" : "plugged") + ", m="
                    + (microphone == HAS_MIC ? "mic" : "no mic") + ", n=" + name + ", sb="
                    + isInitialStickyBroadcast());
            hasWiredHeadset = (state == STATE_PLUGGED);
            updateAudioDeviceState();
        }
    }
}<|MERGE_RESOLUTION|>--- conflicted
+++ resolved
@@ -35,16 +35,12 @@
 import mega.privacy.android.app.MegaApplication;
 import mega.privacy.android.app.R;
 import mega.privacy.android.app.interfaces.OnProximitySensorListener;
-<<<<<<< HEAD
 import nz.mega.sdk.MegaChatCall;
 import nz.mega.sdk.MegaHandleList;
 
 import static mega.privacy.android.app.utils.CallUtil.*;
 import static mega.privacy.android.app.utils.Constants.*;
-=======
-
 import static mega.privacy.android.app.utils.ChatUtil.*;
->>>>>>> e194073d
 import static mega.privacy.android.app.utils.LogUtil.*;
 
 /**
@@ -430,29 +426,16 @@
             }
         };
 
-<<<<<<< HEAD
-        int resultRequestFocus = AudioManager.AUDIOFOCUS_REQUEST_FAILED;
-
-        if (apprtcContext instanceof MegaApplication) {
-            if (typeStatus == MegaChatCall.CALL_STATUS_RING_IN) {
-                resultRequestFocus = audioManager.requestAudioFocus(audioFocusChangeListener, AudioManager.STREAM_RING, AudioManager.AUDIOFOCUS_GAIN_TRANSIENT_EXCLUSIVE);
-            } else {
-                resultRequestFocus = audioManager.requestAudioFocus(audioFocusChangeListener, AudioManager.STREAM_VOICE_CALL, AudioManager.AUDIOFOCUS_GAIN);
-            }
-        } else if (apprtcContext instanceof ChatActivityLollipop) {
-            resultRequestFocus = audioManager.requestAudioFocus(audioFocusChangeListener, AudioManager.STREAM_MUSIC, AudioManager.AUDIOFOCUS_GAIN_TRANSIENT_EXCLUSIVE);
-        }
-        if (resultRequestFocus != AudioManager.AUDIOFOCUS_REQUEST_GRANTED) {
-            logDebug("Audio focus request failed");
-        }
-
-        if(apprtcContext instanceof MegaApplication){
-=======
         int typeStream = -1;
         int typeFocus = -1;
         if(apprtcContext instanceof MegaApplication){
-            typeStream = AudioManager.STREAM_VOICE_CALL;
-            typeFocus = AudioManager.AUDIOFOCUS_GAIN;
+            if (typeStatus == MegaChatCall.CALL_STATUS_RING_IN) {
+                typeStream = AudioManager.STREAM_RING;
+                typeFocus = AUDIOFOCUS_DEFAULT;
+            }else{
+                typeStream = AudioManager.STREAM_VOICE_CALL;
+                typeFocus = AudioManager.AUDIOFOCUS_GAIN;
+            }
         }else if(apprtcContext instanceof ChatActivityLollipop){
             typeStream = STREAM_MUSIC_DEFAULT;
             typeFocus = AUDIOFOCUS_DEFAULT;
@@ -467,28 +450,17 @@
                 logError("Audio focus request failed");
             }
 
->>>>>>> e194073d
             // Start by setting MODE_IN_COMMUNICATION as default audio mode. It is
             // required to be in this mode when playout and/or recording starts for
             // best possible VoIP performance.
             // work around (bug13963): android 7 devices make big echo while mode set, so only apply it to other version of OS
-<<<<<<< HEAD
-            if(typeStatus ==  MegaChatCall.CALL_STATUS_RING_IN){
-                audioManager.setMode(AudioManager.MODE_NORMAL);
-            }else if(Build.VERSION.SDK_INT < Build.VERSION_CODES.N || Build.VERSION.SDK_INT >= Build.VERSION_CODES.O){
-                audioManager.setMode(AudioManager.MODE_IN_COMMUNICATION);
-            }
-        }else if(apprtcContext instanceof ChatActivityLollipop && (Build.VERSION.SDK_INT < Build.VERSION_CODES.N || Build.VERSION.SDK_INT >= Build.VERSION_CODES.O)){
-            audioManager.setMode(AudioManager.MODE_IN_COMMUNICATION);
-=======
-            if (apprtcContext instanceof MegaApplication && (Build.VERSION.SDK_INT < Build.VERSION_CODES.N || Build.VERSION.SDK_INT >= Build.VERSION_CODES.O)) {
+            if (apprtcContext instanceof MegaApplication && (Build.VERSION.SDK_INT < Build.VERSION_CODES.N || Build.VERSION.SDK_INT >= Build.VERSION_CODES.O) && typeStatus != MegaChatCall.CALL_STATUS_RING_IN) {
                 logDebug("Mode communication");
                 audioManager.setMode(AudioManager.MODE_IN_COMMUNICATION);
             }else{
                 logDebug("Mode normal");
                 audioManager.setMode(AudioManager.MODE_NORMAL);
-           }
->>>>>>> e194073d
+            }
         }
 
         // Always disable microphone mute during a WebRTC call.
