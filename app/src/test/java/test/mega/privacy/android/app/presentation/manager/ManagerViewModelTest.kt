package test.mega.privacy.android.app.presentation.manager

import androidx.arch.core.executor.testing.InstantTaskExecutorRule
import androidx.lifecycle.SavedStateHandle
import app.cash.turbine.test
import com.google.common.truth.Truth.assertThat
import com.jraska.livedata.test
import kotlinx.coroutines.Dispatchers
import kotlinx.coroutines.ExperimentalCoroutinesApi
import kotlinx.coroutines.flow.asFlow
import kotlinx.coroutines.flow.distinctUntilChanged
import kotlinx.coroutines.flow.filter
import kotlinx.coroutines.flow.flowOf
import kotlinx.coroutines.flow.map
import kotlinx.coroutines.test.StandardTestDispatcher
import kotlinx.coroutines.test.UnconfinedTestDispatcher
import kotlinx.coroutines.test.runTest
import kotlinx.coroutines.test.setMain
import mega.privacy.android.app.domain.usecase.GetInboxNode
import mega.privacy.android.app.domain.usecase.GetPrimarySyncHandle
import mega.privacy.android.app.domain.usecase.GetSecondarySyncHandle
import mega.privacy.android.app.domain.usecase.MonitorGlobalUpdates
import mega.privacy.android.app.featuretoggle.AppFeatures
import mega.privacy.android.app.presentation.manager.ManagerViewModel
import mega.privacy.android.app.presentation.manager.model.SharesTab
import mega.privacy.android.app.presentation.manager.model.TransfersTab
import mega.privacy.android.data.model.GlobalUpdate
import mega.privacy.android.domain.entity.ShareData
import mega.privacy.android.domain.entity.SortOrder
import mega.privacy.android.domain.entity.contacts.ContactRequest
import mega.privacy.android.domain.entity.contacts.ContactRequestStatus
import mega.privacy.android.domain.entity.node.NodeUpdate
import mega.privacy.android.domain.usecase.CheckCameraUpload
import mega.privacy.android.domain.usecase.GetCloudSortOrder
import mega.privacy.android.domain.usecase.GetFeatureFlagValue
import mega.privacy.android.domain.usecase.GetNumUnreadUserAlerts
import mega.privacy.android.domain.usecase.GetUnverifiedIncomingShares
import mega.privacy.android.domain.usecase.GetUnverifiedOutgoingShares
import mega.privacy.android.domain.usecase.HasInboxChildren
import mega.privacy.android.domain.usecase.MonitorConnectivity
import mega.privacy.android.domain.usecase.MonitorContactRequestUpdates
import mega.privacy.android.domain.usecase.MonitorMyAvatarFile
import mega.privacy.android.domain.usecase.MonitorStorageStateEvent
import mega.privacy.android.domain.usecase.SendStatisticsMediaDiscovery
import mega.privacy.android.domain.usecase.viewtype.MonitorViewType
import org.junit.Before
import org.junit.Rule
import org.junit.Test
import org.mockito.kotlin.mock
import org.mockito.kotlin.whenever
import test.mega.privacy.android.app.presentation.shares.FakeMonitorUpdates
import java.util.concurrent.TimeUnit

@ExperimentalCoroutinesApi
class ManagerViewModelTest {
    private lateinit var underTest: ManagerViewModel

    private val monitorGlobalUpdates = mock<MonitorGlobalUpdates>()
    private val monitorNodeUpdates = FakeMonitorUpdates()
    private val getNumUnreadUserAlerts = mock<GetNumUnreadUserAlerts>()
    private val hasInboxChildren = mock<HasInboxChildren>()
    private val monitorContactRequestUpdates = mock<MonitorContactRequestUpdates>()
    private val sendStatisticsMediaDiscovery = mock<SendStatisticsMediaDiscovery>()
    private val savedStateHandle = SavedStateHandle(mapOf())
    private val monitorMyAvatarFile = mock<MonitorMyAvatarFile>()
    private val getInboxNode = mock<GetInboxNode>()
    private val monitorStorageState = mock<MonitorStorageStateEvent>()
    private val monitorViewType = mock<MonitorViewType>()
    private val getPrimarySyncHandle = mock<GetPrimarySyncHandle>()
    private val getSecondarySyncHandle = mock<GetSecondarySyncHandle>()
    private val checkCameraUpload = mock<CheckCameraUpload>()
    private val getCloudSortOrder = mock<GetCloudSortOrder>()
    private val monitorConnectivity = mock<MonitorConnectivity>()

    private val getFeatureFlagValue =
        mock<GetFeatureFlagValue> {
            onBlocking {
                invoke(AppFeatures.MandatoryFingerprintVerification)
            }.thenReturn(true)
        }

    private val getUnverifiedOutgoingShares = mock<GetUnverifiedOutgoingShares>()
    private val getUnverifiedIncomingShares = mock<GetUnverifiedIncomingShares>()

    @get:Rule
    var instantExecutorRule = InstantTaskExecutorRule()

    @Before
    fun setUp() {
        Dispatchers.setMain(UnconfinedTestDispatcher())
    }


    /**
     * Initialize the view model under test
     */
    private fun setUnderTest() {
        underTest = ManagerViewModel(
            monitorNodeUpdates = monitorNodeUpdates,
            monitorGlobalUpdates = monitorGlobalUpdates,
            monitorContactRequestUpdates = monitorContactRequestUpdates,
            getNumUnreadUserAlerts = getNumUnreadUserAlerts,
            hasInboxChildren = hasInboxChildren,
            sendStatisticsMediaDiscovery = sendStatisticsMediaDiscovery,
            savedStateHandle = savedStateHandle,
            monitorMyAvatarFile = monitorMyAvatarFile,
            ioDispatcher = StandardTestDispatcher(),
            getInboxNode = getInboxNode,
            monitorStorageStateEvent = monitorStorageState,
            monitorViewType = monitorViewType,
            getPrimarySyncHandle = getPrimarySyncHandle,
            getSecondarySyncHandle = getSecondarySyncHandle,
            checkCameraUpload = checkCameraUpload,
            getCloudSortOrder = getCloudSortOrder,
            monitorConnectivity = monitorConnectivity,
            broadcastUploadPauseState = mock(),
            getExtendedAccountDetail = mock(),
            getPricing = mock(),
            getFullAccountInfo = mock(),
            getActiveSubscription = mock(),
<<<<<<< HEAD
            getFeatureFlagValue = getFeatureFlagValue,
            getUnverifiedIncomingShares = getUnverifiedIncomingShares,
            getUnverifiedOutgoingShares = getUnverifiedOutgoingShares,
=======
            getFeatureFlagValue = mock()
>>>>>>> 47b556e6
        )
    }

    /**
     * Simulate a repository emission and setup the [ManagerViewModel]
     *
     * @param updates the values to emit from the repository
     * @param after a lambda function to call after setting up the viewModel
     */
    @Suppress("DEPRECATION")
    private fun triggerRepositoryUpdate(updates: List<GlobalUpdate>, after: () -> Unit) {
        whenever(monitorGlobalUpdates()).thenReturn(updates.asFlow())
        executeTest(after)
    }

    private fun executeTest(after: () -> Unit) {
        setUnderTest()
        after()
    }

    @Test
    fun `test that initial state is returned`() = runTest {
        setUnderTest()
        underTest.state.test {
            val initial = awaitItem()
            assertThat(initial.isFirstNavigationLevel).isTrue()
            assertThat(initial.sharesTab).isEqualTo(SharesTab.INCOMING_TAB)
            assertThat(initial.transfersTab).isEqualTo(TransfersTab.NONE)
            assertThat(initial.isFirstLogin).isFalse()
            assertThat(initial.shouldSendCameraBroadcastEvent).isFalse()
            assertThat(initial.shouldStopCameraUpload).isFalse()
            assertThat(initial.nodeUpdateReceived).isFalse()
        }
    }

    @Test
    fun `test that is first navigation level is updated if new value provided`() = runTest {
        setUnderTest()

        underTest.state.map { it.isFirstNavigationLevel }.distinctUntilChanged()
            .test {
                val newValue = false
                assertThat(awaitItem()).isEqualTo(true)
                underTest.setIsFirstNavigationLevel(newValue)
                assertThat(awaitItem()).isEqualTo(newValue)
            }
    }

    @Test
    fun `test that shares tab is updated if new value provided`() = runTest {
        setUnderTest()

        underTest.state.map { it.sharesTab }.distinctUntilChanged()
            .test {
                val newValue = SharesTab.OUTGOING_TAB
                assertThat(awaitItem()).isEqualTo(SharesTab.INCOMING_TAB)
                underTest.setSharesTab(newValue)
                assertThat(awaitItem()).isEqualTo(newValue)
            }
    }

    @Test
    fun `test that transfers tab is updated if new value provided`() = runTest {
        setUnderTest()

        underTest.state.map { it.transfersTab }.distinctUntilChanged()
            .test {
                val newValue = TransfersTab.PENDING_TAB
                assertThat(awaitItem()).isEqualTo(TransfersTab.NONE)
                underTest.setTransfersTab(newValue)
                assertThat(awaitItem()).isEqualTo(newValue)
            }
    }

    @Test
    fun `test that user updates live data is not set when no updates triggered from use case`() =
        runTest {
            setUnderTest()

            underTest.updateUsers.test().assertNoValue()
        }

    @Test
    fun `test that user alert updates live data is not set when no updates triggered from use case`() =
        runTest {
            setUnderTest()

            underTest.updateUserAlerts.test().assertNoValue()
        }

    @Test
    fun `test that contact request updates live data is not set when no updates triggered from use case`() =
        runTest {
            setUnderTest()

            underTest.updateContactsRequests.test().assertNoValue()
        }

    @Test
    fun `test that user updates live data is set when user updates triggered from use case`() =
        runTest {
            triggerRepositoryUpdate(listOf(GlobalUpdate.OnUsersUpdate(arrayListOf(mock())))) {

                runCatching {
                    underTest.updateUsers.test().awaitValue(50, TimeUnit.MILLISECONDS)
                }.onSuccess { result ->
                    result.assertValue { it.getContentIfNotHandled()?.size == 1 }
                }
            }
        }

    @Test
    fun `test that user updates live data is not set when user updates triggered from use case with null`() =
        runTest {
            triggerRepositoryUpdate(
                listOf(
                    GlobalUpdate.OnUsersUpdate(null),
                )
            ) {
                underTest.updateUsers.test().assertNoValue()
            }
        }

    @Test
    fun `test that user alert updates live data is set when user alert updates triggered from use case`() =
        runTest {
            triggerRepositoryUpdate(listOf(GlobalUpdate.OnUserAlertsUpdate(arrayListOf(mock())))) {

                runCatching {
                    underTest.updateUserAlerts.test().awaitValue(50, TimeUnit.MILLISECONDS)
                }.onSuccess { result ->
                    result.assertValue { it.getContentIfNotHandled()?.size == 1 }
                }
            }
        }

    @Test
    fun `test that user alert updates live data is not set when user alert updates triggered from use case with null`() =
        runTest {
            triggerRepositoryUpdate(
                listOf(
                    GlobalUpdate.OnUserAlertsUpdate(null),
                )
            ) {
                underTest.updateUserAlerts.test().assertNoValue()
            }
        }

    @Test
    fun `test that contact request updates live data is set when contact request updates triggered from use case`() =
        runTest {
            whenever(monitorContactRequestUpdates()).thenReturn(
                flowOf(
                    listOf(
                        ContactRequest(
                            handle = 1L,
                            sourceEmail = "",
                            sourceMessage = null,
                            targetEmail = "",
                            creationTime = 1L,
                            modificationTime = 1L,
                            status = ContactRequestStatus.Unresolved,
                            isOutgoing = false,
                            isAutoAccepted = false
                        )
                    )
                )
            )
            executeTest {

                runCatching {
                    underTest.updateContactsRequests.test().awaitValue(50, TimeUnit.MILLISECONDS)
                }.onSuccess { result ->
                    result.assertValue { it.getContentIfNotHandled()?.size == 1 }
                }
            }
        }

    @Test
    fun `test that contact request updates live data is not set when contact request updates triggered from use case with null`() =
        runTest {
            executeTest {
                underTest.updateContactsRequests.test().assertNoValue()
            }
        }

    @Test
    fun `test that saved state values are returned`() = runTest {
        setUnderTest()

        savedStateHandle[underTest.isFirstLoginKey] = true

        underTest.state.filter {
            it.isFirstLogin
        }.test(200) {
            val latest = awaitItem()
            assertThat(latest.isFirstLogin).isTrue()
        }
    }

    @Test
    fun `test that is first login is updated if new boolean is provided`() = runTest {
        setUnderTest()
        underTest.state.map { it.isFirstLogin }.distinctUntilChanged()
            .test {
                assertThat(awaitItem()).isFalse()
                underTest.setIsFirstLogin(true)
                assertThat(awaitItem()).isTrue()
            }
    }

    @Test
    fun `test that get order returns cloud sort order`() = runTest {
        setUnderTest()
        val expected = SortOrder.ORDER_MODIFICATION_DESC
        whenever(getCloudSortOrder()).thenReturn(expected)
        assertThat(underTest.getOrder()).isEqualTo(expected)
    }

    @Test
    fun `test that updateToolbarTitle is true when a node update occurs`() = runTest {
        setUnderTest()

        underTest.state.map { it.nodeUpdateReceived }.distinctUntilChanged().test {
            assertThat(awaitItem()).isFalse()
            monitorNodeUpdates.emit(NodeUpdate(emptyMap()))
            assertThat(awaitItem()).isTrue()
        }
    }

    @Test
    fun `test that updateToolbarTitle is set when calling setUpdateToolbar`() = runTest {
        setUnderTest()

        underTest.state.map { it.nodeUpdateReceived }.distinctUntilChanged().test {
            assertThat(awaitItem()).isFalse()
            monitorNodeUpdates.emit(NodeUpdate(emptyMap()))
            assertThat(awaitItem()).isTrue()
            underTest.nodeUpdateHandled()
            assertThat(awaitItem()).isFalse()
        }
    }

    @Test
    fun `test that pending actions count is not null`() = runTest {
        val shareData = ShareData("user", 8766L, 0, 987654678L, true)
        val shareData1 = ShareData("user", 8766L, 0, 987654678L, true)
        whenever(getUnverifiedIncomingShares(getCloudSortOrder())).thenReturn(listOf(shareData,
            shareData1))
        setUnderTest()
        underTest.state.map { it.pendingActionsCount }.distinctUntilChanged().test {
            assertThat(awaitItem()).isEqualTo(2)
        }
    }
}<|MERGE_RESOLUTION|>--- conflicted
+++ resolved
@@ -118,13 +118,9 @@
             getPricing = mock(),
             getFullAccountInfo = mock(),
             getActiveSubscription = mock(),
-<<<<<<< HEAD
             getFeatureFlagValue = getFeatureFlagValue,
             getUnverifiedIncomingShares = getUnverifiedIncomingShares,
             getUnverifiedOutgoingShares = getUnverifiedOutgoingShares,
-=======
-            getFeatureFlagValue = mock()
->>>>>>> 47b556e6
         )
     }
 
