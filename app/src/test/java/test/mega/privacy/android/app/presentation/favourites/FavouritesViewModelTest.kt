--- conflicted
+++ resolved
@@ -8,11 +8,7 @@
 import kotlinx.coroutines.test.UnconfinedTestDispatcher
 import kotlinx.coroutines.test.runTest
 import kotlinx.coroutines.test.setMain
-<<<<<<< HEAD
-import mega.privacy.android.app.data.mapper.SortOrderIntMapper
-=======
 import mega.privacy.android.data.mapper.SortOrderIntMapper
->>>>>>> d7b32432
 import mega.privacy.android.app.presentation.favourites.FavouritesViewModel
 import mega.privacy.android.app.presentation.favourites.facade.StringUtilWrapper
 import mega.privacy.android.app.presentation.favourites.model.FavouriteLoadState
@@ -109,10 +105,7 @@
         )
         val list = listOf(favourite)
         whenever(getCloudSortOrder()).thenReturn(SortOrder.ORDER_DEFAULT_ASC)
-<<<<<<< HEAD
         whenever(sortOrderIntMapper(SortOrder.ORDER_DEFAULT_ASC)).thenReturn(MegaApiJava.ORDER_DEFAULT_ASC)
-=======
->>>>>>> d7b32432
         whenever(getAllFavorites()).thenReturn(
             flowOf(list)
         )
