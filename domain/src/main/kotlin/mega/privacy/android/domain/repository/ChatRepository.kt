--- conflicted
+++ resolved
@@ -125,7 +125,6 @@
     suspend fun inviteToChat(chatId: Long, contactsData: List<String>)
 
     /**
-<<<<<<< HEAD
      * Set public chat to private.
      *
      * @param chatId    The Chat id.
@@ -134,7 +133,8 @@
     suspend fun setPublicChatToPrivate(
         chatId: Long,
     ): ChatRequest
-=======
+
+    /**
      * Query chat link.
      *
      * @param chatId    The Chat id.
@@ -149,5 +149,4 @@
      * @return          [ChatRequest]
      */
     suspend fun removeChatLink(chatId: Long): ChatRequest
->>>>>>> daf6f5e7
 }