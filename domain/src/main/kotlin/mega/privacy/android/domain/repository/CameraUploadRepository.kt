--- conflicted
+++ resolved
@@ -418,14 +418,10 @@
     /**
      * monitor battery info
      */
-<<<<<<< HEAD
-    fun monitorBatteryInfo(): Flow<Int>
+    fun monitorBatteryInfo(): Flow<BatteryInfo>
 
     /**
      * monitor charging stopped info
      */
     fun monitorChargingStoppedInfo(): Flow<Boolean>
-=======
-    fun monitorBatteryInfo(): Flow<BatteryInfo>
->>>>>>> e17bcce9
 }