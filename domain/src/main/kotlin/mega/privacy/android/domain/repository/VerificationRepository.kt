package mega.privacy.android.domain.repository

/**
 * Verification repository
 */
interface VerificationRepository {

    /**
     * Set the status for SMSVerification
     */
    suspend fun setSMSVerificationShown(isShown: Boolean)

    /**
     * check whether SMS Verification Shown or not
     */
    suspend fun isSMSVerificationShown(): Boolean

    /**
     * get country calling codes
     */
    suspend fun getCountryCallingCodes(): List<String>

    /**
     * send SMS Verification Code
     */
    suspend fun sendSMSVerificationCode(phoneNumber: String)

    /**
     * reset sms verified phone number
     */
    suspend fun resetSMSVerifiedPhoneNumber()

    /**
<<<<<<< HEAD
     * check whether device is in roaming state
     */
    suspend fun isRoaming(): Boolean

    /**
     * format phone number
     * @param number
     * @param countryCode
     */
    suspend fun formatPhoneNumber(number: String, countryCode: String): String?
=======
     * get current country code based on the network
     */
    suspend fun getCurrentCountryCode(): String?
>>>>>>> 1c511527
}<|MERGE_RESOLUTION|>--- conflicted
+++ resolved
@@ -31,7 +31,11 @@
     suspend fun resetSMSVerifiedPhoneNumber()
 
     /**
-<<<<<<< HEAD
+     * get current country code based on the network
+     */
+    suspend fun getCurrentCountryCode(): String?
+
+    /**
      * check whether device is in roaming state
      */
     suspend fun isRoaming(): Boolean
@@ -42,9 +46,4 @@
      * @param countryCode
      */
     suspend fun formatPhoneNumber(number: String, countryCode: String): String?
-=======
-     * get current country code based on the network
-     */
-    suspend fun getCurrentCountryCode(): String?
->>>>>>> 1c511527
 }