--- conflicted
+++ resolved
@@ -19,17 +19,9 @@
      * get country calling codes
      */
     suspend fun getCountryCallingCodes(): List<String>
-<<<<<<< HEAD
 
     /**
-     * logout
-     */
-    suspend fun logout()
-
-    /**
-     * logout
+     * send SMS Verification Code
      */
     suspend fun sendSMSVerificationCode(phoneNumber: String)
-=======
->>>>>>> c4addcbb
 }