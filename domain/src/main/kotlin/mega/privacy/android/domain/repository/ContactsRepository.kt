package mega.privacy.android.domain.repository

import kotlinx.coroutines.flow.Flow
import mega.privacy.android.domain.entity.contacts.ContactRequest
import mega.privacy.android.domain.entity.contacts.OnlineStatus

/**
 * Contacts repository.
 */
interface ContactsRepository {

    /**
     * Monitor contact request updates.
     *
     * @return A flow of all global contact request updates.
     */
    fun monitorContactRequestUpdates(): Flow<List<ContactRequest>>

    /**
<<<<<<< HEAD
     * Starts a chat conversation with the provided contacts.
     *
     * @param isGroup     True if is should create a group chat, false otherwise.
     * @param userHandles List of contact handles.
     * @return The chat conversation handle.
     */
    suspend fun startConversation(isGroup: Boolean, userHandles: List<Long>): Long
=======
     * Monitor updates on chat online statuses.
     *
     * @return A flow of [OnlineStatus].
     */
    fun monitorChatOnlineStatusUpdates(): Flow<OnlineStatus>
>>>>>>> a0d25a22
}<|MERGE_RESOLUTION|>--- conflicted
+++ resolved
@@ -17,7 +17,6 @@
     fun monitorContactRequestUpdates(): Flow<List<ContactRequest>>
 
     /**
-<<<<<<< HEAD
      * Starts a chat conversation with the provided contacts.
      *
      * @param isGroup     True if is should create a group chat, false otherwise.
@@ -25,11 +24,11 @@
      * @return The chat conversation handle.
      */
     suspend fun startConversation(isGroup: Boolean, userHandles: List<Long>): Long
-=======
+
+    /**
      * Monitor updates on chat online statuses.
      *
      * @return A flow of [OnlineStatus].
      */
     fun monitorChatOnlineStatusUpdates(): Flow<OnlineStatus>
->>>>>>> a0d25a22
 }