package mega.privacy.android.domain.repository

import kotlinx.coroutines.flow.Flow
import mega.privacy.android.domain.entity.contacts.ContactRequest
import mega.privacy.android.domain.entity.contacts.OnlineStatus
import mega.privacy.android.domain.entity.user.UserUpdate

/**
 * Contacts repository.
 */
interface ContactsRepository {

    /**
     * Monitor contact request updates.
     *
     * @return A flow of all global contact request updates.
     */
    fun monitorContactRequestUpdates(): Flow<List<ContactRequest>>

    /**
<<<<<<< HEAD
     * Requests last green of a user.
     *
     * @param userHandle User handle.
     */
    suspend fun requestLastGreen(userHandle: Long)
=======
     * Monitor contact updates
     *
     * @return A flow of all global contact updates.
     */
    fun monitorContactUpdates(): Flow<UserUpdate>

    /**
     * Starts a chat conversation with the provided contacts.
     *
     * @param isGroup     True if is should create a group chat, false otherwise.
     * @param userHandles List of contact handles.
     * @return The chat conversation handle.
     */
    suspend fun startConversation(isGroup: Boolean, userHandles: List<Long>): Long

    /**
     * Monitor updates on chat online statuses.
     *
     * @return A flow of [OnlineStatus].
     */
    fun monitorChatOnlineStatusUpdates(): Flow<OnlineStatus>
>>>>>>> 0a8eaa30
}<|MERGE_RESOLUTION|>--- conflicted
+++ resolved
@@ -18,13 +18,13 @@
     fun monitorContactRequestUpdates(): Flow<List<ContactRequest>>
 
     /**
-<<<<<<< HEAD
      * Requests last green of a user.
      *
      * @param userHandle User handle.
      */
     suspend fun requestLastGreen(userHandle: Long)
-=======
+
+    /**
      * Monitor contact updates
      *
      * @return A flow of all global contact updates.
@@ -46,5 +46,4 @@
      * @return A flow of [OnlineStatus].
      */
     fun monitorChatOnlineStatusUpdates(): Flow<OnlineStatus>
->>>>>>> 0a8eaa30
 }