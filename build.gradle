// Top-level build file where you can add configuration options common to all sub-projects/modules.

buildscript {
    repositories {
        jcenter()
        google()
    }
    dependencies {
<<<<<<< HEAD
        classpath 'com.android.tools.build:gradle:4.0.0'
=======
        classpath 'com.android.tools.build:gradle:4.0.1'
>>>>>>> 6b1b99e4
        classpath 'com.google.gms:google-services:4.3.3'
        // NOTE: Do not place your application dependencies here; they belong
        // in the individual module build.gradle files
    }
}

allprojects {
    repositories {
        jcenter()
        google()
        mavenCentral()
        maven {
            url "https://jitpack.io"
        }
    }
}

task clean(type: Delete) {
    delete rootProject.buildDir
}<|MERGE_RESOLUTION|>--- conflicted
+++ resolved
@@ -6,11 +6,7 @@
         google()
     }
     dependencies {
-<<<<<<< HEAD
-        classpath 'com.android.tools.build:gradle:4.0.0'
-=======
         classpath 'com.android.tools.build:gradle:4.0.1'
->>>>>>> 6b1b99e4
         classpath 'com.google.gms:google-services:4.3.3'
         // NOTE: Do not place your application dependencies here; they belong
         // in the individual module build.gradle files
