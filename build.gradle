--- conflicted
+++ resolved
@@ -100,11 +100,7 @@
     roomVersion = '2.4.2'
     rxAndroidVersion = '3.0.0'
     rxJavaVersion = '3.0.4'
-<<<<<<< HEAD
-    showkaseVersion = '1.0.0-beta12'
-=======
     showkaseVersion = '1.0.0-beta13'
->>>>>>> 5b6f1733
     simpleStorageVersion = '1.1.0'
     slf4jVersion = '1.7.25'
     timberVersion = '5.0.1'
