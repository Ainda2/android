// Top-level build file where you can add configuration options common to all sub-projects/modules.
buildscript {
    ext.gradleVersion = '7.2.2'
    ext.lintVersion = '30.2.2' // = gradleVersion + 23.0.0
    ext.kotlinVersion = '1.7.20'
    ext.navigationVersion = '2.4.2'
    ext.googleServicesVersion = '4.3.10'
    ext.hiltVersion = "2.42"
    ext.huaweiServicesVersion = "1.6.3.300"
    ext.firebaseCrashlyticsVersion = "2.8.1"
    ext.firebasePerformanceVersion = "1.4.2"
    ext.firebaseAppDistribution = "3.0.1"
    ext.jacocoVersion = '0.8.8'
    ext.paparazziVersion = "1.0.0"
    ext.jfrogArtifactoryVersion = '4.29.2'
    repositories {
        google()
        maven { url "https://plugins.gradle.org/m2/" }
        maven { url 'https://developer.huawei.com/repo/' }
        jcenter()
    }
    dependencies {
        classpath "com.android.tools.build:gradle:$gradleVersion"
        classpath "org.jetbrains.kotlin:kotlin-gradle-plugin:$kotlinVersion"
        classpath "androidx.navigation:navigation-safe-args-gradle-plugin:$navigationVersion"
        classpath "com.google.gms:google-services:$googleServicesVersion"
        classpath "com.google.dagger:hilt-android-gradle-plugin:$hiltVersion"
        classpath "com.huawei.agconnect:agcp:$huaweiServicesVersion"
        classpath "com.google.firebase:firebase-crashlytics-gradle:$firebaseCrashlyticsVersion"
        classpath "com.google.firebase:perf-plugin:$firebasePerformanceVersion"
        classpath "com.google.firebase:firebase-appdistribution-gradle:$firebaseAppDistribution"
        //Jacoco Plugin for code coverage
        classpath "org.jacoco:org.jacoco.core:$jacocoVersion"
        classpath "app.cash.paparazzi:paparazzi-gradle-plugin:$paparazziVersion"
        // jfrog artifactory publish&resolve
        classpath "org.jfrog.buildinfo:build-info-extractor-gradle:$jfrogArtifactoryVersion"
        // NOTE: Do not place your application dependencies here; they belong
        // in the individual module build.gradle files
    }
}

allprojects {
    repositories {
        google()
        mavenCentral()
        jcenter()
        maven {
            url "https://jitpack.io"
        }
        maven {
            url 'https://developer.huawei.com/repo/'
        }
        maven {
            url "${System.env.ARTIFACTORY_BASE_URL}/artifactory/mega-gradle/mega-sdk-android"
        }
    }
    apply plugin: 'com.jfrog.artifactory'
    apply plugin: 'maven-publish'
}

task clean(type: Delete) {
    delete rootProject.buildDir
}

// Define versions in a single place
ext {
    // App
    appVersion = "7.3"

    // Sdk and tools
    compileSdkVersion = 33
    minSdkVersion = 24
    targetSdkVersion = 33
    buildToolsVerion = '33.0.1'

    // Prebuilt MEGA SDK version
<<<<<<< HEAD
    megaSdkVersion = '20230119.082337-dev'
=======
    megaSdkVersion = '20230125.092027-dev'
>>>>>>> 1b5e528b

    // App dependencies
    accompanistLayoutVersion = '0.24.13-rc'
    accompanistVersion ='0.24.13-rc'
    activityComposeVersion = '1.4.0'
    androidxArchCoreVersion = '2.1.0'
    androidxTestExtVersion = '1.1.3'
    androidxTestVersion = '1.4.0'
    ankoVersion = '0.10.8'
    appCompatVersion = '1.5.1'
    autovalueAnnotationVersion = '1.9'
    autovalueVersion = '1.9'
    bannerViewPagerVersion = '3.4.0'
    biometricVersion = '1.1.0'
    cardViewVersion = '1.0.0'
    coilVersion = '2.1.0'
    composeCompilerVersion = '1.3.2'
    composeBomVersion = '2022.10.00'
    constraintLayoutVersion = '2.1.1'
    coroutinesVersion = "1.6.0"
    coroutineTestVersion = '1.6.0'
    daggerVersion = "2.24"
    datastoreVersion = '1.0.0'
    espressoVersion = '3.4.0'
    exoPlayerVersion = '2.18.1'
    firebaseBom = '31.1.1'
    fragmentKtxVersion = '1.2.5'
    fragmentTestingVersion = '1.4.1'
    frescoVersion = '2.6.0'
    glideVersion = '4.10.0'
    gsonVersion = '2.8.5'
    hiltAndroidXCompilerVersion = '1.0.0'
    hiltAndroidXVersion = '1.0.0-alpha03'
    junitVersion = '4.13.2'
    ktxVersion = '1.7.0'
    legacySupportVersion = 'v4:1.0.0'
    lifecycleVersion = '2.5.1'
    liveEventBus = '1.7.3'
    logbackVersion = '2.0.0'
    materialVersion = '1.3.0'
    mockitoKotlinVersion = '4.0.0'
    mockitoVersion = '3.3.3'
    preferenceVersion ='1.2.0'
    recyclerViewVersion = '1.3.0-beta02'
    roboletricVersion = '4.7.3'
    roomVersion = '2.2.5'
    roomVersion = '2.4.2'
    rxAndroidVersion = '3.0.0'
    rxJavaVersion = '3.0.4'
    showkaseVersion = '1.0.0-beta13'
    simpleStorageVersion = '1.1.0'
    slf4jVersion = '1.7.25'
    timberVersion = '5.0.1'
    truthVersion = '1.1.3'
    turbineVersion = '0.7.0'
    viewModelComposeVersion = '2.4.1'
    viewPagerVersion = '1.1.0-beta01'
    workVersion = '2.7.1'
    exifinterfaceVersion = '1.3.0'
    zxingVersion = '3.4.0'
    billingVersion = '5.1.0'
}

ext.isCiBuild = { ->
    return System.getenv("BUILD_NUMBER") != null
}

apply from: "$project.rootDir/tools/prebuilt-sdk.gradle"<|MERGE_RESOLUTION|>--- conflicted
+++ resolved
@@ -74,11 +74,7 @@
     buildToolsVerion = '33.0.1'
 
     // Prebuilt MEGA SDK version
-<<<<<<< HEAD
-    megaSdkVersion = '20230119.082337-dev'
-=======
-    megaSdkVersion = '20230125.092027-dev'
->>>>>>> 1b5e528b
+    megaSdkVersion = '20230201.120847-dev'
 
     // App dependencies
     accompanistLayoutVersion = '0.24.13-rc'
