--- conflicted
+++ resolved
@@ -1,32 +1,21 @@
 // Top-level build file where you can add configuration options common to all sub-projects/modules.
 buildscript {
-<<<<<<< HEAD
-    ext.gradleVersion = '4.0.1'
+    ext.gradleVersion = '4.0.2'
     ext.kotlinVersion = '1.4.10'
     ext.navigationVersion = '2.3.0'
-    ext.googleServicesVersion = '4.3.3'
+    ext.googleServicesVersion = '4.3.4'
     ext.hiltVersion = "2.28-alpha"
 
-=======
-    ext.kotlin_version = '1.4.10'
-    ext.anko_version = '0.10.8'
->>>>>>> b7652322
     repositories {
         jcenter()
         google()
     }
     dependencies {
-<<<<<<< HEAD
         classpath "com.android.tools.build:gradle:$gradleVersion"
         classpath "org.jetbrains.kotlin:kotlin-gradle-plugin:$kotlinVersion"
         classpath "androidx.navigation:navigation-safe-args-gradle-plugin:$navigationVersion"
         classpath "com.google.gms:google-services:$googleServicesVersion"
         classpath "com.google.dagger:hilt-android-gradle-plugin:$hiltVersion"
-=======
-        classpath 'com.android.tools.build:gradle:4.0.2'
-        classpath 'com.google.gms:google-services:4.3.4'
-        classpath "org.jetbrains.kotlin:kotlin-gradle-plugin:$kotlin_version"
->>>>>>> b7652322
         // NOTE: Do not place your application dependencies here; they belong
         // in the individual module build.gradle files
     }
@@ -59,7 +48,7 @@
     buildToolsVerion = '29.0.3'
 
     // App dependencies
-    appCompatVersion = '1.1.0'
+    appCompatVersion = '1.2.0'
     daggerVersion = "2.24"
     constraintLayoutVersion = '2.0.0-rc1'
     coroutinesVersion = "1.3.0-M2"
