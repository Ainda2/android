--- conflicted
+++ resolved
@@ -55,13 +55,8 @@
 // Define versions in a single place
 ext {
     // App
-<<<<<<< HEAD
-    appVersion = "6.18.1"
-    versionCode = 470
-=======
     appVersion = "6.19"
     versionCode = 469
->>>>>>> 410df08f
 
     // Sdk and tools
     compileSdkVersion = 33
