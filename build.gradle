import java.text.SimpleDateFormat

// Top-level build file where you can add configuration options common to all sub-projects/modules.
buildscript {
    ext.gradleVersion = '7.2.2'
    ext.lintVersion = '30.2.2' // = gradleVersion + 23.0.0
    ext.kotlinVersion = '1.7.20'
    ext.navigationVersion = '2.4.2'
    ext.googleServicesVersion = '4.3.10'
    ext.hiltVersion = "2.42"
    ext.huaweiServicesVersion = "1.6.3.300"
    ext.firebaseCrashlyticsVersion = "2.8.1"
    ext.firebasePerformanceVersion = "1.4.2"
    ext.firebaseAppDistribution = "3.0.1"
    ext.jacocoVersion = '0.8.8'
    ext.paparazziVersion = "1.0.0"
    ext.jfrogArtifactoryVersion = '4.29.2'
    repositories {
        google()
        maven { url "https://plugins.gradle.org/m2/" }
        maven { url 'https://developer.huawei.com/repo/' }
        jcenter()
    }
    dependencies {
        classpath "com.android.tools.build:gradle:$gradleVersion"
        classpath "org.jetbrains.kotlin:kotlin-gradle-plugin:$kotlinVersion"
        classpath "androidx.navigation:navigation-safe-args-gradle-plugin:$navigationVersion"
        classpath "com.google.gms:google-services:$googleServicesVersion"
        classpath "com.google.dagger:hilt-android-gradle-plugin:$hiltVersion"
        classpath "com.huawei.agconnect:agcp:$huaweiServicesVersion"
        classpath "com.google.firebase:firebase-crashlytics-gradle:$firebaseCrashlyticsVersion"
        classpath "com.google.firebase:perf-plugin:$firebasePerformanceVersion"
        classpath "com.google.firebase:firebase-appdistribution-gradle:$firebaseAppDistribution"
        //Jacoco Plugin for code coverage
        classpath "org.jacoco:org.jacoco.core:$jacocoVersion"
        classpath "app.cash.paparazzi:paparazzi-gradle-plugin:$paparazziVersion"
        // jfrog artifactory publish&resolve
        classpath "org.jfrog.buildinfo:build-info-extractor-gradle:$jfrogArtifactoryVersion"
        // NOTE: Do not place your application dependencies here; they belong
        // in the individual module build.gradle files
    }
}

allprojects {
    repositories {
        google()
        mavenCentral()
        jcenter()
        maven {
            url "https://jitpack.io"
        }
        maven {
            url 'https://developer.huawei.com/repo/'
        }
        maven {
            url "${System.env.ARTIFACTORY_BASE_URL}/artifactory/mega-gradle/mega-sdk-android"
        }
    }
    apply plugin: 'com.jfrog.artifactory'
    apply plugin: 'maven-publish'
}

task clean(type: Delete) {
    delete rootProject.buildDir
}

// Define versions in a single place
ext {
    // App
    appVersion = "7.2"

    // Sdk and tools
    compileSdkVersion = 33
    minSdkVersion = 24
    targetSdkVersion = 33
    buildToolsVerion = '31.0.0'

    // Prebuilt MEGA SDK version
<<<<<<< HEAD
    megaSdkVersion = '20230109.172654-dev'
=======
    megaSdkVersion = '20230117.025136-rel'
>>>>>>> 01c6eb2a

    // App dependencies
    accompanistLayoutVersion = '0.24.13-rc'
    accompanistVersion ='0.24.13-rc'
    activityComposeVersion = '1.4.0'
    androidxArchCoreVersion = '2.1.0'
    androidxTestExtVersion = '1.1.3'
    androidxTestVersion = '1.4.0'
    ankoVersion = '0.10.8'
    appCompatVersion = '1.5.1'
    autovalueAnnotationVersion = '1.9'
    autovalueVersion = '1.9'
    bannerViewPagerVersion = '3.4.0'
    biometricVersion = '1.1.0'
    cardViewVersion = '1.0.0'
    coilVersion = '2.1.0'
    composeCompilerVersion = '1.3.2'
    composeBomVersion = '2022.10.00'
    constraintLayoutVersion = '2.1.1'
    coroutinesVersion = "1.6.0"
    coroutineTestVersion = '1.6.0'
    daggerVersion = "2.24"
    datastoreVersion = '1.0.0'
    espressoVersion = '3.4.0'
    exoPlayerVersion = '2.18.1'
    firebaseBom = '31.1.1'
    fragmentKtxVersion = '1.2.5'
    fragmentTestingVersion = '1.4.1'
    frescoVersion = '2.6.0'
    glideVersion = '4.10.0'
    gsonVersion = '2.8.5'
    hiltAndroidXCompilerVersion = '1.0.0'
    hiltAndroidXVersion = '1.0.0-alpha03'
    junitVersion = '4.13.2'
    ktxVersion = '1.7.0'
    legacySupportVersion = 'v4:1.0.0'
    lifecycleVersion = '2.5.1'
    liveEventBus = '1.7.3'
    logbackVersion = '2.0.0'
    materialVersion = '1.3.0'
    mockitoKotlinVersion = '4.0.0'
    mockitoVersion = '3.3.3'
    preferenceVersion ='1.2.0'
    recyclerViewVersion = '1.3.0-beta02'
    roboletricVersion = '4.7.3'
    roomVersion = '2.2.5'
    roomVersion = '2.4.2'
    rxAndroidVersion = '3.0.0'
    rxJavaVersion = '3.0.4'
    showkaseVersion = '1.0.0-beta13'
    simpleStorageVersion = '1.1.0'
    slf4jVersion = '1.7.25'
    timberVersion = '5.0.1'
    truthVersion = '1.1.3'
    turbineVersion = '0.7.0'
    viewModelComposeVersion = '2.4.1'
    viewPagerVersion = '1.1.0-beta01'
    workVersion = '2.7.1'
    exifinterfaceVersion = '1.3.0'
    zxingVersion = '3.4.0'
    billingVersion = '5.1.0'
}

ext.isCiBuild = { ->
    return System.getenv("BUILD_NUMBER") != null
}

apply from: "$project.rootDir/tools/prebuilt-sdk.gradle"<|MERGE_RESOLUTION|>--- conflicted
+++ resolved
@@ -76,11 +76,7 @@
     buildToolsVerion = '31.0.0'
 
     // Prebuilt MEGA SDK version
-<<<<<<< HEAD
     megaSdkVersion = '20230109.172654-dev'
-=======
-    megaSdkVersion = '20230117.025136-rel'
->>>>>>> 01c6eb2a
 
     // App dependencies
     accompanistLayoutVersion = '0.24.13-rc'
