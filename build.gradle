--- conflicted
+++ resolved
@@ -90,9 +90,6 @@
     mockitoVersion = '3.3.3'
     mockitoKotlinVersion = '4.0.0'
     espressoVersion = '3.4.0'
-<<<<<<< HEAD
+    exoPlayerVersion = '2.16.0'
     fragmentTestingVersion = '1.3.2'
-=======
-    exoPlayerVersion = '2.16.0'
->>>>>>> dad14d8d
 }