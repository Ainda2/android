--- conflicted
+++ resolved
@@ -49,13 +49,8 @@
 // Define versions in a single place
 ext {
     // App
-<<<<<<< HEAD
-    appVersion = "4.3"
-    versionCode = 404
-=======
     appVersion = "5.0"
     versionCode = 399
->>>>>>> 4e668349
 
     // Sdk and tools
     compileSdkVersion = 30
