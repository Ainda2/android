
BUILD_STEP = ""
SDK_BRANCH = "develop"
MEGACHAT_BRANCH = "develop"

/**
 * Decide whether we should skip the current build. If MR title starts with "Draft:"
 * or "WIP:", then CI pipeline skips all stages in a build. After these 2 tags have
 * been removed from MR title, newly triggered builds will resume to normal.
 * @param mrTitle of the Merge Request
 * @return true if current stage should be skipped. Otherwise return false.
 */
def shouldSkip(mrTitle) {
    if (mrTitle != null && !mrTitle.isEmpty()) {
        return mrTitle.toLowerCase().startsWith("draft:") ||
                mrTitle.toLowerCase().startsWith("wip:")
    }
    // If title is null, this build is probably triggered by 'jenkins rebuild' comment.
    // In such case, build should not be skipped.
    return false
}

/**
 * Detect if there is SDK_BRANCH specified in MR Description.
 * If yes, parse and assign the value to SDK_BRANCH, so later we
 * can checkout wanted branch for SDK.
 * If no, set SDK_BRANCH to "develop".
 */
def getSDKBranch() {
    def description = env.GITLAB_OA_DESCRIPTION
    if (description != null) {
        String[] lines = description.split("\n");
        String KEY = "SDK_BRANCH=";
        for (String line : lines) {
            line = line.trim();
            if (line.startsWith(KEY)) {
                print("SDK_BRANCH line found!!! --> " + line);
                String value = line.substring(KEY.length());
                if (!value.isEmpty()) {
                    print("Setting SDK_BRANCH value --> " + value);
                    SDK_BRANCH = value;
                    return;
                }
            }
        }
    }
    SDK_BRANCH = 'develop'
}

/**
 * Detect if there is MEGACHAT_BRANCH specified in MR Description.
 * If yes, parse and assign the value to MEGACHAT_BRANCH, so later we
 * can checkout wanted branch for MEGAChat SDK.
 * If no, set MEGACHAT_BRANCH to "develop".
 */
def getMEGAchatBranch() {
    def description = env.GITLAB_OA_DESCRIPTION
    if (description != null) {
        String[] lines = description.split("\n");
        String KEY = "MEGACHAT_BRANCH=";
        for (String line : lines) {
            line = line.trim();
            if (line.startsWith(KEY)) {
                print("MEGACHAT_BRANCH line found!!! --> " + line);
                String value = line.substring(KEY.length());
                if (!value.isEmpty()) {
                    MEGACHAT_BRANCH = value;
                    print("Setting MEGACHAT_BRANCH value --> " + value);
                    return;
                }
            }
        }
    }
    MEGACHAT_BRANCH = 'develop'
}

pipeline {
<<<<<<< HEAD
    agent { label 'label-macmini2||label-macmini3||label-macmini4||mac-slave||mac-slave-m1'}
=======
    agent { label 'mac-jenkins-slave'}
>>>>>>> ac328a61
    options {
        // Stop the build early in case of compile or test failures
        skipStagesAfterUnstable()
        buildDiscarder(logRotator(numToKeepStr: '3', artifactNumToKeepStr: '1'))
        timeout(time: 1, unit: 'HOURS')
        gitLabConnection('GitLabConnection')
    }
    environment {

        LC_ALL = "en_US.UTF-8"
        LANG = "en_US.UTF-8"

        NDK_ROOT = "/opt/buildtools/android-sdk/ndk/21.3.6528147"
        JAVA_HOME = "/opt/buildtools/zulu11.52.13-ca-jdk11.0.13-macosx"
        ANDROID_HOME = "/opt/buildtools/android-sdk"

        PATH = "/opt/buildtools/android-sdk/cmake/3.10.2.4988404/bin:/Applications/MEGAcmd.app/Contents/MacOS:/opt/buildtools/zulu11.52.13-ca-jdk11.0.13-macosx/bin:/opt/brew/bin:/opt/brew/opt/gnu-sed/libexec/gnubin:/opt/brew/opt/gnu-tar/libexec/gnubin:/opt/buildtools/android-sdk/platform-tools:$PATH"

        CONSOLE_LOG_FILE = "console.txt"

        BUILD_LIB_DOWNLOAD_FOLDER = '${WORKSPACE}/mega_build_download'
<<<<<<< HEAD
        // webrtc lib link and file name may change with time. Update these 2 values if build fails.
        WEBRTC_LIB_URL = "https://mega.nz/file/RsMEgZqA#s0P754Ua7AqvWwamCeyrvNcyhmPjHTQQIxtqziSU4HI"
        WEBRTC_LIB_FILE = 'WebRTC_NDKr21_p21_branch-heads4405_v2.zip'
        WEBRTC_LIB_UNZIPPED = 'webrtc_unzipped'
=======
>>>>>>> ac328a61

        GOOGLE_MAP_API_URL = "https://mega.nz/#!1tcl3CrL!i23zkmx7ibnYy34HQdsOOFAPOqQuTo1-2iZ5qFlU7-k"
        GOOGLE_MAP_API_FILE = 'default_google_maps_api.zip'
        GOOGLE_MAP_API_UNZIPPED = 'default_google_map_api_unzipped'

        // only build one architecture for SDK, to save build time. skipping "x86 armeabi-v7a x86_64"
        BUILD_ARCHS = "arm64-v8a"
    }
    post {
        failure {
            script {
                if (env.BRANCH_NAME.startsWith('MR-')) {
                    def mrNumber = env.BRANCH_NAME.replace('MR-', '')

                    withCredentials([usernameColonPassword(credentialsId: 'Jenkins-Login', variable: 'CREDENTIALS')]) {
                        sh 'curl -u $CREDENTIALS ${BUILD_URL}/consoleText -o console.txt'
                    }

                    withCredentials([usernamePassword(credentialsId: 'Gitlab-Access-Token', usernameVariable: 'USERNAME', passwordVariable: 'TOKEN')]) {
                        final String response = sh(script: 'curl -s --request POST --header PRIVATE-TOKEN:$TOKEN --form file=@console.txt https://code.developers.mega.co.nz/api/v4/projects/199/uploads', returnStdout: true).trim()
                        def json = new groovy.json.JsonSlurperClassic().parseText(response)
                        env.MARKDOWN_LINK = ":x: Build Failed <br />Build Log: ${json.markdown}"
                        env.MERGE_REQUEST_URL = "https://code.developers.mega.co.nz/api/v4/projects/199/merge_requests/${mrNumber}/notes"
                        sh 'curl --request POST --header PRIVATE-TOKEN:$TOKEN --form body=\"${MARKDOWN_LINK}\" ${MERGE_REQUEST_URL}'
                    }
                } else {
                    withCredentials([usernameColonPassword(credentialsId: 'Jenkins-Login', variable: 'CREDENTIALS')]) {
                        def comment = ":x: Android Build failed for branch: ${env.GIT_BRANCH}"
                        if (env.CHANGE_URL) {
                            comment = ":x: Android Build failed for branch: ${env.GIT_BRANCH} \nMR Link:${env.CHANGE_URL}"
                        }
                        slackSend color: "danger", message: comment
                        sh 'curl -u $CREDENTIALS ${BUILD_URL}/consoleText -o console.txt'
                        slackUploadFile filePath:"console.txt", initialComment:"Android Build Log"
                    }
                }
            }
        }
        success {
            script {
                // If CI build is skipped due to Draft status, send a comment to MR
                if (env.BRANCH_NAME.startsWith('MR-') && shouldSkip(env.GITLAB_OA_TITLE)) {
                    def mrNumber = env.BRANCH_NAME.replace('MR-', '')
                    withCredentials([usernamePassword(credentialsId: 'Gitlab-Access-Token', usernameVariable: 'USERNAME', passwordVariable: 'TOKEN')]) {
                        final String response = sh(script: 'curl -s --request POST --header PRIVATE-TOKEN:$TOKEN --form file=@console.txt https://code.developers.mega.co.nz/api/v4/projects/199/uploads', returnStdout: true).trim()
                        env.MARKDOWN_LINK = ":raising_hand: Android Pipeline Build Skipped! <BR/> Newly triggered builds will resume after you have removed <b>Draft:</b> or <b>WIP:</b> from the beginning of MR title."
                        env.MERGE_REQUEST_URL = "https://code.developers.mega.co.nz/api/v4/projects/199/merge_requests/${mrNumber}/notes"
                        sh 'curl --request POST --header PRIVATE-TOKEN:$TOKEN --form body=\"${MARKDOWN_LINK}\" ${MERGE_REQUEST_URL}'
                    }
                }
            }
        }
    }
    stages {
        stage('Preparation') {
            when {
                expression { (!shouldSkip(env.GITLAB_OA_TITLE)) }
            }
            steps {
                script {
                    BUILD_STEP = "Preparation"

                    getSDKBranch()
                    sh("echo SDK_BRANCH = ${SDK_BRANCH}")

                    getMEGAchatBranch()
                    sh("echo MEGACHAT_BRANCH = ${MEGACHAT_BRANCH}")
                }
                gitlabCommitStatus(name: 'Preparation') {
                    sh("rm -fv ${CONSOLE_LOG_FILE}")
                    sh("set")
                }
            }
        }

        stage('Fetch SDK Submodules') {
            when {
                expression { (!shouldSkip(env.GITLAB_OA_TITLE)) }
            }
            steps {
                script {
                    BUILD_STEP = "Fetch SDK Submodules"
                }

                gitlabCommitStatus(name: 'Fetch SDK Submodules') {
                    withCredentials([gitUsernamePassword(credentialsId: 'Gitlab-Access-Token', gitToolName: 'Default')]) {
                        sh 'git config --file=.gitmodules submodule."app/src/main/jni/mega/sdk".url https://code.developers.mega.co.nz/sdk/sdk.git'
                        sh "git config --file=.gitmodules submodule.\"app/src/main/jni/mega/sdk\".branch ${SDK_BRANCH}"
                        sh 'git config --file=.gitmodules submodule."app/src/main/jni/megachat/sdk".url https://code.developers.mega.co.nz/megachat/MEGAchat.git'
                        sh "git config --file=.gitmodules submodule.\"app/src/main/jni/megachat/sdk\".branch ${MEGACHAT_BRANCH}"
                        sh "git submodule sync"
                        sh "git submodule update --init --recursive --remote"
                    }
                }
            }
        }

        stage('Download Dependency Lib for SDK') {
            when {
                expression { (!shouldSkip(env.GITLAB_OA_TITLE)) }
            }
            steps {
                script {
                    BUILD_STEP = "Download Dependency Lib for SDK"
                }
                gitlabCommitStatus(name: 'Download Dependency Lib for SDK') {
                    sh """

                        cd "${WORKSPACE}/jenkinsfile/"
                        bash download_webrtc.sh

                        mkdir -p "${BUILD_LIB_DOWNLOAD_FOLDER}"
                        cd "${BUILD_LIB_DOWNLOAD_FOLDER}"
                        pwd
                        ls -lh
                
<<<<<<< HEAD
                        ## check if webrtc exists
                        if test -f "${BUILD_LIB_DOWNLOAD_FOLDER}/${WEBRTC_LIB_FILE}"; then
                            echo "${WEBRTC_LIB_FILE} already downloaded. Skip downloading."
                        else
                            echo "downloading webrtc"
                            mega-get ${WEBRTC_LIB_URL}
                
                            echo "unzipping webrtc"
                            rm -fr ${WEBRTC_LIB_UNZIPPED}
                            unzip ${WEBRTC_LIB_FILE} -d ${WEBRTC_LIB_UNZIPPED}
                        fi
                
=======
>>>>>>> ac328a61
                        ## check default Google API
                        if test -f "${BUILD_LIB_DOWNLOAD_FOLDER}/${GOOGLE_MAP_API_FILE}"; then
                            echo "${GOOGLE_MAP_API_FILE} already downloaded. Skip downloading."
                        else
                            echo "downloading google map api"
                            mega-get ${GOOGLE_MAP_API_URL}
                
                            echo "unzipping google map api"
                            rm -fr ${GOOGLE_MAP_API_UNZIPPED}
                            unzip ${GOOGLE_MAP_API_FILE} -d ${GOOGLE_MAP_API_UNZIPPED}
                        fi
                
                        ls -lh
                
                        cd ${WORKSPACE}
                        pwd

                        echo "apply dependency patches"
                        rm -fr app/src/debug
                        rm -fr app/src/release
                        cp -fr ${BUILD_LIB_DOWNLOAD_FOLDER}/${GOOGLE_MAP_API_UNZIPPED}/* app/src/
                
                    """
                }
            }
        }
        stage('Build SDK') {
            when {
                expression { (!shouldSkip(env.GITLAB_OA_TITLE)) }
            }
            steps {
                script {
                    BUILD_STEP = "Build SDK"
                }
                gitlabCommitStatus(name: 'Build SDK') {
                    sh """
                    cd ${WORKSPACE}/app/src/main/jni
                    echo "=== START SDK BUILD===="
                    bash build.sh all
                    """
                }
            }
        }
        stage('Build APK (GMS+HMS)') {
            when {
                expression { (!shouldSkip(env.GITLAB_OA_TITLE)) }
            }
            steps {
                script {
                    BUILD_STEP = 'Build APK (GMS+HMS)'
                }
                gitlabCommitStatus(name: 'Build APK (GMS+HMS)') {
                    // Finish building and packaging the APK
                    sh "./gradlew clean app:assembleGmsRelease app:assembleHmsRelease"

                    // Archive the APKs so that they can be downloaded from Jenkins
                    // archiveArtifacts '**/*.apk'
                }
            }
        }
        stage('Unit Test') {
            when {
                expression { (!shouldSkip(env.GITLAB_OA_TITLE)) }
            }
            steps {
                script {
                    BUILD_STEP = "Unit Test"
                }
                gitlabCommitStatus(name: 'Unit Test') {
                    // Compile and run the unit tests for the app and its dependencies
                    sh "./gradlew testGmsDebugUnitTest"

                    // Analyse the test results and update the build result as appropriate
                    //junit '**/TEST-*.xml'
                }
            }
        }
        // stage('Static analysis') {
        //   when {
        //      expression { (!shouldSkip(env.GITLAB_OA_TITLE)) }
        //   }
        //   steps {
        //     // Run Lint and analyse the results
        //     sh './gradlew lintDebug'
        //     androidLint pattern: '**/lint-results-*.xml'
        //   }
        // }
        stage('Deploy') {
            when {
                allOf {
                    expression { (!shouldSkip(env.GITLAB_OA_TITLE)) }

                    // Only execute this stage when building from the `beta` branch
                    branch 'beta'
                }
            }
            environment {
                // Assuming a file credential has been added to Jenkins, with the ID 'my-app-signing-keystore',
                // this will export an environment variable during the build, pointing to the absolute path of
                // the stored Android keystore file.  When the build ends, the temporarily file will be removed.
                SIGNING_KEYSTORE = credentials('my-app-signing-keystore')

                // Similarly, the value of this variable will be a password stored by the Credentials Plugin
                SIGNING_KEY_PASSWORD = credentials('my-app-signing-password')
            }
            steps {
                script {
                    BUILD_STEP = "Deploy"
                }
                // Build the app in release mode, and sign the APK using the environment variables
                sh './gradlew assembleRelease'

                // Archive the APKs so that they can be downloaded from Jenkins
                archiveArtifacts '**/*.apk'

                // Upload the APK to Google Play
                androidApkUpload googleCredentialsId: 'Google Play', apkFilesPattern: '**/*-release.apk', trackName: 'beta'
            }
            // post {
            //   success {
            //     // Notify if the upload succeeded
            //     mail to: 'beta-testers@example.com', subject: 'New build available!', body: 'Check it out!'
            //   }
            // }
        }
        stage('Clean up') {
            steps {
                script {
                    BUILD_STEP = "Clean Up"
                }
                gitlabCommitStatus(name: 'Clean Up') {
                    sh """
                    cd ${WORKSPACE}
                    echo "workspace size before clean: "
                    du -sh
                    cd ${WORKSPACE}/app/src/main/jni
                    bash build.sh clean
                    cd ${WORKSPACE}
                    ./gradlew clean
                    echo "workspace size after clean: "
                    du -sh
                    """
                }
            }
        }
    }
    // post {
    //   failure {
    //     // Notify developer team of the failure
    //     mail to: 'android-devs@example.com', subject: 'Oops!', body: "Build ${env.BUILD_NUMBER} failed; ${env.BUILD_URL}"
    //   }
    // }
}<|MERGE_RESOLUTION|>--- conflicted
+++ resolved
@@ -75,11 +75,7 @@
 }
 
 pipeline {
-<<<<<<< HEAD
-    agent { label 'label-macmini2||label-macmini3||label-macmini4||mac-slave||mac-slave-m1'}
-=======
     agent { label 'mac-jenkins-slave'}
->>>>>>> ac328a61
     options {
         // Stop the build early in case of compile or test failures
         skipStagesAfterUnstable()
@@ -101,13 +97,6 @@
         CONSOLE_LOG_FILE = "console.txt"
 
         BUILD_LIB_DOWNLOAD_FOLDER = '${WORKSPACE}/mega_build_download'
-<<<<<<< HEAD
-        // webrtc lib link and file name may change with time. Update these 2 values if build fails.
-        WEBRTC_LIB_URL = "https://mega.nz/file/RsMEgZqA#s0P754Ua7AqvWwamCeyrvNcyhmPjHTQQIxtqziSU4HI"
-        WEBRTC_LIB_FILE = 'WebRTC_NDKr21_p21_branch-heads4405_v2.zip'
-        WEBRTC_LIB_UNZIPPED = 'webrtc_unzipped'
-=======
->>>>>>> ac328a61
 
         GOOGLE_MAP_API_URL = "https://mega.nz/#!1tcl3CrL!i23zkmx7ibnYy34HQdsOOFAPOqQuTo1-2iZ5qFlU7-k"
         GOOGLE_MAP_API_FILE = 'default_google_maps_api.zip'
@@ -224,21 +213,6 @@
                         pwd
                         ls -lh
                 
-<<<<<<< HEAD
-                        ## check if webrtc exists
-                        if test -f "${BUILD_LIB_DOWNLOAD_FOLDER}/${WEBRTC_LIB_FILE}"; then
-                            echo "${WEBRTC_LIB_FILE} already downloaded. Skip downloading."
-                        else
-                            echo "downloading webrtc"
-                            mega-get ${WEBRTC_LIB_URL}
-                
-                            echo "unzipping webrtc"
-                            rm -fr ${WEBRTC_LIB_UNZIPPED}
-                            unzip ${WEBRTC_LIB_FILE} -d ${WEBRTC_LIB_UNZIPPED}
-                        fi
-                
-=======
->>>>>>> ac328a61
                         ## check default Google API
                         if test -f "${BUILD_LIB_DOWNLOAD_FOLDER}/${GOOGLE_MAP_API_FILE}"; then
                             echo "${GOOGLE_MAP_API_FILE} already downloaded. Skip downloading."
